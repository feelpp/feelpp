{
    "env": {
        "myDefaultIncludePath": [
            "${workspaceFolder}/feelpp/contrib/eigen",
            "${workspaceFolder}/feelpp/contrib/eigen/unsupported",
            "${workspaceFolder}/feelpp/contrib/tabulate",
            "${workspaceFolder}/feelpp/contrib/glog/src",
            "${workspaceFolder}/feelpp/contrib/gflags/src",
            "${workspaceFolder}/feelpp",
            "${workspaceFolder}/toolboxes",
            "${workspaceFolder}/mor"
        ]
    },
    "configurations": [
        {
            "name": "Mac",
            "includePath": [
                "/usr/local/include",
                "/usr/include",
                "${workspaceFolder}/**"
            ],
            "defines": [],
            "intelliSenseMode": "clang-x64",
            "browse": {
                "path": [
                    "/usr/local/include",
                    "/usr/include",
                    "${workspaceFolder}/**"
                ],
                "limitSymbolsToIncludedHeaders": true,
                "databaseFilename": ""
            },
            "macFrameworkPath": [
                "/System/Library/Frameworks",
                "/Library/Frameworks"
            ],
            "compilerPath": "/usr/bin/clang++",
            "cStandard": "c11",
            "cppStandard": "c++17",
            "configurationProvider": "vector-of-bool.cmake-tools"
        },
        {
            "name": "Linux",
            "includePath": [
                "/usr/include",
                "/usr/local/include",
                "/usr/lib/x86_64-linux-gnu/openmpi/include",
                "${workspaceFolder}/**"
            ],
            "defines": [],
            "intelliSenseMode": "clang-x64",
            "browse": {
                "path": [
                    "/usr/include",
                    "/usr/local/include",
                    "${workspaceFolder}/**"
                ],
                "limitSymbolsToIncludedHeaders": true,
                "databaseFilename": ""
            },
            "cStandard": "c11",
            "cppStandard": "c++17",
<<<<<<< HEAD
            "compileCommands": "${workspaceFolder}/build-${buildType}-${variant:webserver}-${variant:doxygen}/compile_commands.json",
            "configurationProvider": "ms-vscode.cmake-tools"
=======
            "compileCommands": "${workspaceFolder}/build-${buildType}-${variant:webserver}-${variant:doxygen}-${variant:matplot}/compile_commands.json"
>>>>>>> 09c06ceb
        },
        {
            "name": "Win32",
            "includePath": [
                "${workspaceFolder}/**"
            ],
            "defines": [
                "_DEBUG",
                "UNICODE"
            ],
            "intelliSenseMode": "msvc-x64",
            "browse": {
                "path": [
                    "${workspaceFolder}/**"
                ],
                "limitSymbolsToIncludedHeaders": true,
                "databaseFilename": ""
            },
            "cStandard": "c11",
            "cppStandard": "c++17"
        }
    ],
    "version": 4
}<|MERGE_RESOLUTION|>--- conflicted
+++ resolved
@@ -60,12 +60,7 @@
             },
             "cStandard": "c11",
             "cppStandard": "c++17",
-<<<<<<< HEAD
-            "compileCommands": "${workspaceFolder}/build-${buildType}-${variant:webserver}-${variant:doxygen}/compile_commands.json",
-            "configurationProvider": "ms-vscode.cmake-tools"
-=======
             "compileCommands": "${workspaceFolder}/build-${buildType}-${variant:webserver}-${variant:doxygen}-${variant:matplot}/compile_commands.json"
->>>>>>> 09c06ceb
         },
         {
             "name": "Win32",
