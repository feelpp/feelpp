--- conflicted
+++ resolved
@@ -11,16 +11,6 @@
     },
     "configurations": [
         {
-<<<<<<< HEAD
-            "name": "Linux",
-            "includePath": ["/usr/lib/x86_64-linux-gnu/openmpi/include",
-                            "${myDefaultIncludePath}"],
-            "defines": [],
-            "compilerPath": "/usr/bin/clang++-10",
-            "cStandard": "c11",
-            "cppStandard": "c++17",
-            "intelliSenseMode": "clang-x64",
-=======
             "name": "Mac",
             "includePath": [
                 "/usr/local/include",
@@ -45,7 +35,6 @@
             "compilerPath": "/usr/bin/clang++",
             "cStandard": "c11",
             "cppStandard": "c++17",
->>>>>>> c2f00fea
             "configurationProvider": "vector-of-bool.cmake-tools"
         },
         {
