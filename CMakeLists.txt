--- conflicted
+++ resolved
@@ -24,7 +24,6 @@
 # Set to "ON" if you want the LaTeX documentation to be built.
 set(DOXYFILE_LATEX 0)
 
-<<<<<<< HEAD
 find_program(DOXYGEN doxygen)
 if ( DOXYGEN )
    # doxygen is optional
@@ -32,15 +31,6 @@
 
    # make sure that doxygen is not run byt default
    set_target_properties(doxygen PROPERTIES EXCLUDE_FROM_ALL TRUE)
-=======
-# doxygen is optional
-include(UseDoxygen OPTIONAL)
-
-# make sure that doxygen is not run byt default
-set_target_properties(doxygen PROPERTIES EXCLUDE_FROM_ALL TRUE)
->>>>>>> f618c8a9
-
-   configure_file(
      ${CMAKE_CURRENT_SOURCE_DIR}/Doxyfile.in
        ${CMAKE_CURRENT_BINARY_DIR}/Doxyfile
        )
