--- conflicted
+++ resolved
@@ -30,21 +30,13 @@
   INSTALL
 )
 
-<<<<<<< HEAD
-feelpp_add_application( alemesh_remesh SRCS alemesh_remesh.cpp
-=======
 feelpp_add_application( alemesh_remesh_2d SRCS alemesh_remesh.cpp
->>>>>>> 5336fe58
   LINK_LIBRARIES
   feelpp_modelmeshale
   DEFS FEELPP_DIM=2
   INSTALL
   )
 
-<<<<<<< HEAD
-
-foreach( _testcase IN ITEMS  "TurekHron" )
-=======
 feelpp_add_application( alemesh_remesh_3d SRCS alemesh_remesh.cpp
   LINK_LIBRARIES
   feelpp_modelmeshale
@@ -54,6 +46,5 @@
 
 
 foreach( _testcase IN ITEMS  "TurekHron" "sphere" )
->>>>>>> 5336fe58
   feelpp_add_testcase(${_testcase} PREFIX feelpp_toolbox_alemesh CATEGORY toolboxes/alemesh)
 endforeach()
