--- conflicted
+++ resolved
@@ -110,16 +110,12 @@
             Feel::cout << "Levelset BDF order: " << LS->timeStepBDF()->timeOrder() << std::endl;
 
             LS->solve();
-<<<<<<< HEAD
 
 	    min_modGradPhi = LS->modGradPhi()->min();
 	    max_modGradPhi = LS->modGradPhi()->max();
 	    Feel::cout << "modGradphi : min = " << min_modGradPhi << ", max = " << max_modGradPhi << std::endl;
 	    
             if( reinit_every > 0 && iter%reinit_every == 0 )
-=======
-            if( redist_every > 0 && iter%redist_every == 0 )
->>>>>>> e29c13d0
             {
                 Feel::cout << "Reinitializing... ";
                 LS->redistanciate();
