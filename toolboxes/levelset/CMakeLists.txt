
feelpp_add_application( levelset_2d SRCS main_ls.cpp
  LINK_LIBRARIES
  feelpp_toolbox_levelset_lib_2dP1P1G1
  feelpp_toolbox_levelset_lib_2dP2P2G1
  DEFS FEELPP_DIM=2 LEVELSET_PN_ORDER=${FEELPP_MODELS_LEVELSET_PN_ORDER}
  INSTALL
)

<<<<<<< HEAD
foreach( _testcase IN ITEMS "square" "tube" )
  feelpp_add_testcase(${_testcase} PREFIX feelpp_toolbox_levelset CATEGORY toolboxes/levelset)
endforeach()
=======
feelpp_add_testcase(square PREFIX feelpp_levelset CATEGORY levelset )
feelpp_add_testcase(tube PREFIX feelpp_levelset CATEGORY levelset )
feelpp_add_testcase(injector PREFIX feelpp_levelset CATEGORY levelset )
>>>>>>> 5782c38d
<|MERGE_RESOLUTION|>--- conflicted
+++ resolved
@@ -7,12 +7,6 @@
   INSTALL
 )
 
-<<<<<<< HEAD
-foreach( _testcase IN ITEMS "square" "tube" )
+foreach( _testcase IN ITEMS "square" "tube" "injector" )
   feelpp_add_testcase(${_testcase} PREFIX feelpp_toolbox_levelset CATEGORY toolboxes/levelset)
-endforeach()
-=======
-feelpp_add_testcase(square PREFIX feelpp_levelset CATEGORY levelset )
-feelpp_add_testcase(tube PREFIX feelpp_levelset CATEGORY levelset )
-feelpp_add_testcase(injector PREFIX feelpp_levelset CATEGORY levelset )
->>>>>>> 5782c38d
+endforeach()