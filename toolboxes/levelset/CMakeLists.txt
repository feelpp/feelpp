--- conflicted
+++ resolved
@@ -7,26 +7,14 @@
   INSTALL
 )
 
-<<<<<<< HEAD
-
-=======
->>>>>>> 20506aa8
 feelpp_add_application( levelset_3d SRCS main_ls.cpp
   LINK_LIBRARIES
   feelpp_toolbox_levelset_lib_3dP1P1G1
   feelpp_toolbox_levelset_lib_3dP2P2G1
   DEFS FEELPP_DIM=3 LEVELSET_PN_ORDER=${FEELPP_MODELS_LEVELSET_PN_ORDER}
   INSTALL
-<<<<<<< HEAD
-  )
+)
 
 feelpp_add_testcase(cases PREFIX feelpp_levelset CATEGORY levelset )
 
-add_subdirectory( cases/benchmark/redistanciation )
-=======
-)
-
-foreach( _testcase IN ITEMS "square" "tube" "injector" )
-  feelpp_add_testcase(${_testcase} PREFIX feelpp_toolbox_levelset CATEGORY toolboxes/levelset)
-endforeach()
->>>>>>> 20506aa8
+add_subdirectory( cases/benchmark/redistanciation )