--- conflicted
+++ resolved
@@ -1,5 +1,4 @@
 import feelpp
-<<<<<<< HEAD
 
 from feelpp.toolboxes.core import *
 
@@ -16,37 +15,20 @@
     }
     has_hdg = True
 except ImportError as e:
-    print('has_hdg:', has_hdg)
-    pass
-
-def mixedpoisson( dim=2, order=1, prefix="", prefix_toolbox="hdg.poisson", worldComm=None ):
-=======
-from feelpp.toolboxes.core import *
-has_hdg = False
-_hdgs = None
-try:
-    from ._hdg import *
-
-    _hdgs={
-        'hdg(2,1)':HDGPoisson_2DP1,
-        'hdg(2,2)':HDGPoisson_2DP2,
-        'hdg(3,1)':HDGPoisson_3DP1,
-        'hdg(3,2)':HDGPoisson_3DP2,
-    }
-    has_hdg = True
-except ImportError as e:
     print('Import feelpp.toolboxes.hdg failed: Feel++ Toolbox HDG is not available')
     pass  # module doesn't exist, deal with it.
 
-
-def hdgpoisson(dim=2, order=1, prefix="", prefix_toolbox="hdg.poisson", physic=None, worldComm=None, subprefix="", modelRep=None):
->>>>>>> 19b78cb4
+def mixedpoisson(dim=2, order=1, prefix="", prefix_toolbox="hdg.poisson", physic=None, worldComm=None, subprefix="", modelRep=None):
     """create a hdg toolbox solver
     Keyword arguments:
     dim -- the dimension (default: 2)
     order -- the polynomial order for the fields : potential, flux, displacement, stress and associated traces (default: 1)
     prefix -- application prefix for the HDG poisson
+    prefix_toolbox -- toolbox prefix
+    physic -- physic to use
     worldComm -- the parallel communicator for the mesh (default: core.Environment::worldCommPtr())
+    subprefix -- subprefix
+    modelRep -- model repository
     """
     if not has_hdg:
         raise Exception('HDG toolbox is not enabled in Feel++')
@@ -58,12 +40,8 @@
     if key not in _hdgs:
         raise RuntimeError('HDG solver '+key+' not existing')
     _prefix= prefix_toolbox+"."+prefix if prefix else prefix_toolbox
-<<<<<<< HEAD
-    return _hdgs[key]( _prefix, worldComm=worldComm )
-=======
     if modelRep is None:
         modelRep = ModelBaseRepository()
     if physic is None:
         physic = MixedPoissonPhysics.none
-    return _hdgs[key](prefix=_prefix, physic=physic, worldComm=worldComm, subprefix="", modelRep=modelRep)
->>>>>>> 19b78cb4
+    return _hdgs[key](prefix=_prefix, physic=physic, worldComm=worldComm, subprefix="", modelRep=modelRep)