import feelpp
<<<<<<< HEAD
from feelpp.toolboxes import *
from ._hdgpoisson import *
=======
from _hdg import *
>>>>>>> 8f37fcfb

_hdgs={
    'mixedpoisson(2,1)':mixedpoisson_2DP1,
    'mixedpoisson(2,2)':mixedpoisson_2DP2,
    'mixedpoisson(3,1)':mixedpoisson_3DP1,
    'mixedpoisson(3,2)':mixedpoisson_3DP2,
}

def mixedpoisson( dim=2, order=1, prefix="", prefix_toolbox="hdg.poisson", worldComm=None ):
    """create a hdg toolbox solver
    Keyword arguments:
    dim -- the dimension (default: 2)
    order -- the polynomial order for the fields : potential, flux, displacement, stress and associated traces (default: 1)
    prefix -- application prefix for the HDG poisson
    worldComm -- the parallel communicator for the mesh (default: core.Environment::worldCommPtr())
    """
    if worldComm is None:
        worldComm=feelpp.Environment.worldCommPtr()
<<<<<<< HEAD
    key='mixedpoisson('+str(dim)+','+str(order)+')'
=======
    key='hdg('+str(dim)+','+str(order)+')'
>>>>>>> 8f37fcfb
    if worldComm.isMasterRank():
        print(key)
    if key not in _hdgs:
        raise RuntimeError('HDG solver '+key+' not existing')
    _prefix= prefix_toolbox+"."+prefix if prefix else prefix_toolbox
    return _hdgs[key]( _prefix, worldComm=worldComm )<|MERGE_RESOLUTION|>--- conflicted
+++ resolved
@@ -1,17 +1,22 @@
 import feelpp
-<<<<<<< HEAD
-from feelpp.toolboxes import *
-from ._hdgpoisson import *
-=======
-from _hdg import *
->>>>>>> 8f37fcfb
 
-_hdgs={
-    'mixedpoisson(2,1)':mixedpoisson_2DP1,
-    'mixedpoisson(2,2)':mixedpoisson_2DP2,
-    'mixedpoisson(3,1)':mixedpoisson_3DP1,
-    'mixedpoisson(3,2)':mixedpoisson_3DP2,
-}
+from feelpp.toolboxes.core import *
+
+has_hdg = False
+_hdgs = None
+try:
+    from ._hdgpoisson import *
+
+    _hdgs={
+        'mixedpoisson(2,1)':mixedpoisson_2DP1,
+        'mixedpoisson(2,2)':mixedpoisson_2DP2,
+        'mixedpoisson(3,1)':mixedpoisson_3DP1,
+        'mixedpoisson(3,2)':mixedpoisson_3DP2,
+    }
+    has_hdg = True
+except ImportError as e:
+    print('has_hdg:', has_hdg)
+    pass
 
 def mixedpoisson( dim=2, order=1, prefix="", prefix_toolbox="hdg.poisson", worldComm=None ):
     """create a hdg toolbox solver
@@ -23,11 +28,7 @@
     """
     if worldComm is None:
         worldComm=feelpp.Environment.worldCommPtr()
-<<<<<<< HEAD
     key='mixedpoisson('+str(dim)+','+str(order)+')'
-=======
-    key='hdg('+str(dim)+','+str(order)+')'
->>>>>>> 8f37fcfb
     if worldComm.isMasterRank():
         print(key)
     if key not in _hdgs:
