--- conflicted
+++ resolved
@@ -142,16 +142,6 @@
                                              hana::make_tuple("P1G2", hana::int_c<1>, hana::int_c<2> ) );
 #endif
 
-<<<<<<< HEAD
-    hana::for_each( hana::cartesian_product(hana::make_tuple(dimt,discretizationt)), [&discretization,&dimension]( auto const& d )
-                                                                                         {
-                                                                                             constexpr int _dim = std::decay_t<decltype(hana::at_c<0>(d))>::value;
-                                                                                             std::string const& _discretization = hana::at_c<0>( hana::at_c<1>(d) );
-                                                                                             constexpr int _torder = std::decay_t<decltype(hana::at_c<1>( hana::at_c<1>(d) ))>::value;
-                                                                                             if ( dimension == _dim && discretization == _discretization )
-                                                                                                 runApplicationMixedPoisson<_dim,_torder>( "" );
-                                                                                         } );
-=======
     hana::for_each( hana::cartesian_product(hana::make_tuple(dimt,discretizationt)),
                     [&discretization,&dimension]( auto const& d )
                         {
@@ -162,7 +152,6 @@
                             if ( dimension == _dim && discretization == _discretization )
                                 runApplicationMixedPoisson<_dim,_torder,_gorder>( "" );
                         } );
->>>>>>> e29c13d0
 
     return 0;
 }