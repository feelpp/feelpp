--- conflicted
+++ resolved
@@ -68,11 +68,6 @@
     tempflux_type M_tempflux;
     std::string M_kKey;
     std::string M_kKeyNL;
-<<<<<<< HEAD
-    std::string M_temperatureKey;
-    std::string M_heatFluxKey;
-=======
->>>>>>> ec5d52e3
 
     std::string M_prefixElectro;
     electro_ptrtype M_electro;
@@ -80,11 +75,6 @@
     current_type M_current;
     std::string M_sigmaKey;
     std::string M_sigmaKeyNL;
-<<<<<<< HEAD
-    std::string M_potentialKey;
-    std::string M_currentKey;
-=======
->>>>>>> ec5d52e3
 
     init_guess_space_ptrtype M_initGuessSpace;
     init_guess_type M_initGuess;
@@ -135,17 +125,8 @@
     M_outputMarker(soption(prefixvm( M_prefix, "output-marker")))
 {
     tic();
-<<<<<<< HEAD
-    M_thermo = thermo_type::New(M_prefixThermo,MixedPoissonPhysics::Heat);
-    M_temperatureKey = M_thermo->potentialKey();
-    M_heatFluxKey = M_thermo->fluxKey();
-    M_electro = electro_type::New(M_prefixElectro,MixedPoissonPhysics::Electric);
-    M_potentialKey = M_electro->potentialKey();
-    M_currentKey = M_electro->fluxKey();
-=======
     M_thermo = thermo_type::New(M_prefixThermo);
     M_electro = electro_type::New(M_prefixElectro);
->>>>>>> ec5d52e3
     toc("construct");
 }
 
@@ -177,11 +158,7 @@
     {
         try
         {
-<<<<<<< HEAD
-            auto bndCnd = electroProp.boundaryConditions2().at(M_potentialKey).at("Dirichlet").at(M_outputMarker);
-=======
             auto bndCnd = electroProp.boundaryConditions2().at("potential").at("Dirichlet").at(M_outputMarker);
->>>>>>> ec5d52e3
             Vinit = std::stod(bndCnd.expression());
             if( Vinit == 0 )
                 throw std::out_of_range("no dirichlet condition on potential on "+M_outputMarker);
@@ -193,11 +170,7 @@
         {
             try
             {
-<<<<<<< HEAD
-                auto bndCnd = electroProp.boundaryConditions2().at(M_currentKey).at("Integral").at(M_outputMarker);
-=======
                 auto bndCnd = electroProp.boundaryConditions2().at("flux").at("Integral").at(M_outputMarker);
->>>>>>> ec5d52e3
                 Iinit = std::stod(bndCnd.expression());
                 if( Iinit != 0 )
                 {
