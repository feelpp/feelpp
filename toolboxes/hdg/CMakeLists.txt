###  CMakeLists.txt; coding: utf-8 --- 

#  Author(s): Christophe Prud'homme <christophe.prudhomme@feelpp.org>
#       Date: 30 Mar 2016
#
#  Copyright (C) 2016 Feel++ Consortium
#
# Distributed under the GPL(GNU Public License):
# This program is free software; you can redistribute it and/or modify
# it under the terms of the GNU General Public License as published by
# the Free Software Foundation; either version 2 of the License, or
# (at your option) any later version.
#
# This program is distributed in the hope that it will be useful,
# but WITHOUT ANY WARRANTY; without even the implied warranty of
# MERCHANTABILITY or FITNESS FOR A PARTICULAR PURPOSE.  See the
# GNU General Public License for more details.
#
# You should have received a copy of the GNU General Public License
# along with this program; if not, write to the Free Software
# Foundation, Inc., 675 Mass Ave, Cambridge, MA 02139, USA.
#
#

<<<<<<< HEAD
set(FEELPP_HDG_PATH ${CMAKE_SOURCE_DIR}/toolboxes/feel/feelmodels/hdg )
=======
#feelpp_add_application( hdg_darcy main.cpp )
if(CMAKE_C_COMPILER_ID STREQUAL "GNU" AND CMAKE_CXX_COMPILER_ID STREQUAL "GNU")
  set_directory_properties(PROPERTIES EXCLUDE_FROM_ALL TRUE)
endif()
>>>>>>> 0eac1c52

foreach(D 3)
    foreach(P RANGE 0 ${FEELPP_INSTANTIATION_ORDER_MAX} ) #3
        feelpp_add_application( mixed-poisson-model_${D}DP${P}
                                SRCS mixedpoisson_main.cpp ${FEELPP_HDG_PATH}/options.cpp
                                LINK_LIBRARIES feelpp_modelcore
                                DEFS FEELPP_DIM=${D} FEELPP_ORDER=${P} FEELPP_MODELS_HDG_NOEXTERN
                                INSTALL )
  endforeach()
endforeach()

foreach(D 3)
  foreach(P  RANGE 0 ${FEELPP_INSTANTIATION_ORDER_MAX} ) #3
	foreach (N 1)
	  feelpp_add_application( mixed-elasticity-model_${D}DP${P}_G${N} 
							SRCS mixedelasticity_main.cpp ${FEELPP_HDG_PATH}/options.cpp
							DEFS FEELPP_DIM=${D} FEELPP_ORDER=${P} FEELPP_GEO_ORDER=${N} FEELPP_MODELS_HDG_NOEXTERN
							INCLUDE_IN_ALL
							LINK_LIBRARIES feelpp_modelcore
                            INSTALL )
	endforeach()
  endforeach()
endforeach()

foreach(D 2 3)
  foreach(P RANGE 0 ${FEELPP_INSTANTIATION_ORDER_MAX} ) #3
    feelpp_add_application( thermoelectricHDG_${D}DP${P}
                            SRCS thermoelectric.hpp thermoelectric_main.cpp ${FEELPP_HDG_PATH}/options.cpp
                            DEFS FEELPP_DIM=${D} FEELPP_ORDER=${P} FEELPP_MODELS_HDG_NOEXTERN
                            LINK_LIBRARIES feelpp_modelcore
                            INSTALL
                            )
  endforeach()
endforeach()

foreach(D 3)
  foreach(P 1 ) #3
    feelpp_add_application( poroelastic-model_${D}DP${P}
      SRCS poroelastic_main.cpp ${FEELPP_HDG_PATH}/options.cpp
      LINK_LIBRARIES feelpp_modelcore
      DEFS FEELPP_DIM=${D} FEELPP_ORDER=${P} FEELPP_MODELS_HDG_NOEXTERN
      INSTALL )
  endforeach()
endforeach()


feelpp_add_testcase(poisson PREFIX hdg CATEGORY HDG )
feelpp_add_testcase(elasticity PREFIX hdg CATEGORY HDG )
feelpp_add_testcase(poroelasticity PREFIX hdg CATEGORY HDG )


feelpp_add_testcase(bitter CATEGORY hdg)
#feelpp_add_testcase(eye2brain_level1 CATEGORY hdg)
#feelpp_add_testcase(eye2brain_level2 CATEGORY hdg)
feelpp_add_testcase(cylinder CATEGORY hdg )
feelpp_add_testcase(testDarcy CATEGORY hdg )
feelpp_add_testcase(mixed-poisson CATEGORY hdg )
feelpp_add_testcase(mixed-elasticity CATEGORY hdg )
feelpp_add_testcase(mp-red CATEGORY hdg )
<|MERGE_RESOLUTION|>--- conflicted
+++ resolved
@@ -22,14 +22,11 @@
 #
 #
 
-<<<<<<< HEAD
 set(FEELPP_HDG_PATH ${CMAKE_SOURCE_DIR}/toolboxes/feel/feelmodels/hdg )
-=======
 #feelpp_add_application( hdg_darcy main.cpp )
 if(CMAKE_C_COMPILER_ID STREQUAL "GNU" AND CMAKE_CXX_COMPILER_ID STREQUAL "GNU")
   set_directory_properties(PROPERTIES EXCLUDE_FROM_ALL TRUE)
 endif()
->>>>>>> 0eac1c52
 
 foreach(D 3)
     foreach(P RANGE 0 ${FEELPP_INSTANTIATION_ORDER_MAX} ) #3
