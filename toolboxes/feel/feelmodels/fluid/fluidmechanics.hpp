/* -*- mode: c++; coding: utf-8; tab-width: 4; indent-tabs-mode: nil; c-basic-offset: 4; show-trailing-whitespace: t -*- vim:fenc=utf-8:ft=cpp:et:sw=4:ts=4:sts=4

 This file is part of the Feel library

 Author(s): Vincent Chabannes <vincent.chabannes@feelpp.org>
 Date: 2011-07-17

 Copyright (C) 2011 Université Joseph Fourier (Grenoble I)

 This library is free software; you can redistribute it and/or
 modify it under the terms of the GNU Lesser General Public
 License as published by the Free Software Foundation; either
 version 3.0 of the License, or (at your option) any later version.

 This library is distributed in the hope that it will be useful,
 but WITHOUT ANY WARRANTY; without even the implied warranty of
 MERCHANTABILITY or FITNESS FOR A PARTICULAR PURPOSE.  See the GNU
 Lesser General Public License for more details.

 You should have received a copy of the GNU Lesser General Public
 License along with this library; if not, write to the Free Software
 Foundation, Inc., 51 Franklin Street, Fifth Floor, Boston, MA  02110-1301  USA
 */
/**
 \file fluidmechanics.hpp
 \author Vincent Chabannes <vincent.chabannes@feelpp.org>
 \date 2011-07-17
 */

#ifndef FEELPP_TOOLBOXES_FLUIDMECHANICS_HPP
#define FEELPP_TOOLBOXES_FLUIDMECHANICS_HPP 1


#include <feel/feeldiscr/functionspace.hpp>
#include <feel/feelfilters/exporter.hpp>
#include <feel/feelts/bdf.hpp>
#include <feel/feelmesh/meshmover.hpp>
#include <feel/feeldiscr/operatorinterpolation.hpp>
#include <feel/feelvf/expr.hpp>
#include <feel/feelvf/operations.hpp>
#include <feel/feelvf/projectors.hpp>

#include <feel/feelmodels/modelcore/traits.hpp>
#include <feel/feelmodels/modelcore/modelnumerical.hpp>
#include <feel/feelmodels/modelcore/markermanagement.hpp>
#include <feel/feelmodels/modelcore/options.hpp>

#include <feel/feelmodels/modelmaterials/materialsproperties.hpp>

#if defined( FEELPP_MODELS_HAS_MESHALE )
#include <feel/feelmodels/modelmesh/meshale.hpp>
#endif

#include <feel/feelmodels/coefficientformpdes/coefficientformpdes.hpp>
#include <feel/feelmodels/coefficientformpdes/coefficientformpdes_registered_type.hpp>

#include <feel/feelmodels/modelcore/stabilizationglsparameterbase.hpp>
#include <feel/feelmodels/modelcore/rangedistributionbymaterialname.hpp>
#include <feel/feelmodels/modelvf/fluidmecstresstensor.hpp>
#include <feel/feelmodels/modelvf/fluidmecconvection.hpp>

// #define FEELPP_TOOLBOXES_FLUIDMECHANICS_REDUCE_COMPILATION_TIME

namespace Feel
{
namespace FeelModels
{

/**
 * Fluid Mechanics Toolbox
 * \ingroup Toolboxes
 */
template< typename ConvexType, typename BasisVelocityType,
          typename BasisPressureType = Lagrange< (BasisVelocityType::nOrder>1)? (BasisVelocityType::nOrder-1):BasisVelocityType::nOrder, Scalar,Continuous,PointSetFekete> >
class FluidMechanics : public ModelNumerical,
                       public ModelPhysics<ConvexType::nDim>,
                       public std::enable_shared_from_this< FluidMechanics<ConvexType,BasisVelocityType,BasisPressureType> >,
                       public MarkerManagementDirichletBC,
                       public MarkerManagementNeumannBC,
                       public MarkerManagementALEMeshBC,
                       public MarkerManagementSlipBC,
                       public MarkerManagementPressureBC
{
public:
    using super_type = ModelNumerical;
    using super2_type = ModelPhysics<ConvexType::nDim>;
    using size_type = typename super_type::size_type;
    typedef FluidMechanics< ConvexType,BasisVelocityType,BasisPressureType > self_type;
    typedef std::shared_ptr<self_type> self_ptrtype;
    //___________________________________________________________________________________//
    //___________________________________________________________________________________//
    //___________________________________________________________________________________//
    // mesh
    typedef ConvexType convex_type;
    static const uint16_type nDim = convex_type::nDim;
    static const uint16_type nOrderGeo = convex_type::nOrder;
    static const uint16_type nRealDim = convex_type::nRealDim;
    typedef Mesh<convex_type> mesh_type;
    typedef std::shared_ptr<mesh_type> mesh_ptrtype;
    // trace mesh
    typedef typename mesh_type::trace_mesh_type trace_mesh_type;
    typedef typename mesh_type::trace_mesh_ptrtype trace_mesh_ptrtype;
    //___________________________________________________________________________________//
    //___________________________________________________________________________________//
    //___________________________________________________________________________________//
    // basis fluid
    static const bool useMixedBasis = true;
    static const uint16_type nOrderVelocity = BasisVelocityType::nOrder;
    static const uint16_type nOrderPressure = BasisPressureType::nOrder;
    typedef BasisVelocityType basis_fluid_u_type;
    typedef BasisPressureType basis_fluid_p_type;
    typedef Lagrange<0, Scalar,Continuous> basis_l_type;
    //___________________________________________________________________________________//
    // mixed basis
    //typedef bases<basis_fluid_u_type,basis_fluid_p_type> basis_fluid_type;
    //___________________________________________________________________________________//
    // function space velocity
    typedef FunctionSpace<mesh_type, bases<basis_fluid_u_type> > space_velocity_type;
    typedef std::shared_ptr<space_velocity_type> space_velocity_ptrtype;
    typedef typename space_velocity_type::element_type element_velocity_type;
    typedef std::shared_ptr<element_velocity_type> element_velocity_ptrtype;
    typedef typename space_velocity_type::element_external_storage_type element_velocity_external_storage_type;
    typedef std::shared_ptr<element_velocity_external_storage_type> element_velocity_external_storage_ptrtype;
    // function space component of velocity
    typedef typename space_velocity_type::component_functionspace_type component_space_velocity_type;
    typedef std::shared_ptr<component_space_velocity_type> component_space_velocity_ptrtype;
    typedef typename component_space_velocity_type::element_type component_element_velocity_type;
    typedef std::shared_ptr<component_element_velocity_type> component_element_velocity_ptrtype;
    // function space pressure
    typedef FunctionSpace<mesh_type, bases<basis_fluid_p_type> > space_pressure_type;
    typedef std::shared_ptr<space_pressure_type> space_pressure_ptrtype;
    typedef typename space_pressure_type::element_type element_pressure_type;
    typedef std::shared_ptr<element_pressure_type> element_pressure_ptrtype;
    typedef typename space_pressure_type::element_external_storage_type element_pressure_external_storage_type;
    // function space for lagrange multiplier which impose the mean pressure
    typedef FunctionSpace<mesh_type, bases<basis_l_type> > space_meanpressurelm_type;
    typedef std::shared_ptr<space_meanpressurelm_type> space_meanpressurelm_ptrtype;
    // function space velocity on trace
    typedef FunctionSpace<trace_mesh_type, bases<basis_fluid_u_type> > space_trace_velocity_type;
    typedef std::shared_ptr<space_trace_velocity_type> space_trace_velocity_ptrtype;
    typedef typename space_trace_velocity_type::element_type element_trace_velocity_type;
    typedef std::shared_ptr<element_trace_velocity_type> element_trace_velocity_ptrtype;
    // function space component of velocity on trace
    typedef typename space_trace_velocity_type::component_functionspace_type space_trace_velocity_component_type;
    typedef std::shared_ptr<space_trace_velocity_component_type> space_trace_velocity_component_ptrtype;
    typedef typename space_trace_velocity_component_type::element_type element_trace_velocity_component_type;
    typedef std::shared_ptr<element_trace_velocity_component_type> element_trace_velocity_component_ptrtype;
    // function space P0 continuous vectorial on trace
    typedef FunctionSpace<trace_mesh_type, bases<Lagrange<0, Vectorial,Continuous>>> space_trace_p0c_vectorial_type;
    typedef std::shared_ptr<space_trace_p0c_vectorial_type> space_trace_p0c_vectorial_ptrtype;
    typedef typename space_trace_p0c_vectorial_type::element_type element_trace_p0c_vectorial_type;
    typedef std::shared_ptr<element_trace_p0c_vectorial_type> element_trace_p0c_vectorial_ptrtype;
    // function space P0 continuous scalar on trace
    typedef FunctionSpace<trace_mesh_type, bases<Lagrange<0, Scalar,Continuous>>> space_trace_p0c_scalar_type;
    typedef std::shared_ptr<space_trace_p0c_scalar_type> space_trace_p0c_scalar_ptrtype;
    //___________________________________________________________________________________//
    //___________________________________________________________________________________//
    //___________________________________________________________________________________//
    // ALE
#if defined( FEELPP_MODELS_HAS_MESHALE )
    typedef MeshALE<convex_type> mesh_ale_type;
    typedef std::shared_ptr<mesh_ale_type> mesh_ale_ptrtype;
    // ref ALE mesh
    typedef typename mesh_ale_type::mesh_ref_type mesh_ref_type;
    typedef typename mesh_ale_type::mesh_ref_ptrtype mesh_ref_ptrtype;
    // mesh disp
    typedef typename mesh_ale_type::ale_map_functionspace_type space_mesh_disp_type;
    typedef typename mesh_ale_type::ale_map_element_type element_mesh_disp_type;
    typedef std::shared_ptr<element_mesh_disp_type> element_mesh_disp_ptrtype;
    // mesh velocity (whole domain)
    typedef typename mesh_ale_type::ale_map_element_type element_meshvelocity_type;
    typedef std::shared_ptr<element_meshvelocity_type> element_meshvelocity_ptrtype;
    // case where structure displacement is scalar!
    typedef typename space_mesh_disp_type::component_functionspace_type space_mesh_disp_scalar_type;
    typedef std::shared_ptr<space_mesh_disp_scalar_type> space_mesh_disp_scalar_ptrtype;
    typedef typename space_mesh_disp_scalar_type::element_type element_mesh_disp_scalar_type;
    typedef std::shared_ptr<element_mesh_disp_scalar_type> element_mesh_disp_scalar_ptrtype;
#endif
    //___________________________________________________________________________________//
    //___________________________________________________________________________________//
    //___________________________________________________________________________________//
    // function space stress
    //typedef bases<Lagrange<nOrderVelocity-1+space_alemapdisc_type::basis_type::nOrder, Vectorial,Discontinuous,PointSetFekete> > basis_stress_type;
    typedef Lagrange<nOrderVelocity-1+mesh_type::nOrder, Vectorial,Discontinuous,PointSetFekete> basis_normalstress_type;
    typedef FunctionSpace<trace_mesh_type, bases<basis_normalstress_type> > space_normalstress_type;
    typedef std::shared_ptr<space_normalstress_type> space_normalstress_ptrtype;
    typedef typename space_normalstress_type::element_type element_normalstress_type;
    typedef std::shared_ptr<element_normalstress_type> element_normalstress_ptrtype;
    //___________________________________________________________________________________//
    //___________________________________________________________________________________//
    //___________________________________________________________________________________//
    // materials properties
    typedef MaterialsProperties<nRealDim> materialsproperties_type;
    typedef std::shared_ptr<materialsproperties_type> materialsproperties_ptrtype;


    typedef bases<Lagrange<nOrderVelocity, Vectorial,Continuous,PointSetFekete> > basis_vectorial_PN_type;
    typedef FunctionSpace<mesh_type, basis_vectorial_PN_type> space_vectorial_PN_type;
    typedef std::shared_ptr<space_vectorial_PN_type> space_vectorial_PN_ptrtype;
    typedef typename space_vectorial_PN_type::element_type element_vectorial_PN_type;
    typedef std::shared_ptr<element_vectorial_PN_type> element_vectorial_PN_ptrtype;
    //___________________________________________________________________________________//
    // stabilization
    typedef StabilizationGLSParameterBase<mesh_type> stab_gls_parameter_type;
    typedef std::shared_ptr<stab_gls_parameter_type> stab_gls_parameter_ptrtype;
    //___________________________________________________________________________________//
    //___________________________________________________________________________________//
    //___________________________________________________________________________________//
    // algebraic tools
    // typedef ModelAlgebraicFactory model_algebraic_factory_type;
    // typedef std::shared_ptr< model_algebraic_factory_type > model_algebraic_factory_ptrtype;
    typedef typename model_algebraic_factory_type::graph_type graph_type;
    typedef typename model_algebraic_factory_type::graph_ptrtype graph_ptrtype;
    typedef typename model_algebraic_factory_type::indexsplit_type indexsplit_type;
    typedef typename model_algebraic_factory_type::indexsplit_ptrtype indexsplit_ptrtype;
    //___________________________________________________________________________________//
    //___________________________________________________________________________________//
    //___________________________________________________________________________________//
    // time
    typedef Bdf<space_velocity_type> bdf_velocity_type;
    typedef std::shared_ptr<bdf_velocity_type> bdf_velocity_ptrtype;
    typedef Bdf<space_pressure_type> savets_pressure_type;
    typedef std::shared_ptr<savets_pressure_type> savets_pressure_ptrtype;
    typedef Bdf<space_trace_p0c_vectorial_type> bdf_trace_p0c_vectorial_type;
    typedef std::shared_ptr<bdf_trace_p0c_vectorial_type> bdf_trace_p0c_vectorial_ptrtype;
    //___________________________________________________________________________________//
    //___________________________________________________________________________________//
    typedef elements_reference_wrapper_t<mesh_type> range_elements_type;
    typedef faces_reference_wrapper_t<mesh_type> range_faces_type;
    //___________________________________________________________________________________//
    // fluid inlet
    typedef typename basis_fluid_u_type::component_basis_type basis_fluidinlet_type;
    typedef FunctionSpace<trace_mesh_type, bases<basis_fluidinlet_type> > space_fluidinlet_type;
    typedef std::shared_ptr<space_fluidinlet_type> space_fluidinlet_ptrtype;
    typedef typename space_fluidinlet_type::element_type element_fluidinlet_type;
    typedef std::shared_ptr<element_fluidinlet_type> element_fluidinlet_ptrtype;
    typedef OperatorInterpolation<space_fluidinlet_type, component_space_velocity_type,
                                  range_faces_type> op_interpolation_fluidinlet_type;
    typedef std::shared_ptr<op_interpolation_fluidinlet_type> op_interpolation_fluidinlet_ptrtype;
    //___________________________________________________________________________________//
    // windkessel model
    typedef bases<Lagrange<0, Scalar,Continuous>,Lagrange<0, Scalar,Continuous> > basis_fluidoutlet_windkessel_type;
    typedef FunctionSpace<trace_mesh_type, basis_fluidoutlet_windkessel_type > space_fluidoutlet_windkessel_type;
    typedef std::shared_ptr<space_fluidoutlet_windkessel_type> space_fluidoutlet_windkessel_ptrtype;
    typedef typename space_fluidoutlet_windkessel_type::element_type element_fluidoutlet_windkessel_type;
    typedef std::shared_ptr<element_fluidoutlet_windkessel_type> element_fluidoutlet_windkessel_ptrtype;
#if defined( FEELPP_MODELS_HAS_MESHALE )
    typedef typename MeshALE<typename trace_mesh_type::shape_type>::ale_map_functionspace_type space_fluidoutlet_windkessel_mesh_disp_type;
    typedef std::shared_ptr<space_fluidoutlet_windkessel_mesh_disp_type> space_fluidoutlet_windkessel_mesh_disp_ptrtype;
    typedef typename space_fluidoutlet_windkessel_mesh_disp_type::element_type element_fluidoutlet_windkessel_mesh_disp_type;
    typedef std::shared_ptr<element_fluidoutlet_windkessel_mesh_disp_type> element_fluidoutlet_windkessel_mesh_disp_ptrtype;
    // typedef boost::tuple<boost::mpl::size_t<MESH_ELEMENTS>,
    //                      typename MeshTraits<trace_mesh_type>::element_const_iterator,
    //                      typename MeshTraits<trace_mesh_type>::element_const_iterator> range_fluidoutlet_windkessel_type;
    typedef OperatorInterpolation<space_mesh_disp_type,
                                  space_fluidoutlet_windkessel_mesh_disp_type/*,
                                                                              range_fluidoutlet_windkessel_type*/> op_interpolation_fluidoutlet_windkessel_meshdisp_type;
    typedef std::shared_ptr<op_interpolation_fluidoutlet_windkessel_meshdisp_type> op_interpolation_fluidoutlet_windkessel_meshdisp_ptrtype;
#endif

    // dist2wall
    // typedef bases<Lagrange<1,Scalar,Continuous,PointSetFekete> > basis_dist2wall_type;
    // typedef FunctionSpace<mesh_type, basis_dist2wall_type> space_dist2wall_type;
    using space_dist2wall_type = Pch_type<mesh_type,1>;
    typedef std::shared_ptr<space_dist2wall_type> space_dist2wall_ptrtype;
    typedef typename space_dist2wall_type::element_type element_dist2wall_type;
    typedef std::shared_ptr<element_dist2wall_type> element_dist2wall_ptrtype;

    // turbulence model
    using turbulence_model_type = FeelModels::coefficient_form_PDEs_t<convex_type>;
    using turbulence_model_ptrtype = std::shared_ptr<turbulence_model_type>;

    struct FilterBasisUnknownTurbulenceModel {
        template<typename T>
        struct apply {
            using basis_onmesh_type = typename T::template apply<mesh_type::nDim,mesh_type::nRealDim,double,typename mesh_type::element_type>::type;
            static constexpr bool value = basis_onmesh_type::is_scalar && basis_onmesh_type::nOrder == 1;
        };
    };



    struct FieldTag
    {
        static auto velocity( self_type const* t ) { return ModelFieldTag<self_type,0>( t ); }
        static auto pressure( self_type const* t ) { return ModelFieldTag<self_type,1>( t ); }
        static auto mesh_displacement( self_type const* t ) { return ModelFieldTag<self_type,2>( t ); }
        //static auto body_translational_velocity( BodyBoundaryCondition const* t ) { return BodyBoundaryCondition::FieldTag::translational_velocity( t ); }
        //static auto body_angular_velocity( BodyBoundaryCondition const* t ) { return BodyBoundaryCondition::FieldTag::angular_velocity( t ); }
        static auto dist2wall( self_type const* t ) { return ModelFieldTag<self_type,3>( t ); }
        static auto velocity_extrapolated( self_type const* t ) { return ModelFieldTag<self_type,4>( t ); }
    };


    //___________________________________________________________________________________//

    class Body //: public ModelPhysics<nDim>,
    //  public std::enable_shared_from_this<Body>
    {
    public :
        using self_type = Body;
        using moment_of_inertia_type = typename mpl::if_< mpl::equal_to<mpl::int_<nDim>,mpl::int_<3> >,
                                                       eigen_matrix_type<nDim, nDim>,
                                                       eigen_matrix_type<1, 1> >::type;

        Body() = default;
            // :
            // ModelPhysics<nDim>( "body" )
            // {}
        explicit Body( std::shared_ptr<ModelPhysics<nRealDim>> const& mphysics )
            :
            M_modelPhysics( mphysics ),
            M_mass( 0 )
            {}
        Body( Body const& ) = default;
        Body( Body && ) = default;

        void setup( pt::ptree const& p, ModelMaterials const& mats, mesh_ptrtype mesh );

        void updateForUse();

        bool hasMaterialsProperties() const { return (M_materialsProperties? true : false); }

        void setMass( double m ) { M_mass = m; }
        void setMomentOfInertia( moment_of_inertia_type const& m ) { M_momentOfInertia = m; }
        void setMomentOfInertia( double val ) { M_momentOfInertia = val*moment_of_inertia_type::Identity(); }
        void setMassCenter( eigen_vector_type<nRealDim> const& massCenter ) { M_massCenter = massCenter; }
        double mass() const { return M_mass; }
        moment_of_inertia_type const& momentOfInertia() const { return M_momentOfInertia; }
        eigen_vector_type<nRealDim> const& massCenter() const { return M_massCenter; }

        auto massExpr() const { return cst( M_mass ); }
        auto momentOfInertiaExpr() const
            {
                if constexpr ( nDim == 2 )
                    return cst(M_momentOfInertia(0,0));
                else
                    return mat<3,3>( cst(M_momentOfInertia(0,0)),cst(M_momentOfInertia(0,1)),cst(M_momentOfInertia(0,2)),
                                     cst(M_momentOfInertia(1,0)),cst(M_momentOfInertia(1,1)),cst(M_momentOfInertia(1,2)),
                                     cst(M_momentOfInertia(2,0)),cst(M_momentOfInertia(2,1)),cst(M_momentOfInertia(2,2)) );
            }
        auto massCenterExpr() const
            {
                if constexpr ( nDim == 2 )
                    return vec( cst(M_massCenter(0)), cst(M_massCenter(1)) );
                else
                    return vec( cst(M_massCenter(0)), cst(M_massCenter(1)), cst(M_massCenter(2)) );
            }


        template <typename ExprType>
        double evaluateMassFromDensity( Expr<ExprType> const& densityExpr ) const
            {
                CHECK( M_materialsProperties ) << "no materialsProperties defined";
                auto mom = M_materialsProperties->materialsOnMesh(M_mesh);
                double mass = 0;
                for ( auto const& rangeData : mom->rangeMeshElementsByMaterial() )
                {
                    auto const& range = rangeData.second;
                    mass += integrate(_range=range,_expr=densityExpr).evaluate()(0,0);
                }
                return mass;
            }

        template <typename MassCenterExprType>
        void computeMomentOfInertia( MassCenterExprType const& massCenterExpr, moment_of_inertia_type & momentOfInertia, bool addValue = false ) const
            {
                auto mom = M_materialsProperties->materialsOnMesh(M_mesh);
                if ( !addValue )
                    momentOfInertia = moment_of_inertia_type::Zero();
                for ( auto const& rangeData : mom->rangeMeshElementsByMaterial() )
                {
                    std::string const& matName = rangeData.first;
                    auto const& range = rangeData.second;
                    auto const& density = M_materialsProperties->density( matName );
                    auto const& densityExpr = density.exprScalar();

                    if constexpr ( nDim == 2 )
                    {
                        momentOfInertia(0,0) += integrate(_range=range,_expr=densityExpr*( inner(P()-massCenterExpr) ) ).evaluate()(0,0);
                    }
                    else
                    {
                        auto rvec = P()-massCenterExpr;
                        momentOfInertia += integrate(_range=range,_expr=densityExpr*( inner(rvec)*eye<nDim,nDim>() - rvec*trans(rvec) ) ).evaluate();
                    }
                }
            }

        void setParameterValues( std::map<std::string,double> const& mp )
            {
                if ( M_materialsProperties )
                    M_materialsProperties->setParameterValues( mp );
            }
        mesh_ptrtype mesh() const { return M_mesh; }
        mesh_ptrtype meshMod() const& { return M_mesh; }
        materialsproperties_ptrtype materialPropBody() const {return M_materialsProperties;}

        auto modelMeasuresQuantities( std::string const& prefix ) const
            {
                return Feel::FeelModels::modelMeasuresQuantities( modelMeasuresQuantity( prefix, "mass_center", std::bind( &self_type::massCenter, this ) ),
                                                                  modelMeasuresQuantity( prefix, "moment_of_inertia", std::bind( &self_type::momentOfInertia, this ) )
                                                                  );
            }

    private :
        std::shared_ptr<ModelPhysics<nRealDim>> M_modelPhysics;
        mesh_ptrtype M_mesh;
        materialsproperties_ptrtype M_materialsProperties;
        eigen_vector_type<nRealDim> M_massCenter;//, M_massCenterRef;
        double M_mass;
        moment_of_inertia_type M_momentOfInertia;
    };

    // fwd type
    class BodyBoundaryCondition;
    class BodySetBoundaryCondition;


    class BodyArticulation
    {
    public :
        BodyArticulation( BodyBoundaryCondition const* b1,  BodyBoundaryCondition const* b2)
            :
            M_body1( b1 ),
            M_body2( b2 )
            {}
        BodyBoundaryCondition const& body1() const { return *M_body1; }
        BodyBoundaryCondition const& body2() const { return *M_body2; }
        datamap_ptr_t<> dataMapLagrangeMultiplierTranslationalVelocity() const { return M_dataMapLagrangeMultiplierTranslationalVelocity; }
        vector_ptrtype vectorLagrangeMultiplierTranslationalVelocity() const { return M_vectorLagrangeMultiplierTranslationalVelocity; }

        //! return the name this articulation
        std::string name() const;

        //! return true if this articulation has the BodyBoundaryCondition \bbc
        bool has( BodyBoundaryCondition const& bbc ) const;

        //! return true if this articulation is connected to \ba
        bool areConnected( BodyArticulation const& ba ) const { return this->has( ba.body1() ) || this->has( ba.body2() ); }

        //! return the translationalVelocityExpr between mass center of 2 bodies
        template <typename SymbolsExprType>
        auto translationalVelocityExpr( SymbolsExprType const& se ) const
            {
#if 0
                auto mc1 = this->body1().body().massCenter();
                auto mc2 = this->body2().body().massCenter();
                eigen_vector_type<nRealDim> /*auto*/ unitDir = (mc2-mc1);
                unitDir.normalize();
#endif
                eigen_vector_type<nRealDim> unitDir = this->unitDirBetweenMassCenters();
                //std::cout << "unit dir : " << unitDir << std::endl;
                auto e = expr( M_exprTranslationalVelocity.template expr<1,1>(), se );
                // std::cout << "e=" << str(e.expression()) << std::endl;
                // std::cout << "e.eval=" << e.evaluate()(false) << std::endl;
                if constexpr ( nDim == 2 )
                    return e*vec( cst(unitDir(0)), cst(unitDir(1)) );
                else
                    return e*vec( cst(unitDir(0)), cst(unitDir(1)), cst(unitDir(2)) );
            }

        //! init LagrangeMultiplier
        void initLagrangeMultiplier( self_type const& fluidToolbox );

        //! set setTranslationalVelocityExpr
        void setTranslationalVelocityExpr( ModelExpression const& e ) { M_exprTranslationalVelocity = e; }

        void setParameterValues( std::map<std::string,double> const& mp )
            {
                M_exprTranslationalVelocity.setParameterValues( mp );
            }

    private:
        eigen_vector_type<nRealDim> unitDirBetweenMassCenters() const;

    private :
        BodyBoundaryCondition const* M_body1;
        BodyBoundaryCondition const* M_body2;
        ModelExpression M_exprTranslationalVelocity;
        datamap_ptr_t<> M_dataMapLagrangeMultiplierTranslationalVelocity;
        vector_ptrtype M_vectorLagrangeMultiplierTranslationalVelocity;
    };

    class NBodyArticulated
    {
    public :
        typedef typename mpl::if_< mpl::equal_to<mpl::int_<nDim>,mpl::int_<2> >,
                                   space_trace_p0c_scalar_type,
                                   space_trace_p0c_vectorial_type >::type space_trace_angular_velocity_type;
        typedef std::shared_ptr<space_trace_angular_velocity_type> space_trace_angular_velocity_ptrtype;
        typedef typename space_trace_angular_velocity_type::element_type element_trace_angular_velocity_type;
        typedef std::shared_ptr<element_trace_angular_velocity_type> element_trace_angular_velocity_ptrtype;
        typedef Bdf<space_trace_angular_velocity_type> bdf_trace_angular_velocity_type;
        typedef std::shared_ptr<bdf_trace_angular_velocity_type> bdf_trace_angular_velocity_ptrtype;

        using moment_of_inertia_type = typename Body::moment_of_inertia_type;

        NBodyArticulated( self_type const& fluidToolbox )
            :
            M_articulationMethod( soption(_prefix=fluidToolbox.prefix(),_name="body.articulation.method") )
            {
                CHECK( M_articulationMethod == "lm" || M_articulationMethod == "p-matrix" ) << "invalid " <<M_articulationMethod;
            }

        NBodyArticulated( NBodyArticulated const& ) = default;
        NBodyArticulated( NBodyArticulated && ) = default;

        std::string name() const;

        std::vector<BodyArticulation> const& articulations() const { return M_articulations; }
        std::string const& articulationMethod() const { return M_articulationMethod; }

        BodyBoundaryCondition const& masterBodyBC() const { CHECK( M_masterBodyBC ) << "not init";return *M_masterBodyBC; }

        space_trace_angular_velocity_ptrtype spaceAngularVelocity() const { return M_spaceAngularVelocity; }
        element_trace_angular_velocity_ptrtype fieldAngularVelocityPtr() const { return M_fieldAngularVelocity; }
        bdf_trace_angular_velocity_ptrtype bdfAngularVelocity() const { return M_bdfAngularVelocity; }

        sparse_matrix_ptrtype matrixPTilde_angular() const { return M_matrixPTilde_angular; }

        void updateMatrixPTilde_angular( self_type const& fluidToolbox );
        void updateMatrixPTilde_angular( self_type const& fluidToolbox, sparse_matrix_ptrtype & mat, size_type startBlockIndexVelocity = 0, size_type startBlockIndexAngularVelocity = 0 ) const;

        datamap_ptr_t<> dataMapPMatrixTranslationalVelocity() const { return M_dataMapPMatrixTranslationalVelocity; }

        void addArticulation( BodyArticulation const& art ) { M_articulations.push_back( art ); }

        bool canBeConnectedTo( BodyArticulation const& ba ) const
            {
                return std::find_if( M_articulations.begin(), M_articulations.end(),
                                     [&ba]( BodyArticulation const& e ) { return e.areConnected( ba ); } ) != M_articulations.end();
            }

        bool has( BodyBoundaryCondition const& bbc ) const
            {
                return  std::find_if( M_articulations.begin(), M_articulations.end(),
                                      [&bbc]( BodyArticulation const& e ) { return e.has( bbc ); } ) != M_articulations.end();
            }

        void init( self_type const& fluidToolbox );

        //! set parameter values with symbolic expression
        void setParameterValues( std::map<std::string,double> const& mp )
            {
                for ( auto & ba : M_articulations )
                    ba.setParameterValues( mp );
            }

        //! return the list of all BodyBoundaryCondition connected
        //! by setting \withMaster = false, the master BodyBoundaryCondition will not be present in the list
        std::vector<BodyBoundaryCondition const*> bodyList( bool withMaster = true ) const;

        //! compute mass, mass center
        void updateForUse();

        //! return mass value
        double mass() const { return M_mass; }

        //! return mass expression
        auto massExpr() const { return cst( M_mass ); }

        //! return moment of inertia
        moment_of_inertia_type const& momentOfInertia() const { return M_momentOfInertia; }

        //! return moment of inertia expression
        auto momentOfInertiaExpr() const
            {
                if constexpr ( nDim == 2 )
                    return cst(M_momentOfInertia(0,0));
                else
                    return mat<3,3>( cst(M_momentOfInertia(0,0)),cst(M_momentOfInertia(0,1)),cst(M_momentOfInertia(0,2)),
                                     cst(M_momentOfInertia(1,0)),cst(M_momentOfInertia(1,1)),cst(M_momentOfInertia(1,2)),
                                     cst(M_momentOfInertia(2,0)),cst(M_momentOfInertia(2,1)),cst(M_momentOfInertia(2,2)) );
            }

        //! return center of mass
        eigen_vector_type<nRealDim> const& massCenter() const { return M_massCenter; }

        //! return center of mass expression
        auto massCenterExpr() const
            {
                if constexpr ( nDim == 2 )
                    return vec( cst(M_massCenter(0)), cst(M_massCenter(1)) );
                else
                    return vec( cst(M_massCenter(0)), cst(M_massCenter(1)), cst(M_massCenter(2)) );
            }


        //! init the time stepping
        void initTimeStep( self_type const& fluidToolbox, int bdfOrder, int nConsecutiveSave, std::string const& myFileFormat )
            {
                M_bdfAngularVelocity = fluidToolbox.createBdf( this->spaceAngularVelocity(), "body."+this->name()+".angular-velocity", bdfOrder, nConsecutiveSave, myFileFormat );
                if ( fluidToolbox.doRestart() )
                {
                    M_bdfAngularVelocity->restart();
                    *M_fieldAngularVelocity = M_bdfAngularVelocity->unknown(0);
                }
            }

        //! start the time stepping
        void startTimeStep()
            {
                M_bdfAngularVelocity->start( *M_fieldAngularVelocity );
            }

        //! update the time stepping to the next time
        void updateTimeStep()
            {
                M_bdfAngularVelocity->next( *M_fieldAngularVelocity );
            }

    private :
        range_faces_type M_rangeMarkedFacesOnFluid;

        std::vector<BodyArticulation> M_articulations;
        std::string M_articulationMethod;

        BodyBoundaryCondition const* M_masterBodyBC = nullptr;

        datamap_ptr_t<> M_dataMapPMatrixTranslationalVelocity;

        sparse_matrix_ptrtype M_matrixPTilde_angular;

        double M_mass;
        eigen_vector_type<nRealDim> M_massCenter;
        moment_of_inertia_type M_momentOfInertia;

        space_trace_angular_velocity_ptrtype M_spaceAngularVelocity;
        element_trace_angular_velocity_ptrtype M_fieldAngularVelocity;
        bdf_trace_angular_velocity_ptrtype M_bdfAngularVelocity;
    };

    // bc body
    class BodyBoundaryCondition
    {
        using self2_type = BodyBoundaryCondition;
    public :
        typedef typename mpl::if_< mpl::equal_to<mpl::int_<nDim>,mpl::int_<2> >,
                                   space_trace_p0c_scalar_type,
                                   space_trace_p0c_vectorial_type >::type space_trace_angular_velocity_type;
        typedef std::shared_ptr<space_trace_angular_velocity_type> space_trace_angular_velocity_ptrtype;
        typedef typename space_trace_angular_velocity_type::element_type element_trace_angular_velocity_type;
        typedef std::shared_ptr<element_trace_angular_velocity_type> element_trace_angular_velocity_ptrtype;
        typedef Bdf<space_trace_angular_velocity_type> bdf_trace_angular_velocity_type;
        typedef std::shared_ptr<bdf_trace_angular_velocity_type> bdf_trace_angular_velocity_ptrtype;

        using moment_of_inertia_type = typename Body::moment_of_inertia_type;

        struct FieldTag
        {
            static auto translational_velocity( BodyBoundaryCondition const* t ) { return ModelFieldTag<BodyBoundaryCondition,0>( t ); }
            static auto angular_velocity( BodyBoundaryCondition const* t ) { return ModelFieldTag<BodyBoundaryCondition,1>( t ); }
        };

        BodyBoundaryCondition( self_type const& fluidToolbox );
        BodyBoundaryCondition( BodyBoundaryCondition const& ) = default;
        BodyBoundaryCondition( BodyBoundaryCondition && ) = default;

        void setup( std::string const& bodyName, pt::ptree const& p, self_type const& fluidToolbox );
        void init( self_type const& fluidToolbox );
        void updateForUse( self_type const& fluidToolbox );

        void updateInformationObject( nl::json & p ) const;
        tabulate_informations_ptr_t tabulateInformations( nl::json const& jsonInfo, TabulateInformationProperties const& tabInfoProp,
                                                          std::map<std::string,uint16_type> & jsonPtrFunctionSpacesToLevel ) const;

        void initTimeStep( self_type const& fluidToolbox, int bdfOrder, int nConsecutiveSave, std::string const& myFileFormat )
            {
                M_bdfTranslationalVelocity = fluidToolbox.createBdf( this->spaceTranslationalVelocity(), "body."+M_name+".translational-velocity", bdfOrder, nConsecutiveSave, myFileFormat );
                if ( fluidToolbox.doRestart() )
                {
                    M_bdfTranslationalVelocity->restart();
                    *M_fieldTranslationalVelocity = M_bdfTranslationalVelocity->unknown(0);
                }

                if ( !this->isInNBodyArticulated() )
                {
                    M_bdfAngularVelocity = fluidToolbox.createBdf( this->spaceAngularVelocity(), "body."+M_name+".angular-velocity", bdfOrder, nConsecutiveSave, myFileFormat );
                    if ( fluidToolbox.doRestart() )
                    {
                        M_bdfAngularVelocity->restart();
                        *M_fieldAngularVelocity = M_bdfAngularVelocity->unknown(0);
                    }
                }
            }

        void startTimeStep()
            {
                M_bdfTranslationalVelocity->start( *M_fieldTranslationalVelocity );
                if ( !this->isInNBodyArticulated() )
                    M_bdfAngularVelocity->start( *M_fieldAngularVelocity );
            }
        void updateTimeStep()
            {
                M_bdfTranslationalVelocity->next( *M_fieldTranslationalVelocity );
                if ( !this->isInNBodyArticulated() )
                    M_bdfAngularVelocity->next( *M_fieldAngularVelocity );
            }

        std::string const& name() const { return M_name; }

        range_faces_type const& rangeMarkedFacesOnFluid() const { return M_rangeMarkedFacesOnFluid; }
        trace_mesh_ptrtype mesh() const { return M_mesh; }

        std::set<std::string>/*ModelMarkers*/ const& markers() const { return M_markers; }

        space_trace_p0c_vectorial_ptrtype spaceTranslationalVelocity() const { return M_spaceTranslationalVelocity; }
        space_trace_angular_velocity_ptrtype spaceAngularVelocity() const { return this->isInNBodyArticulated()? M_NBodyArticulated->spaceAngularVelocity() : M_spaceAngularVelocity; }
        element_trace_p0c_vectorial_ptrtype fieldTranslationalVelocityPtr() const { return M_fieldTranslationalVelocity; }
        element_trace_angular_velocity_ptrtype fieldAngularVelocityPtr() const { return this->isInNBodyArticulated()? M_NBodyArticulated->fieldAngularVelocityPtr() : M_fieldAngularVelocity; }

        bdf_trace_p0c_vectorial_ptrtype bdfTranslationalVelocity() const { return M_bdfTranslationalVelocity; }
        bdf_trace_angular_velocity_ptrtype bdfAngularVelocity() const { return this->isInNBodyArticulated()? M_NBodyArticulated->bdfAngularVelocity() : M_bdfAngularVelocity; }

        Body const& body() const { return *M_body; }

        //! return moment of inertia
        moment_of_inertia_type const& momentOfInertia() const
            {
                return this->isInNBodyArticulated()? M_NBodyArticulated->momentOfInertia() : M_body->momentOfInertia();
            }

        //! return moment of inertia expression
        auto momentOfInertiaExpr() const
            {
                return this->isInNBodyArticulated()? M_NBodyArticulated->momentOfInertiaExpr() : M_body->momentOfInertiaExpr();
            }

        //! return center of mass expression
        auto massCenterExpr() const
            {
                return this->isInNBodyArticulated()? M_NBodyArticulated->massCenterExpr() : M_body->massCenterExpr();
            }

        bool hasTranslationalVelocityExpr() const { return M_translationalVelocityExpr.template hasExpr<nDim,1>(); }
        auto const& translationalVelocityExpr() const { return M_translationalVelocityExpr.template expr<nDim,1>(); }
        bool hasAngularVelocityExpr() const {
            if constexpr ( nDim == 2 )
                return M_angularVelocityExpr.template hasExpr<1,1>();
            else
                return M_angularVelocityExpr.template hasExpr<nDim,1>();
        }
        auto const& angularVelocityExpr() const
            {
                if constexpr ( nDim == 2 )
                    return M_angularVelocityExpr.expr<1,1>();
                else
                    return M_angularVelocityExpr.expr<nDim,1>();
            }

        auto rigidVelocityExpr() const
            {
                if constexpr ( nDim == 2 )
                    return this->translationalVelocityExpr() + this->angularVelocityExpr()*vec(-Py()+this->massCenterExpr()(1,0),Px()-this->massCenterExpr()(0,0) );
                else
                    return this->translationalVelocityExpr() + cross( this->angularVelocityExpr(), P()-this->massCenterExpr() );
            }
        auto rigidVelocityExprFromFields() const
            {
                if constexpr ( nDim == 2 )
                    return idv(this->fieldTranslationalVelocityPtr()) + idv(this->fieldAngularVelocityPtr())*vec(-Py()+this->massCenterExpr()(1,0),Px()-this->massCenterExpr()(0,0) );
                else
                    return idv(this->fieldTranslationalVelocityPtr()) + cross( idv(this->fieldAngularVelocityPtr()), P()-this->massCenterExpr() );
            }

        sparse_matrix_ptrtype matrixPTilde_translational() const { return M_matrixPTilde_translational; }
        sparse_matrix_ptrtype matrixPTilde_angular() const { return M_matrixPTilde_angular; }

        void updateMatrixPTilde_angular( self_type const& fluidToolbox, sparse_matrix_ptrtype & mat, size_type startBlockIndexVelocity = 0, size_type startBlockIndexAngularVelocity = 0 ) const;

        //---------------------------------------------------------------------------//
        // elastic velocity
        //---------------------------------------------------------------------------//
        bool hasElasticVelocity() const { return ( M_fieldElasticVelocity? true : false ); }

        bool hasElasticVelocityFromExpr() const { return !M_elasticVelocityExprBC.empty(); }
        void selectHighOrderSchemeElasticVelocity(bool highOrderScheme) {M_elasticVelocityHighOrderScheme=highOrderScheme;}
        bool hasElasticVelocityHighOrder() const {return M_elasticVelocityHighOrderScheme;}
        void registerCustomFieldVectorialElastic( std::string const& name )
        {
            if ( M_fieldsUserVectorialElastic.find( name ) == M_fieldsUserVectorialElastic.end() )
                M_fieldsUserVectorialElastic[name];
        }
        template <typename ExprT>
        void updateCustomFieldElastic( std::string const& name, vf::Expr<ExprT> const& e)
        {
            if ( M_fieldsUserVectorialElastic.find( name ) == M_fieldsUserVectorialElastic.end() || !M_fieldsUserVectorialElastic[name] )
                M_fieldsUserVectorialElastic[name] = this->spaceElasticVelocityPtr()->elementPtr();
            M_fieldsUserVectorialElastic[name]->on(_range=M_rangeMarkedFacesOnFluid,_expr=e );
        }

        element_trace_velocity_ptrtype fieldElasticVelocityPtr() const { return M_fieldElasticVelocity; }
        element_trace_velocity_ptrtype & fieldElasticVelocityPtr() { return M_fieldElasticVelocity; }
        space_trace_velocity_ptrtype const& spaceElasticVelocityPtr() const {return M_XhElasticVelocity;}
        auto elasticVelocityExpr() const { CHECK( this->hasElasticVelocity() ) << "no elastic velocity"; return idv(M_fieldElasticVelocity); }
        // LUCA
        std::map<std::string, std::tuple< ModelExpression, std::set<std::string>>> const& exprElasticVelocity() const {return M_elasticVelocityExprBC;}
        template <typename SymbolsExprType>
        void updateElasticVelocityFromExpr( self_type const& fluidToolbox, SymbolsExprType const& se );

        //---------------------------------------------------------------------------//
        // gravity
        bool gravityForceEnabled() const { return M_gravityForceEnabled; }
        //double massOfFluid() const { return M_massOfFluid; }
        eigen_vector_type<nRealDim> const& gravityForceWithMass() const { return M_gravityForceWithMass; }

        //! fluid forces
        eigen_vector_type<nRealDim> fluidForces() const
            {
                eigen_vector_type<nRealDim> res = eigen_vector_type<nRealDim>::Zero();
                res = M_body->mass()*(M_bdfTranslationalVelocity->polyDerivCoefficient(0)*idv(this->fieldTranslationalVelocityPtr())-idv(M_bdfTranslationalVelocity->polyDeriv())).evaluate(true,M_mesh->worldCommPtr());
                if ( this->gravityForceEnabled() )
                    res -= this->gravityForceWithMass();
                return res;
            }

        //! fluid torques
        using evaluate_torques_type = typename mpl::if_< mpl::equal_to<mpl::int_<nDim>,mpl::int_<3> >,
                                                         eigen_vector_type<nDim>,
                                                         eigen_matrix_type<1, 1> >::type;
        evaluate_torques_type fluidTorques() const
            {
                // WARNING : is the case of  isInNBodyArticulated, this torque is related to nNBodyArticulated object (else we need compute momentOfInertia of this body)
                evaluate_torques_type res = this->momentOfInertia()*(this->bdfAngularVelocity()->polyDerivCoefficient(0)*idv(this->fieldAngularVelocityPtr())-idv(this->bdfAngularVelocity()->polyDeriv())).evaluate(true,M_mesh->worldCommPtr());
                return res;
            }
        //---------------------------------------------------------------------------//
        void updateParameterValues( std::map<std::string,double> & mp, std::string const& prefix_symbol )
            {
                if ( M_body )
                {
                    auto mc = M_body->massCenter();
                    std::string nameWithPrefix = prefixvm( prefix_symbol, this->name(), "_" );
                    std::string nameSymb = prefixvm(nameWithPrefix,"mass_center", "_");
                    for (int i=0;i<mc.size();++i)
                    {
                        mp[ nameSymb + "_" + std::to_string(i) ] = mc(i);
                    }
                }
            }

        void setParameterValues( std::map<std::string,double> const& mp )
            {
                M_translationalVelocityExpr.setParameterValues( mp );
                M_angularVelocityExpr.setParameterValues( mp );
                for ( auto & [bcName,eve] : M_elasticVelocityExprBC )
                    std::get<0>( eve ).setParameterValues( mp );
                if ( M_body )
                    M_body->setParameterValues( mp );
            }

        auto modelMeasuresQuantities( std::string const& prefix ) const
            {
                return Feel::FeelModels::modelMeasuresQuantities( modelMeasuresQuantity( prefix, "fluid_forces", std::bind( &self2_type::fluidForces, this ) ),
                                                                  modelMeasuresQuantity( prefix, "fluid_torques", std::bind( &self2_type::fluidTorques, this ) ),
                                                                  M_body->modelMeasuresQuantities( prefix )
                                                                  );
            }



        //---------------------------------------------------------------------------//
        // articulation info (only used for build a BodyArticulation)
        std::map<std::string,ModelExpression> const& articulationTranslationalVelocityExpr() const { return M_articulationTranslationalVelocityExpr; }
<<<<<<< HEAD
=======

        //! return true if this object is in NBodyArticulated
        bool isInNBodyArticulated() const { return M_NBodyArticulated != nullptr; }
        //! attach a NBodyArticulated to this object
        void attachToNBodyArticulated( NBodyArticulated const& nba ) { M_NBodyArticulated = &nba; }
        //! return NBodyArticulated object related if inside (else assert failed)
        NBodyArticulated const& getNBodyArticulated() const { CHECK( this->isInNBodyArticulated() ) << "this object is not in NBodyArticulated"; return *M_NBodyArticulated; }

>>>>>>> 0c768d40
    private :
        std::string M_name;
        ModelMarkers M_markers;
        range_faces_type M_rangeMarkedFacesOnFluid;
        trace_mesh_ptrtype M_mesh;
        space_trace_p0c_vectorial_ptrtype M_spaceTranslationalVelocity;
        space_trace_angular_velocity_ptrtype M_spaceAngularVelocity;
        element_trace_p0c_vectorial_ptrtype M_fieldTranslationalVelocity;
        element_trace_angular_velocity_ptrtype M_fieldAngularVelocity;
        bdf_trace_p0c_vectorial_ptrtype M_bdfTranslationalVelocity;
        bdf_trace_angular_velocity_ptrtype M_bdfAngularVelocity;
        sparse_matrix_ptrtype M_matrixPTilde_translational, M_matrixPTilde_angular;
        ModelExpression M_translationalVelocityExpr, M_angularVelocityExpr;        
        std::shared_ptr<Body> M_body;
        eigen_vector_type<nRealDim> M_massCenterRef;

        space_trace_velocity_ptrtype M_spaceElasticVelocity;
        element_trace_velocity_ptrtype M_fieldElasticVelocity;
        std::map<std::string,element_trace_velocity_ptrtype> M_fieldsUserVectorialElastic;
        std::map<std::string, std::tuple< ModelExpression, std::set<std::string>>> M_elasticVelocityExprBC;
        bool M_elasticVelocityHighOrderScheme=false;
        bool M_gravityForceEnabled;
        //double M_massOfFluid;
        eigen_vector_type<nRealDim> M_gravityForceWithMass;

        // articulation info (only used for build a BodyArticulation)
        std::map<std::string,ModelExpression> M_articulationTranslationalVelocityExpr;

        NBodyArticulated const* M_NBodyArticulated = nullptr;
    };



    class BodySetBoundaryCondition : public std::map<std::string,BodyBoundaryCondition>
    {
    public:
        void updateInformationObject( nl::json & p ) const
            {
                for ( auto & [name,bpbc] : *this )
                    bpbc.updateInformationObject( p["Body"][name] );
            }
        void updateTabulateInformations( tabulate_informations_sections_ptr_t & tabInfo, nl::json const& jsonInfo, TabulateInformationProperties const& tabInfoProp, std::map<std::string,uint16_type> & jsonPtrFunctionSpacesToLevel ) const
            {
                if ( jsonInfo.contains("Body") )
                {
                    auto const& jsonInfoBBC = jsonInfo.at("Body");
                    auto tabInfoBBC = TabulateInformationsSections::New( tabInfoProp );
                    for ( auto & [name,bpbc] : *this )
                        tabInfoBBC->add( name, bpbc.tabulateInformations(jsonInfoBBC.at(name), tabInfoProp, jsonPtrFunctionSpacesToLevel ) );
                    tabInfo->add( "Body", tabInfoBBC );
                }
            }
        void initTimeStep( self_type const& fluidToolbox, int bdfOrder, int nConsecutiveSave, std::string const& myFileFormat )
            {
                for ( auto & [name,bpbc] : *this )
                    bpbc.initTimeStep( fluidToolbox, bdfOrder, nConsecutiveSave, myFileFormat );
                for (auto & nba : M_nbodyArticulated )
                    nba.initTimeStep( fluidToolbox, bdfOrder, nConsecutiveSave, myFileFormat );
            }
        void startTimeStep()
            {
                for ( auto & [name,bpbc] : *this )
                    bpbc.startTimeStep();
                for (auto & nba : M_nbodyArticulated )
                    nba.startTimeStep();
            }
        void updateTimeStep()
            {
                for ( auto & [name,bpbc] : *this )
                    bpbc.updateTimeStep();
                for (auto & nba : M_nbodyArticulated )
                    nba.updateTimeStep();
            }

        void init( self_type const& fluidToolbox );
        void updateForUse( self_type const& fluidToolbox );
        void initAlgebraicFactory( self_type const& fluidToolbox, model_algebraic_factory_ptrtype algebraicFactory );
        void updateAlgebraicFactoryForUse( self_type const& fluidToolbox, model_algebraic_factory_ptrtype algebraicFactory );

        std::vector<NBodyArticulated> const& nbodyArticulated() const { return M_nbodyArticulated; }


        bool hasTranslationalVelocityExpr() const
            {
                for ( auto const& [name,bpbc] : *this )
                    if ( bpbc.hasTranslationalVelocityExpr() )
                        return true;
                return false;
            }
        bool hasAngularVelocityExpr() const
            {
                for ( auto const& [name,bpbc] : *this )
                    if ( bpbc.hasAngularVelocityExpr() )
                        return true;
                return false;
            }
        bool hasElasticVelocity() const
            {
                for ( auto const& [name,bpbc] : *this )
                    if ( bpbc.hasElasticVelocity() )
                        return true;
                return false;
            }
        bool hasElasticVelocityFromExpr() const
            {
                for ( auto const& [name,bpbc] : *this )
                    if ( bpbc.hasElasticVelocityFromExpr() )
                        return true;
                return false;
            }

        bool hasArticulationWithMethodPMatrix() const
            {
                for (auto const& nba : M_nbodyArticulated )
                    if ( nba.articulationMethod() == "p-matrix" )
                        return true;
                return false;
            }

        void setParameterValues( std::map<std::string,double> const& mp )
            {
                for ( auto & [name,bpbc] : *this )
                    bpbc.setParameterValues( mp );
                for (auto & nba : M_nbodyArticulated )
                    nba.setParameterValues( mp );
            }
        void updateParameterValues( std::map<std::string,double> & mp, std::string const& prefix_symbol = "" )
            {
                // start by updated the expression from mp
                //this->setParameterValues( mp );
                for ( auto & [name,bbc] : *this )
                    bbc.updateParameterValues( mp, prefixvm( prefix_symbol, "body", "_" ) );
            }

        auto modelFields( self_type const& fluidToolbox, std::string const& prefix = "" ) const
            {
                using _field_translational_ptrtype = std::decay_t<decltype(this->begin()->second.fieldTranslationalVelocityPtr())>;
                using _field_angular_ptrtype = std::decay_t<decltype(this->begin()->second.fieldAngularVelocityPtr())>;

                std::map<std::string,std::tuple<_field_translational_ptrtype,_field_angular_ptrtype>> registerFields;
                for ( auto const& [name,bpbc] : *this )
                {
                    registerFields[name] = std::make_tuple( bpbc.fieldTranslationalVelocityPtr(), bpbc.fieldAngularVelocityPtr() );
                }
                return this->modelFieldsImpl( fluidToolbox,registerFields,prefix );
            }
        auto modelFields( self_type const& fluidToolbox, vector_ptrtype sol, size_type rowStartInVector = 0, std::string const& prefix = "" ) const
            {
                using _field_translational_ptrtype = std::decay_t<decltype( this->begin()->second.spaceTranslationalVelocity()->elementPtr( *sol,rowStartInVector ) )>;
                using _field_angular_ptrtype = std::decay_t<decltype(this->begin()->second.spaceAngularVelocity()->elementPtr( *sol, rowStartInVector ) )>;

                std::map<std::string,std::tuple<_field_translational_ptrtype,_field_angular_ptrtype>> registerFields;
                for ( auto const& [name,bpbc] : *this )
                {
                    size_type startBlockIndexTranslationalVelocity = fluidToolbox.startSubBlockSpaceIndex("body-bc."+bpbc.name()+".translational-velocity");
                    size_type startBlockIndexAngularVelocity = fluidToolbox.startSubBlockSpaceIndex("body-bc."+bpbc.name()+".angular-velocity");
                    registerFields[name] = std::make_tuple( bpbc.spaceTranslationalVelocity()->elementPtr( *sol, rowStartInVector+startBlockIndexTranslationalVelocity ),
                                                            bpbc.spaceAngularVelocity()->elementPtr( *sol, rowStartInVector+startBlockIndexAngularVelocity ) );
                }
                return this->modelFieldsImpl( fluidToolbox,registerFields,prefix );
            }

        auto modelMeasuresQuantities( std::string const& prefix = "" ) const
            {
                using _res_type = std::decay_t<decltype(this->begin()->second.modelMeasuresQuantities(""))>;
                _res_type res;
                for ( auto const& [name,bbc] : *this )
                {
                    std::string currentPrefix = prefixvm( prefix, (boost::format("body_%1%")%name).str() );
                    res = Feel::FeelModels::modelMeasuresQuantities( res, bbc.modelMeasuresQuantities( currentPrefix ) );
                }
                return res;
            }
    private:

        template <typename _field_translational_ptrtype, typename _field_angular_ptrtype>
        auto modelFieldsImpl( self_type const& fluidToolbox, std::map<std::string,std::tuple<_field_translational_ptrtype,_field_angular_ptrtype>> const& registerFields, std::string const& prefix ) const
            {
                auto mfieldTranslational = modelField<FieldCtx::ID,_field_translational_ptrtype>( BodyBoundaryCondition::FieldTag::translational_velocity(nullptr) );
                auto mfieldAngular = modelField<FieldCtx::ID,_field_angular_ptrtype>( BodyBoundaryCondition::FieldTag::angular_velocity(nullptr) );
                for ( auto const& [name,bpbc] : *this )
                {
                    auto const& field_translational = std::get<0>( registerFields.find( name )->second );
                    auto const& field_angular = std::get<1>( registerFields.find( name )->second );
                    std::string prefixBase = prefixvm( prefix, (boost::format("body.%1%")%name).str() );
                    std::string prefix_symbol = prefixvm( fluidToolbox.keyword(), (boost::format("body_%1%")%name).str(), "_");
                    mfieldTranslational.add( BodyBoundaryCondition::FieldTag::translational_velocity(&bpbc), prefixBase, "translational-velocity", field_translational, "V",  prefix_symbol );
                    mfieldAngular.add( BodyBoundaryCondition::FieldTag::angular_velocity(&bpbc), prefixBase, "angular-velocity", field_angular, "W",  prefix_symbol );
                }
                return Feel::FeelModels::modelFields( mfieldTranslational, mfieldAngular );
            }
    private :
        std::vector<NBodyArticulated> M_nbodyArticulated;
    };


    struct TurbulenceModelBoundaryConditions
    {
        struct Inlet
        {
            Inlet() = default;
            Inlet( Inlet&& ) = default;
            Inlet( Inlet const& ) = default;

            void addMarkers( std::string const& m ) { M_markers.insert( m ); }
            void addMarkers( std::set<std::string> const& m ) { M_markers.insert( m.begin(), m.end() ); }
            std::set<std::string> markers() const { return M_markers; }
        private :
            std::set<std::string> M_markers;
        };
        struct Wall
        {
            Wall() = default;
            Wall( Wall&& ) = default;
            Wall( Wall const& ) = default;

            void addMarkers( std::string const& m ) { M_markers.insert( m ); }
            void addMarkers( std::set<std::string> const& m ) { M_markers.insert( m.begin(), m.end() ); }
            std::set<std::string> markers() const { return M_markers; }
        private :
            std::set<std::string> M_markers;
        };

        TurbulenceModelBoundaryConditions() = default;
        TurbulenceModelBoundaryConditions( TurbulenceModelBoundaryConditions && ) = default;
        TurbulenceModelBoundaryConditions( TurbulenceModelBoundaryConditions const& ) = default;

        void addInlet( std::string const& name, Inlet const& bcInlet ) { M_bcInlet.emplace( name, bcInlet ); }
        void addWall( std::string const& name, Wall const& bcWall ) { M_bcWall.emplace( name, bcWall ); }
        std::map<std::string,Inlet> const& inlet() const { return M_bcInlet; }
        std::map<std::string,Wall> const& wall() const { return M_bcWall; }
    private :
        std::map<std::string,Inlet> M_bcInlet;
        std::map<std::string,Wall> M_bcWall;
    };

    //___________________________________________________________________________________//
    //___________________________________________________________________________________//
    //___________________________________________________________________________________//
    // export
    typedef Exporter<mesh_type,nOrderGeo> export_type;
    typedef std::shared_ptr<export_type> export_ptrtype;

    typedef Exporter<trace_mesh_type,nOrderGeo> export_trace_type;
    typedef std::shared_ptr<export_trace_type> export_trace_ptrtype;
    //typedef Exporter<mesh_type,nOrderGeo> gmsh_export_type;
    //typedef std::shared_ptr<gmsh_export_type> gmsh_export_ptrtype;
    //___________________________________________________________________________________//
    // export ho
#if 1 //defined(FEELPP_HAS_VTK)
    //fais comme ca car bug dans opeartorlagrangeP1 pour les champs vectorielles
    typedef FunctionSpace<mesh_type,bases<Lagrange<nOrderVelocity,Scalar,Continuous,PointSetFekete> > > space_create_ho_type;
    // mesh
    typedef Mesh<Simplex<nDim,1,nDim> > mesh_visu_ho_type;
    //function space vectorial
    typedef FunctionSpace<mesh_visu_ho_type,bases<Lagrange<1,Vectorial,Continuous,PointSetFekete> > > space_vectorial_visu_ho_type;
    typedef std::shared_ptr<space_vectorial_visu_ho_type> space_vectorial_visu_ho_ptrtype;
    typedef typename space_vectorial_visu_ho_type::element_type element_vectorial_visu_ho_type;
    typedef std::shared_ptr<element_vectorial_visu_ho_type> element_vectorial_visu_ho_ptrtype;
    // function space scalar
    //typedef FunctionSpace<mesh_visu_ho_type,bases<Lagrange<1,Scalar,Continuous,PointSetFekete> > > space_scalar_visu_ho_type;
    typedef typename space_vectorial_visu_ho_type::component_functionspace_type space_scalar_visu_ho_type;
    typedef std::shared_ptr<space_scalar_visu_ho_type> space_scalar_visu_ho_ptrtype;
    typedef typename space_scalar_visu_ho_type::element_type element_scalar_visu_ho_type;
    typedef std::shared_ptr<element_scalar_visu_ho_type> element_scalar_visu_ho_ptrtype;
    // function space vectorial discontinuos
    typedef FunctionSpace<mesh_visu_ho_type,bases<Lagrange<1, Vectorial,Discontinuous,PointSetFekete> > > space_vectorialdisc_visu_ho_type;
    typedef std::shared_ptr<space_vectorialdisc_visu_ho_type> space_vectorialdisc_visu_ho_ptrtype;
    typedef typename space_vectorialdisc_visu_ho_type::element_type element_vectorialdisc_visu_ho_type;
    typedef std::shared_ptr<element_vectorialdisc_visu_ho_type> element_vectorialdisc_visu_ho_ptrtype;
    //___________________________________________________________________________________//
    //
    // typedef boost::tuple<boost::mpl::size_t<MESH_ELEMENTS>,
    //                      typename MeshTraits<mesh_visu_ho_type>::element_const_iterator,
    //                      typename MeshTraits<mesh_visu_ho_type>::element_const_iterator> range_visu_ho_type;
    //___________________________________________________________________________________//

    typedef OperatorInterpolation<space_velocity_type,
                                  space_vectorial_visu_ho_type > op_interpolation_visu_ho_vectorial_type;
    typedef std::shared_ptr<op_interpolation_visu_ho_vectorial_type> op_interpolation_visu_ho_vectorial_ptrtype;

    typedef OperatorInterpolation<space_pressure_type,
                                  space_scalar_visu_ho_type> op_interpolation_visu_ho_scalar_type;
    typedef std::shared_ptr<op_interpolation_visu_ho_scalar_type> op_interpolation_visu_ho_scalar_ptrtype;

#if defined( FEELPP_MODELS_HAS_MESHALE )
    typedef OperatorInterpolation<space_mesh_disp_type,
                                  space_vectorial_visu_ho_type> op_interpolation_visu_ho_meshdisp_type;
    typedef std::shared_ptr<op_interpolation_visu_ho_meshdisp_type> op_interpolation_visu_ho_meshdisp_ptrtype;
#endif

#if 0
    typedef OperatorInterpolation<space_normalstress_type,
                                  space_vectorialdisc_visu_ho_type/*,
                                                                   range_visu_ho_type*/> op_interpolation_visu_ho_vectorialdisc_type;
    typedef std::shared_ptr<op_interpolation_visu_ho_vectorialdisc_type> op_interpolation_visu_ho_vectorialdisc_ptrtype;
#endif
    //___________________________________________________________________________________//

    typedef Exporter<mesh_visu_ho_type> export_ho_type;
    typedef std::shared_ptr<export_ho_type> export_ho_ptrtype;
#endif

    // measure tools for points evaluation
    typedef MeasurePointsEvaluation<space_velocity_type,space_pressure_type> measure_points_evaluation_type;
    typedef std::shared_ptr<measure_points_evaluation_type> measure_points_evaluation_ptrtype;

    using force_type = Eigen::Matrix<typename super_type::value_type, nDim, 1, Eigen::ColMajor>;
    //___________________________________________________________________________________//
    //___________________________________________________________________________________//
    //___________________________________________________________________________________//

    //___________________________________________________________________________________//
    // constructor
    explicit FluidMechanics( std::string const& prefix,
                             std::string const& keyword = "fluid",
                             worldcomm_ptr_t const& _worldComm = Environment::worldCommPtr(),
                             std::string const& subPrefix = "",
                             ModelBaseRepository const& modelRep = ModelBaseRepository() );
    FluidMechanics( self_type const & M ) = default;

    static self_ptrtype New( std::string const& prefix,
                             std::string const& keyword = "fluid",
                             worldcomm_ptr_t const& worldComm = Environment::worldCommPtr(),
                             std::string const& subPrefix = "",
                             ModelBaseRepository const& modelRep = ModelBaseRepository() );
    //___________________________________________________________________________________//

    static std::string expandStringFromSpec( std::string const& expr );

private :
    void loadParameterFromOptionsVm();
    void initMesh();
    void initMaterialProperties();
    void initFunctionSpaces();
    void createALE();
    void initBoundaryConditions();
    void initFluidInlet();
    void initFluidOutlet();
    void initDist2Wall();
    void initTurbulenceModel();
    void initUserFunctions();
    void initPostProcess() override;
    void createPostProcessExporters();
public :
    /**
     * @brief initialize the toolbox
     * 
     * @param buildModelAlgebraicFactory set to true to build the algebraic factory
     */
    void init( bool buildModelAlgebraicFactory=true );
    /**
     * @brief initialize the toolbox from another toolbox 
     * 
     * @param oldToolbox another toolbox to build and interpolate data from
     * @param markersInterpolate markers (faces or elements) where the data should be interpolated
     * @param buildModelAlgebraicFactory set to true to build the algebraic factory
     */
    void init(self_ptrtype const& oldToolbox, std::vector<std::string> const& markersInterpolate, bool buildModelAlgebraicFactory=true);

    /**
     * @brief initialize the algebraic factory of the toolbox
     * 
     */
    void initAlgebraicFactory();

    void createFunctionSpacesNormalStress();
    void createFunctionSpacesSourceAdded();

    FEELPP_DEPRECATED void loadMesh(mesh_ptrtype __mesh );

    void updateMarkedZonesInMesh();

    std::shared_ptr<std::ostringstream> getInfo() const override;
    void updateInformationObject( nl::json & p ) const override;
    tabulate_informations_ptr_t tabulateInformations( nl::json const& jsonInfo, TabulateInformationProperties const& tabInfoProp ) const override;

    //___________________________________________________________________________________//

    mesh_ptrtype mesh() const { return super_type::super_model_meshes_type::mesh<mesh_type>( this->keyword() ); }
    void setMesh( mesh_ptrtype const& mesh ) { super_type::super_model_meshes_type::setMesh( this->keyword(), mesh ); }
    elements_reference_wrapper_t<mesh_type> const& rangeMeshElements() const { return M_rangeMeshElements; }
    std::shared_ptr<RangeDistributionByMaterialName<mesh_type> > rangeDistributionByMaterialName() const { return M_rangeDistributionByMaterialName; }

    space_velocity_ptrtype const& functionSpaceVelocity() const { return M_XhVelocity; }
    space_pressure_ptrtype const& functionSpacePressure() const { return M_XhPressure; }

    element_velocity_type & fieldVelocity() { return *M_fieldVelocity; }
    element_velocity_type const& fieldVelocity() const { return *M_fieldVelocity; }
    element_velocity_ptrtype & fieldVelocityPtr() { return M_fieldVelocity; }
    element_velocity_ptrtype const& fieldVelocityPtr() const { return M_fieldVelocity; }
    element_pressure_type & fieldPressure() { return *M_fieldPressure; }
    element_pressure_type const& fieldPressure() const { return *M_fieldPressure; }
    element_pressure_ptrtype const& fieldPressurePtr() const { return M_fieldPressure; }

    element_velocity_external_storage_ptrtype const& fieldVelocityExtrapolatedPtr() const { return M_fieldVelocityExtrapolated; }

    bool useVelocityExtrapolated() const { return M_useVelocityExtrapolated; }
    void setUseVelocityExtrapolated( bool b ) { M_useVelocityExtrapolated = b; }
    vector_ptrtype vectorVelocityExtrapolated() const { return M_vectorVelocityExtrapolated; }
    vector_ptrtype vectorPreviousVelocityExtrapolated() const { return M_vectorPreviousVelocityExtrapolated; }

    // element_normalstress_ptrtype & fieldNormalStressPtr() { return M_fieldNormalStress; }
    // element_normalstress_ptrtype const& fieldNormalStressPtr() const { return M_fieldNormalStress; }
    // element_normalstress_type const& fieldNormalStress() const { return *M_fieldNormalStress; }
    // element_normalstress_ptrtype & fieldWallShearStressPtr() { return M_fieldWallShearStress; }
    // element_normalstress_ptrtype const& fieldWallShearStressPtr() const { return M_fieldWallShearStress; }
    // element_normalstress_type const& fieldWallShearStress() const { return *M_fieldWallShearStress; }

    bool useExtendedDofTable() const;

    // fields defined by user (in json or external to this class)
    std::map<std::string,component_element_velocity_ptrtype> const& fieldsUserScalar() const { return M_fieldsUserScalar; }
    std::map<std::string,element_velocity_ptrtype> const& fieldsUserVectorial() const { return M_fieldsUserVectorial; }
    bool hasFieldUserScalar( std::string const& key ) const { return M_fieldsUserScalar.find( key ) != M_fieldsUserScalar.end(); }
    bool hasFieldUserVectorial( std::string const& key ) const { return M_fieldsUserVectorial.find( key ) != M_fieldsUserVectorial.end(); }
    component_element_velocity_ptrtype const& fieldUserScalarPtr( std::string const& key ) const {
        CHECK( this->hasFieldUserScalar( key ) ) << "field name " << key << " not registered"; return M_fieldsUserScalar.find( key )->second; }
    element_velocity_ptrtype const& fieldUserVectorialPtr( std::string const& key ) const {
        CHECK( this->hasFieldUserVectorial( key ) ) << "field name " << key << " not registered"; return M_fieldsUserVectorial.find( key )->second; }
    component_element_velocity_type const& fieldUserScalar( std::string const& key ) const { return *this->fieldUserScalarPtr( key ); }
    element_velocity_type const& fieldUserVectorial( std::string const& key ) const { return *this->fieldUserVectorialPtr( key ); }

    void registerCustomFieldScalar( std::string const& name )
        {
            if ( M_fieldsUserScalar.find( name ) == M_fieldsUserScalar.end() )
                M_fieldsUserScalar[name];
        }
    void registerCustomFieldVectorial( std::string const& name )
        {
            if ( M_fieldsUserVectorial.find( name ) == M_fieldsUserVectorial.end() )
                M_fieldsUserVectorial[name];
        }
    template <typename ExprT>
    void updateCustomField( std::string const& name, vf::Expr<ExprT> const& e )
        {
            this->updateCustomField( name, e, M_rangeMeshElements );
        }
    template <typename ExprT, typename OnRangeType>
    void updateCustomField( std::string const& name, vf::Expr<ExprT> const& e, OnRangeType const& range, std::enable_if_t< ExprTraits<OnRangeType, vf::Expr<ExprT>>::shape::is_scalar>* = nullptr )
        {
            if ( M_fieldsUserScalar.find( name ) == M_fieldsUserScalar.end() || !M_fieldsUserScalar[name] )
                M_fieldsUserScalar[name] = this->functionSpaceVelocity()->compSpace()->elementPtr();
             M_fieldsUserScalar[name]->on(_range=range,_expr=e );
        }
    template <typename ExprT, typename OnRangeType>
    void updateCustomField( std::string const& name, vf::Expr<ExprT> const& e, OnRangeType const& range, std::enable_if_t< ExprTraits<OnRangeType, vf::Expr<ExprT>>::shape::is_vectorial>* = nullptr )
        {
            if ( M_fieldsUserVectorial.find( name ) == M_fieldsUserVectorial.end() || !M_fieldsUserVectorial[name] )
                M_fieldsUserVectorial[name] = this->functionSpaceVelocity()->elementPtr();
            M_fieldsUserVectorial[name]->on(_range=range,_expr=e );
        }

    //___________________________________________________________________________________//
    // algebraic data
    typename super_type::block_pattern_type blockPattern() const override;
    virtual BlocksBaseGraphCSR buildBlockMatrixGraph() const override;
    graph_ptrtype buildMatrixGraph() const override;
    virtual int nBlockMatrixGraph() const;
    virtual size_type nLocalDof() const;
    void buildBlockVector();
    //void updateBlockVectorSolution();

    //___________________________________________________________________________________//
    // time step scheme
    std::string const& timeStepping() const { return M_timeStepping; }
    bdf_velocity_ptrtype timeStepBDF() { return M_bdfVelocity; }
    bdf_velocity_ptrtype const& timeStepBDF() const { return M_bdfVelocity; }
    std::shared_ptr<TSBase> timeStepBase() { return this->timeStepBDF(); }
    std::shared_ptr<TSBase> timeStepBase() const { return this->timeStepBDF(); }
    void initTimeStep();
    void startTimeStepPreProcess();
    void startTimeStep( bool applyPreProcess = true );
    void updateTimeStep();

    bool useSemiImplicitTimeScheme() const { return M_useSemiImplicitTimeScheme; }
    void setUseSemiImplicitTimeScheme( bool b ) { M_useSemiImplicitTimeScheme = b; }

    //! update initial conditions with symbols expression \se
    template <typename SymbolsExprType>
    void updateInitialConditions( SymbolsExprType const& se );

    // init/update user functions defined in json
    void updateUserFunctions( bool onlyExprWithTimeSymbol = false );

    // post process
    void exportResults() { this->exportResults( this->currentTime() ); }
    void exportResults( double time );
    template <typename ModelFieldsType,typename SymbolsExpr,typename ExportsExprType>
    void exportResults( double time, ModelFieldsType const& mfields, SymbolsExpr const& symbolsExpr, ExportsExprType const& exportsExpr );

    template <typename SymbolsExpr>
    void exportResults( double time, SymbolsExpr const& symbolsExpr )
        {
            return this->exportResults( time, this->modelFields(), symbolsExpr, this->exprPostProcessExports( symbolsExpr ) );
        }

    void setDoExport(bool b);
private :
    //void executePostProcessMeasures( double time );
    template <typename ModelFieldsType,typename SymbolsExpr,typename ModelMeasuresQuantitiesType>
    void executePostProcessMeasures( double time, ModelFieldsType const& mfields, SymbolsExpr const& symbolsExpr, ModelMeasuresQuantitiesType const& mquantities );
    void updateVelocityExtrapolated();
    void updateTimeStepCurrentResidual();
    void exportResultsImplHO( double time );
public :
    //___________________________________________________________________________________//
    // ale mesh
#if defined( FEELPP_MODELS_HAS_MESHALE )
    mesh_ale_ptrtype meshALE() { return M_meshALE; }
    mesh_ale_ptrtype const& meshALE() const { return M_meshALE; }
    element_mesh_disp_ptrtype meshDisplacementOnInterface() { return M_meshDisplacementOnInterface; }
    element_meshvelocity_type & meshVelocity() { return *M_meshALE->velocity(); }
    element_meshvelocity_type const & meshVelocity() const { return *M_meshALE->velocity(); }
#endif
    //___________________________________________________________________________________//

    bool applyMovingMeshBeforeSolve() const { return M_applyMovingMeshBeforeSolve; }
    void setApplyMovingMeshBeforeSolve( bool b ) { M_applyMovingMeshBeforeSolve = b; }
    bool isMoveDomain() const { return M_isMoveDomain; }

    std::string const& solverName() const;
    void setSolverName( std::string const& type );

    bool isStationaryModel() const;

    bool hasNonNewtonianViscosity() const
        {
            for ( auto const& [physicName,physicData] : this->physicsFromCurrentType() )
            {
                auto physicFluidData = std::static_pointer_cast<ModelPhysicFluid<nDim>>(physicData);
                if ( !physicFluidData->dynamicViscosity().isNewtonianLaw() )
                    return true;
            }
            return false;
        }

    bool hasTurbulenceModel() const
        {
            for ( auto const& [physicName,physicData] : this->physicsFromCurrentType() )
            {
                auto physicFluidData = std::static_pointer_cast<ModelPhysicFluid<nDim>>(physicData);
                if ( physicFluidData->turbulence().isEnabled() )
                    return true;
            }
            return false;
        }
    bool hasTurbulenceModel( std::string const& name ) const
        {
            for ( auto const& [physicName,physicData] : this->physicsFromCurrentType() )
            {
                auto physicFluidData = std::static_pointer_cast<ModelPhysicFluid<nDim>>(physicData);
                if ( !physicFluidData->turbulence().isEnabled() )
                    continue;
                if ( physicFluidData->turbulence().model() == name )
                    return true;
            }
            return false;
        }

    bool startBySolveNewtonian() const { return M_startBySolveNewtonian; }
    void startBySolveNewtonian( bool b ) { M_startBySolveNewtonian=b; }
    bool hasSolveNewtonianAtKickOff() const { return M_hasSolveNewtonianAtKickOff; }
    void hasSolveNewtonianAtKickOff( bool b ) { M_hasSolveNewtonianAtKickOff=b; }

    bool startBySolveStokesStationary() const { return M_startBySolveStokesStationary; }
    void startBySolveStokesStationary( bool b ) { M_startBySolveStokesStationary=b; }
    bool hasSolveStokesStationaryAtKickOff() const { return M_hasSolveStokesStationaryAtKickOff; }
    void hasSolveStokesStationaryAtKickOff( bool b ) { M_hasSolveStokesStationaryAtKickOff=b; }

    //___________________________________________________________________________________//
    // fsi parameters

    bool useFSISemiImplicitScheme() const { return M_useFSISemiImplicitScheme; }
    void useFSISemiImplicitScheme(bool b) { M_useFSISemiImplicitScheme=b; }
    /*FEELPP_DEPRECATED*/ std::string couplingFSIcondition() const { return M_couplingFSIcondition; }
    /*FEELPP_DEPRECATED*/ void couplingFSIcondition(std::string s) { M_couplingFSIcondition=s; }

    std::set<std::string> const& markersFSI() const { return M_markersFSI; }
    //___________________________________________________________________________________//
    // stabilization
    bool stabilizationGLS() const { return M_stabilizationGLS; }
    std::string const& stabilizationGLSType() const { return M_stabilizationGLSType; }
    stab_gls_parameter_ptrtype const& stabilizationGLSParameterConvectionDiffusion() const { return M_stabilizationGLSParameterConvectionDiffusion; }
    stab_gls_parameter_ptrtype const& stabilizationGLSParameterPressure() const { return M_stabilizationGLSParameterPressure; }
    range_elements_type const& stabilizationGLSEltRangeConvectionDiffusion( std::string const& matName ) const
        {
            auto itFind = M_stabilizationGLSEltRangeConvectionDiffusion.find( matName );
            CHECK( itFind != M_stabilizationGLSEltRangeConvectionDiffusion.end() ) << "not found with material matName";
            return itFind->second;
        }
    range_elements_type const& stabilizationGLSEltRangePressure( std::string const& matName ) const
        {
            auto itFind = M_stabilizationGLSEltRangePressure.find( matName );
            CHECK( itFind != M_stabilizationGLSEltRangePressure.end() ) << "not found with material matName";
            return itFind->second;
        }
    void setStabilizationGLSDoAssembly( bool b) { M_stabilizationGLSDoAssembly = b; }
    bool stabilizationGLSDoAssembly() const { return M_stabilizationGLSDoAssembly; }

    bool applyCIPStabOnlyOnBoundaryFaces() const { return M_applyCIPStabOnlyOnBoundaryFaces; }
    void applyCIPStabOnlyOnBoundaryFaces(bool b) { M_applyCIPStabOnlyOnBoundaryFaces=b; }
    bool doCIPStabConvection() const { return M_doCIPStabConvection; }
    void doCIPStabConvection(bool b) { M_doCIPStabConvection=b; }
    bool doCIPStabDivergence() const { return M_doCIPStabDivergence; }
    void doCIPStabDivergence(bool b) { M_doCIPStabDivergence=b; }
    bool doCIPStabPressure() const { return M_doCIPStabPressure; }
    void doCIPStabPressure(bool b) { M_doCIPStabPressure=b; }
    double stabCIPConvectionGamma() const { return M_stabCIPConvectionGamma; }
    double stabCIPDivergenceGamma() const { return M_stabCIPDivergenceGamma; }
    double stabCIPPressureGamma() const { return M_stabCIPPressureGamma; }

    // bool doStabDivDiv() const { return M_doStabDivDiv; }
    // void doStabDivDiv(bool b) { M_doStabDivDiv=b; }

    bool doStabConvectionEnergy() const { return M_doStabConvectionEnergy; }
    void doStabConvectionEnergy(bool b) { M_doStabConvectionEnergy=b; }

    bool definePressureCst() const { return M_definePressureCst; }
    void setDefinePressureCst(bool b) { M_definePressureCst = b; }
    std::string definePressureCstMethod() const { return M_definePressureCstMethod; }
    void setDefinePressureCstMethod(std::string s) { M_definePressureCstMethod = s; }
    double definePressureCstPenalisationBeta() const { return M_definePressureCstPenalisationBeta; }

    void updateDefinePressureCst();

    //___________________________________________________________________________________//
    // physical parameters
    materialsproperties_ptrtype const& materialsProperties() const { return M_materialsProperties; }
    materialsproperties_ptrtype & materialsProperties() { return M_materialsProperties; }
    void setMaterialsProperties( materialsproperties_ptrtype mp ) { M_materialsProperties = mp; }

#if 0
    void updateRho(double rho)
    {
        this->materialProperties()->setCstDensity(rho);
    }
    void updateMu(double mu)
    {
        this->materialProperties()->setCstDynamicViscosity(mu);
        M_pmmNeedUpdate = true;
    }
    template < typename ExprT >
    void updateRho(vf::Expr<ExprT> const& __expr)
    {
        this->materialProperties()->updateDensityField( __expr );
    }
    template < typename ExprT >
    void updateMu(vf::Expr<ExprT> const& __expr)
    {
        this->materialProperties()->updateDynamicViscosityField( __expr );
        M_pmmNeedUpdate = true;
    }
#endif
    //___________________________________________________________________________________//
    // toolbox fields
    //___________________________________________________________________________________//

    auto modelFields( std::string const& prefix = "" ) const
        {
            return this->modelFields( this->fieldVelocityPtr(), this->fieldPressurePtr(), M_bodySetBC.modelFields( *this, prefix ), M_fieldVelocityExtrapolated/*element_velocity_external_storage_ptrtype{}*/, prefix );
        }
    auto modelFields( vector_ptrtype sol, size_type rowStartInVector = 0, std::string const& prefix = "" ) const
        {
            std::map<std::string,std::tuple<vector_ptrtype,size_type> > vectorData;
            vectorData["solution"] = std::make_tuple( sol,rowStartInVector );
            if ( M_vectorVelocityExtrapolated )
                vectorData["velocity_extrapolated"] = std::make_tuple( M_vectorVelocityExtrapolated, 0 );
            return this->modelFields( vectorData, prefix );
        }
    auto modelFields( std::map<std::string,std::tuple<vector_ptrtype,size_type> > const& vectorData, std::string const& prefix = "" ) const
        {
            auto itFindSolution = vectorData.find( "solution" );
            CHECK( itFindSolution != vectorData.end() ) << "require solution data";
            vector_ptrtype sol = std::get<0>( itFindSolution->second );
            size_type rowStartInVector =  std::get<1>( itFindSolution->second );
            auto field_u = this->fieldVelocity().functionSpace()->elementPtr( *sol, rowStartInVector+this->startSubBlockSpaceIndex("velocity") );
            auto field_p = this->fieldPressure().functionSpace()->elementPtr( *sol, rowStartInVector+this->startSubBlockSpaceIndex("pressure") );
            auto mfields_body = M_bodySetBC.modelFields( *this, sol, rowStartInVector, prefix );

            element_velocity_external_storage_ptrtype field_beta_u;
            auto itFindVelocityExtrapolated = vectorData.find( "velocity_extrapolated" );
            if ( itFindVelocityExtrapolated != vectorData.end() && std::get<0>( itFindVelocityExtrapolated->second ) )
                field_beta_u = this->fieldVelocity().functionSpace()->elementPtr( *std::get<0>( itFindVelocityExtrapolated->second ), std::get<1>( itFindVelocityExtrapolated->second ) );

            return this->modelFields( field_u, field_p, mfields_body, field_beta_u, prefix );
        }
    template <typename VelocityFieldType,typename PressureFieldType,typename ModelFieldsBodyType,typename VelocityExtrapolatedFieldType>
    auto modelFields( VelocityFieldType const& field_u, PressureFieldType const& field_p, ModelFieldsBodyType const& mfields_body, VelocityExtrapolatedFieldType const& field_beta_u, std::string const& prefix = "" ) const
        {
            auto mfields_ale = this->modelFieldsMeshALE( prefix );

            using mfields_turbulence_type = std::decay_t<decltype(M_turbulenceModelType->template modelFields<FilterBasisUnknownTurbulenceModel>())>;
            mfields_turbulence_type mfields_turbulence;
            if ( M_turbulenceModelType )
                mfields_turbulence = M_turbulenceModelType->template modelFields<FilterBasisUnknownTurbulenceModel>();

            return Feel::FeelModels::modelFields( modelField<FieldCtx::FULL>( FieldTag::velocity(this), prefix, "velocity", field_u, "U", this->keyword() ),
                                                  modelField<FieldCtx::ID>( FieldTag::pressure(this), prefix, "pressure", field_p, "P", this->keyword() ),
                                                  modelField<FieldCtx::ID>( FieldTag::velocity_extrapolated(this), prefix, "velocity_extrapolated", field_beta_u, "beta_u", this->keyword() ),
                                                  mfields_body, mfields_ale, mfields_turbulence,
                                                  modelField<FieldCtx::ID>( FieldTag::dist2wall(this), prefix, "dist2wall", M_fieldDist2Wall, "dist2wall", this->keyword() )
                                                  );
        }

    auto trialSelectorModelFields( size_type startBlockSpaceIndex = 0 ) const
        {
            return Feel::FeelModels::selectorModelFields( selectorModelField( FieldTag::velocity(this), "velocity", startBlockSpaceIndex + this->startSubBlockSpaceIndex("velocity") ),
                                                          selectorModelField( FieldTag::pressure(this), "pressure", startBlockSpaceIndex + this->startSubBlockSpaceIndex("pressure") )
                                                          );
        }

    //___________________________________________________________________________________//
    // symbols expression
    //___________________________________________________________________________________//

    template <typename ModelFieldsType>
    auto symbolsExpr( ModelFieldsType const& mfields ) const
        {
#ifndef FEELPP_TOOLBOXES_FLUIDMECHANICS_REDUCE_COMPILATION_TIME
            auto seToolbox = this->symbolsExprToolbox( mfields );
            auto seParam = this->symbolsExprParameter();
            auto seMeshes = this->template symbolsExprMeshes<mesh_type>();
            auto seMat = this->materialsProperties()->symbolsExpr();
            auto seFields = mfields.symbolsExpr();
            auto sePhysics = this->symbolsExprPhysicsFromCurrentType();
            return Feel::vf::symbolsExpr( seToolbox, seParam, seMeshes, seMat, seFields, sePhysics );
#else
            return symbols_expression_empty_t{};
#endif
        }
    auto symbolsExpr( std::string const& prefix = "" ) const { return this->symbolsExpr( this->modelFields( prefix ) ); }

    template <typename ModelFieldsType>
    auto symbolsExprToolbox( ModelFieldsType const& mfields ) const
        {
            auto const& u = mfields.field( FieldTag::velocity(this), "velocity" );

            using _expr_viscosity_type =  std::decay_t<decltype( this->dynamicViscosityExpr(u,std::string{}) )>;
            symbol_expression_t<_expr_viscosity_type> se_viscosity;
            for ( std::string const& matName : this->materialsProperties()->physicToMaterials( this->physicsAvailableFromCurrentType() ) )
            {
                std::string _viscositySymbol = (boost::format("%1%_%2%_mu")%this->keyword() %matName).str();
                auto _viscosityExpr = this->dynamicViscosityExpr( u, matName );
                se_viscosity.add( _viscositySymbol, _viscosityExpr );
            }


            using _expr_strain_rate_magnitude_type = std::decay_t<decltype( sqrt(2*inner(sym(gradv(u)))) )>;
            symbol_expression_t<_expr_strain_rate_magnitude_type> se_strainRateMagnitude;
            se_strainRateMagnitude.add( (boost::format("%1%_strain_rate_magnitude")%this->keyword()).str(), sqrt(2*inner(sym(gradv(u)))) );

            return Feel::vf::symbolsExpr( se_viscosity, se_strainRateMagnitude );
        }

    //___________________________________________________________________________________//
    // model context helper
    //___________________________________________________________________________________//

    // template <typename ModelFieldsType>
    // auto modelContext( ModelFieldsType const& mfields, std::string const& prefix = "" ) const
    //     {
    //         return Feel::FeelModels::modelContext( mfields, this->symbolsExpr( mfields ) );
    //     }
    auto modelContext( std::string const& prefix = "" ) const
        {
            auto mfields = this->modelFields( prefix );
            auto se = this->symbolsExpr( mfields ).template createTensorContext<mesh_type>();
            return Feel::FeelModels::modelContext( std::move( mfields ), std::move( se ) );
        }
    auto modelContext( vector_ptrtype sol, size_type rowStartInVector = 0, std::string const& prefix = "" ) const
        {
            auto mfields = this->modelFields( sol, rowStartInVector, prefix );
            auto se = this->symbolsExpr( mfields ).template createTensorContext<mesh_type>();
            return Feel::FeelModels::modelContext( std::move( mfields ), std::move( se ) );
        }
    auto modelContext( std::map<std::string,std::tuple<vector_ptrtype,size_type> > const& vectorData, std::string const& prefix = "" ) const
        {
            auto mfields = this->modelFields( vectorData, prefix );
            auto se = this->symbolsExpr( mfields ).template createTensorContext<mesh_type>();
            return Feel::FeelModels::modelContext( std::move( mfields ), std::move( se ) );
        }

    //___________________________________________________________________________________//

    template <typename SymbExprType>
    auto exprPostProcessExportsToolbox( SymbExprType const& se, std::string const& prefix ) const
        {
            auto const& u = this->fieldVelocity();
            auto const& p = this->fieldPressure();

            typedef decltype(curlv(u)) _expr_vorticity_type;
            std::map<std::string,std::vector<std::tuple< _expr_vorticity_type, elements_reference_wrapper_t<mesh_type>, std::string > > > mapExprVorticity;
            mapExprVorticity[prefixvm(prefix,"vorticity")].push_back( std::make_tuple( curlv(u), M_rangeMeshElements, "element" ) );

            auto rangeTrace = this->functionSpaceVelocity()->template meshSupport<0>()->rangeBoundaryFaces();
            auto sigmaExpr = this->stressTensorExpr( u,p,se );

            using _expr_normalstresstensor_type = std::decay_t<decltype(sigmaExpr*N())>;
            std::map<std::string,std::vector<std::tuple< _expr_normalstresstensor_type, faces_reference_wrapper_t<mesh_type>, std::string > > > mapExprNormalStressTensor;
            mapExprNormalStressTensor[prefixvm(prefix,"trace.normal-stress")].push_back( std::make_tuple( sigmaExpr*N(), rangeTrace, "element" ) );

            auto wssExpr = sigmaExpr*vf::N() - (trans(sigmaExpr*vf::N())*vf::N())*vf::N();
            std::map<std::string,std::vector<std::tuple< std::decay_t<decltype(wssExpr)> , faces_reference_wrapper_t<mesh_type>, std::string > > > mapExprWallShearStress;
            mapExprWallShearStress[prefixvm(prefix,"trace.wall-shear-stress")].push_back( std::make_tuple( wssExpr, rangeTrace, "element" ) );

            return hana::make_tuple( mapExprVorticity, mapExprNormalStressTensor, mapExprWallShearStress );
        }

    template <typename SymbExprType>
    auto exprPostProcessExports( SymbExprType const& se, std::string const& prefix = "" ) const
        {
            return hana::concat( this->materialsProperties()->exprPostProcessExports( this->mesh(),this->physicsAvailable(),se ),
                                 this->exprPostProcessExportsToolbox( se, prefix ) );
        }

    //___________________________________________________________________________________//
    // toolbox expressions
    //___________________________________________________________________________________//

    template <typename VelocityFieldType, typename PressureFieldType, typename SymbolsExprType = symbols_expression_empty_t>
    auto stressTensorExpr( VelocityFieldType const& u, PressureFieldType const& p, SymbolsExprType const& se = symbols_expression_empty_t{} ) const
        {
            using _stesstensor_expr_type = std::decay_t<decltype(Feel::FeelModels::fluidMecStressTensor(gradv(u),idv(p),
                                                                                                                 *std::static_pointer_cast<ModelPhysicFluid<nDim>>( this->physicsFromCurrentType().begin()->second ),
                                                                                                                 MaterialProperties{""},true,se))>;
            std::vector<std::pair<std::string,_stesstensor_expr_type>> theExprs;
            for ( auto const& [physicName,physicData] : this->physicsFromCurrentType() )
            {
                auto physicFluidData = std::static_pointer_cast<ModelPhysicFluid<nDim>>(physicData);
                for ( std::string const& matName : this->materialsProperties()->physicToMaterials( physicName ) )
                {
                    auto const& range = this->materialsProperties()->rangeMeshElementsByMaterial( this->mesh(),matName );
                    auto const& matProps = this->materialsProperties()->materialProperties( matName );

                    auto const stressTensorExpr = Feel::FeelModels::fluidMecStressTensor(gradv(u),idv(p),*physicFluidData,matProps,true,se);
                    theExprs.push_back( std::make_pair( matName, stressTensorExpr ) );
                }
            }

            return expr<typename mesh_type::index_type>( this->materialsProperties()->exprSelectorByMeshElementMapping(), theExprs );
        };

    template <typename SymbolsExprType = symbols_expression_empty_t>
    auto stressTensorExpr( SymbolsExprType const& se = symbols_expression_empty_t{} ) const
        {
            return this->stressTensorExpr( this->fieldVelocity(), this->fieldPressure(), se );
        }

    template <typename VelocityFieldType, typename PressureFieldType, typename SymbolsExprType = symbols_expression_empty_t>
    auto stressTensorExpr( VelocityFieldType const& u, PressureFieldType const& p, std::string const& matName, SymbolsExprType const& se = symbols_expression_empty_t{} ) const
        {
            auto mphysics = this->materialsProperties()->physicsFromMaterial( matName, this->physicsFromCurrentType() );
            CHECK( mphysics.size() == 1 ) << "something wrong";
            auto physicFluidData = std::static_pointer_cast<ModelPhysicFluid<nDim>>(mphysics.begin()->second);
            auto const& matProps = this->materialsProperties()->materialProperties( matName );
            return Feel::FeelModels::fluidMecStressTensor(gradv(u),idv(p),*physicFluidData,matProps,true,se);
        }

    template <typename VelocityFieldType, typename SymbolsExprType = symbols_expression_empty_t>
    auto dynamicViscosityExpr( VelocityFieldType const& u, SymbolsExprType const& se = symbols_expression_empty_t{},
                               typename std::enable_if_t< is_functionspace_element_v< unwrap_ptr_t<VelocityFieldType> > >* = nullptr ) const
        {
            using _viscosity_expr_type = std::decay_t<decltype(Feel::FeelModels::fluidMecViscosity(gradv(u),
                                                                                                   *std::static_pointer_cast<ModelPhysicFluid<nDim>>( this->physicsFromCurrentType().begin()->second ),
                                                                                                   MaterialProperties{""},se))>;
            std::vector<std::pair<std::string,_viscosity_expr_type>> theExprs;
            for ( auto const& [physicName,physicData] : this->physicsFromCurrentType() )
            {
                auto physicFluidData = std::static_pointer_cast<ModelPhysicFluid<nDim>>(physicData);
                for ( std::string const& matName : this->materialsProperties()->physicToMaterials( physicName ) )
                {
                    auto const& range = this->materialsProperties()->rangeMeshElementsByMaterial( this->mesh(),matName );
                    auto const& matProps = this->materialsProperties()->materialProperties( matName );
                    auto const viscosityExpr = Feel::FeelModels::fluidMecViscosity(gradv(u),*physicFluidData,matProps,se);
                    theExprs.push_back( std::make_pair( matName, viscosityExpr ) );
                }
            }

            return expr<typename mesh_type::index_type>( this->materialsProperties()->exprSelectorByMeshElementMapping(), theExprs );
        };

    template <typename SymbolsExprType = symbols_expression_empty_t>
    auto dynamicViscosityExpr( SymbolsExprType const& se = symbols_expression_empty_t{},
                               typename std::enable_if_t< is_symbols_expression_v<SymbolsExprType> || is_symbols_expression_tensor_context_v<SymbolsExprType> >* = nullptr ) const
        {
            return this->dynamicViscosityExpr( this->fieldVelocity(), se );
        }

    template <typename VelocityFieldType, typename SymbolsExprType = symbols_expression_empty_t>
    auto dynamicViscosityExpr( VelocityFieldType const& u, std::string const& matName, SymbolsExprType const& se = symbols_expression_empty_t{},
                               typename std::enable_if_t< is_functionspace_element_v< unwrap_ptr_t<VelocityFieldType> > >* = nullptr ) const
        {
            auto mphysics = this->materialsProperties()->physicsFromMaterial( matName, this->physicsFromCurrentType() );
            CHECK( mphysics.size() == 1 ) << "something wrong";
            auto physicFluidData = std::static_pointer_cast<ModelPhysicFluid<nDim>>(mphysics.begin()->second);
            auto const& matProps = this->materialsProperties()->materialProperties( matName );
            return Feel::FeelModels::fluidMecViscosity(gradv(u),*physicFluidData,matProps,se);
        }

    template <typename SymbolsExprType = symbols_expression_empty_t>
    auto dynamicViscosityExpr( std::string const& matName, SymbolsExprType const& se = symbols_expression_empty_t{} ) const
        {
            return this->dynamicViscosityExpr( this->fieldVelocity(), matName, se );
        }

    //___________________________________________________________________________________//
    // boundary conditions + body forces
    void updateParameterValues();
    void setParameterValues( std::map<std::string,double> const& paramValues );

    map_vector_field<nDim,1,2> const& bcDirichlet() const { return M_bcDirichlet; }
    map_vector_field<nDim,1,2>& bcDirichlet() { return M_bcDirichlet; }
    std::map<ComponentType,map_scalar_field<2> > const& bcDirichletComponents() const { return M_bcDirichletComponents; }
    std::map<ComponentType,map_scalar_field<2> > & bcDirichletComponents() { return M_bcDirichletComponents; }
    map_scalar_field<2> const& bcNeumannScalar() const { return M_bcNeumannScalar; }
    map_scalar_field<2> const& bcPressure() const { return M_bcPressure; }
    map_vector_field<nDim,1,2> const& bcNeumannVectorial() const { return M_bcNeumannVectorial; }
    map_matrix_field<nDim,nDim,2> const& bcNeumannTensor2() const { return M_bcNeumannTensor2; }
    map_vector_field<nDim,1,2> const& bodyForces() const { return M_volumicForcesProperties; }

    bool hasDirichletBC() const
        {
            return ( !M_bcDirichlet.empty() ||
                     !M_bcDirichletComponents.find(Component::X)->second.empty() ||
                     !M_bcDirichletComponents.find(Component::Y)->second.empty() ||
                     !M_bcDirichletComponents.find(Component::Z)->second.empty() );
        }

    
    // boundary conditions
    double dirichletBCnitscheGamma() const { return M_dirichletBCnitscheGamma; }
    void setDirichletBCnitscheGamma( double val) { M_dirichletBCnitscheGamma=val; }

    std::set<std::string> const& markersNameMovingBoundary() const { return this->markerALEMeshBC("moving"); }
    //___________________________________________________________________________________//
    // dirichlet with Lagrange multiplier
    trace_mesh_ptrtype const& meshDirichletLM() const { return M_meshDirichletLM; }
    space_trace_velocity_ptrtype const& XhDirichletLM() const { return M_XhDirichletLM; }
    //___________________________________________________________________________________//
    // impose mean pressure with P0 Lagrange multiplier
    space_meanpressurelm_ptrtype const& XhMeanPressureLM( int k ) const { return M_XhMeanPressureLM[k]; }
    //___________________________________________________________________________________//
    // fluid inlet bc
    bool hasFluidInlet() const { return !M_fluidInletDesc.empty(); }
    bool hasFluidInlet( std::string const& type ) const
    {
        for (auto const& inletbc : M_fluidInletDesc )
            if ( std::get<1>( inletbc ) == type )
                return true;
        return false;
    }
    void updateFluidInletVelocity();
    //___________________________________________________________________________________//
    // fluid outlets bc
    bool hasFluidOutlet() const { return !M_fluidOutletsBCType.empty(); }
    bool hasFluidOutletFree() const { return this->hasFluidOutlet("free"); }
    bool hasFluidOutletWindkessel() const { return this->hasFluidOutlet("windkessel"); }
    bool hasFluidOutlet(std::string const& type) const
    {
        for (auto const& outletbc : M_fluidOutletsBCType )
            if ( std::get<1>( outletbc ) == type )
                return true;
        return false;
    }
    bool hasFluidOutletWindkesselImplicit() const
    {
        for (auto const& outletbc : M_fluidOutletsBCType )
            if ( std::get<1>( outletbc ) == "windkessel" && std::get<0>( std::get<2>( outletbc ) ) == "implicit" )
                return true;
        return false;
    }
    bool hasFluidOutletWindkesselExplicit() const
    {
        for (auto const& outletbc : M_fluidOutletsBCType )
            if ( std::get<1>( outletbc ) == "windkessel" && std::get<0>( std::get<2>( outletbc ) ) == "explicit" )
                return true;
        return false;
    }
    int nFluidOutlet() const { return M_fluidOutletsBCType.size(); }
    int nFluidOutletWindkesselImplicit() const
    {
        int res=0;
        for (auto const& outletbc : M_fluidOutletsBCType )
            if ( std::get<1>( outletbc ) == "windkessel" && std::get<0>( std::get<2>( outletbc ) ) == "implicit" )
                ++res;
        return res;
    }
    std::map<int,std::vector<double> > const& fluidOutletWindkesselPressureDistalOld() const { return M_fluidOutletWindkesselPressureDistal_old; }
    trace_mesh_ptrtype const& fluidOutletWindkesselMesh() const { return M_fluidOutletWindkesselMesh; }
    space_fluidoutlet_windkessel_ptrtype const& fluidOutletWindkesselSpace() { return M_fluidOutletWindkesselSpace; }


    bool hasStrongDirichletBC() const
        {
            bool hasStrongDirichletBC = this->hasMarkerDirichletBCelimination() || this->hasFluidInlet() || M_bcMarkersMovingBoundaryImposed.hasMarkerDirichletBCelimination() || this->hasMarkerPressureBC();
            return hasStrongDirichletBC;
        }

    //___________________________________________________________________________________//

    void updateRangeDistributionByMaterialName( std::string const& key, range_faces_type const& rangeFaces );
    //___________________________________________________________________________________//

    std::shared_ptr<typename space_pressure_type::element_type>/*element_fluid_pressure_ptrtype*/ const& velocityDiv() const { return M_velocityDiv; }
    std::shared_ptr<typename space_pressure_type::element_type>/*element_fluid_pressure_ptrtype*/ velocityDiv() { return M_velocityDiv; }
    bool velocityDivIsEqualToZero() const { return M_velocityDivIsEqualToZero; }

    //___________________________________________________________________________________//

    // update normal stress
    //void updateNormalStressOnCurrentMesh();
    void updateNormalStressOnCurrentMesh( std::string const& nameOfRange, element_normalstress_ptrtype & fieldToUpdate );
    // update normal stress in reference ALE mesh
    void updateNormalStressOnReferenceMesh( std::string const& nameOfRange, element_normalstress_ptrtype & fieldToUpdate );

    void updateWallShearStress( std::string const& nameOfRange, element_normalstress_ptrtype & fieldToUpdate );

    template < typename ExprT >
    void updateVelocity(vf::Expr<ExprT> const& __expr)
    {
        M_fieldVelocity->on(_range=M_rangeMeshElements,_expr=__expr );
    }
    template < typename ExprT >
    void updatePressure(vf::Expr<ExprT> const& __expr)
    {
        M_fieldPressure->on(_range=M_rangeMeshElements,_expr=__expr );
    }

    template < typename ExprT >
    void updateSourceAdded(vf::Expr<ExprT> const& __expr)
    {
        if (!M_XhSourceAdded) this->createFunctionSpacesSourceAdded();
        M_SourceAdded->on(_range=elements( this->mesh()),_expr=__expr );
        M_haveSourceAdded=true;
    }
    template < typename ExprT >
    void updateVelocityDiv(vf::Expr<ExprT> const& __expr)
    {
        //if (!M_velocityDiv) M_velocityDiv=M_Xh->template functionSpace<1>()->elementPtr();
        if (!M_velocityDiv)
            M_velocityDiv.reset(new typename space_pressure_type::element_type/*element_fluid_pressure_type*/(M_XhPressure,"velocityDiv") );
        //*M_velocityDiv = vf::project(_space=M_Xh->template functionSpace<1>(),_range=elements( this->mesh()),_expr=__expr);
        M_velocityDiv->on(_range=elements(this->mesh()),_expr=__expr);
        M_velocityDivIsEqualToZero=false;
    }

#if defined( FEELPP_MODELS_HAS_MESHALE )
    template <typename element_mecasol_ptrtype>
    void updateStructureDisplacement(element_mecasol_ptrtype const & structSol);

    void updateALEmesh();
    template <typename SymbolsExprType>
    void updateALEmesh( SymbolsExprType const& se );
private:
    void updateALEmeshImpl();
public:

    template <typename element_vel_mecasol_ptrtype>
    void updateStructureVelocity(element_vel_mecasol_ptrtype velstruct);
#endif
    //___________________________________________________________________________________//

    double computeMeshArea( std::string const& marker = "" ) const;
    double computeMeshArea( std::set<std::string> const& markers ) const;

    // compute measures : drag,lift,flow rate, mean pressure, mean div, norm div
    template <typename SymbolsExprType>
    force_type computeForce( range_faces_type const& rangeFaces, SymbolsExprType const& se ) const;
    double computeFlowRate( std::string const& marker, bool useExteriorNormal=true ) const;
    double computeFlowRate( std::list<std::string> const& markers, bool useExteriorNormal=true ) const;
    double computePressureSum() const;
    double computePressureMean() const;
    double computeVelocityDivergenceSum() const;
    double computeVelocityDivergenceMean() const;
    double computeVelocityDivergenceNormL2() const;

    //___________________________________________________________________________________//

    void solve();
    //___________________________________________________________________________________//
    void preSolveNewton( vector_ptrtype rhs, vector_ptrtype sol ) const override;
    void postSolveNewton( vector_ptrtype rhs, vector_ptrtype sol ) const override;
    void preSolvePicard( vector_ptrtype rhs, vector_ptrtype sol ) const override;
    void postSolvePicard( vector_ptrtype rhs, vector_ptrtype sol ) const override;
    void preSolveLinear( vector_ptrtype rhs, vector_ptrtype sol ) const override;
    void postSolveLinear( vector_ptrtype rhs, vector_ptrtype sol ) const override;
    //___________________________________________________________________________________//

    void initInHousePreconditioner();
    void updateInHousePreconditioner( DataUpdateLinear & data ) const override;
    void updateInHousePreconditioner( DataUpdateJacobian & data ) const override;
    template <typename ModelContextType>
    void updateInHousePreconditioner( DataUpdateBase & data, ModelContextType const& mctx ) const;
    typedef OperatorPCDBase<typename space_velocity_type::value_type> operatorpcdbase_type;
    //typedef std::shared_ptr<operatorpcdbase_type> operatorpcdbase_ptrtype;
    void addUpdateInHousePreconditionerPCD( std::string const& name, std::function<void(operatorpcdbase_type &)> const& init,
                                            std::function<void(operatorpcdbase_type &,DataUpdateBase &)> const& up = std::function<void(operatorpcdbase_type &,DataUpdateBase &)>() )
        {
            M_addUpdateInHousePreconditionerPCD[name] = std::make_pair(init,up);
        }

    std::shared_ptr<operatorpcdbase_type> operatorPCD() const { return M_operatorPCD; }
    bool hasOperatorPCD() const { return ( M_operatorPCD.use_count() > 0 ); }
private :
    template <typename ModelContextType>
    void updateInHousePreconditionerPMM( DataUpdateBase & data, ModelContextType const& mctx ) const;
    template <typename ModelContextType>
    void updateInHousePreconditionerPCD( DataUpdateBase & data, ModelContextType const& mctx ) const;

public :

    //___________________________________________________________________________________//

    // non linear (newton)
    void updateNewtonInitialGuess( DataNewtonInitialGuess & data ) const override;
    template <typename ModelContextType>
    void updateNewtonInitialGuess( DataNewtonInitialGuess & data, ModelContextType const& mfields ) const;

    void updateJacobian( DataUpdateJacobian & data ) const override;
    template <typename ModelContextType>
    void updateJacobian( DataUpdateJacobian & data, ModelContextType const& mfields ) const;

    void updateResidual( DataUpdateResidual & data ) const override;
    template <typename ModelContextType>
    void updateResidual( DataUpdateResidual & data, ModelContextType const& mfields ) const;

    void updateResidualStabilisation( DataUpdateResidual & data, element_velocity_external_storage_type const& u, element_pressure_external_storage_type const& p ) const;
    void updateJacobianStabilisation( DataUpdateJacobian & data, element_velocity_external_storage_type const& u, element_pressure_external_storage_type const& p ) const;
    template <typename ModelContextType,typename RangeType,typename... ExprAddedType>
    void updateJacobianStabilizationGLS( DataUpdateJacobian & data, ModelContextType const& mctx,
                                         ModelPhysicFluid<nDim> const& physicFluidData,
                                         MaterialProperties const& matProps, RangeType const& range,
                                         const ExprAddedType&... exprsAddedInResidual ) const;
    template <typename ModelContextType,typename RangeType,typename... ExprAddedType>
    void updateResidualStabilizationGLS( DataUpdateResidual & data, ModelContextType const& mctx,
                                         ModelPhysicFluid<nDim> const& physicFluidData,
                                         MaterialProperties const& matProps, RangeType const& range,
                                         const ExprAddedType&... exprsAddedInResidual ) const;

    void updateJacobianDofElimination( DataUpdateJacobian & data ) const override;
    void updateResidualDofElimination( DataUpdateResidual & data ) const override;

    void updateNewtonIteration( int step, vector_ptrtype residual, vector_ptrtype sol, typename backend_type::solvernonlinear_type::UpdateIterationData const& data ) const override;

    void updatePicardIteration( int step, vector_ptrtype sol ) const override;

    // linear
    void updateLinearPDE( DataUpdateLinear & data ) const override;
    template <typename ModelContextType>
    void updateLinearPDE( DataUpdateLinear & data, ModelContextType const& mfields ) const;
    void updateLinearPDEDofElimination( DataUpdateLinear & data ) const override;
    template <typename ModelContextType>
    void updateLinearPDEDofElimination( DataUpdateLinear & data, ModelContextType const& mfields ) const;

    void updateLinearPDEStabilisation( DataUpdateLinear & data ) const;
    template <typename ModelContextType,typename RangeType,typename ExprAddedRhsType = hana::tuple<>, typename ExprAddedLhsType = hana::tuple<> >
    void updateLinearPDEStabilizationGLS( DataUpdateLinear & data, ModelContextType const& mctx,
                                          ModelPhysicFluid<nDim> const& physicFluidData,
                                          MaterialProperties const& matProps, RangeType const& range,
                                          ExprAddedRhsType const& exprsAddedInResidualRhsTuple = hana::make_tuple(),
                                          ExprAddedLhsType const& exprsAddedInResidualLhsTuple = hana::make_tuple() ) const;
    //___________________________________________________________________________________//
    // turbulence model assembly
    void updateLinear_Turbulence( DataUpdateLinear & data ) const;
    template <typename ModelContextType>
    void updateLinear_Turbulence( DataUpdateLinear & data, ModelContextType const& mfields ) const;
    void updateLinearDofElimination_Turbulence( DataUpdateLinear & data ) const;
    template <typename ModelContextType>
    void updateLinearDofElimination_Turbulence( DataUpdateLinear & data, ModelContextType const& mfields ) const;
    void updateNewtonInitialGuess_Turbulence( DataNewtonInitialGuess & data ) const;
    template <typename ModelContextType>
    void updateNewtonInitialGuess_Turbulence( DataNewtonInitialGuess & data, ModelContextType const& mfields ) const;
    void updateResidual_Turbulence( DataUpdateResidual & data ) const;
    template <typename ModelContextType>
    void updateResidual_Turbulence( DataUpdateResidual & data, ModelContextType const& mfields ) const;
    void updateJacobian_Turbulence( DataUpdateJacobian & data ) const;
    template <typename ModelContextType>
    void updateJacobian_Turbulence( DataUpdateJacobian & data, ModelContextType const& mfields ) const;
    BodySetBoundaryCondition bodySetBC() {return M_bodySetBC;};
private :
    void updateBoundaryConditionsForUse();

    //protected:
    virtual size_type initStartBlockIndexFieldsInMatrix();
    virtual int initBlockVector();


    auto modelFieldsMeshALE( std::string const& prefix = "" ) const
        {
            using _field_disp_ptrtype = typename mesh_ale_type::ale_map_element_ptrtype;
            auto mfieldDisp = modelField<FieldCtx::ID,_field_disp_ptrtype>( FieldTag::mesh_displacement(this) );
            if ( this->isMoveDomain() )
                mfieldDisp.add( FieldTag::mesh_displacement(this), prefix, "displacement", this->meshALE()->displacement(), "disp", this->keyword() );
            return Feel::FeelModels::modelFields( mfieldDisp );
        }

    auto modelMeasuresQuantities( std::string const& prefix = "" ) const
        {
            return M_bodySetBC.modelMeasuresQuantities( prefix );
        }

    //----------------------------------------------------
    // mesh
    elements_reference_wrapper_t<mesh_type> M_rangeMeshElements;
    MeshMover<mesh_type> M_mesh_mover;
    trace_mesh_ptrtype M_meshTrace;
    // fluid space and solution
    space_velocity_ptrtype M_XhVelocity;
    space_pressure_ptrtype M_XhPressure;
    element_velocity_ptrtype M_fieldVelocity;
    element_pressure_ptrtype M_fieldPressure;

    bool M_useVelocityExtrapolated;
    vector_ptrtype M_vectorVelocityExtrapolated, M_vectorPreviousVelocityExtrapolated;
    element_velocity_external_storage_ptrtype M_fieldVelocityExtrapolated; // view on M_vectorVelocityExtrapolated
    // lagrange multiplier space for mean pressure
    std::vector<space_meanpressurelm_ptrtype> M_XhMeanPressureLM;
    // trace mesh and space
    trace_mesh_ptrtype M_meshDirichletLM;
    space_trace_velocity_ptrtype M_XhDirichletLM;
    // lagrange multiplier for impose pressure bc
    trace_mesh_ptrtype M_meshLagrangeMultiplierPressureBC;
    space_trace_velocity_component_ptrtype M_spaceLagrangeMultiplierPressureBC;
    element_trace_velocity_component_ptrtype M_fieldLagrangeMultiplierPressureBC1, M_fieldLagrangeMultiplierPressureBC2;
    // body bc
    BodySetBoundaryCondition M_bodySetBC;
    // time discrtisation fluid
    std::string M_timeStepping;
    bdf_velocity_ptrtype M_bdfVelocity;
    savets_pressure_ptrtype M_savetsPressure;
    double M_timeStepThetaValue;
    vector_ptrtype M_timeStepThetaSchemePreviousContrib;
    std::map<std::string,double> M_currentParameterValues;
    bool M_useSemiImplicitTimeScheme;
    //----------------------------------------------------
    // normak boundary stress ans WSS
    space_normalstress_ptrtype M_XhNormalBoundaryStress;
    element_normalstress_ptrtype M_fieldNormalStress;
    element_normalstress_ptrtype M_fieldWallShearStress;
    // fields defined in json
    std::map<std::string,component_element_velocity_ptrtype> M_fieldsUserScalar;
    std::map<std::string,element_velocity_ptrtype> M_fieldsUserVectorial;
    //----------------------------------------------------
    // mesh ale tool and space
    bool M_isMoveDomain;
#if defined( FEELPP_MODELS_HAS_MESHALE )
    mesh_ale_ptrtype M_meshALE;
    element_mesh_disp_ptrtype M_meshDisplacementOnInterface;
#endif
    //----------------------------------------------------
    // physical properties/parameters and space
    materialsproperties_ptrtype M_materialsProperties;
    // boundary conditions + body forces
    map_vector_field<nDim,1,2> M_bcDirichlet;
    std::map<ComponentType,map_scalar_field<2> > M_bcDirichletComponents;
    map_scalar_field<2> M_bcNeumannScalar, M_bcPressure;
    map_vector_field<nDim,1,2> M_bcNeumannVectorial;
    map_matrix_field<nDim,nDim,2> M_bcNeumannTensor2;
    map_vector_field<nDim,1,2> M_bcMovingBoundaryImposed;
    MarkerManagementDirichletBC M_bcMarkersMovingBoundaryImposed;
    map_vector_field<nDim,1,2> M_volumicForcesProperties;
    //---------------------------------------------------
    std::shared_ptr<RangeDistributionByMaterialName<mesh_type> > M_rangeDistributionByMaterialName;
    // range of mesh faces by material : (type -> ( matName -> ( faces range ) )
    //std::map<std::string,std::map<std::string,faces_reference_wrapper_t<mesh_type>>> M_rangeMeshFacesByMaterial;
    //---------------------------------------------------
    space_vectorial_PN_ptrtype M_XhSourceAdded;
    element_vectorial_PN_ptrtype M_SourceAdded;
    bool M_haveSourceAdded;
    //----------------------------------------------------
    std::shared_ptr<typename space_pressure_type::element_type>/*element_fluid_pressure_ptrtype*/ M_velocityDiv;
    bool M_velocityDivIsEqualToZero;
    //----------------------------------------------------
    //std::string M_modelName;
    std::string M_solverName;

    double M_dirichletBCnitscheGamma;

    bool M_useFSISemiImplicitScheme;
    std::string M_couplingFSIcondition;
    std::set<std::string> M_markersFSI;

    bool M_startBySolveNewtonian, M_hasSolveNewtonianAtKickOff;
    bool M_startBySolveStokesStationary, M_hasSolveStokesStationaryAtKickOff;
    bool M_applyMovingMeshBeforeSolve;
    //----------------------------------------------------
    // stabilization
    bool M_stabilizationGLS, M_stabilizationGLSDoAssembly;
    std::string M_stabilizationGLSType;
    stab_gls_parameter_ptrtype M_stabilizationGLSParameterConvectionDiffusion;
    stab_gls_parameter_ptrtype M_stabilizationGLSParameterPressure;
    std::map<std::string,range_elements_type> M_stabilizationGLSEltRangeConvectionDiffusion;
    std::map<std::string,range_elements_type> M_stabilizationGLSEltRangePressure;

    bool M_applyCIPStabOnlyOnBoundaryFaces;
    // stabilisation available
    bool M_doCIPStabConvection,M_doCIPStabDivergence,M_doCIPStabPressure;
    double M_stabCIPConvectionGamma,M_stabCIPDivergenceGamma,M_stabCIPPressureGamma;
    element_velocity_ptrtype M_fieldMeshVelocityUsedWithStabCIP;
    // bool M_doStabDivDiv;
    bool M_doStabConvectionEnergy; // see Nobile thesis
    //----------------------------------------------------
    bool M_definePressureCst;
    bool M_definePressureCstOnlyOneZoneAppliedOnWholeMesh;
    std::vector<std::set<std::string> > M_definePressureCstMarkers;
    std::vector<range_elements_type> M_definePressureCstMeshRanges;
    std::string M_definePressureCstMethod;
    double M_definePressureCstPenalisationBeta;
    std::vector<std::pair<vector_ptrtype,std::set<size_type> > > M_definePressureCstAlgebraicOperatorMeanPressure;
    //----------------------------------------------------
    // fluid inlet bc
    std::vector< std::tuple<std::string,std::string, scalar_field_expression<2> > > M_fluidInletDesc; // (marker,type,vmax expr)
    std::map<std::string,trace_mesh_ptrtype> M_fluidInletMesh;
    std::map<std::string,space_fluidinlet_ptrtype> M_fluidInletSpace;
    std::map<std::string,element_fluidinlet_ptrtype > M_fluidInletVelocity;
    std::map<std::string,std::tuple<component_element_velocity_ptrtype,
                                    op_interpolation_fluidinlet_ptrtype > > M_fluidInletVelocityInterpolated;
    std::map<std::string,std::tuple<element_fluidinlet_ptrtype,double,double> > M_fluidInletVelocityRef;//marker->(uRef,maxURef,flowRateRef)
    //----------------------------------------------------
    // fluid outlet 0d (free, windkessel)
    std::vector< std::tuple<std::string,std::string, std::tuple<std::string,double,double,double> > > M_fluidOutletsBCType;
    mutable std::map<int,double> M_fluidOutletWindkesselPressureDistal,M_fluidOutletWindkesselPressureProximal;
    std::map<int,std::vector<double> > M_fluidOutletWindkesselPressureDistal_old;
    trace_mesh_ptrtype M_fluidOutletWindkesselMesh;
    space_fluidoutlet_windkessel_ptrtype M_fluidOutletWindkesselSpace;

    space_dist2wall_ptrtype M_spaceDist2Wall;
    element_dist2wall_ptrtype M_fieldDist2Wall;
    bool M_dist2WallEnabled;
    std::set<std::string> M_dist2WallMarkers;

    turbulence_model_ptrtype M_turbulenceModelType;
    TurbulenceModelBoundaryConditions M_turbulenceModelBoundaryConditions;
    bool M_useSemiImplicitTurbulenceCoupling;
    //----------------------------------------------------
    // exporter option
    bool M_isHOVisu;
    // exporter fluid
    export_ptrtype M_exporter;
    export_trace_ptrtype M_exporterTrace;
    export_trace_ptrtype M_exporterFluidOutlet;
    export_trace_ptrtype M_exporterLagrangeMultiplierPressureBC;
    // exporter fluid ho
#if 1 //defined(FEELPP_HAS_VTK)
    export_ho_ptrtype M_exporter_ho;
    space_vectorial_visu_ho_ptrtype M_XhVectorialVisuHO;
    space_scalar_visu_ho_ptrtype M_XhScalarVisuHO;
    space_vectorialdisc_visu_ho_ptrtype M_XhVectorialDiscVisuHO;

    element_vectorial_visu_ho_ptrtype M_velocityVisuHO;
    element_scalar_visu_ho_ptrtype M_pressureVisuHO;
    element_vectorial_visu_ho_ptrtype M_meshdispVisuHO;

    op_interpolation_visu_ho_vectorial_ptrtype M_opIvelocity;
    op_interpolation_visu_ho_scalar_ptrtype M_opIpressure;
#if defined( FEELPP_MODELS_HAS_MESHALE )
    op_interpolation_visu_ho_meshdisp_ptrtype M_opImeshdisp;
    MeshMover<mesh_visu_ho_type> M_meshmover_visu_ho;
#endif
    //op_interpolation_visu_ho_vectorialdisc_ptrtype M_opIstress;
#endif
    // post-process measure at point
    measure_points_evaluation_ptrtype M_measurePointsEvaluation;
    // post-process measure forces (lift,drag) and flow rate
    std::vector< ModelMeasuresForces > M_postProcessMeasuresForces;
    std::vector< ModelMeasuresFlowRate > M_postProcessMeasuresFlowRate;
    // post-process measure fields
    std::map<std::string,std::string> M_postProcessMeasuresFields;
    //----------------------------------------------------
    //----------------------------------------------------
    // algebraic data/tools
    // backend_ptrtype M_backend;
    // model_algebraic_factory_ptrtype M_algebraicFactory;
    // BlocksBaseVector<double> M_blockVectorSolution;
    bool M_usePreviousSolution;
    vector_ptrtype M_vectorPreviousSolution;
    //----------------------------------------------------
    // overwrite assembly process : source terms
    typedef boost::function<void ( vector_ptrtype& F, bool buildCstPart )> updateSourceTermLinearPDE_function_type;
    updateSourceTermLinearPDE_function_type M_overwritemethod_updateSourceTermLinearPDE;
    typedef boost::function<void ( vector_ptrtype& R )> updateSourceTermResidual_function_type;
    updateSourceTermResidual_function_type M_overwritemethod_updateSourceTermResidual;
    //----------------------------------------------------
    bool M_preconditionerAttachPMM, M_preconditionerAttachPCD;
    mutable bool M_pmmNeedUpdate;
    std::shared_ptr<operatorpcdbase_type> M_operatorPCD;
    std::map<std::string,std::pair<std::function<void(operatorpcdbase_type &)>,std::function<void(operatorpcdbase_type &, DataUpdateBase &)> > > M_addUpdateInHousePreconditionerPCD;

}; // FluidMechanics

template< typename ConvexType, typename BasisVelocityType, typename BasisPressureType>
template <typename SymbolsExprType>
void
FluidMechanics<ConvexType,BasisVelocityType,BasisPressureType>::updateInitialConditions( SymbolsExprType const& se )
{
    // TODO : initial conditions for u and p
    if ( this->hasTurbulenceModel() )
        M_turbulenceModelType->updateInitialConditions( se );
}


namespace FluidToolbox_detail
{

template <typename MeshType,typename RangeType>
faces_reference_wrapper_t<MeshType>
removeBadFace( std::shared_ptr<MeshSupport<MeshType>> const& ms, RangeType const& r )
{
    typename MeshTraits<MeshType>::faces_reference_wrapper_ptrtype myelts( new typename MeshTraits<MeshType>::faces_reference_wrapper_type );
     if ( !ms->isPartialSupport() )
        return r;
    for ( auto const& faceWrap : r )
    {
        auto const& theface = unwrap_ref( faceWrap );
        if ( theface.isConnectedTo0() && theface.isConnectedTo1() )
        {
            if ( theface.element0().isGhostCell() && !ms->hasElement(theface.element1().id() ) )
            {
                //std::cout << "removeBadFace case 0 : " << theface.processId() << " ; " << theface.id() << std::endl;
                continue;
            }
            if ( theface.element1().isGhostCell() && !ms->hasElement(theface.element0().id() ) )
            {
                // std::cout << "removeBadFace case 1 : " << theface.processId() << " ; " << theface.id()
                //           << " other p="<< theface.element1().processId()<< " ;" <<  theface.idInOthersPartitions( theface.element1().processId() ) << std::endl;
                continue;
            }

        }
        myelts->push_back( boost::cref( theface ) );
    }
    myelts->shrink_to_fit();
    return boost::make_tuple( mpl::size_t<MESH_FACES>(),
                              myelts->begin(),
                              myelts->end(),
                              myelts );
}
}

template< typename ConvexType, typename BasisVelocityType, typename BasisPressureType>
template <typename SymbolsExprType>
void
FluidMechanics<ConvexType,BasisVelocityType,BasisPressureType>::updateALEmesh( SymbolsExprType const& se )
{
    this->log("FluidMechanics","updateALEmesh", "start");

    auto velocityMeshSupport = this->functionSpaceVelocity()->template meshSupport<0>();
    std::set<size_type> dofToSync;
    if ( !M_bcMovingBoundaryImposed.empty() || M_bodySetBC.hasElasticVelocityFromExpr() )
    {
        // Warning : evaluate expression on reference mesh (maybe it will better to change the API in order to avoid tjese meshmoves)
        bool meshIsOnRefAtBegin = this->meshALE()->isOnReferenceMesh();
        if ( !meshIsOnRefAtBegin )
            this->meshALE()->revertReferenceMesh( false );
        for( auto const& d : M_bcMovingBoundaryImposed )
        {
            M_meshDisplacementOnInterface->on( _range=markedfaces(this->mesh(),markers(d)),
                                               _expr=expression(d,se),
                                               _geomap=this->geomap() );
        }
        for ( auto & [bpname,bpbc] : M_bodySetBC )
        {
            if ( bpbc.hasElasticVelocityFromExpr() )
                bpbc.updateElasticVelocityFromExpr(*this,se );
        }

        if ( !meshIsOnRefAtBegin )
            this->meshALE()->revertMovingMesh( false );
    }

    for ( auto [bpname,bpbc] : M_bodySetBC )
    {
        //auto rangeMFOF = bpbc.rangeMarkedFacesOnFluid();
        // temporary fix of interpolation with meshale space
        auto rangeMFOF = FluidToolbox_detail::removeBadFace( velocityMeshSupport,bpbc.rangeMarkedFacesOnFluid() );
        if ( bpbc.hasTranslationalVelocityExpr() && bpbc.hasAngularVelocityExpr() && !bpbc.hasElasticVelocity() )
            this->meshALE()->updateDisplacementFieldFromVelocity( M_meshDisplacementOnInterface, bpbc.rigidVelocityExpr(), rangeMFOF );
        else if ( bpbc.hasElasticVelocityFromExpr() )
            {
                // LUCA
            /*if(bpbc.hasElasticVelocityHighOrder())
            {
                bpbc.updateElasticVelocityFromExpr(*this,se );
                double t0 = this->time();
                //this->updateParameterValues();
                //this->setParameterValues(this->modelProperties().parameters().toParameterValues());
                auto ev_n = bpbc.spaceElasticVelocityPtr()->element();
                ev_n = *bpbc.fieldElasticVelocityPtr();
                auto RK_elastic_velocity_n = idv(ev_n);
                //auto RK_elastic_velocity_n = bpbc.elasticVelocityExpr();
                double thalf = this->time()+this->timeStep()*0.5;
                //this->updateTime(thalf);
                //this->updateParameterValues();
                //this->setParameterValues(this->modelProperties().parameters().toParameterValues());
                M_bodySetBC.setParameterValues({{"t",thalf}});
                bpbc.updateElasticVelocityFromExpr(*this,se );
                auto n_plusonehalf = bpbc.spaceElasticVelocityPtr()->element();
                n_plusonehalf = *bpbc.fieldElasticVelocityPtr();
                auto RK_elastic_velocity_n_onehalf = idv(n_plusonehalf);
                //auto RK_elastic_velocity_n_onehalf = bpbc.elasticVelocityExpr();
                double tnp1 = this->time()+this->timeStep();
                //this->updateTime(tnp1);
                //this->updateParameterValues();
                //this->setParameterValues(this->modelProperties().parameters().toParameterValues());
                M_bodySetBC.setParameterValues({{"t",tnp1}});
                bpbc.updateElasticVelocityFromExpr(*this,se );
                auto n_plusone = bpbc.spaceElasticVelocityPtr()->element();
                n_plusone = *bpbc.fieldElasticVelocityPtr();
                auto RK_elastic_velocity_n_plusone = idv(n_plusone);//bpbc.elasticVelocityExpr();
                auto difference1 = integrate(_range=elements(bpbc.spaceElasticVelocityPtr()->mesh()), _expr =inner(RK_elastic_velocity_n-RK_elastic_velocity_n_onehalf,RK_elastic_velocity_n-RK_elastic_velocity_n_onehalf)).evaluate()(0,0);
                auto difference2 = integrate(_range=elements(bpbc.spaceElasticVelocityPtr()->mesh()), _expr =inner(RK_elastic_velocity_n_plusone-RK_elastic_velocity_n_onehalf,RK_elastic_velocity_n_plusone-RK_elastic_velocity_n_onehalf)).evaluate()(0,0);
                std::cout << "difference1 " << difference1 << " difference2 " << difference2<< std::endl;
                this->meshALE()->updateDisplacementFieldFromVelocity( M_meshDisplacementOnInterface, bpbc.rigidVelocityExprFromFields() + 1.0/6.0*(RK_elastic_velocity_n+4.0*RK_elastic_velocity_n_onehalf+RK_elastic_velocity_n_plusone), rangeMFOF );
                //this->updateTime(t0);
                //this->updateParameterValues();
                //this->setParameterValues(this->modelProperties().parameters().toParameterValues());
                M_bodySetBC.setParameterValues({{"t",t0}});
                bpbc.updateElasticVelocityFromExpr(*this,se );
                *bpbc.fieldElasticVelocityPtr() = ev_n;
            }
            else*/
                //this->meshALE()->updateDisplacementFieldFromVelocity( M_meshDisplacementOnInterface, bpbc.rigidVelocityExprFromFields() + bpbc.elasticVelocityExpr(), rangeMFOF );
#if 0                
                hana::for_each(se.tuple(),[&,this](auto const& e)
                {
                    for(auto const& e1:e)
                    {
                        if (e1.symbol()=="integ_ud")
                        {
                            this->meshALE()->updateDisplacementFieldFromVelocity( M_meshDisplacementOnInterface, bpbc.rigidVelocityExprFromFields() + e1.expr(), rangeMFOF );
                        }
                    }   
                });
#else
             this->meshALE()->updateDisplacementFieldFromVelocity( M_meshDisplacementOnInterface, bpbc.rigidVelocityExprFromFields() + expr(expr<nDim,1>("{integ_ud_0,integ_ud_1}:integ_ud_0:integ_ud_1"),se), rangeMFOF );  
#endif

                //this->meshALE()->updateDisplacementFieldFromVelocity( M_meshDisplacementOnInterface, bpbc.rigidVelocityExprFromFields() + bpbc.elasticVelocityExpr(), rangeMFOF );
            }
        else
            this->meshALE()->updateDisplacementFieldFromVelocity( M_meshDisplacementOnInterface, bpbc.rigidVelocityExprFromFields(), rangeMFOF ); // TO FIX : use idv(this->fieldVelocity() require to need a range with partial support mesh info
            //this->meshALE()->updateDisplacementFieldFromVelocity( M_meshDisplacementOnInterface, idv(this->fieldVelocity())/*bpbc.rigidVelocityExprFromFields()*/, rangeMFOF );
#if 0
        (*M_meshDisplacementOnInterface)[Component::X].on(_range=bpbc.rangeMarkedFacesOnFluid(),_expr=cst(0.) );
#endif

        if ( velocityMeshSupport->isPartialSupport() )
        {
            auto _thedof = M_meshDisplacementOnInterface->functionSpace()->dofs(rangeMFOF,ComponentType::NO_COMPONENT,true);
            dofToSync.insert(_thedof.begin(),_thedof.end());
        }
    }

    if ( !M_bodySetBC.empty() && velocityMeshSupport->isPartialSupport() )
        sync( *M_meshDisplacementOnInterface, "=", dofToSync );

    this->updateALEmeshImpl();
    this->log("FluidMechanics","updateALEmesh", "finish");
}



template< typename ConvexType, typename BasisVelocityType, typename BasisPressureType>
template <typename ModelFieldsType, typename SymbolsExprType, typename ExportsExprType>
void
FluidMechanics<ConvexType,BasisVelocityType,BasisPressureType>::exportResults( double time, ModelFieldsType const& mfields, SymbolsExprType const& symbolsExpr, ExportsExprType const& exportsExpr )
{
    this->log("FluidMechanics","exportResults", (boost::format("start at time %1%")%time).str() );
    this->timerTool("PostProcessing").start();

    if constexpr ( nOrderGeo <= 2 )
    {
        this->executePostProcessExports( M_exporter, time, mfields, symbolsExpr, exportsExpr );
        this->executePostProcessExports( M_exporterTrace, "trace_mesh", time, mfields, symbolsExpr, exportsExpr );
    }
    if ( M_isHOVisu )
        this->exportResultsImplHO( time );

    this->executePostProcessMeasures( time, mfields, symbolsExpr, this->modelMeasuresQuantities() );
    this->executePostProcessSave( (this->isStationary())? invalid_uint32_type_value : M_bdfVelocity->iteration(), mfields );

    if ( this->isMoveDomain() && this->hasPostProcessExportsField( "alemesh" ) )
        this->meshALE()->exportResults( time );

    this->timerTool("PostProcessing").stop("exportResults");
    if ( this->scalabilitySave() )
    {
        if ( !this->isStationary() )
            this->timerTool("PostProcessing").setAdditionalParameter("time",this->currentTime());
        this->timerTool("PostProcessing").save();
    }
    this->log("FluidMechanics","exportResults", "finish" );
}

template< typename ConvexType, typename BasisVelocityType, typename BasisPressureType>
template <typename ModelFieldsType, typename SymbolsExpr, typename ModelMeasuresQuantitiesType>
void
FluidMechanics<ConvexType,BasisVelocityType,BasisPressureType>::executePostProcessMeasures( double time, ModelFieldsType const& mfields, SymbolsExpr const& symbolsExpr, ModelMeasuresQuantitiesType const& mquantities )
{
    bool hasMeasure = false;

    // forces (lift,drag) measures
    for ( auto const& ppForces : M_postProcessMeasuresForces )
    {
        auto measuredForce = this->computeForce( markedfaces( this->mesh(),ppForces.meshMarkers() ), symbolsExpr );
        std::string name = ppForces.name();
        this->postProcessMeasuresIO().setMeasure( "drag_"+name, measuredForce(0,0) );
        this->postProcessMeasuresIO().setMeasure( "lift_"+name, measuredForce(1,0) );
        hasMeasure = true;
    }
    // flow rate measures
    for ( auto const& ppFlowRate : M_postProcessMeasuresFlowRate )
    {
        double valFlowRate = this->computeFlowRate( ppFlowRate.meshMarkers(), ppFlowRate.useExteriorNormal() );
        this->postProcessMeasuresIO().setMeasure("flowrate_"+ppFlowRate.name(),valFlowRate);
        hasMeasure = true;
    }

    if ( true )
    {
        bool hasMeasuresPressure = M_postProcessMeasuresFields.find("pressure") != M_postProcessMeasuresFields.end();
        bool hasMeasuresVelocityDivergence = M_postProcessMeasuresFields.find( "velocity-divergence" ) != M_postProcessMeasuresFields.end();
        double area = 0;
        if ( hasMeasuresPressure || hasMeasuresVelocityDivergence )
            area = this->computeMeshArea();
        if ( hasMeasuresPressure )
        {
            double pressureSum = this->computePressureSum();
            double pressureMean = pressureSum/area;
            this->postProcessMeasuresIO().setMeasure("pressure_sum",pressureSum);
            this->postProcessMeasuresIO().setMeasure("pressure_mean",pressureMean);
            hasMeasure = true;
        }
        if ( hasMeasuresVelocityDivergence )
        {
            double velocityDivergenceSum = this->computeVelocityDivergenceSum();
            double velocityDivergenceMean = velocityDivergenceSum/area;
            double velocityDivergenceNormL2 = this->computeVelocityDivergenceNormL2();
            this->postProcessMeasuresIO().setMeasure("velocity_divergence_sum",velocityDivergenceNormL2);
            this->postProcessMeasuresIO().setMeasure("velocity_divergence_mean",velocityDivergenceMean);
            this->postProcessMeasuresIO().setMeasure("velocity_divergence_normL2",velocityDivergenceNormL2);
            hasMeasure = true;
        }
    }


    bool hasMeasureNorm = this->updatePostProcessMeasuresNorm( this->mesh(), M_rangeMeshElements, symbolsExpr, mfields );
    bool hasMeasureStatistics = this->updatePostProcessMeasuresStatistics( this->mesh(), M_rangeMeshElements, symbolsExpr, mfields );
    bool hasMeasurePoint = this->updatePostProcessMeasuresPoint( M_measurePointsEvaluation, mfields );
    bool hasMeasureQuantity = this->updatePostProcessMeasuresQuantities( mquantities, symbolsExpr );
    if ( hasMeasureNorm || hasMeasureStatistics || hasMeasurePoint || hasMeasureQuantity )
        hasMeasure = true;

    if ( hasMeasure )
    {
        if ( !this->isStationary() )
            this->postProcessMeasuresIO().setMeasure( "time", time );
        this->postProcessMeasuresIO().exportMeasures();
        this->upload( this->postProcessMeasuresIO().pathFile() );
    }
}


template< typename ConvexType, typename BasisVelocityType, typename BasisPressureType>
template <typename SymbolsExprType>
typename FluidMechanics<ConvexType,BasisVelocityType,BasisPressureType>::force_type
FluidMechanics<ConvexType,BasisVelocityType,BasisPressureType>::computeForce( range_faces_type const& rangeFaces, SymbolsExprType const& se ) const
{
    auto sigmaExpr = this->stressTensorExpr( se );
    return integrate(_range=rangeFaces,
                     _expr= sigmaExpr*N(),
                     _geomap=this->geomap() ).evaluate();
}




template< typename ConvexType, typename BasisVelocityType, typename BasisPressureType>
template <typename SymbolsExprType>
void
FluidMechanics<ConvexType,BasisVelocityType,BasisPressureType>::BodyBoundaryCondition::updateElasticVelocityFromExpr( self_type const& fluidToolbox, SymbolsExprType const& se )
{
    if ( !this->hasElasticVelocityFromExpr() )
        return;

    bool meshIsOnRefAtBegin = fluidToolbox.meshALE()->isOnReferenceMesh();
    if ( !meshIsOnRefAtBegin )
        fluidToolbox.meshALE()->revertReferenceMesh( false );
    for ( auto const& [bcName,eve] : M_elasticVelocityExprBC )
    {
        auto eveRange = std::get<1>( eve ).empty()? elements(this->mesh())/*bpbc.rangeMarkedFacesOnFluid()*/ : markedelements(this->mesh(),std::get<1>( eve ) );
        auto eveExpr = expr( std::get<0>( eve ).template expr<nDim,1>(), se );
        M_fieldElasticVelocity->on(_range=eveRange,_expr=eveExpr,_close=true ); // TODO crash if use here markedfaces of fluid with partial mesh support
    }
    if ( !meshIsOnRefAtBegin )
        fluidToolbox.meshALE()->revertMovingMesh( false );
}


} // namespace FeelModels
} // namespace Feel

#include <feel/feelmodels/fluid/fluidmechanicsassemblylinear.hpp>
#include <feel/feelmodels/fluid/fluidmechanicsassemblyjacobian.hpp>
#include <feel/feelmodels/fluid/fluidmechanicsassemblyresidual.hpp>
#include <feel/feelmodels/fluid/fluidmechanicsassemblystabilisationgls.hpp>
#include <feel/feelmodels/fluid/fluidmechanicsothers.hpp>

#endif /* FEELPP_TOOLBOXES_FLUIDMECHANICS_HPP */

<|MERGE_RESOLUTION|>--- conflicted
+++ resolved
@@ -863,8 +863,6 @@
         //---------------------------------------------------------------------------//
         // articulation info (only used for build a BodyArticulation)
         std::map<std::string,ModelExpression> const& articulationTranslationalVelocityExpr() const { return M_articulationTranslationalVelocityExpr; }
-<<<<<<< HEAD
-=======
 
         //! return true if this object is in NBodyArticulated
         bool isInNBodyArticulated() const { return M_NBodyArticulated != nullptr; }
@@ -873,7 +871,6 @@
         //! return NBodyArticulated object related if inside (else assert failed)
         NBodyArticulated const& getNBodyArticulated() const { CHECK( this->isInNBodyArticulated() ) << "this object is not in NBodyArticulated"; return *M_NBodyArticulated; }
 
->>>>>>> 0c768d40
     private :
         std::string M_name;
         ModelMarkers M_markers;
