/* -*- mode: c++; coding: utf-8; tab-width: 4; indent-tabs-mode: nil; c-basic-offset: 4; show-trailing-whitespace: t -*- vim:fenc=utf-8:ft=cpp:et:sw=4:ts=4:sts=4 
 */


#include <feel/feelmodels/fluid/fluidmechanics.hpp>

#include <feel/feelvf/vf.hpp>

#include <feel/feelmodels/modelvf/fluidmecconvection.hpp>
#include <feel/feelmodels/modelvf/fluidmecstresstensor.hpp>

namespace Feel
{
namespace FeelModels
{

FLUIDMECHANICS_CLASS_TEMPLATE_DECLARATIONS
void
FLUIDMECHANICS_CLASS_TEMPLATE_TYPE::updateResidual( DataUpdateResidual & data ) const
{
    const vector_ptrtype& XVec = data.currentSolution();
    vector_ptrtype& R = data.residual();
    bool BuildCstPart = data.buildCstPart();
    bool UseJacobianLinearTerms = data.useJacobianLinearTerms();
    bool BuildNonCstPart = !BuildCstPart;

    std::string sc=(BuildCstPart)?" (build cst part)":" (build non cst part)";
    if (this->verbose()) Feel::FeelModels::Log("--------------------------------------------------\n",
                                               this->prefix()+".FluidMechanics","updateResidual","start"+sc,
                                               this->worldComm(),this->verboseAllProc());

    boost::mpi::timer thetimer, thetimerBis;


    //--------------------------------------------------------------------------------------------------//

    bool doAssemblyRhs = !data.hasInfo( "ignore-assembly.rhs" );
    // if ( !doAssemblyRhs )
    //     std::cout << "hola \n";


    double timeSteppingScaling = 1.;
    bool timeSteppingEvaluateResidualWithoutTimeDerivative = false;
    if ( !this->isStationary() )
    {
        timeSteppingEvaluateResidualWithoutTimeDerivative = data.hasInfo( prefixvm(this->prefix(),"time-stepping.evaluate-residual-without-time-derivative") );
        if ( M_timeStepping == "Theta" )
        {
            if ( timeSteppingEvaluateResidualWithoutTimeDerivative )
                timeSteppingScaling = 1. - M_timeStepThetaValue;
            else
                timeSteppingScaling = M_timeStepThetaValue;
        }
        data.addDoubleInfo( prefixvm(this->prefix(),"time-stepping.scaling"), timeSteppingScaling );
    }

    //--------------------------------------------------------------------------------------------------//

    auto mesh = this->mesh();
    auto XhV = this->functionSpaceVelocity();
    auto XhP = this->functionSpacePressure();

    size_type startBlockIndexVelocity = this->startSubBlockSpaceIndex("velocity");
    size_type startBlockIndexPressure = this->startSubBlockSpaceIndex("pressure");
    size_type rowStartInVector = this->rowStartInVector();
    auto linearFormV_PatternDefault = form1( _test=XhV, _vector=R,
                                            _pattern=size_type(Pattern::DEFAULT),
                                            _rowstart=rowStartInVector+startBlockIndexVelocity );
    auto linearFormV_PatternCoupled = form1( _test=XhV, _vector=R,
                                             _pattern=size_type(Pattern::COUPLED),
                                             _rowstart=rowStartInVector+startBlockIndexVelocity );
    auto linearFormP = form1( _test=XhP, _vector=R,
                              _pattern=size_type(Pattern::COUPLED),
                              _rowstart=rowStartInVector+startBlockIndexPressure );

    auto u = XhV->element(XVec, rowStartInVector+startBlockIndexVelocity);
    auto const& v = u;
    auto p = XhP->element(XVec, rowStartInVector+startBlockIndexPressure);
    auto const& q = p;

    //--------------------------------------------------------------------------------------------------//

    // identity Matrix
    auto Id = eye<nDim,nDim>();
    // dynamic viscosity
    auto const& mu = this->materialProperties()->fieldMu();
    auto const& rho = this->materialProperties()->fieldRho();

    double timeElapsedBis=thetimerBis.elapsed();
    this->log("FluidMechanics","updateResidual","init done in "+(boost::format("%1% s") % timeElapsedBis ).str() );

    //--------------------------------------------------------------------------------------------------//

    thetimerBis.restart();
    CHECK( this->physicsFromCurrentType().size() == 1 ) << "TODO";
    for ( auto const& [physicName,physicData] : this->physicsFromCurrentType() )
    {
        auto physicFluidData = std::static_pointer_cast<ModelPhysicFluid<nDim>>(physicData);

        if ( BuildNonCstPart && physicFluidData->equation() == "Navier-Stokes" )
        {
            if ( this->solverName() == "Oseen" ) // call when evaluate residual for time-stepping
            {
                auto const& betaU = *M_fieldConvectionVelocityExtrapolated;
                linearFormV_PatternCoupled +=
                    integrate( _range=M_rangeMeshElements,
                               _expr= timeSteppingScaling*idv(rho)*trans( gradv(u)*idv(betaU) )*id(v),
                               _geomap=this->geomap() );
                if ( this->doStabConvectionEnergy() )
                    CHECK( false ) << "TODO";
            }
            else
            {
                if ( this->doStabConvectionEnergy() )
                {
                    linearFormV_PatternCoupled +=
                        integrate( _range=M_rangeMeshElements,
                                   //_expr= /*idv(*M_P0Rho)**/inner( Feel::vf::FSI::fluidMecConvection(u,*M_P0Rho) + idv(*M_P0Rho)*0.5*divv(u)*idv(u), id(v) ),
                                   _expr=timeSteppingScaling*inner( Feel::FeelModels::fluidMecConvectionWithEnergyStab(u,rho), id(v) ),
                                   _geomap=this->geomap() );
                }
                else
                {
                    // convection term
                    // auto convecTerm = val( idv(rho)*trans( gradv(u)*idv(u) ))*id(v);
                    auto convecTerm = inner( Feel::FeelModels::fluidMecConvection(u,rho),id(v) );
                    linearFormV_PatternCoupled +=
                        integrate( _range=M_rangeMeshElements,
                                   _expr=timeSteppingScaling*convecTerm,
                                   _geomap=this->geomap() );
                }
<<<<<<< HEAD
            }
        }


        if ( !BuildCstPart && !UseJacobianLinearTerms && physicFluidData->equation() == "Navier-Stokes" && data.hasVectorInfo( "explicit-part-of-solution" ) )
        {
            auto uExplicitPartOfSolution = XhV->element( data.vectorInfo( "explicit-part-of-solution" ), rowStartInVector+startBlockIndexVelocity );
            linearFormV_PatternCoupled +=
                integrate( _range=M_rangeMeshElements,
                           _expr= timeSteppingScaling*val( idv(rho)*trans( gradv(u)*idv(uExplicitPartOfSolution) + gradv(uExplicitPartOfSolution )*idv(u)  ))*id(v),
                           _geomap=this->geomap() );
        }
=======
            }
        }


        if ( !BuildCstPart && !UseJacobianLinearTerms && physicFluidData->equation() == "Navier-Stokes" && data.hasVectorInfo( "explicit-part-of-solution" ) )
        {
            auto uExplicitPartOfSolution = XhV->element( data.vectorInfo( "explicit-part-of-solution" ), rowStartInVector+startBlockIndexVelocity );
            linearFormV_PatternCoupled +=
                integrate( _range=M_rangeMeshElements,
                           _expr= timeSteppingScaling*val( idv(rho)*trans( gradv(u)*idv(uExplicitPartOfSolution) + gradv(uExplicitPartOfSolution )*idv(u)  ))*id(v),
                           _geomap=this->geomap() );
        }


        //! gravity force
        if ( doAssemblyRhs && physicFluidData->gravityForceEnabled() )
        {
            auto const& gravityForce = physicFluidData->gravityForceExpr();
            bool assembleGravityTerm = gravityForce.expression().isNumericExpression()? BuildCstPart : BuildNonCstPart;
            if ( assembleGravityTerm )
            {
                auto const& gravityForceExpr = gravityForce; // TODO apply symbols expr
                linearFormV_PatternCoupled +=
                    integrate( _range=M_rangeMeshElements,
                               _expr= -timeSteppingScaling*idv(rho)*inner(gravityForceExpr,id(u)),
                               _geomap=this->geomap() );
            }
        }

>>>>>>> b64a1644
    } // foreach physic

    timeElapsedBis=thetimerBis.elapsed();thetimerBis.restart();
    this->log("FluidMechanics","updateResidual","build convective--1-- term in "+(boost::format("%1% s") % timeElapsedBis ).str() );

#if defined( FEELPP_MODELS_HAS_MESHALE )
    if ( M_isMoveDomain && !BuildCstPart && !UseJacobianLinearTerms )
    {
        // mesh velocity (convection) term
        linearFormV_PatternCoupled +=
            integrate( _range=M_rangeMeshElements,
                       _expr= -timeSteppingScaling*val(idv(rho)*trans( gradv(u)*( idv( this->meshVelocity() ))))*id(v),
                       _geomap=this->geomap() );
        timeElapsedBis=thetimerBis.elapsed();
        this->log("FluidMechanics","updateResidual","build convective--2-- term in "+(boost::format("%1% s") % timeElapsedBis ).str() );
    }
#endif

    //--------------------------------------------------------------------------------------------------//
    // sigma : grad(v) on Omega
    for ( auto const& rangeData : this->materialProperties()->rangeMeshElementsByMaterial() )
    {
        std::string const& matName = rangeData.first;
        auto const& range = rangeData.second;
        auto const& dynamicViscosity = this->materialProperties()->dynamicViscosity(matName);

        if ( !timeSteppingEvaluateResidualWithoutTimeDerivative && BuildNonCstPart && !UseJacobianLinearTerms )
        {
            linearFormV_PatternCoupled +=
                integrate( _range=range,
                           _expr= -idv(p)*div(v),
                           _geomap=this->geomap() );
        }
        if ( ( dynamicViscosity.isNewtonianLaw() && BuildNonCstPart && !UseJacobianLinearTerms ) ||
             ( !dynamicViscosity.isNewtonianLaw() && BuildNonCstPart ) )
        {
            auto const StressTensorExpr = Feel::FeelModels::fluidMecNewtonianStressTensor(gradv(u),idv(p),*this->materialProperties(),matName,false/*true*/);
            // sigma : grad(v) on Omega
            linearFormV_PatternCoupled +=
                integrate( _range=range,
                           _expr= timeSteppingScaling*inner( StressTensorExpr,grad(v) ),
                           _geomap=this->geomap() );
        }
    }

    //--------------------------------------------------------------------------------------------------//
    // take into account that div u != 0
    if (!this->velocityDivIsEqualToZero() && BuildCstPart && doAssemblyRhs )
    {
        linearFormP +=
            integrate( _range=M_rangeMeshElements,
                       _expr= idv(this->velocityDiv())*id(q),
                       _geomap=this->geomap() );

        auto coeffDiv = (2./3.)*idv(this->materialProperties()->fieldMu()); //(eps-2mu/3)
        linearFormV_PatternCoupled +=
            integrate( _range=M_rangeMeshElements,
                       _expr= val(-timeSteppingScaling*coeffDiv*gradv(this->velocityDiv()))*id(v),
                       _geomap=this->geomap() );
    }

    //--------------------------------------------------------------------------------------------------//

    // incompressibility term
    if (!BuildCstPart && !UseJacobianLinearTerms )
    {
        linearFormP +=
            integrate( _range=M_rangeMeshElements,
                       _expr= -divv(u)*id(q),
                       _geomap=this->geomap() );
    }

    //--------------------------------------------------------------------------------------------------//

    // body forces
    if (BuildCstPart && doAssemblyRhs)
    {
        if ( this->M_overwritemethod_updateSourceTermResidual != NULL )
        {
            this->M_overwritemethod_updateSourceTermResidual(R);
        }
        else
        {
            for( auto const& d : this->M_volumicForcesProperties )
            {
                auto rangeBodyForceUsed = ( markers(d).empty() )? M_rangeMeshElements : markedelements(this->mesh(),markers(d));
                linearFormV_PatternCoupled +=
                    integrate( _range=rangeBodyForceUsed,
                               _expr= -timeSteppingScaling*inner( expression(d,this->symbolsExpr()),id(v) ),
                               _geomap=this->geomap() );
            }
        }

        if (M_haveSourceAdded)
        {
            linearFormV_PatternCoupled +=
                integrate( _range=M_rangeMeshElements,
                           _expr= -timeSteppingScaling*trans(idv(*M_SourceAdded))*id(v),
                           _geomap=this->geomap() );
        }
<<<<<<< HEAD
        if ( M_useGravityForce )
        {
            linearFormV_PatternCoupled +=
                integrate( _range=M_rangeMeshElements,
                           _expr= -timeSteppingScaling*idv(rho)*inner(M_gravityForce,id(u)),
                           _geomap=this->geomap() );
        }
=======
>>>>>>> b64a1644
    }

    //------------------------------------------------------------------------------------//

    //transients terms
    if ( !this->isStationaryModel() && !timeSteppingEvaluateResidualWithoutTimeDerivative )
    {
        bool Build_TransientTerm = !BuildCstPart;
        if ( this->timeStepBase()->strategy()==TS_STRATEGY_DT_CONSTANT ) Build_TransientTerm=!BuildCstPart && !UseJacobianLinearTerms;

        if (Build_TransientTerm) //  !BuildCstPart && !UseJacobianLinearTerms )
        {
            linearFormV_PatternDefault +=
                integrate( _range=M_rangeMeshElements,
                           _expr= val(idv(rho)*trans(idv(u))*M_bdfVelocity->polyDerivCoefficient(0))*id(v),
                           _geomap=this->geomap() );
        }

        if (BuildCstPart && doAssemblyRhs)
        {
            auto buzz = M_bdfVelocity->polyDeriv();
            linearFormV_PatternDefault +=
                integrate( _range=M_rangeMeshElements,
                           _expr= val(-idv(rho)*trans(idv(buzz)))*id(v),
                           _geomap=this->geomap() );
        }
    }

    //------------------------------------------------------------------------------------//
    // define pressure cst
    if ( this->definePressureCst() )
    {
        if ( this->definePressureCstMethod() == "penalisation" && !BuildCstPart && !UseJacobianLinearTerms )
        {
            double beta = this->definePressureCstPenalisationBeta();
            for ( auto const& rangeElt : M_definePressureCstMeshRanges )
                linearFormP +=
                    integrate( _range=rangeElt,
                               _expr=beta*idv(p)*id(q),
                               _geomap=this->geomap() );
        }
        if ( this->definePressureCstMethod() == "lagrange-multiplier" )
        {
            CHECK( this->hasStartSubBlockSpaceIndex("define-pressure-cst-lm") ) << " start dof index for define-pressure-cst-lm is not present\n";
            size_type startBlockIndexDefinePressureCstLM = this->startSubBlockSpaceIndex("define-pressure-cst-lm");

            if ( !BuildCstPart && !UseJacobianLinearTerms )
            {
                for ( int k=0;k<M_XhMeanPressureLM.size();++k )
                {
                    auto lambda = M_XhMeanPressureLM[k]->element(XVec,rowStartInVector+startBlockIndexDefinePressureCstLM+k);
                    //M_blockVectorSolution.setSubVector( lambda, *XVec, rowStartInVector+startBlockIndexDefinePressureCstLM+k );
                    //for ( size_type k=0;k<M_XhMeanPressureLM->nLocalDofWithGhost();++k )
                    //    lambda( k ) = XVec->operator()( startDofIndexDefinePressureCstLM + k);

                    form1( _test=M_XhMeanPressureLM[k],_vector=R,
                           _rowstart=rowStartInVector+startBlockIndexDefinePressureCstLM+k ) +=
                        integrate( _range=M_definePressureCstMeshRanges[k],
                                   _expr= id(p)*idv(lambda) + idv(p)*id(lambda),
                                   _geomap=this->geomap() );
                }
            }
#if defined(FLUIDMECHANICS_USE_LAGRANGEMULTIPLIER_MEANPRESSURE)
            if ( BuildCstPart && doAssemblyRhs )
            {
                for ( int k=0;k<M_XhMeanPressureLM.size();++k )
                {
                    auto lambda = M_XhMeanPressureLM[k]->element();
                    form1( _test=M_XhMeanPressureLM[k],_vector=R,
                           _rowstart=rowStartInVector+startDofIndexDefinePressureCstLM+k ) +=
                        integrate( _range=M_definePressureCstMeshRanges[k],
                                   _expr= -(FLUIDMECHANICS_USE_LAGRANGEMULTIPLIER_MEANPRESSURE(this->shared_from_this()))*id(lambda),
                                   _geomap=this->geomap() );
                }
            }
#endif
        }
    }


    //------------------------------------------------------------------------------------//

    this->updateResidualStabilisation( data, u,p );

    //------------------------------------------------------------------------------------//
#if 0
    if ( UsePeriodicity && !BuildCstPart )
    {
        std::string marker1 = soption(_name="periodicity.marker1",_prefix=this->prefix());
        double pressureJump = doption(_name="periodicity.pressure-jump",_prefix=this->prefix());
        linearForm_PatternCoupled +=
            integrate( _range=markedfaces( this->mesh(),this->mesh()->markerName(marker1) ),
                       _expr=-inner(pressureJump*N(),id(v) ) );
    }
#endif
    //------------------------------------------------------------------------------------//

    this->updateResidualWeakBC( data, u,p );

    //------------------------------------------------------------------------------------//

    double timeElapsed=thetimer.elapsed();
    if (this->verbose()) Feel::FeelModels::Log(this->prefix()+".FluidMechanics","updateResidual",
                                               "finish"+sc+" in "+(boost::format("%1% s") % timeElapsed).str()+
                                               "\n--------------------------------------------------",
                                               this->worldComm(),this->verboseAllProc());


} // updateResidual

FLUIDMECHANICS_CLASS_TEMPLATE_DECLARATIONS
void
FLUIDMECHANICS_CLASS_TEMPLATE_TYPE::updateNewtonInitialGuess( DataNewtonInitialGuess & data ) const
{
    this->log("FluidMechanics","updateNewtonInitialGuess","start");

    vector_ptrtype& U = data.initialGuess();
    size_type rowStartInVector = this->rowStartInVector();
    auto XhV = this->functionSpaceVelocity();
    auto u = XhV->element( U, rowStartInVector );
    auto mesh = this->mesh();

    if ( this->hasMarkerDirichletBCelimination() )
    {
        // store markers for each entities in order to apply strong bc with priority (points erase edges erace faces)
        std::map<std::string, std::tuple< std::set<std::string>,std::set<std::string>,std::set<std::string>,std::set<std::string> > > mapMarkerBCToEntitiesMeshMarker;
        for( auto const& d : M_bcDirichlet )
        {
            mapMarkerBCToEntitiesMeshMarker[name(d)] =
                detail::distributeMarkerListOnSubEntity( mesh, this->markerDirichletBCByNameId( "elimination",name(d) ) );
        }
        std::map<std::pair<std::string,ComponentType>, std::tuple< std::set<std::string>,std::set<std::string>,std::set<std::string>,std::set<std::string> > > mapCompMarkerBCToEntitiesMeshMarker;
        for ( auto const& bcDirComp : M_bcDirichletComponents )
        {
            ComponentType comp = bcDirComp.first;
            for( auto const& d : bcDirComp.second )
            {
                mapCompMarkerBCToEntitiesMeshMarker[std::make_pair(name(d),comp)] =
                    detail::distributeMarkerListOnSubEntity(mesh, this->markerDirichletBCByNameId( "elimination",name(d), comp )   );
            }
        }

        // strong Dirichlet bc with vectorial velocity
        for( auto const& d : M_bcDirichlet )
        {
            auto itFindMarker = mapMarkerBCToEntitiesMeshMarker.find( name(d) );
            if ( itFindMarker == mapMarkerBCToEntitiesMeshMarker.end() )
                continue;
            auto const& listMarkerFaces = std::get<0>( itFindMarker->second );
            if ( !listMarkerFaces.empty() )
                u.on(_range=markedfaces(mesh,listMarkerFaces ),
                     _expr=expression(d,this->symbolsExpr()) );
            auto const& listMarkerEdges = std::get<1>( itFindMarker->second );
            if ( !listMarkerEdges.empty() )
                u.on(_range=markededges(mesh,listMarkerEdges ),
                     _expr=expression(d,this->symbolsExpr()) );
            auto const& listMarkerPoints = std::get<2>( itFindMarker->second );
            if ( !listMarkerPoints.empty() )
                u.on(_range=markedpoints(mesh,listMarkerPoints ),
                     _expr=expression(d,this->symbolsExpr()) );
        }
        // strong Dirichlet bc with velocity components
        for ( auto const& bcDirComp : M_bcDirichletComponents )
        {
            ComponentType comp = bcDirComp.first;
            for( auto const& d : bcDirComp.second )
            {
                auto itFindMarker = mapCompMarkerBCToEntitiesMeshMarker.find( std::make_pair(name(d),comp) );
                if ( itFindMarker == mapCompMarkerBCToEntitiesMeshMarker.end() )
                    continue;
                auto const& listMarkerFaces = std::get<0>( itFindMarker->second );
                if ( !listMarkerFaces.empty() )
                    u[comp].on(_range=markedfaces(mesh,listMarkerFaces ),
                               _expr=expression(d,this->symbolsExpr()) );
                auto const& listMarkerEdges = std::get<1>( itFindMarker->second );
                if ( !listMarkerEdges.empty() )
                    u[comp].on(_range=markededges(mesh,listMarkerEdges ),
                               _expr=expression(d,this->symbolsExpr()) );
                auto const& listMarkerPoints = std::get<2>( itFindMarker->second );
                if ( !listMarkerPoints.empty() )
                    u[comp].on(_range=markedpoints(mesh,listMarkerPoints ),
                               _expr=expression(d,this->symbolsExpr()) );
            }
        }
    }

    for ( auto const& inletbc : M_fluidInletDesc )
    {
        std::string const& marker = std::get<0>( inletbc );
        auto itFindMark = M_fluidInletVelocityInterpolated.find(marker);
        if ( itFindMark == M_fluidInletVelocityInterpolated.end() )
            continue;
        auto const& inletVel = std::get<0>( itFindMark->second );
        u.on(_range=markedfaces(mesh, marker),
             _expr=-idv(inletVel)*N() );
    }

    for( auto const& d : M_bcMovingBoundaryImposed )
    {
        auto listMarkerFaces = M_bcMarkersMovingBoundaryImposed.markerDirichletBCByNameId( "elimination",name(d) );
        u.on( _range=markedfaces(this->mesh(),listMarkerFaces),
              _expr=idv(M_meshALE->velocity()) );
    }

    // update info for synchronization
    this->updateDofEliminationIds( "velocity", data );

    // dofs imposed with pressure Dirichlet bc
    if ( this->hasMarkerPressureBC() )
    {
        auto rangePressureBC = boundaryfaces(M_meshLagrangeMultiplierPressureBC);
        size_type startBlockIndexPressureLM1 = this->startSubBlockSpaceIndex("pressurelm1");
        auto plm1 = M_spaceLagrangeMultiplierPressureBC->element( U, rowStartInVector+startBlockIndexPressureLM1 );
        plm1.on( _range=rangePressureBC,_expr=cst(0.) );
        this->updateDofEliminationIds( "pressurelm1", this->dofEliminationIds( "pressurebc-lm" ), data );
        if ( nDim == 3 )
        {
            size_type startBlockIndexPressureLM2 = this->startSubBlockSpaceIndex("pressurelm2");
            auto plm2 = M_spaceLagrangeMultiplierPressureBC->element( U, rowStartInVector+startBlockIndexPressureLM2 );
            plm2.on( _range=rangePressureBC,_expr=cst(0.) );
            this->updateDofEliminationIds( "pressurelm2", this->dofEliminationIds( "pressurebc-lm" ), data );
        }
    }

    // body bc
    for ( auto const& [bpname,bpbc] : M_bodySetBC )
    {
        if ( bpbc.hasTranslationalVelocityExpr() )
        {
            std::string spaceName = "body-bc."+bpbc.name()+".translational-velocity";
            size_type startBlockIndexTranslationalVelocity = this->startSubBlockSpaceIndex( spaceName );
            auto uBodyTranslationalVelocity = bpbc.spaceTranslationalVelocity()->element( U, rowStartInVector+startBlockIndexTranslationalVelocity );
            uBodyTranslationalVelocity.on(_range=elements(bpbc.mesh()), _expr=bpbc.translationalVelocityExpr() );
            this->updateDofEliminationIds( spaceName, this->dofEliminationIds( "body-bc.translational-velocity" ), data );
        }
        if ( bpbc.hasAngularVelocityExpr() )
        {
            std::string spaceName = "body-bc."+bpbc.name()+".angular-velocity";
            size_type startBlockIndexAngularVelocity = this->startSubBlockSpaceIndex( spaceName );
            auto uBodyAngularVelocity = bpbc.spaceAngularVelocity()->element( U, rowStartInVector+startBlockIndexAngularVelocity );
            uBodyAngularVelocity.on(_range=elements(bpbc.mesh()), _expr=bpbc.angularVelocityExpr() );
            this->updateDofEliminationIds( spaceName, this->dofEliminationIds( "body-bc.angular-velocity" ), data );
        }
    }

    // imposed mean pressure (TODO use updateDofEliminationIds)
    if ( this->definePressureCst() && this->definePressureCstMethod() == "algebraic" )
    {
        auto pSol = this->functionSpacePressure()->element( U, this->rowStartInVector()+1 );
        CHECK( !M_definePressureCstAlgebraicOperatorMeanPressure.empty() ) << "mean pressure operator does not init";

        for ( int k=0;k<M_definePressureCstAlgebraicOperatorMeanPressure.size();++k )
        {
            double meanPressureImposed = 0;
            double meanPressureCurrent = inner_product( *M_definePressureCstAlgebraicOperatorMeanPressure[k].first, pSol );
            for ( size_type dofId : M_definePressureCstAlgebraicOperatorMeanPressure[k].second )
                pSol(dofId) += (meanPressureImposed - meanPressureCurrent);
        }
        sync( pSol, "=" );
    }

    this->log("FluidMechanics","updateNewtonInitialGuess","finish");
}

FLUIDMECHANICS_CLASS_TEMPLATE_DECLARATIONS
void
FLUIDMECHANICS_CLASS_TEMPLATE_TYPE::updateResidualDofElimination( DataUpdateResidual & data ) const
{
    if ( !this->hasStrongDirichletBC() ) return;

    this->updateDofEliminationIds( "velocity", data );

    if ( this->hasMarkerPressureBC() )
    {
        this->updateDofEliminationIds( "pressurelm1", this->dofEliminationIds( "pressurebc-lm" ), data );
        if ( nDim == 3 )
            this->updateDofEliminationIds( "pressurelm2", this->dofEliminationIds( "pressurebc-lm" ), data );
    }

    for ( auto const& [bpname,bpbc] : M_bodySetBC )
    {
        if ( bpbc.hasTranslationalVelocityExpr() )
        {
            std::string spaceName = "body-bc."+bpbc.name()+".translational-velocity";
            this->updateDofEliminationIds( spaceName, this->dofEliminationIds( "body-bc.translational-velocity" ), data );
        }
        if ( bpbc.hasAngularVelocityExpr() )
        {
            std::string spaceName = "body-bc."+bpbc.name()+".angular-velocity";
            this->updateDofEliminationIds( spaceName, this->dofEliminationIds( "body-bc.angular-velocity" ), data );
        }
    }
}




} // namespace FeelModels
} // namespace Feel

<|MERGE_RESOLUTION|>--- conflicted
+++ resolved
@@ -129,7 +129,6 @@
                                    _expr=timeSteppingScaling*convecTerm,
                                    _geomap=this->geomap() );
                 }
-<<<<<<< HEAD
             }
         }
 
@@ -142,19 +141,6 @@
                            _expr= timeSteppingScaling*val( idv(rho)*trans( gradv(u)*idv(uExplicitPartOfSolution) + gradv(uExplicitPartOfSolution )*idv(u)  ))*id(v),
                            _geomap=this->geomap() );
         }
-=======
-            }
-        }
-
-
-        if ( !BuildCstPart && !UseJacobianLinearTerms && physicFluidData->equation() == "Navier-Stokes" && data.hasVectorInfo( "explicit-part-of-solution" ) )
-        {
-            auto uExplicitPartOfSolution = XhV->element( data.vectorInfo( "explicit-part-of-solution" ), rowStartInVector+startBlockIndexVelocity );
-            linearFormV_PatternCoupled +=
-                integrate( _range=M_rangeMeshElements,
-                           _expr= timeSteppingScaling*val( idv(rho)*trans( gradv(u)*idv(uExplicitPartOfSolution) + gradv(uExplicitPartOfSolution )*idv(u)  ))*id(v),
-                           _geomap=this->geomap() );
-        }
 
 
         //! gravity force
@@ -172,7 +158,6 @@
             }
         }
 
->>>>>>> b64a1644
     } // foreach physic
 
     timeElapsedBis=thetimerBis.elapsed();thetimerBis.restart();
@@ -273,16 +258,6 @@
                            _expr= -timeSteppingScaling*trans(idv(*M_SourceAdded))*id(v),
                            _geomap=this->geomap() );
         }
-<<<<<<< HEAD
-        if ( M_useGravityForce )
-        {
-            linearFormV_PatternCoupled +=
-                integrate( _range=M_rangeMeshElements,
-                           _expr= -timeSteppingScaling*idv(rho)*inner(M_gravityForce,id(u)),
-                           _geomap=this->geomap() );
-        }
-=======
->>>>>>> b64a1644
     }
 
     //------------------------------------------------------------------------------------//
