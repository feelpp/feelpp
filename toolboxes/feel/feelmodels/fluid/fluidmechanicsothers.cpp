--- conflicted
+++ resolved
@@ -101,15 +101,6 @@
            << "\n||==============================================||"
            << "\n||==============================================||"
            << "\n   Prefix : " << this->prefix()
-<<<<<<< HEAD
-           << "\n   Root Repository : " << this->rootRepository()
-           << "\n   Physical Model"
-        //<< "\n     -- pde name  : " << M_modelName
-        //<< "\n     -- stress tensor law  : " << this->materialProperties()->dynamicViscosityLaw()
-           << "\n     -- time mode : " << StateTemporal
-           << "\n     -- ale mode  : " << ALEmode
-           << "\n     -- gravity  : " << std::boolalpha << M_useGravityForce;
-=======
            << "\n   Root Repository : " << this->rootRepository();
     for ( auto const& [physicName,physicData] : this->physicsFromCurrentType() )
     {
@@ -122,7 +113,6 @@
         if ( physicFluidData->gravityForceEnabled() )
              *_ostr << "\n     -- gravity force expr  : " << str( physicFluidData->gravityForceExpr().expression() );
     }
->>>>>>> b64a1644
     *_ostr << this->materialProperties()->getInfo()->str();
     // *_ostr << "\n   Physical Parameters"
     //        << "\n     -- rho : " << this->materialProperties()->cstRho()
@@ -789,12 +779,9 @@
         //this->materialsProperties()->setParameterValues( paramValues );
     }
 
-<<<<<<< HEAD
-=======
     for ( auto const& [physicName,physicData] : this->physicsFromCurrentType() )
         physicData->setParameterValues( paramValues );
 
->>>>>>> b64a1644
     M_bcDirichlet.setParameterValues( paramValues );
     for ( auto & bcDirComp : M_bcDirichletComponents )
         bcDirComp.second.setParameterValues( paramValues );
@@ -1626,11 +1613,8 @@
 {
     this->log("FluidMechanics","updateALEmesh", "start");
 
-<<<<<<< HEAD
-=======
     auto velocityMeshSupport = this->functionSpaceVelocity()->template meshSupport<0>();
     std::set<size_type> dofToSync;
->>>>>>> b64a1644
     if ( !M_bcMovingBoundaryImposed.empty() || M_bodySetBC.hasElasticVelocityFromExpr() )
     {
         // Warning : evaluate expression on reference mesh (maybe it will better to change the API in order to avoid tjese meshmoves)
@@ -1655,19 +1639,6 @@
 
     for ( auto const& [bpname,bpbc] : M_bodySetBC )
     {
-<<<<<<< HEAD
-        if ( bpbc.hasTranslationalVelocityExpr() && bpbc.hasAngularVelocityExpr() && !bpbc.hasElasticVelocity() )
-            this->meshALE()->updateDisplacementFieldFromVelocity( M_meshDisplacementOnInterface, bpbc.rigidVelocityExpr(), bpbc.rangeMarkedFacesOnFluid() );
-        else if ( bpbc.hasElasticVelocityFromExpr() )
-            this->meshALE()->updateDisplacementFieldFromVelocity( M_meshDisplacementOnInterface, bpbc.rigidVelocityExprFromFields() + bpbc.elasticVelocityExpr(), bpbc.rangeMarkedFacesOnFluid() );
-        else
-            this->meshALE()->updateDisplacementFieldFromVelocity( M_meshDisplacementOnInterface, idv(this->fieldVelocity())/*bpbc.rigidVelocityExprFromFields()*/, bpbc.rangeMarkedFacesOnFluid() );
-#if 0
-        (*M_meshDisplacementOnInterface)[Component::X].on(_range=bpbc.rangeMarkedFacesOnFluid(),_expr=cst(0.) );
-#endif
-    }
-
-=======
         //auto rangeMFOF = bpbc.rangeMarkedFacesOnFluid();
         // temporary fix of interpolation with meshale space
         auto rangeMFOF = FluidToolbox_detail::removeBadFace( velocityMeshSupport,bpbc.rangeMarkedFacesOnFluid() );
@@ -1691,7 +1662,6 @@
     if ( !M_bodySetBC.empty() && velocityMeshSupport->isPartialSupport() )
         sync( *M_meshDisplacementOnInterface, "=", dofToSync );
 
->>>>>>> b64a1644
 
     //-------------------------------------------------------------------//
     // compute ALE map
