/* -*- mode: c++; coding: utf-8; tab-width: 4; indent-tabs-mode: nil; c-basic-offset: 4; show-trailing-whitespace: t -*- vim:fenc=utf-8:ft=cpp:et:sw=4:ts=4:sts=4
 */

#include <feel/feelmodels/fluid/fluidmechanics.hpp>

#include <feel/feelvf/vf.hpp>

#include <feel/feelmodels/modelvf/fluidmecstresstensor.hpp>


namespace Feel
{
namespace FeelModels
{

FLUIDMECHANICS_CLASS_TEMPLATE_DECLARATIONS
void
FLUIDMECHANICS_CLASS_TEMPLATE_TYPE::updatePicard( DataUpdateLinear & data ) const
{
    this->updateLinearPDE( data );
}

FLUIDMECHANICS_CLASS_TEMPLATE_DECLARATIONS
void
FLUIDMECHANICS_CLASS_TEMPLATE_TYPE::updateLinearPDE( DataUpdateLinear & data ) const
{
    using namespace Feel::vf;

    const vector_ptrtype& vecCurrentPicardSolution = data.currentSolution();
    sparse_matrix_ptrtype& A = data.matrix();
    vector_ptrtype& F = data.rhs();
    bool _BuildCstPart = data.buildCstPart();

    bool BuildNonCstPart = !_BuildCstPart;
    bool BuildCstPart = _BuildCstPart;

    bool build_ConvectiveTerm = BuildNonCstPart;
    bool build_Form2TransientTerm = BuildNonCstPart;
    bool build_Form1TransientTerm = BuildNonCstPart;
    bool build_SourceTerm = BuildNonCstPart;
    bool build_StressTensorNonNewtonian = BuildNonCstPart;
    if ( this->timeStepBase()->strategy()==TS_STRATEGY_DT_CONSTANT )
    {
        build_Form2TransientTerm=BuildCstPart;
    }
    if (this->useFSISemiImplicitScheme())
    {
        build_StressTensorNonNewtonian = BuildCstPart;
        if ( this->solverName() == "Oseen" )
            build_ConvectiveTerm=BuildCstPart;
        build_Form2TransientTerm=BuildCstPart;
        build_Form1TransientTerm=BuildCstPart;
        build_SourceTerm=BuildCstPart;
    }

    std::string sc=(_BuildCstPart)?" (build cst part)":" (build non cst part)";
    this->log("FluidMechanics","updateLinearPDE", "start"+sc );
    this->timerTool("Solve").start();

    double timeSteppingScaling = 1.;
    if ( !this->isStationary() )
    {
        if ( M_timeStepping == "Theta" )
            timeSteppingScaling = M_timeStepThetaValue;
        data.addDoubleInfo( prefixvm(this->prefix(),"time-stepping.scaling"), timeSteppingScaling );
    }

    //--------------------------------------------------------------------------------------------------//

    auto mesh = this->mesh();
    auto XhV = this->functionSpaceVelocity();
    auto XhP = this->functionSpacePressure();

    auto rowStartInMatrix = this->rowStartInMatrix();
    auto colStartInMatrix = this->colStartInMatrix();
    auto rowStartInVector = this->rowStartInVector();
    auto bilinearFormVV_PatternDefault = form2( _test=XhV,_trial=XhV,_matrix=A,
                                              _pattern=size_type(Pattern::DEFAULT),
                                              _rowstart=rowStartInMatrix+0,
                                              _colstart=colStartInMatrix+0 );
    auto bilinearFormVV_PatternCoupled = form2( _test=XhV,_trial=XhV,_matrix=A,
                                              _pattern=size_type(Pattern::COUPLED),
                                              _rowstart=rowStartInMatrix+0,
                                              _colstart=colStartInMatrix+0 );
    auto bilinearFormVP = form2( _test=XhV,_trial=XhP,_matrix=A,
                                 _pattern=size_type(Pattern::COUPLED),
                                 _rowstart=rowStartInMatrix+0,
                                 _colstart=colStartInMatrix+1 );
    auto bilinearFormPV = form2( _test=XhP,_trial=XhV,_matrix=A,
                                 _pattern=size_type(Pattern::COUPLED),
                                 _rowstart=rowStartInMatrix+1,
                                 _colstart=colStartInMatrix+0 );

    auto myLinearFormV =form1( _test=XhV, _vector=F,
                               _rowstart=rowStartInVector+0 );


    //std::shared_ptr<element_fluid_external_storage_type> fieldVelocityPressureExtrapolated;
    element_velocity_ptrtype fieldVelocityPressureExtrapolated;
    if ( this->solverName() == "Picard" )
    {
        fieldVelocityPressureExtrapolated = XhV->elementPtr();
        *fieldVelocityPressureExtrapolated = *XhV->elementPtr(*vecCurrentPicardSolution, rowStartInVector);
    }
    else if ( !this->isStationary() )
    {
        fieldVelocityPressureExtrapolated = M_fieldConvectionVelocityExtrapolated;
    }

    auto const& u = this->fieldVelocity();
    auto const& v = this->fieldVelocity();
    auto const& p = this->fieldPressure();
    auto const& q = this->fieldPressure();

    // strain tensor (trial)
    auto deft = sym(gradt(u));
    //auto deft = 0.5*gradt(u);
    // density
    auto const& rho = this->materialProperties()->fieldRho();
    // identity matrix
    auto const Id = eye<nDim,nDim>();

    //--------------------------------------------------------------------------------------------------//
    this->timerTool("Solve").start();

    CHECK( this->physicsFromCurrentType().size() == 1 ) << "TODO";
    for ( auto const& [physicName,physicData] : this->physicsFromCurrentType() )
    {
        auto physicFluidData = std::static_pointer_cast<ModelPhysicFluid<nDim>>(physicData);
        // stress tensor sigma : grad(v)
        for ( auto const& rangeData : this->materialProperties()->rangeMeshElementsByMaterial() )
        {
            std::string const& matName = rangeData.first;
            auto const& range = rangeData.second;
            auto const& dynamicViscosity = this->materialProperties()->dynamicViscosity(matName);

            if ( ( dynamicViscosity.isNewtonianLaw() && BuildCstPart ) ||
                 ( !dynamicViscosity.isNewtonianLaw() && build_StressTensorNonNewtonian ) )
            {
                if ( fieldVelocityPressureExtrapolated )
                {
                    auto const& betaU = *fieldVelocityPressureExtrapolated;
                    auto myViscosity = Feel::FeelModels::fluidMecViscosity(gradv(betaU),*this->materialProperties(),matName);
                    bilinearFormVV_PatternCoupled +=
                        integrate( _range=range,
                                   _expr= timeSteppingScaling*2*myViscosity*inner(deft,grad(v)),
                                   _geomap=this->geomap() );
                }
                else
                {
                    // case with steady Stokes
                    CHECK( dynamicViscosity.isNewtonianLaw() ) << "not allow with non newtonian law";

                    auto myViscosity = Feel::FeelModels::fluidMecViscosity( vf::zero<nDim,nDim>(),*this->materialProperties(),matName);
                    bilinearFormVV_PatternCoupled +=
                        integrate( _range=range,
                                   _expr= timeSteppingScaling*2*myViscosity*inner(deft,grad(v)),
                                   _geomap=this->geomap() );
                }
            }
            if ( BuildCstPart )
            {
                bilinearFormVP +=
                    integrate( _range=range,
                               _expr= -div(v)*idt(p),
                               _geomap=this->geomap() );
            }
<<<<<<< HEAD
        }
        // incompressibility term
        if ( BuildCstPart )
        {
            bilinearFormPV +=
                integrate( _range=M_rangeMeshElements,
                           _expr= -divt(u)*id(q),
                           _geomap=this->geomap() );
        }

        double timeElapsedStressTensor = this->timerTool("Solve").stop();
        this->log("FluidMechanics","updateLinearPDE","assembly stress tensor + incompressibility in "+(boost::format("%1% s") %timeElapsedStressTensor).str() );

=======

            //! gravity force
            if ( physicFluidData->gravityForceEnabled() )
            {
                auto const& gravityForce = physicFluidData->gravityForceExpr();
                bool assembleGravityTerm = gravityForce.expression().isNumericExpression()? BuildCstPart : BuildNonCstPart;
                if ( assembleGravityTerm )
                {
                    auto const& gravityForceExpr = gravityForce; // TODO apply symbols expr
                    myLinearFormV +=
                        integrate( _range=range,
                                   _expr= timeSteppingScaling*idv(rho)*inner(gravityForceExpr,id(v)),
                                   _geomap=this->geomap() );
                }
            }

        } // foreach material

        // incompressibility term
        if ( BuildCstPart )
        {
            bilinearFormPV +=
                integrate( _range=M_rangeMeshElements,
                           _expr= -divt(u)*id(q),
                           _geomap=this->geomap() );
        }

        double timeElapsedStressTensor = this->timerTool("Solve").stop();
        this->log("FluidMechanics","updateLinearPDE","assembly stress tensor + incompressibility in "+(boost::format("%1% s") %timeElapsedStressTensor).str() );

>>>>>>> b64a1644
        //--------------------------------------------------------------------------------------------------//
        // convection
        if ( physicFluidData->equation() == "Navier-Stokes" && build_ConvectiveTerm )
        {
            this->timerTool("Solve").start();

            CHECK( this->solverName() == "Oseen" || this->solverName() == "Picard" ) << "invalid solver name " << this->solverName();
            auto const& betaU = *fieldVelocityPressureExtrapolated;
#if 0
            //velocityExprFromFields
            double myvelX=0;
            for ( auto const& [bpname,bpbc] : M_bodySetBC )
            {
                myvelX = bpbc.fieldTranslationalVelocityPtr()->operator()( 0 );
                break;
            }
            auto myVelXEXPR = vec( cst(myvelX), cst(0.) );
#endif
            if ( this->isMoveDomain() )
            {
#if defined( FEELPP_MODELS_HAS_MESHALE )
                bilinearFormVV_PatternDefault +=
                    integrate( _range=M_rangeMeshElements,
                               _expr= timeSteppingScaling*idv(rho)*trans( gradt(u)*( idv(betaU) -idv( this->meshVelocity() )   /*-  myVelXEXPR*/  ))*id(v),
                               _geomap=this->geomap() );
#endif
            }
            else
            {
                bilinearFormVV_PatternDefault +=
                    integrate( _range=M_rangeMeshElements,
                               _expr= timeSteppingScaling*idv(rho)*trans( gradt(u)*idv(betaU) )*id(v),
                               _geomap=this->geomap() );
            }

            if ( this->doStabConvectionEnergy() )
            {
                bilinearFormVV_PatternCoupled +=
                    integrate( _range=M_rangeMeshElements,
                               _expr= timeSteppingScaling*0.5*idv(rho)*divt(u)*trans(idv(betaU))*id(v),
                               _geomap=this->geomap() );
            }

            double timeElapsedConvection = this->timerTool("Solve").stop();
            this->log("FluidMechanics","updateLinearPDE","assembly convection in "+(boost::format("%1% s") %timeElapsedConvection).str() );
        }
        else if ( (  physicFluidData->equation() == "Stokes" ||  physicFluidData->equation() == "StokesTransient")
                  && build_ConvectiveTerm && this->isMoveDomain() )
        {
#if defined( FEELPP_MODELS_HAS_MESHALE )
            bilinearFormVV_PatternDefault +=
                integrate( _range=M_rangeMeshElements,
                           _expr= -timeSteppingScaling*idv(rho)*trans( gradt(u)*(idv( this->meshVelocity() )))*id(v),
                           _geomap=this->geomap() );
#endif
        }


        //--------------------------------------------------------------------------------------------------//
        //transients terms
        if ( !this->isStationary() && physicFluidData->equation() != "Stokes" )  //!this->isStationaryModel())
        {
            if (build_Form2TransientTerm)
            {
                bilinearFormVV_PatternDefault +=
                    integrate( _range=M_rangeMeshElements,
                               _expr= idv(rho)*trans(idt(u))*id(v)*M_bdfVelocity->polyDerivCoefficient(0),
                               _geomap=this->geomap() );
            }

            if (build_Form1TransientTerm)
            {
                auto buzz = M_bdfVelocity->polyDeriv();
                myLinearFormV +=
                    integrate( _range=M_rangeMeshElements,
                               _expr= idv(rho)*trans(idv(buzz))*id(v),
                               _geomap=this->geomap() );
            }
        }
    } //  for ( auto const& [physicName,physicData] : this->physicsFromCurrentType() )
    //--------------------------------------------------------------------------------------------------//
    // body forces
    if ( this->M_overwritemethod_updateSourceTermLinearPDE != NULL )
    {
        this->M_overwritemethod_updateSourceTermLinearPDE(F,BuildCstPart);
    }
    else
    {
        if ( build_SourceTerm )
        {
            for( auto const& d : this->M_volumicForcesProperties )
            {
                auto rangeBodyForceUsed = ( markers(d).empty() )? M_rangeMeshElements : markedelements(this->mesh(),markers(d));
                myLinearFormV +=
                    integrate( _range=rangeBodyForceUsed,
                               _expr= timeSteppingScaling*inner( expression(d,this->symbolsExpr()),id(v) ),
                               _geomap=this->geomap() );
            }
        }
    }

    // source given by user
    if ( M_haveSourceAdded && BuildNonCstPart)
    {
        myLinearFormV +=
            integrate( _range=M_rangeMeshElements,
                       _expr= timeSteppingScaling*trans(idv(*M_SourceAdded))*id(v),
                       _geomap=this->geomap() );
    }
<<<<<<< HEAD
    if ( M_useGravityForce && BuildCstPart )
    {
        myLinearFormV +=
            integrate( _range=M_rangeMeshElements,
                       _expr= timeSteppingScaling*idv(rho)*inner(M_gravityForce,id(v)),
                       _geomap=this->geomap() );
    }
=======
>>>>>>> b64a1644

    //--------------------------------------------------------------------------------------------------//
    // define pressure cst
    if ( this->definePressureCst() )
    {
        if ( this->definePressureCstMethod() == "penalisation" && BuildCstPart  )
        {
            double beta = this->definePressureCstPenalisationBeta();
            auto bilinearFormPP = form2( _test=XhP,_trial=XhP,_matrix=A,
                                         _pattern=size_type(Pattern::COUPLED),
                                         _rowstart=rowStartInMatrix+1,
                                         _colstart=colStartInMatrix+1 );
            for ( auto const& rangeElt : M_definePressureCstMeshRanges )
                bilinearFormPP +=
                    integrate( _range=rangeElt,
                               _expr=beta*idt(p)*id(q),
                               _geomap=this->geomap() );
        }
        if ( this->definePressureCstMethod() == "lagrange-multiplier" )
        {
            CHECK( this->hasStartSubBlockSpaceIndex("define-pressure-cst-lm") ) << " start dof index for define-pressure-cst-lm is not present\n";
            size_type startBlockIndexDefinePressureCstLM = this->startSubBlockSpaceIndex("define-pressure-cst-lm");

            if (BuildCstPart)
            {
                for ( int k=0;k<M_XhMeanPressureLM.size();++k )
                {
                    auto lambda = M_XhMeanPressureLM[k]->element();
                    form2( _test=XhP, _trial=M_XhMeanPressureLM[k], _matrix=A,
                           _rowstart=this->rowStartInMatrix()+1,
                           _colstart=this->colStartInMatrix()+startBlockIndexDefinePressureCstLM+k ) +=
                        integrate( _range=M_definePressureCstMeshRanges[k],
                                   _expr= id(p)*idt(lambda) /*+ idt(p)*id(lambda)*/,
                                   _geomap=this->geomap() );

                    form2( _test=M_XhMeanPressureLM[k], _trial=XhP, _matrix=A,
                           _rowstart=this->rowStartInMatrix()+startBlockIndexDefinePressureCstLM+k,
                           _colstart=this->colStartInMatrix()+1 ) +=
                        integrate( _range=M_definePressureCstMeshRanges[k],
                                   _expr= + idt(p)*id(lambda),
                                   _geomap=this->geomap() );
                }
            }

#if defined(FLUIDMECHANICS_USE_LAGRANGEMULTIPLIER_MEANPRESSURE)
            if (BuildNonCstPart)
            {
                this->log("FluidMechanics","updateLinearPDE", "also add nonzero MEANPRESSURE" );
                for ( int k=0;k<M_XhMeanPressureLM.size();++k )
                {
                    auto lambda = M_XhMeanPressureLM[k]->element();
                    form1( _test=M_XhMeanPressureLM[k], _vector=F,
                           _rowstart=this->rowStartInMatrix()+startBlockIndexDefinePressureCstLM+k ) +=
                        integrate( _range=M_definePressureCstMeshRanges[k],
                                   _expr= FLUIDMECHANICS_USE_LAGRANGEMULTIPLIER_MEANPRESSURE(this->shared_from_this())*id(lambda),
                                   _geomap=this->geomap() );
                }
            }
#endif
        } // if ( this->definePressureCstMethod() == "lagrange-multiplier" )
    } // if ( this->definePressureCst() )

    //--------------------------------------------------------------------------------------------------//
    // div u != 0
    if (!this->velocityDivIsEqualToZero() && BuildNonCstPart)
    {
        auto myLinearFormP =form1( _test=XhP, _vector=F,
                                   _rowstart=rowStartInVector+1 );
        myLinearFormP +=
            integrate( _range=M_rangeMeshElements,
                       _expr= -idv(this->velocityDiv())*id(q),
                       _geomap=this->geomap() );

        auto coeffDiv = (2./3.)*idv(this->materialProperties()->fieldMu()); //(eps-2mu/3)
        myLinearFormV +=
            integrate( _range=M_rangeMeshElements,
                       _expr= val(timeSteppingScaling*coeffDiv*gradv(this->velocityDiv()))*id(v),
                       _geomap=this->geomap() );

        if ( this->doStabConvectionEnergy() )
        {
            auto const& betaU = *fieldVelocityPressureExtrapolated;
            myLinearFormV +=
                integrate( _range=M_rangeMeshElements,
                           _expr= timeSteppingScaling*0.5*idv(rho)*idv(this->velocityDiv())*trans(idv(betaU))*id(v),
                           _geomap=this->geomap() );
        }
    }

    //--------------------------------------------------------------------------------------------------//

    this->updateLinearPDEStabilisation( data );

    //--------------------------------------------------------------------------------------------------//

    // others bc
    this->updateLinearPDEWeakBC( data );

    double timeElapsed = this->timerTool("Solve").stop();
    this->log("FluidMechanics","updateLinearPDE","finish in "+(boost::format("%1% s") %timeElapsed).str() );

} // updateLinearPDE


FLUIDMECHANICS_CLASS_TEMPLATE_DECLARATIONS
void
FLUIDMECHANICS_CLASS_TEMPLATE_TYPE::updateLinearPDEDofElimination( DataUpdateLinear & data ) const
{
    if ( !this->hasStrongDirichletBC() ) return;
    if (this->verbose()) Feel::FeelModels::Log(this->prefix()+".FluidMechanics","updateLinearPDEDofElimination", "start",
                                               this->worldComm(),this->verboseAllProc());
    this->timerTool("Solve").start();

    sparse_matrix_ptrtype& A = data.matrix();
    vector_ptrtype& F = data.rhs();
    auto XhV = this->functionSpaceVelocity();
    auto mesh = this->mesh();
    size_type startBlockIndexVelocity = this->startSubBlockSpaceIndex("velocity");
    auto bilinearFormVV = form2( _test=XhV,_trial=XhV,_matrix=A,
                                 _rowstart=this->rowStartInMatrix()+startBlockIndexVelocity,
                                 _colstart=this->colStartInMatrix()+startBlockIndexVelocity );
    auto const& u = this->fieldVelocity();

    // store markers for each entities in order to apply strong bc with priority (points erase edges erace faces)
    std::map<std::string, std::tuple< std::set<std::string>,std::set<std::string>,std::set<std::string>,std::set<std::string> > > mapMarkerBCToEntitiesMeshMarker;
    for( auto const& d : this->M_bcDirichlet )
    {
        mapMarkerBCToEntitiesMeshMarker[name(d)] =
            detail::distributeMarkerListOnSubEntity(mesh,this->markerDirichletBCByNameId( "elimination",name(d) ) );
    }
    std::map<std::pair<std::string,ComponentType>, std::tuple< std::set<std::string>,std::set<std::string>,std::set<std::string>,std::set<std::string> > > mapCompMarkerBCToEntitiesMeshMarker;
    for ( auto const& bcDirComp : this->M_bcDirichletComponents )
    {
        ComponentType comp = bcDirComp.first;
        for( auto const& d : bcDirComp.second )
        {
            mapCompMarkerBCToEntitiesMeshMarker[std::make_pair(name(d),comp)] =
                detail::distributeMarkerListOnSubEntity(mesh,this->markerDirichletBCByNameId( "elimination",name(d),comp ) );
        }
    }

    // apply strong Dirichle bc on velocity field
    for( auto const& d : this->M_bcDirichlet )
    {
        auto itFindMarker = mapMarkerBCToEntitiesMeshMarker.find( name(d) );
        if ( itFindMarker == mapMarkerBCToEntitiesMeshMarker.end() )
            continue;
        auto const& listMarkerFaces = std::get<0>( itFindMarker->second );
        if ( !listMarkerFaces.empty() )
            bilinearFormVV +=
                on( _range=markedfaces( mesh, listMarkerFaces ),
                    _element=u, _rhs=F, _expr=expression(d,this->symbolsExpr()) );
        auto const& listMarkerEdges = std::get<1>( itFindMarker->second );
        if ( !listMarkerEdges.empty() )
            bilinearFormVV +=
                on( _range=markededges( mesh, listMarkerEdges ),
                    _element=u, _rhs=F, _expr=expression(d,this->symbolsExpr()) );
        auto const& listMarkerPoints = std::get<2>( itFindMarker->second );
        if ( !listMarkerPoints.empty() )
            bilinearFormVV +=
                on( _range=markedpoints( mesh, listMarkerPoints ),
                    _element=u, _rhs=F, _expr=expression(d,this->symbolsExpr()) );
    }
    // apply strong Dirichle bc on velocity component
    for ( auto const& bcDirComp : this->M_bcDirichletComponents )
    {
        ComponentType comp = bcDirComp.first;
        for( auto const& d : bcDirComp.second )
        {
            auto itFindMarker = mapCompMarkerBCToEntitiesMeshMarker.find( std::make_pair(name(d),comp) );
            if ( itFindMarker == mapCompMarkerBCToEntitiesMeshMarker.end() )
                continue;
            auto const& listMarkerFaces = std::get<0>( itFindMarker->second );
            if ( !listMarkerFaces.empty() )
                bilinearFormVV +=
                    on( _range=markedfaces( mesh, listMarkerFaces ),
                        _element=u[comp],
                        _rhs=F, _expr=expression(d,this->symbolsExpr()) );
            auto const& listMarkerEdges = std::get<1>( itFindMarker->second );
            if ( !listMarkerEdges.empty() )
                bilinearFormVV +=
                    on( _range=markededges( this->mesh(), listMarkerEdges ),
                        _element=u[comp],
                        _rhs=F, _expr=expression(d,this->symbolsExpr()) );
            auto const& listMarkerPoints = std::get<2>( itFindMarker->second );
            if ( !listMarkerPoints.empty() )
                bilinearFormVV +=
                    on( _range=markedpoints( mesh, listMarkerPoints ),
                        _element=u[comp],
                        _rhs=F, _expr=expression(d,this->symbolsExpr()) );
        }
    }

    for ( auto const& inletbc : M_fluidInletDesc )
    {
        std::string const& marker = std::get<0>( inletbc );
        auto const& inletVel = std::get<0>( M_fluidInletVelocityInterpolated.find(marker)->second );

        bilinearFormVV +=
            on( _range=markedfaces(this->mesh(),marker),
                _element=u, _rhs=F,
                _expr=-idv(inletVel)*N() );
    }

    for( auto const& d : M_bcMovingBoundaryImposed )
    {
        auto listMarkerFaces = M_bcMarkersMovingBoundaryImposed.markerDirichletBCByNameId( "elimination",name(d) );
        bilinearFormVV +=
            on( _range=markedfaces(this->mesh(),listMarkerFaces),
                _element=u, _rhs=F,
                _expr=idv(M_meshALE->velocity()) );
    }

    if ( this->hasMarkerPressureBC() )
    {
        auto rangePressureBC = boundaryfaces(M_meshLagrangeMultiplierPressureBC);
        size_type startBlockIndexPressureLM1 = this->startSubBlockSpaceIndex("pressurelm1");
        form2( _test=M_spaceLagrangeMultiplierPressureBC,_trial=M_spaceLagrangeMultiplierPressureBC,_matrix=A,
               _rowstart=this->rowStartInMatrix()+startBlockIndexPressureLM1,
               _colstart=this->colStartInMatrix()+startBlockIndexPressureLM1 ) +=
            on( _range=rangePressureBC, _rhs=F,
                _element=*M_fieldLagrangeMultiplierPressureBC1, _expr=cst(0.));
        if constexpr ( nDim == 3 )
        {
            size_type startBlockIndexPressureLM2 = this->startSubBlockSpaceIndex("pressurelm2");
            form2( _test=M_spaceLagrangeMultiplierPressureBC,_trial=M_spaceLagrangeMultiplierPressureBC,_matrix=A,
                   _rowstart=this->rowStartInMatrix()+startBlockIndexPressureLM2,
                   _colstart=this->colStartInMatrix()+startBlockIndexPressureLM2 ) +=
                on( _range=rangePressureBC, _rhs=F,
                    _element=*M_fieldLagrangeMultiplierPressureBC2, _expr=cst(0.));
        }
    }

    for ( auto const& [bpname,bpbc] : M_bodySetBC )
    {
        if ( bpbc.hasTranslationalVelocityExpr() )
        {
            size_type startBlockIndexTranslationalVelocity = this->startSubBlockSpaceIndex("body-bc."+bpbc.name()+".translational-velocity");
            form2( _test= bpbc.spaceTranslationalVelocity(),_trial=bpbc.spaceTranslationalVelocity(),_matrix=A,
                   _rowstart=this->rowStartInMatrix()+startBlockIndexTranslationalVelocity,
                   _colstart=this->colStartInMatrix()+startBlockIndexTranslationalVelocity ) +=
                on( _range=elements(bpbc.mesh()), _rhs=F,
                    _element=*bpbc.fieldTranslationalVelocityPtr(), _expr=bpbc.translationalVelocityExpr() );
        }
        if ( bpbc.hasAngularVelocityExpr() )
        {
            size_type startBlockIndexAngularVelocity = this->startSubBlockSpaceIndex("body-bc."+bpbc.name()+".angular-velocity");
            form2( _test=bpbc.spaceAngularVelocity(),_trial=bpbc.spaceAngularVelocity(),_matrix=A,
                   _rowstart=this->rowStartInMatrix()+startBlockIndexAngularVelocity,
                   _colstart=this->colStartInMatrix()+startBlockIndexAngularVelocity ) +=
                on( _range=elements(bpbc.mesh()), _rhs=F,
                    _element=*bpbc.fieldAngularVelocityPtr(), _expr=bpbc.angularVelocityExpr() );
        }
    }

    double timeElapsed = this->timerTool("Solve").stop();
    this->log("FluidMechanics","updateLinearPDEDofElimination","finish in "+(boost::format("%1% s") %timeElapsed).str() );
}



} // end namespace FeelModels
} // end namespace Feel

<|MERGE_RESOLUTION|>--- conflicted
+++ resolved
@@ -165,21 +165,6 @@
                                _expr= -div(v)*idt(p),
                                _geomap=this->geomap() );
             }
-<<<<<<< HEAD
-        }
-        // incompressibility term
-        if ( BuildCstPart )
-        {
-            bilinearFormPV +=
-                integrate( _range=M_rangeMeshElements,
-                           _expr= -divt(u)*id(q),
-                           _geomap=this->geomap() );
-        }
-
-        double timeElapsedStressTensor = this->timerTool("Solve").stop();
-        this->log("FluidMechanics","updateLinearPDE","assembly stress tensor + incompressibility in "+(boost::format("%1% s") %timeElapsedStressTensor).str() );
-
-=======
 
             //! gravity force
             if ( physicFluidData->gravityForceEnabled() )
@@ -210,7 +195,6 @@
         double timeElapsedStressTensor = this->timerTool("Solve").stop();
         this->log("FluidMechanics","updateLinearPDE","assembly stress tensor + incompressibility in "+(boost::format("%1% s") %timeElapsedStressTensor).str() );
 
->>>>>>> b64a1644
         //--------------------------------------------------------------------------------------------------//
         // convection
         if ( physicFluidData->equation() == "Navier-Stokes" && build_ConvectiveTerm )
@@ -320,16 +304,6 @@
                        _expr= timeSteppingScaling*trans(idv(*M_SourceAdded))*id(v),
                        _geomap=this->geomap() );
     }
-<<<<<<< HEAD
-    if ( M_useGravityForce && BuildCstPart )
-    {
-        myLinearFormV +=
-            integrate( _range=M_rangeMeshElements,
-                       _expr= timeSteppingScaling*idv(rho)*inner(M_gravityForce,id(v)),
-                       _geomap=this->geomap() );
-    }
-=======
->>>>>>> b64a1644
 
     //--------------------------------------------------------------------------------------------------//
     // define pressure cst
