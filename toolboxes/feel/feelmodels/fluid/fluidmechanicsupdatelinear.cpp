/* -*- mode: c++; coding: utf-8; tab-width: 4; indent-tabs-mode: nil; c-basic-offset: 4; show-trailing-whitespace: t -*- vim:fenc=utf-8:ft=cpp:et:sw=4:ts=4:sts=4
 */

#include <feel/feelmodels/fluid/fluidmechanics.hpp>

#include <feel/feelvf/vf.hpp>

#include <feel/feelmodels/modelvf/fluidmecstresstensor.hpp>


namespace Feel
{
namespace FeelModels
{

FLUIDMECHANICS_CLASS_TEMPLATE_DECLARATIONS
void
FLUIDMECHANICS_CLASS_TEMPLATE_TYPE::updatePicard( DataUpdateLinear & data ) const
{
    this->updateLinearPDE( data );
}

FLUIDMECHANICS_CLASS_TEMPLATE_DECLARATIONS
void
FLUIDMECHANICS_CLASS_TEMPLATE_TYPE::updateLinearPDE( DataUpdateLinear & data ) const
{
    using namespace Feel::vf;

    const vector_ptrtype& vecCurrentPicardSolution = data.currentSolution();
    sparse_matrix_ptrtype& A = data.matrix();
    vector_ptrtype& F = data.rhs();
    bool _BuildCstPart = data.buildCstPart();

    bool BuildNonCstPart = !_BuildCstPart;
    bool BuildCstPart = _BuildCstPart;

    bool build_ConvectiveTerm = BuildNonCstPart;
    bool build_Form2TransientTerm = BuildNonCstPart;
    bool build_Form1TransientTerm = BuildNonCstPart;
    bool build_SourceTerm = BuildNonCstPart;
    bool build_StressTensorNonNewtonian = BuildNonCstPart;
    if ( this->timeStepBase()->strategy()==TS_STRATEGY_DT_CONSTANT )
    {
        build_Form2TransientTerm=BuildCstPart;
    }
    if (this->useFSISemiImplicitScheme())
    {
        build_StressTensorNonNewtonian = BuildCstPart;
        if ( this->solverName() == "Oseen" )
            build_ConvectiveTerm=BuildCstPart;
        build_Form2TransientTerm=BuildCstPart;
        build_Form1TransientTerm=BuildCstPart;
        build_SourceTerm=BuildCstPart;
    }

    std::string sc=(_BuildCstPart)?" (build cst part)":" (build non cst part)";
    this->log("FluidMechanics","updateLinearPDE", "start"+sc );
    this->timerTool("Solve").start();

    double timeSteppingScaling = 1.;
    if ( !this->isStationaryModel() )
    {
        if ( M_timeStepping == "Theta" )
            timeSteppingScaling = M_timeStepThetaValue;
        data.addDoubleInfo( prefixvm(this->prefix(),"time-stepping.scaling"), timeSteppingScaling );
    }

    //--------------------------------------------------------------------------------------------------//

    auto mesh = this->mesh();
    auto Xh = this->functionSpace();

    auto rowStartInMatrix = this->rowStartInMatrix();
    auto colStartInMatrix = this->colStartInMatrix();
    auto rowStartInVector = this->rowStartInVector();
    auto bilinearForm_PatternDefault = form2( _test=Xh,_trial=Xh,_matrix=A,
                                              _pattern=size_type(Pattern::DEFAULT),
                                              _rowstart=rowStartInMatrix,
                                              _colstart=colStartInMatrix );
    auto bilinearForm_PatternCoupled = form2( _test=Xh,_trial=Xh,_matrix=A,
                                              _pattern=size_type(Pattern::COUPLED),
                                              _rowstart=rowStartInMatrix,
                                              _colstart=colStartInMatrix );

    auto myLinearForm =form1( _test=Xh, _vector=F,
                              _rowstart=rowStartInVector );


    //std::shared_ptr<element_fluid_external_storage_type> fieldVelocityPressureExtrapolated;
    element_fluid_ptrtype fieldVelocityPressureExtrapolated;
    if ( this->solverName() == "Picard" )
    {
        fieldVelocityPressureExtrapolated = Xh->elementPtr();
        *fieldVelocityPressureExtrapolated = *Xh->elementPtr(*vecCurrentPicardSolution, rowStartInVector);
    }
    else if ( !this->isStationary() )
    {
        if ( M_timeStepping == "BDF" )
        {
            fieldVelocityPressureExtrapolated = M_bdf_fluid->polyPtr();
        }
        else if ( M_timeStepping == "Theta" )
        {
            fieldVelocityPressureExtrapolated = Xh->elementPtr();
            if ( M_bdf_fluid->iteration() == 1 )
                fieldVelocityPressureExtrapolated->add( 1, M_bdf_fluid->unknown(0) );
            else if ( M_bdf_fluid->iteration() > 1 )
            {
                fieldVelocityPressureExtrapolated->add( 2 /*3./2.*/, M_bdf_fluid->unknown(0) );
                fieldVelocityPressureExtrapolated->add( -1 /*-1./2.*/, M_bdf_fluid->unknown(1) );
            }
        }
    }

    auto const& U = this->fieldVelocityPressure();
    auto u = U.template element<0>();
    auto v = U.template element<0>();
    auto p = U.template element<1>();
    auto q = U.template element<1>();

    // strain tensor (trial)
    auto deft = sym(gradt(u));
    //auto deft = 0.5*gradt(u);
    // density
    auto const& rho = this->materialProperties()->fieldRho();
    // identity matrix
    auto const Id = eye<nDim,nDim>();

    //--------------------------------------------------------------------------------------------------//
    this->timerTool("Solve").start();

    // stress tensor sigma : grad(v)
    for ( auto const& rangeData : this->materialProperties()->rangeMeshElementsByMaterial() )
    {
        std::string const& matName = rangeData.first;
        auto const& range = rangeData.second;
        auto const& dynamicViscosity = this->materialProperties()->dynamicViscosity(matName);
        if ( dynamicViscosity.isNewtonianLaw() )
        {
            if ( BuildCstPart )
            {
                auto Sigmat = -idt(p)*Id + 2*idv(this->materialProperties()->fieldMu())*deft;
                bilinearForm_PatternCoupled +=
                    integrate( _range=range,
                               _expr= timeSteppingScaling*inner(Sigmat,grad(v)),
                               _geomap=this->geomap() );
            }
        }
        else
        {
            if ( build_StressTensorNonNewtonian )
            {
                auto const& BetaU = *fieldVelocityPressureExtrapolated;
                auto betaU = BetaU.template element<0>();
                auto myViscosity = Feel::FeelModels::fluidMecViscosity<2*nOrderVelocity>(betaU,p,*this->materialProperties(),matName);
                bilinearForm_PatternCoupled +=
                    integrate( _range=range,
                               _expr= timeSteppingScaling*2*myViscosity*inner(deft,grad(v)),
                               _geomap=this->geomap() );
            }
            if ( BuildCstPart )
            {
                bilinearForm_PatternCoupled +=
                    integrate( _range=range,
                               _expr= -timeSteppingScaling*div(v)*idt(p),
                               _geomap=this->geomap() );
            }
        }
    }
    // incompressibility term
    if ( BuildCstPart )
    {
        bilinearForm_PatternCoupled +=
            integrate( _range=M_rangeMeshElements,
                       _expr= -divt(u)*id(q),
                       _geomap=this->geomap() );
    }

    double timeElapsedStressTensor = this->timerTool("Solve").stop();
    this->log("FluidMechanics","updateLinearPDE","assembly stress tensor + incompressibility in "+(boost::format("%1% s") %timeElapsedStressTensor).str() );

    //--------------------------------------------------------------------------------------------------//
<<<<<<< HEAD
    // define pressure cst
    if ( this->definePressureCst() )
    {
        if ( this->definePressureCstMethod() == "penalisation" && BuildCstPart  )
        {
            double beta = this->definePressureCstPenalisationBeta();
            for ( auto const& rangeElt : M_definePressureCstMeshRanges )
                bilinearForm_PatternCoupled +=
                    integrate( _range=rangeElt,
                               _expr=beta*idt(p)*id(q),
                               _geomap=this->geomap() );
        }
        if ( this->definePressureCstMethod() == "lagrange-multiplier" )
        {
            CHECK( this->hasStartSubBlockSpaceIndex("define-pressure-cst-lm") ) << " start dof index for define-pressure-cst-lm is not present\n";
            size_type startBlockIndexDefinePressureCstLM = this->startSubBlockSpaceIndex("define-pressure-cst-lm");

            if (BuildCstPart)
            {
                for ( int k=0;k<M_XhMeanPressureLM.size();++k )
                {
                    auto lambda = M_XhMeanPressureLM[k]->element();
                    form2( _test=Xh, _trial=M_XhMeanPressureLM[k], _matrix=A,
                           _rowstart=this->rowStartInMatrix(),
                           _colstart=this->colStartInMatrix()+startBlockIndexDefinePressureCstLM+k ) +=
                        integrate( _range=M_definePressureCstMeshRanges[k],
                                   _expr= id(p)*idt(lambda) /*+ idt(p)*id(lambda)*/,
                                   _geomap=this->geomap() );

                    form2( _test=M_XhMeanPressureLM[k], _trial=Xh, _matrix=A,
                           _rowstart=this->rowStartInMatrix()+startBlockIndexDefinePressureCstLM+k,
                           _colstart=this->colStartInMatrix() ) +=
                        integrate( _range=M_definePressureCstMeshRanges[k],
                                   _expr= + idt(p)*id(lambda),
                                   _geomap=this->geomap() );
                }
            }

#if defined(FLUIDMECHANICS_USE_LAGRANGEMULTIPLIER_MEANPRESSURE)
            if (BuildNonCstPart)
            {
                this->log("FluidMechanics","updateLinearPDE", "also add nonzero MEANPRESSURE" );
                for ( int k=0;k<M_XhMeanPressureLM.size();++k )
                {
                    auto lambda = M_XhMeanPressureLM[k]->element();
                    form1( _test=M_XhMeanPressureLM[k], _vector=F,
                           _rowstart=this->rowStartInMatrix()+startBlockIndexDefinePressureCstLM+k ) +=
                        integrate( _range=M_definePressureCstMeshRanges[k],
                                   _expr= FLUIDMECHANICS_USE_LAGRANGEMULTIPLIER_MEANPRESSURE(this->shared_from_this())*id(lambda),
                                   _geomap=this->geomap() );
                }
            }
#endif
        } // if ( this->definePressureCstMethod() == "lagrange-multiplier" )
    } // if ( this->definePressureCst() )

    //--------------------------------------------------------------------------------------------------//
=======
>>>>>>> 592864ef
    // convection
    if ( this->modelName() == "Navier-Stokes" && build_ConvectiveTerm )
    {
        this->timerTool("Solve").start();

        CHECK( this->solverName() == "Oseen" || this->solverName() == "Picard" ) << "invalid solver name " << this->solverName();
        auto const& BetaU = *fieldVelocityPressureExtrapolated;
        auto betaU = BetaU.template element<0>();
        if ( this->isMoveDomain() )
        {
#if defined( FEELPP_MODELS_HAS_MESHALE )
            bilinearForm_PatternDefault +=
                integrate( _range=M_rangeMeshElements,
                           _expr= timeSteppingScaling*idv(rho)*trans( gradt(u)*( idv(betaU) -idv( this->meshVelocity() )))*id(v),
                           _geomap=this->geomap() );
#endif
        }
        else
        {
            bilinearForm_PatternDefault +=
                integrate( _range=M_rangeMeshElements,
                           _expr= timeSteppingScaling*idv(rho)*trans( gradt(u)*idv(betaU) )*id(v),
                           _geomap=this->geomap() );
        }

        if ( this->doStabConvectionEnergy() )
        {
            bilinearForm_PatternCoupled +=
                integrate( _range=M_rangeMeshElements,
                           _expr= timeSteppingScaling*0.5*idv(rho)*divt(u)*trans(idv(betaU))*id(v),
                           _geomap=this->geomap() );
        }

        double timeElapsedConvection = this->timerTool("Solve").stop();
        this->log("FluidMechanics","updateLinearPDE","assembly convection in "+(boost::format("%1% s") %timeElapsedConvection).str() );
    }
    else if ( (this->modelName() == "Stokes" || this->modelName() == "StokesTransient") 
            && build_ConvectiveTerm && this->isMoveDomain() )
    {
#if defined( FEELPP_MODELS_HAS_MESHALE )
        bilinearForm_PatternDefault +=
            integrate( _range=M_rangeMeshElements,
                       _expr= -timeSteppingScaling*idv(rho)*trans( gradt(u)*(idv( this->meshVelocity() )))*id(v),
                       _geomap=this->geomap() );
#endif
    }



    //--------------------------------------------------------------------------------------------------//
    //transients terms
    if (!this->isStationaryModel())
    {
        if (build_Form2TransientTerm)
        {
            bilinearForm_PatternDefault +=
                integrate( _range=M_rangeMeshElements,
                           _expr= idv(rho)*trans(idt(u))*id(v)*M_bdf_fluid->polyDerivCoefficient(0),
                           _geomap=this->geomap() );
        }

        if (build_Form1TransientTerm)
        {
            auto Buzz = M_bdf_fluid->polyDeriv();
            auto buzz = Buzz.template element<0>();
            myLinearForm +=
                integrate( _range=M_rangeMeshElements,
                           _expr= idv(rho)*trans(idv(buzz))*id(v),
                           _geomap=this->geomap() );
        }
    }

    //--------------------------------------------------------------------------------------------------//
    // body forces
    if ( this->M_overwritemethod_updateSourceTermLinearPDE != NULL )
    {
        this->M_overwritemethod_updateSourceTermLinearPDE(F,BuildCstPart);
    }
    else
    {
        if ( build_SourceTerm )
        {
            for( auto const& d : this->M_volumicForcesProperties )
            {
                auto rangeBodyForceUsed = ( markers(d).empty() )? M_rangeMeshElements : markedelements(this->mesh(),markers(d));
                myLinearForm +=
                    integrate( _range=rangeBodyForceUsed,
                               _expr= timeSteppingScaling*inner( expression(d,this->symbolsExpr()),id(v) ),
                               _geomap=this->geomap() );
            }
        }
    }

    // source given by user
    if ( M_haveSourceAdded && BuildNonCstPart)
    {
        myLinearForm +=
            integrate( _range=M_rangeMeshElements,
                       _expr= timeSteppingScaling*trans(idv(*M_SourceAdded))*id(v),
                       _geomap=this->geomap() );
    }
    if ( M_useGravityForce && BuildCstPart )
    {
        myLinearForm +=
            integrate( _range=M_rangeMeshElements,
                       _expr= timeSteppingScaling*idv(rho)*inner(M_gravityForce,id(v)),
                       _geomap=this->geomap() );
    }

    //--------------------------------------------------------------------------------------------------//
    // define pressure cst
    if ( this->definePressureCst() )
    {
        if ( this->definePressureCstMethod() == "penalisation" && BuildCstPart  )
        {
            double beta = this->definePressureCstPenalisationBeta();
            for ( auto const& rangeElt : M_definePressureCstMeshRanges )
                bilinearForm_PatternCoupled +=
                    integrate( _range=M_rangeMeshElements,
                               _expr=beta*idt(p)*id(q),
                               _geomap=this->geomap() );
        }
        if ( this->definePressureCstMethod() == "lagrange-multiplier" )
        {
            CHECK( this->hasStartSubBlockSpaceIndex("define-pressure-cst-lm") ) << " start dof index for define-pressure-cst-lm is not present\n";
            size_type startBlockIndexDefinePressureCstLM = this->startSubBlockSpaceIndex("define-pressure-cst-lm");

            if (BuildCstPart)
            {
                for ( int k=0;k<M_XhMeanPressureLM.size();++k )
                {
                    auto lambda = M_XhMeanPressureLM[k]->element();
                    form2( _test=Xh, _trial=M_XhMeanPressureLM[k], _matrix=A,
                           _rowstart=this->rowStartInMatrix(),
                           _colstart=this->colStartInMatrix()+startBlockIndexDefinePressureCstLM+k ) +=
                        integrate( _range=M_definePressureCstMeshRanges[k],
                                   _expr= id(p)*idt(lambda) /*+ idt(p)*id(lambda)*/,
                                   _geomap=this->geomap() );

                    form2( _test=M_XhMeanPressureLM[k], _trial=Xh, _matrix=A,
                           _rowstart=this->rowStartInMatrix()+startBlockIndexDefinePressureCstLM+k,
                           _colstart=this->colStartInMatrix() ) +=
                        integrate( _range=M_definePressureCstMeshRanges[k],
                                   _expr= + idt(p)*id(lambda),
                                   _geomap=this->geomap() );
                }
            }

#if defined(FLUIDMECHANICS_USE_LAGRANGEMULTIPLIER_MEANPRESSURE)
            if (BuildNonCstPart)
            {
                this->log("FluidMechanics","updateLinearPDE", "also add nonzero MEANPRESSURE" );
                for ( int k=0;k<M_XhMeanPressureLM.size();++k )
                {
                    auto lambda = M_XhMeanPressureLM[k]->element();
                    form1( _test=M_XhMeanPressureLM[k], _vector=F,
                           _rowstart=this->rowStartInMatrix()+startBlockIndexDefinePressureCstLM+k ) +=
                        integrate( _range=M_definePressureCstMeshRanges[k],
                                   _expr= FLUIDMECHANICS_USE_LAGRANGEMULTIPLIER_MEANPRESSURE(this->shared_from_this())*id(lambda),
                                   _geomap=this->geomap() );
                }
            }
#endif
        } // if ( this->definePressureCstMethod() == "lagrange-multiplier" )
    } // if ( this->definePressureCst() )

    //--------------------------------------------------------------------------------------------------//
    // div u != 0
    if (!this->velocityDivIsEqualToZero() && BuildNonCstPart)
    {
        myLinearForm +=
            integrate( _range=M_rangeMeshElements,
                       _expr= -idv(this->velocityDiv())*id(q),
                       _geomap=this->geomap() );

        auto coeffDiv = (2./3.)*idv(this->materialProperties()->fieldMu()); //(eps-2mu/3)
        myLinearForm +=
            integrate( _range=M_rangeMeshElements,
                       _expr= val(timeSteppingScaling*coeffDiv*gradv(this->velocityDiv()))*id(v),
                       _geomap=this->geomap() );

        if ( this->doStabConvectionEnergy() )
        {
            auto BetaU = M_bdf_fluid->poly();
            auto betaU = BetaU.template element<0>();
            myLinearForm +=
                integrate( _range=M_rangeMeshElements,
                           _expr= timeSteppingScaling*0.5*idv(rho)*idv(this->velocityDiv())*trans(idv(betaU))*id(v),
                           _geomap=this->geomap() );
        }
    }

    //--------------------------------------------------------------------------------------------------//

    this->updateLinearPDEStabilisation( data );

    //--------------------------------------------------------------------------------------------------//

    // others bc
    this->updateLinearPDEWeakBC( data );

    double timeElapsed = this->timerTool("Solve").stop();
    this->log("FluidMechanics","updateLinearPDE","finish in "+(boost::format("%1% s") %timeElapsed).str() );

} // updateLinearPDE


FLUIDMECHANICS_CLASS_TEMPLATE_DECLARATIONS
void
FLUIDMECHANICS_CLASS_TEMPLATE_TYPE::updateLinearPDEDofElimination( DataUpdateLinear & data ) const
{
    if ( !this->hasStrongDirichletBC() ) return;
    if (this->verbose()) Feel::FeelModels::Log(this->prefix()+".FluidMechanics","updateLinearPDEDofElimination", "start",
                                               this->worldComm(),this->verboseAllProc());
    this->timerTool("Solve").start();

    sparse_matrix_ptrtype& A = data.matrix();
    vector_ptrtype& F = data.rhs();
    auto Xh = this->functionSpace();
    auto mesh = this->mesh();
    auto bilinearForm = form2( _test=Xh,_trial=Xh,_matrix=A,
                               _rowstart=this->rowStartInMatrix(),
                               _colstart=this->colStartInMatrix() );
    // special hack : use bilinearform only on velocity
    // use operotor on(..) doesnt work on composite space (velocity+pressure) ( see bilinearform.hpp l731 no support component)
    auto bilinearFormComp = form2( _test=this->functionSpaceVelocity(),_trial=this->functionSpaceVelocity(),_matrix=A,
                                   _rowstart=this->rowStartInMatrix(),
                                   _colstart=this->colStartInMatrix() );
    auto const& u = this->fieldVelocity();

    // store markers for each entities in order to apply strong bc with priority (points erase edges erace faces)
    std::map<std::string, std::tuple< std::set<std::string>,std::set<std::string>,std::set<std::string>,std::set<std::string> > > mapMarkerBCToEntitiesMeshMarker;
    for( auto const& d : this->M_bcDirichlet )
    {
        mapMarkerBCToEntitiesMeshMarker[name(d)] =
            detail::distributeMarkerListOnSubEntity(mesh,this->markerDirichletBCByNameId( "elimination",name(d) ) );
    }
    std::map<std::pair<std::string,ComponentType>, std::tuple< std::set<std::string>,std::set<std::string>,std::set<std::string>,std::set<std::string> > > mapCompMarkerBCToEntitiesMeshMarker;
    for ( auto const& bcDirComp : this->M_bcDirichletComponents )
    {
        ComponentType comp = bcDirComp.first;
        for( auto const& d : bcDirComp.second )
        {
            mapCompMarkerBCToEntitiesMeshMarker[std::make_pair(name(d),comp)] =
                detail::distributeMarkerListOnSubEntity(mesh,this->markerDirichletBCByNameId( "elimination",name(d),comp ) );
        }
    }

    // apply strong Dirichle bc on velocity field
    for( auto const& d : this->M_bcDirichlet )
    {
        auto itFindMarker = mapMarkerBCToEntitiesMeshMarker.find( name(d) );
        if ( itFindMarker == mapMarkerBCToEntitiesMeshMarker.end() )
            continue;
        auto const& listMarkerFaces = std::get<0>( itFindMarker->second );
        if ( !listMarkerFaces.empty() )
            bilinearForm +=
                on( _range=markedfaces( mesh, listMarkerFaces ),
                    _element=u, _rhs=F, _expr=expression(d,this->symbolsExpr()) );
        auto const& listMarkerEdges = std::get<1>( itFindMarker->second );
        if ( !listMarkerEdges.empty() )
            bilinearForm +=
                on( _range=markededges( mesh, listMarkerEdges ),
                    _element=u, _rhs=F, _expr=expression(d,this->symbolsExpr()) );
        auto const& listMarkerPoints = std::get<2>( itFindMarker->second );
        if ( !listMarkerPoints.empty() )
            bilinearForm +=
                on( _range=markedpoints( mesh, listMarkerPoints ),
                    _element=u, _rhs=F, _expr=expression(d,this->symbolsExpr()) );
    }
    // apply strong Dirichle bc on velocity component
    for ( auto const& bcDirComp : this->M_bcDirichletComponents )
    {
        ComponentType comp = bcDirComp.first;
        for( auto const& d : bcDirComp.second )
        {
            auto itFindMarker = mapCompMarkerBCToEntitiesMeshMarker.find( std::make_pair(name(d),comp) );
            if ( itFindMarker == mapCompMarkerBCToEntitiesMeshMarker.end() )
                continue;
            auto const& listMarkerFaces = std::get<0>( itFindMarker->second );
            if ( !listMarkerFaces.empty() )
                bilinearFormComp +=
                    on( _range=markedfaces( mesh, listMarkerFaces ),
                        _element=this->M_Solution->template element<0>()[comp], //u[comp],
                        _rhs=F, _expr=expression(d,this->symbolsExpr()) );
            auto const& listMarkerEdges = std::get<1>( itFindMarker->second );
            if ( !listMarkerEdges.empty() )
                bilinearFormComp +=
                    on( _range=markededges( this->mesh(), listMarkerEdges ),
                        _element=this->M_Solution->template element<0>()[comp], //u[comp],
                        _rhs=F, _expr=expression(d,this->symbolsExpr()) );
            auto const& listMarkerPoints = std::get<2>( itFindMarker->second );
            if ( !listMarkerPoints.empty() )
                bilinearFormComp +=
                    on( _range=markedpoints( mesh, listMarkerPoints ),
                        _element=this->M_Solution->template element<0>()[comp], //u[comp],
                        _rhs=F, _expr=expression(d,this->symbolsExpr()) );
        }
    }


#if defined( FEELPP_MODELS_HAS_MESHALE )
    if (this->isMoveDomain() && this->couplingFSIcondition()=="dirichlet-neumann")
    {
        bilinearForm +=
            on( _range=markedfaces(this->mesh(),this->markersNameMovingBoundary()),
                _element=u, _rhs=F,
                _expr=idv(this->meshVelocity2()) );
    }
#endif

    for ( auto const& inletbc : M_fluidInletDesc )
    {
        std::string const& marker = std::get<0>( inletbc );
        auto const& inletVel = std::get<0>( M_fluidInletVelocityInterpolated.find(marker)->second );

        bilinearForm +=
            on( _range=markedfaces(this->mesh(),marker),
                _element=u, _rhs=F,
                _expr=-idv(inletVel)*N() );
    }

    if ( this->hasMarkerPressureBC() )
    {
        auto rangePressureBC = boundaryfaces(M_meshLagrangeMultiplierPressureBC);
        size_type startBlockIndexPressureLM1 = this->startSubBlockSpaceIndex("pressurelm1");
        form2( _test=M_spaceLagrangeMultiplierPressureBC,_trial=M_spaceLagrangeMultiplierPressureBC,_matrix=A,
               _rowstart=this->rowStartInMatrix()+startBlockIndexPressureLM1,
               _colstart=this->rowStartInMatrix()+startBlockIndexPressureLM1 ) +=
            on( _range=rangePressureBC, _rhs=F,
                _element=*M_fieldLagrangeMultiplierPressureBC1, _expr=cst(0.));
        if ( nDim == 3 )
        {
            size_type startBlockIndexPressureLM2 = this->startSubBlockSpaceIndex("pressurelm2");
            form2( _test=M_spaceLagrangeMultiplierPressureBC,_trial=M_spaceLagrangeMultiplierPressureBC,_matrix=A,
                   _rowstart=this->rowStartInMatrix()+startBlockIndexPressureLM2,
                   _colstart=this->rowStartInMatrix()+startBlockIndexPressureLM2 ) +=
                on( _range=rangePressureBC, _rhs=F,
                    _element=*M_fieldLagrangeMultiplierPressureBC2, _expr=cst(0.));
        }
    }

    double timeElapsed = this->timerTool("Solve").stop();
    this->log("FluidMechanics","updateLinearPDEDofElimination","finish in "+(boost::format("%1% s") %timeElapsed).str() );
}



} // end namespace FeelModels
} // end namespace Feel

<|MERGE_RESOLUTION|>--- conflicted
+++ resolved
@@ -180,66 +180,6 @@
     this->log("FluidMechanics","updateLinearPDE","assembly stress tensor + incompressibility in "+(boost::format("%1% s") %timeElapsedStressTensor).str() );
 
     //--------------------------------------------------------------------------------------------------//
-<<<<<<< HEAD
-    // define pressure cst
-    if ( this->definePressureCst() )
-    {
-        if ( this->definePressureCstMethod() == "penalisation" && BuildCstPart  )
-        {
-            double beta = this->definePressureCstPenalisationBeta();
-            for ( auto const& rangeElt : M_definePressureCstMeshRanges )
-                bilinearForm_PatternCoupled +=
-                    integrate( _range=rangeElt,
-                               _expr=beta*idt(p)*id(q),
-                               _geomap=this->geomap() );
-        }
-        if ( this->definePressureCstMethod() == "lagrange-multiplier" )
-        {
-            CHECK( this->hasStartSubBlockSpaceIndex("define-pressure-cst-lm") ) << " start dof index for define-pressure-cst-lm is not present\n";
-            size_type startBlockIndexDefinePressureCstLM = this->startSubBlockSpaceIndex("define-pressure-cst-lm");
-
-            if (BuildCstPart)
-            {
-                for ( int k=0;k<M_XhMeanPressureLM.size();++k )
-                {
-                    auto lambda = M_XhMeanPressureLM[k]->element();
-                    form2( _test=Xh, _trial=M_XhMeanPressureLM[k], _matrix=A,
-                           _rowstart=this->rowStartInMatrix(),
-                           _colstart=this->colStartInMatrix()+startBlockIndexDefinePressureCstLM+k ) +=
-                        integrate( _range=M_definePressureCstMeshRanges[k],
-                                   _expr= id(p)*idt(lambda) /*+ idt(p)*id(lambda)*/,
-                                   _geomap=this->geomap() );
-
-                    form2( _test=M_XhMeanPressureLM[k], _trial=Xh, _matrix=A,
-                           _rowstart=this->rowStartInMatrix()+startBlockIndexDefinePressureCstLM+k,
-                           _colstart=this->colStartInMatrix() ) +=
-                        integrate( _range=M_definePressureCstMeshRanges[k],
-                                   _expr= + idt(p)*id(lambda),
-                                   _geomap=this->geomap() );
-                }
-            }
-
-#if defined(FLUIDMECHANICS_USE_LAGRANGEMULTIPLIER_MEANPRESSURE)
-            if (BuildNonCstPart)
-            {
-                this->log("FluidMechanics","updateLinearPDE", "also add nonzero MEANPRESSURE" );
-                for ( int k=0;k<M_XhMeanPressureLM.size();++k )
-                {
-                    auto lambda = M_XhMeanPressureLM[k]->element();
-                    form1( _test=M_XhMeanPressureLM[k], _vector=F,
-                           _rowstart=this->rowStartInMatrix()+startBlockIndexDefinePressureCstLM+k ) +=
-                        integrate( _range=M_definePressureCstMeshRanges[k],
-                                   _expr= FLUIDMECHANICS_USE_LAGRANGEMULTIPLIER_MEANPRESSURE(this->shared_from_this())*id(lambda),
-                                   _geomap=this->geomap() );
-                }
-            }
-#endif
-        } // if ( this->definePressureCstMethod() == "lagrange-multiplier" )
-    } // if ( this->definePressureCst() )
-
-    //--------------------------------------------------------------------------------------------------//
-=======
->>>>>>> 592864ef
     // convection
     if ( this->modelName() == "Navier-Stokes" && build_ConvectiveTerm )
     {
@@ -358,7 +298,7 @@
             double beta = this->definePressureCstPenalisationBeta();
             for ( auto const& rangeElt : M_definePressureCstMeshRanges )
                 bilinearForm_PatternCoupled +=
-                    integrate( _range=M_rangeMeshElements,
+                    integrate( _range=rangeElt,
                                _expr=beta*idt(p)*id(q),
                                _geomap=this->geomap() );
         }
