/* -*- mode: c++; coding: utf-8; tab-width: 4; indent-tabs-mode: nil; c-basic-offset: 4; show-trailing-whitespace: t -*- vim:fenc=utf-8:ft=cpp:et:sw=4:ts=4:sts=4

 This file is part of the Feel library

 Author(s): Vincent Chabannes <vincent.chabannes@feelpp.org>
 Date: 2011-07-17

 Copyright (C) 2011 Université Joseph Fourier (Grenoble I)

 This library is free software; you can redistribute it and/or
 modify it under the terms of the GNU Lesser General Public
 License as published by the Free Software Foundation; either
 version 3.0 of the License, or (at your option) any later version.

 This library is distributed in the hope that it will be useful,
 but WITHOUT ANY WARRANTY; without even the implied warranty of
 MERCHANTABILITY or FITNESS FOR A PARTICULAR PURPOSE.  See the GNU
 Lesser General Public License for more details.

 You should have received a copy of the GNU Lesser General Public
 License along with this library; if not, write to the Free Software
 Foundation, Inc., 51 Franklin Street, Fifth Floor, Boston, MA  02110-1301  USA
 */
/**
 \file fluidmecbase.hpp
 \author Vincent Chabannes <vincent.chabannes@feelpp.org>
 \date 2011-07-17
 */

#ifndef FEELPP_FLUIDMECHANICSBASE_HPP
#define FEELPP_FLUIDMECHANICSBASE_HPP 1


#include <feel/feeldiscr/functionspace.hpp>
#include <feel/feelfilters/exporter.hpp>
#include <feel/feelts/bdf.hpp>
#include <feel/feelmesh/meshmover.hpp>
#include <feel/feeldiscr/operatorinterpolation.hpp>
#include <feel/feelvf/expr.hpp>
#include <feel/feelvf/operations.hpp>
#include <feel/feelvf/projectors.hpp>


#include <feel/feelmodels/modelcore/modelnumerical.hpp>
#include <feel/feelmodels/modelcore/markermanagement.hpp>
#include <feel/feelmodels/modelcore/options.hpp>
#include <feel/feelmodels/modelalg/modelalgebraicfactory.hpp>

#include <feel/feelmodels/fluid/densityviscositymodel.hpp>

#if defined( FEELPP_MODELS_HAS_MESHALE )
#include <feel/feelmodels/modelmesh/meshale.hpp>
#endif

#include <feel/feelmodels/thermodyn/thermodynamics.hpp>




namespace Feel
{
namespace FeelModels
{
enum class FluidMechanicsPostProcessFieldExported
{
    Velocity = 0, Pressure, Displacement, Pid, Vorticity, NormalStress, WallShearStress, Density, Viscosity, ALEMesh, LagrangeMultiplierPressureBC
};

template< typename ConvexType, typename BasisVelocityType, typename BasisPressureType, typename BasisDVType, bool UsePeriodicity=false>
class FluidMechanicsBase : public ModelNumerical,
                           public MarkerManagementDirichletBC,
                           public MarkerManagementNeumannBC,
                           public MarkerManagementALEMeshBC,
                           public MarkerManagementSlipBC,
                           public MarkerManagementPressureBC
{
public:
    typedef ModelNumerical super_type;

    typedef FluidMechanicsBase< ConvexType,BasisVelocityType,BasisPressureType,BasisDVType,UsePeriodicity > self_type;
    typedef boost::shared_ptr<self_type> self_ptrtype;
    //___________________________________________________________________________________//
    //___________________________________________________________________________________//
    //___________________________________________________________________________________//
    // mesh
    typedef ConvexType convex_type;
    static const uint16_type nDim = convex_type::nDim;
    static const uint16_type nOrderGeo = convex_type::nOrder;
    static const uint16_type nRealDim = convex_type::nRealDim;
    typedef Mesh<convex_type> mesh_type;
    typedef boost::shared_ptr<mesh_type> mesh_ptrtype;
    // trace mesh
    typedef typename mesh_type::trace_mesh_type trace_mesh_type;
    typedef typename mesh_type::trace_mesh_ptrtype trace_mesh_ptrtype;
    //___________________________________________________________________________________//
    //___________________________________________________________________________________//
    //___________________________________________________________________________________//
    // basis fluid
    static const bool useMixedBasis = true;
    static const uint16_type nOrderVelocity = BasisVelocityType::nOrder;
    static const uint16_type nOrderPressure = BasisPressureType::nOrder;
    typedef BasisVelocityType basis_fluid_u_type;
    typedef BasisPressureType basis_fluid_p_type;
    typedef Lagrange<0, Scalar,Continuous> basis_l_type;
    //___________________________________________________________________________________//
    // mixed basis
    typedef bases<basis_fluid_u_type,basis_fluid_p_type> basis_fluid_type;
    //___________________________________________________________________________________//
    // function space
    typedef FunctionSpace<mesh_type, basis_fluid_type, Periodicity< Periodic<>, NoPeriodicity > > space_fluid_periodic_type;
    typedef FunctionSpace<mesh_type, basis_fluid_type> space_fluid_nonperiodic_type;
    typedef typename mpl::if_< mpl::bool_<UsePeriodicity>,
                               space_fluid_periodic_type,
                               space_fluid_nonperiodic_type >::type space_fluid_type;
    typedef boost::shared_ptr<space_fluid_type> space_fluid_ptrtype;
    typedef typename space_fluid_type::element_type element_fluid_type;
    typedef boost::shared_ptr<element_fluid_type> element_fluid_ptrtype;
    typedef typename space_fluid_type::element_external_storage_type element_fluid_external_storage_type;
    // subspace velocity
    typedef typename space_fluid_type::template sub_functionspace<0>::type space_fluid_velocity_type;
    typedef typename space_fluid_type::template sub_functionspace<0>::ptrtype space_fluid_velocity_ptrtype;
    typedef typename element_fluid_type::template sub_element<0>::type element_fluid_velocity_type;
    typedef boost::shared_ptr<element_fluid_velocity_type> element_fluid_velocity_ptrtype;
    typedef typename space_fluid_velocity_type::component_functionspace_type component_space_fluid_velocity_type;

    typedef typename space_fluid_velocity_type::element_type element_velocity_noview_type;
    typedef boost::shared_ptr<element_velocity_noview_type> element_velocity_noview_ptrtype;
    typedef typename component_space_fluid_velocity_type::element_type element_velocity_component_noview_type;
    typedef boost::shared_ptr<element_velocity_component_noview_type> element_velocity_component_noview_ptrtype;

    // subspace pressure
    typedef typename space_fluid_type::template sub_functionspace<1>::type space_fluid_pressure_type;
    typedef typename space_fluid_type::template sub_functionspace<1>::ptrtype space_fluid_pressure_ptrtype;
    typedef typename element_fluid_type::template sub_element<1>::type element_fluid_pressure_type;
    typedef boost::shared_ptr<element_fluid_pressure_type> element_fluid_pressure_ptrtype;
    // function space for lagrange multiplier which impose the mean pressure
    typedef FunctionSpace<mesh_type, bases<basis_l_type> > space_meanpressurelm_type;
    typedef boost::shared_ptr<space_meanpressurelm_type> space_meanpressurelm_ptrtype;
    // function space for Diriclet condition using lagrange multiplier
    typedef FunctionSpace<trace_mesh_type, bases<basis_fluid_u_type> > space_dirichletlm_velocity_type;
    typedef boost::shared_ptr<space_dirichletlm_velocity_type> space_dirichletlm_velocity_ptrtype;
    // function space for lagrange multiplier used in pressure bc
    typedef typename space_dirichletlm_velocity_type::component_functionspace_type space_trace_velocity_component_type;
    typedef boost::shared_ptr<space_trace_velocity_component_type> space_trace_velocity_component_ptrtype;
    typedef typename space_trace_velocity_component_type::element_type element_trace_velocity_component_type;
    typedef boost::shared_ptr<element_trace_velocity_component_type> element_trace_velocity_component_ptrtype;
    //___________________________________________________________________________________//
    //___________________________________________________________________________________//
    //___________________________________________________________________________________//
    // ALE
#if defined( FEELPP_MODELS_HAS_MESHALE )
    typedef MeshALE<convex_type> mesh_ale_type;
    typedef boost::shared_ptr<mesh_ale_type> mesh_ale_ptrtype;
    // ref ALE mesh
    typedef typename mesh_ale_type::mesh_ref_type mesh_ref_type;
    typedef typename mesh_ale_type::mesh_ref_ptrtype mesh_ref_ptrtype;
    // mesh disp
    typedef typename mesh_ale_type::ale_map_functionspace_type space_mesh_disp_type;
    typedef typename mesh_ale_type::ale_map_element_type element_mesh_disp_type;
    typedef boost::shared_ptr<element_mesh_disp_type> element_mesh_disp_ptrtype;
    // mesh velocity (whole domain)
    typedef typename mesh_ale_type::ale_map_element_type element_meshvelocity_type;
    typedef boost::shared_ptr<element_meshvelocity_type> element_meshvelocity_ptrtype;
    // mesh velocity on FSI boundary
    typedef FunctionSpace<mesh_type, bases<basis_fluid_u_type> > space_meshvelocityonboundary_type;
    typedef boost::shared_ptr<space_meshvelocityonboundary_type> space_meshvelocityonboundary_ptrtype;
    typedef typename space_meshvelocityonboundary_type::element_type element_meshvelocityonboundary_type;
    typedef boost::shared_ptr<element_meshvelocityonboundary_type> element_meshvelocityonboundary_ptrtype;
    // save a ALE part of normal stress (usefull semi implicit)
    typedef typename mesh_ale_type::ale_map_functionspacedisc_type space_alemapdisc_type;
    typedef typename mesh_ale_type::ale_map_functionspacedisc_ptrtype space_alemapdisc_ptrtype;
    typedef typename mesh_ale_type::ale_map_elementdisc_type element_alemapdisc_type;
    typedef typename mesh_ale_type::ale_map_elementdisc_ptrtype element_alemapdisc_ptrtype;
    // case where structure displacement is scalar!
    typedef typename space_mesh_disp_type::component_functionspace_type space_mesh_disp_scalar_type;
    typedef boost::shared_ptr<space_mesh_disp_scalar_type> space_mesh_disp_scalar_ptrtype;
    typedef typename space_mesh_disp_scalar_type::element_type element_mesh_disp_scalar_type;
    typedef boost::shared_ptr<element_mesh_disp_scalar_type> element_mesh_disp_scalar_ptrtype;
#endif
    //___________________________________________________________________________________//
    //___________________________________________________________________________________//
    //___________________________________________________________________________________//
    // function space stress
    //typedef bases<Lagrange<nOrderVelocity-1+space_alemapdisc_type::basis_type::nOrder, Vectorial,Discontinuous,PointSetFekete> > basis_stress_type;
    typedef Lagrange<nOrderVelocity-1+mesh_type::nOrder, Vectorial,Discontinuous,PointSetFekete> basis_stress_type;
    typedef FunctionSpace<mesh_type, bases<basis_stress_type> > space_stress_type;
    typedef boost::shared_ptr<space_stress_type> space_stress_ptrtype;
    typedef typename space_stress_type::element_type element_stress_type;
    typedef boost::shared_ptr<element_stress_type> element_stress_ptrtype;
    //___________________________________________________________________________________//
    //___________________________________________________________________________________//
    //___________________________________________________________________________________//
    // function space vorticity
    typedef typename mpl::if_< mpl::equal_to<mpl::int_<nDim>,mpl::int_<2> >,
                               Lagrange<nOrderVelocity-1, Scalar,Discontinuous,PointSetFekete>,
                               Lagrange<nOrderVelocity-1, Vectorial,Discontinuous,PointSetFekete> >::type basis_vorticity_type;
    typedef FunctionSpace<mesh_type, bases<basis_vorticity_type> > space_vorticity_type;
    typedef boost::shared_ptr<space_vorticity_type> space_vorticity_ptrtype;
    typedef typename space_vorticity_type::element_type element_vorticity_type;
    typedef boost::shared_ptr<element_vorticity_type> element_vorticity_ptrtype;
    //___________________________________________________________________________________//
    //___________________________________________________________________________________//
    //___________________________________________________________________________________//
    // functionspace for rho, mu, nu
    typedef BasisDVType basis_densityviscosity_type;
    static const uint16_type nOrderDensityViscosity = BasisDVType::nOrder;
    typedef FunctionSpace<mesh_type, bases<basis_densityviscosity_type> > space_densityviscosity_type;
    // viscosity model desc
    typedef DensityViscosityModel<space_densityviscosity_type> densityviscosity_model_type;
    typedef boost::shared_ptr<densityviscosity_model_type> densityviscosity_model_ptrtype;

    typedef bases<Lagrange<nOrderVelocity, Vectorial,Continuous,PointSetFekete> > basis_vectorial_PN_type;
    typedef FunctionSpace<mesh_type, basis_vectorial_PN_type> space_vectorial_PN_type;
    typedef boost::shared_ptr<space_vectorial_PN_type> space_vectorial_PN_ptrtype;
    typedef typename space_vectorial_PN_type::element_type element_vectorial_PN_type;
    typedef boost::shared_ptr<element_vectorial_PN_type> element_vectorial_PN_ptrtype;
    //___________________________________________________________________________________//
    // stabilization
    typedef StabilizationGLSParameterBase<mesh_type> stab_gls_parameter_type;
    typedef std::shared_ptr<stab_gls_parameter_type> stab_gls_parameter_ptrtype;
    //___________________________________________________________________________________//
    //___________________________________________________________________________________//
    //___________________________________________________________________________________//
    // algebraic tools
    typedef ModelAlgebraicFactory model_algebraic_factory_type;
    typedef boost::shared_ptr< model_algebraic_factory_type > model_algebraic_factory_ptrtype;
    typedef typename model_algebraic_factory_type::graph_type graph_type;
    typedef typename model_algebraic_factory_type::graph_ptrtype graph_ptrtype;
    typedef typename model_algebraic_factory_type::indexsplit_type indexsplit_type;
    typedef typename model_algebraic_factory_type::indexsplit_ptrtype indexsplit_ptrtype;
    //___________________________________________________________________________________//
    //___________________________________________________________________________________//
    //___________________________________________________________________________________//
    // time
    typedef Bdf<space_fluid_type>  bdf_type;
    typedef boost::shared_ptr<bdf_type> bdf_ptrtype;
    //___________________________________________________________________________________//
    //___________________________________________________________________________________//
    typedef elements_reference_wrapper_t<mesh_type> range_elements_type;
    typedef faces_reference_wrapper_t<mesh_type> range_faces_type;
    //___________________________________________________________________________________//
    // fluid inlet
    typedef typename basis_fluid_u_type::component_basis_type basis_fluidinlet_type;
    typedef FunctionSpace<trace_mesh_type, bases<basis_fluidinlet_type> > space_fluidinlet_type;
    typedef boost::shared_ptr<space_fluidinlet_type> space_fluidinlet_ptrtype;
    typedef typename space_fluidinlet_type::element_type element_fluidinlet_type;
    typedef boost::shared_ptr<element_fluidinlet_type> element_fluidinlet_ptrtype;
    typedef OperatorInterpolation<space_fluidinlet_type, component_space_fluid_velocity_type,//typename space_fluid_velocity_type::component_functionspace_type,
                                  range_faces_type> op_interpolation_fluidinlet_type;
    typedef boost::shared_ptr<op_interpolation_fluidinlet_type> op_interpolation_fluidinlet_ptrtype;
    //___________________________________________________________________________________//
    // windkessel model
    typedef bases<Lagrange<0, Scalar,Continuous>,Lagrange<0, Scalar,Continuous> > basis_fluidoutlet_windkessel_type;
    typedef FunctionSpace<trace_mesh_type, basis_fluidoutlet_windkessel_type > space_fluidoutlet_windkessel_type;
    typedef boost::shared_ptr<space_fluidoutlet_windkessel_type> space_fluidoutlet_windkessel_ptrtype;
    typedef typename space_fluidoutlet_windkessel_type::element_type element_fluidoutlet_windkessel_type;
    typedef boost::shared_ptr<element_fluidoutlet_windkessel_type> element_fluidoutlet_windkessel_ptrtype;
#if defined( FEELPP_MODELS_HAS_MESHALE )
    typedef typename MeshALE<typename trace_mesh_type::shape_type>::ale_map_functionspace_type space_fluidoutlet_windkessel_mesh_disp_type;
    typedef boost::shared_ptr<space_fluidoutlet_windkessel_mesh_disp_type> space_fluidoutlet_windkessel_mesh_disp_ptrtype;
    typedef typename space_fluidoutlet_windkessel_mesh_disp_type::element_type element_fluidoutlet_windkessel_mesh_disp_type;
    typedef boost::shared_ptr<element_fluidoutlet_windkessel_mesh_disp_type> element_fluidoutlet_windkessel_mesh_disp_ptrtype;
    // typedef boost::tuple<boost::mpl::size_t<MESH_ELEMENTS>,
    //                      typename MeshTraits<trace_mesh_type>::element_const_iterator,
    //                      typename MeshTraits<trace_mesh_type>::element_const_iterator> range_fluidoutlet_windkessel_type;
    typedef OperatorInterpolation<space_mesh_disp_type,
                                  space_fluidoutlet_windkessel_mesh_disp_type/*,
                                                                              range_fluidoutlet_windkessel_type*/> op_interpolation_fluidoutlet_windkessel_meshdisp_type;
    typedef boost::shared_ptr<op_interpolation_fluidoutlet_windkessel_meshdisp_type> op_interpolation_fluidoutlet_windkessel_meshdisp_ptrtype;
#endif
    //___________________________________________________________________________________//
    //___________________________________________________________________________________//
    //___________________________________________________________________________________//
    // export
    typedef Exporter<mesh_type,nOrderGeo> export_type;
    typedef boost::shared_ptr<export_type> export_ptrtype;

    typedef Exporter<trace_mesh_type,nOrderGeo> export_trace_type;
    typedef boost::shared_ptr<export_trace_type> export_trace_ptrtype;
    //typedef Exporter<mesh_type,nOrderGeo> gmsh_export_type;
    //typedef boost::shared_ptr<gmsh_export_type> gmsh_export_ptrtype;
    //___________________________________________________________________________________//
    // export ho
#if 1 //defined(FEELPP_HAS_VTK)
    //fais comme ca car bug dans opeartorlagrangeP1 pour les champs vectorielles
    typedef FunctionSpace<mesh_type,bases<Lagrange<nOrderVelocity,Scalar,Continuous,PointSetFekete> > > space_create_ho_type;
    // mesh
    typedef Mesh<Simplex<nDim,1,nDim> > mesh_visu_ho_type;
    //function space vectorial
    typedef FunctionSpace<mesh_visu_ho_type,bases<Lagrange<1,Vectorial,Continuous,PointSetFekete> > > space_vectorial_visu_ho_type;
    typedef boost::shared_ptr<space_vectorial_visu_ho_type> space_vectorial_visu_ho_ptrtype;
    typedef typename space_vectorial_visu_ho_type::element_type element_vectorial_visu_ho_type;
    typedef boost::shared_ptr<element_vectorial_visu_ho_type> element_vectorial_visu_ho_ptrtype;
    // function space scalar
    //typedef FunctionSpace<mesh_visu_ho_type,bases<Lagrange<1,Scalar,Continuous,PointSetFekete> > > space_scalar_visu_ho_type;
    typedef typename space_vectorial_visu_ho_type::component_functionspace_type space_scalar_visu_ho_type;
    typedef boost::shared_ptr<space_scalar_visu_ho_type> space_scalar_visu_ho_ptrtype;
    typedef typename space_scalar_visu_ho_type::element_type element_scalar_visu_ho_type;
    typedef boost::shared_ptr<element_scalar_visu_ho_type> element_scalar_visu_ho_ptrtype;
    // function space vectorial discontinuos
    typedef FunctionSpace<mesh_visu_ho_type,bases<Lagrange<1, Vectorial,Discontinuous,PointSetFekete> > > space_vectorialdisc_visu_ho_type;
    typedef boost::shared_ptr<space_vectorialdisc_visu_ho_type> space_vectorialdisc_visu_ho_ptrtype;
    typedef typename space_vectorialdisc_visu_ho_type::element_type element_vectorialdisc_visu_ho_type;
    typedef boost::shared_ptr<element_vectorialdisc_visu_ho_type> element_vectorialdisc_visu_ho_ptrtype;
    //___________________________________________________________________________________//
    //
    // typedef boost::tuple<boost::mpl::size_t<MESH_ELEMENTS>,
    //                      typename MeshTraits<mesh_visu_ho_type>::element_const_iterator,
    //                      typename MeshTraits<mesh_visu_ho_type>::element_const_iterator> range_visu_ho_type;
    //___________________________________________________________________________________//

    typedef OperatorInterpolation<space_fluid_velocity_type,
                                  space_vectorial_visu_ho_type/*,
                                                               range_visu_ho_type*/> op_interpolation_visu_ho_vectorial_type;
    typedef boost::shared_ptr<op_interpolation_visu_ho_vectorial_type> op_interpolation_visu_ho_vectorial_ptrtype;

    typedef OperatorInterpolation<space_fluid_pressure_type,
                                  space_scalar_visu_ho_type/*,
                                                            range_visu_ho_type*/> op_interpolation_visu_ho_scalar_type;
    typedef boost::shared_ptr<op_interpolation_visu_ho_scalar_type> op_interpolation_visu_ho_scalar_ptrtype;

#if defined( FEELPP_MODELS_HAS_MESHALE )
    typedef OperatorInterpolation<space_mesh_disp_type,
                                  space_vectorial_visu_ho_type/*,
                                                               range_visu_ho_type*/> op_interpolation_visu_ho_meshdisp_type;
    typedef boost::shared_ptr<op_interpolation_visu_ho_meshdisp_type> op_interpolation_visu_ho_meshdisp_ptrtype;
#endif

    typedef OperatorInterpolation<space_stress_type,
                                  space_vectorialdisc_visu_ho_type/*,
                                                                   range_visu_ho_type*/> op_interpolation_visu_ho_vectorialdisc_type;
    typedef boost::shared_ptr<op_interpolation_visu_ho_vectorialdisc_type> op_interpolation_visu_ho_vectorialdisc_ptrtype;
    //___________________________________________________________________________________//

    typedef Exporter<mesh_visu_ho_type> export_ho_type;
    typedef boost::shared_ptr<export_ho_type> export_ho_ptrtype;
#endif

    // context for evaluation
    typedef typename space_fluid_velocity_type::Context context_velocity_type;
    typedef boost::shared_ptr<context_velocity_type> context_velocity_ptrtype;
    typedef typename space_fluid_pressure_type::Context context_pressure_type;
    typedef boost::shared_ptr<context_pressure_type> context_pressure_ptrtype;


    //___________________________________________________________________________________//
    //___________________________________________________________________________________//
    // thermo dynamics coupling
    typedef FeelModels::ThermoDynamics< convex_type,
                                        Lagrange<nOrderGeo, Scalar,Continuous,PointSetFekete> > thermodyn_model_type;
    typedef boost::shared_ptr<thermodyn_model_type> thermodyn_model_ptrtype;
    //___________________________________________________________________________________//
    //___________________________________________________________________________________//
    //___________________________________________________________________________________//

    //___________________________________________________________________________________//
    // constructor
    FluidMechanicsBase( std::string const& prefix,
                        bool __buildMesh = true,
                        WorldComm const& _worldComm = Environment::worldComm(),
                        std::string const& subPrefix = "",
                        std::string const& rootRepository = ModelBase::rootRepositoryByDefault() );
    FluidMechanicsBase( self_type const & M ) = default;
    //___________________________________________________________________________________//

    static std::string expandStringFromSpec( std::string const& expr );

    void build();
    void init( bool buildMethodNum, typename model_algebraic_factory_type::appli_ptrtype const& app );

    virtual void loadConfigBCFile() = 0;
    virtual void loadConfigMeshFile(std::string const& geofilename) = 0;

    void loadParameterFromOptionsVm();
    void createWorldsComm();
    void createALE();
    void createMesh();
    void createFunctionSpaces();
    void createTimeDiscretisation();
    void createPostProcess();
    void createPostProcessExporters();
    void createOthers();
    void createFunctionSpacesNormalStress();
    void createFunctionSpacesVorticity();
    void createFunctionSpacesSourceAdded();
    void createBCFluidInlet();

    void loadMesh(mesh_ptrtype __mesh );

    void updateMarkedZonesInMesh();

    boost::shared_ptr<std::ostringstream> getInfo() const;
    std::string fileNameMeshPath() const { return prefixvm(this->prefix(),"FluidMechanicsMesh.path"); }
    //___________________________________________________________________________________//

    mesh_ptrtype const& mesh() const { return M_mesh; }

    space_fluid_ptrtype const& functionSpace() const { return M_Xh; }
    space_fluid_velocity_ptrtype const/*&*/ functionSpaceVelocity() const { return M_Xh->template functionSpace<0>(); }
    space_fluid_pressure_ptrtype const/*&*/ functionSpacePressure() const { return M_Xh->template functionSpace<1>(); }

    element_fluid_ptrtype & fieldVelocityPressurePtr() { return M_Solution; }
    element_fluid_ptrtype const& fieldVelocityPressurePtr() const { return M_Solution; }
    element_fluid_type & fieldVelocityPressure() { return *M_Solution; }
    element_fluid_type const& fieldVelocityPressure() const { return *M_Solution; }
    element_fluid_velocity_type & fieldVelocity() { return M_Solution->template element<0>(); }
    element_fluid_velocity_type const& fieldVelocity() const { return M_Solution->template element<0>(); }
    element_fluid_pressure_type & fieldPressure() { return M_Solution->template element<1>(); }
    element_fluid_pressure_type const& fieldPressure() const { return M_Solution->template element<1>(); }

    element_stress_ptrtype & fieldNormalStressPtr() { return M_fieldNormalStress; }
    element_stress_type const& fieldNormalStress() const { return *M_fieldNormalStress; }
    element_stress_ptrtype & fieldNormalStressRefMeshPtr() { return M_fieldNormalStressRefMesh; }
    element_stress_type const& fieldNormalStressRefMesh() const { return *M_fieldNormalStressRefMesh; }
    element_stress_ptrtype & fieldWallShearStressPtr() { return M_fieldWallShearStress; }
    element_stress_type const& fieldWallShearStress() const { return *M_fieldWallShearStress; }

    element_vorticity_ptrtype const& fieldVorticityPtr() const { return M_fieldVorticity; }
    element_vorticity_ptrtype & fieldVorticityPtr() { return M_fieldVorticity; }
    element_vorticity_type const& fieldVorticity() const {  CHECK( M_fieldVorticity ) << "fieldVorticity not init"; return *M_fieldVorticity; }
    element_vorticity_type & fieldVorticity() {  CHECK( M_fieldVorticity ) << "fieldVorticity not init";return *M_fieldVorticity; }

    bool useExtendedDofTable() const;

    // fields defined in json
    std::map<std::string,element_velocity_component_noview_ptrtype> const& fieldsUserScalar() const { return M_fieldsUserScalar; }
    std::map<std::string,element_velocity_noview_ptrtype> const& fieldsUserVectorial() const { return M_fieldsUserVectorial; }
    bool hasFieldUserScalar( std::string const& key ) const { return M_fieldsUserScalar.find( key ) != M_fieldsUserScalar.end(); }
    bool hasFieldUserVectorial( std::string const& key ) const { return M_fieldsUserVectorial.find( key ) != M_fieldsUserVectorial.end(); }
    element_velocity_component_noview_ptrtype const& fieldUserScalarPtr( std::string const& key ) const {
        CHECK( this->hasFieldUserScalar( key ) ) << "field name " << key << " not registered"; return M_fieldsUserScalar.find( key )->second; }
    element_velocity_noview_ptrtype const& fieldUserVectorialPtr( std::string const& key ) const {
        CHECK( this->hasFieldUserVectorial( key ) ) << "field name " << key << " not registered"; return M_fieldsUserVectorial.find( key )->second; }
    element_velocity_component_noview_type const& fieldUserScalar( std::string const& key ) const { return *this->fieldUserScalarPtr( key ); }
    element_velocity_noview_type const& fieldUserVectorial( std::string const& key ) const { return *this->fieldUserVectorialPtr( key ); }

    //___________________________________________________________________________________//
    // algebraic data
    backend_ptrtype backend() { return M_backend; }
    backend_ptrtype const& backend() const { return  M_backend; }
    block_pattern_type blockPattern() const;
    BlocksBaseGraphCSR buildBlockMatrixGraph() const;
    graph_ptrtype buildMatrixGraph() const;
    int nBlockMatrixGraph() const;
    indexsplit_ptrtype buildIndexSplit() const;
    model_algebraic_factory_ptrtype algebraicFactory() { return M_algebraicFactory; }
    model_algebraic_factory_ptrtype const& algebraicFactory() const { return M_algebraicFactory; }
    size_type nLocalDof() const;
    std::map<std::string,size_type> const& startBlockIndexFieldsInMatrix() const { return M_startBlockIndexFieldsInMatrix; }
    BlocksBaseVector<double> blockVectorSolution() { return M_blockVectorSolution; }
    BlocksBaseVector<double> const& blockVectorSolution() const { return M_blockVectorSolution; }
    void updateBlockVectorSolution();

    //___________________________________________________________________________________//
    // time step scheme
    bdf_ptrtype timeStepBDF() { return M_bdf_fluid; }
    bdf_ptrtype const& timeStepBDF() const { return M_bdf_fluid; }
    boost::shared_ptr<TSBase> timeStepBase() { return this->timeStepBDF(); }
    boost::shared_ptr<TSBase> timeStepBase() const { return this->timeStepBDF(); }
    void updateTimeStepBDF();
    void initTimeStep();
    void updateTimeStep() { this->updateTimeStepBDF(); }

    // init/update user functions defined in json
    void initUserFunctions();
    void updateUserFunctions( bool onlyExprWithTimeSymbol = false );
    // export post process results
    void initPostProcess();
    //void restartPostProcess();
    bool hasPostProcessFieldExported( FluidMechanicsPostProcessFieldExported const& key ) const { return M_postProcessFieldExported.find( key ) != M_postProcessFieldExported.end(); }

    void exportResults() { this->exportResults( this->currentTime() ); }
    void exportResults( double time );
    void setDoExport(bool b);
    void exportMeasures( double time );
private :
    void exportResultsImpl( double time );
    void exportResultsImplHO( double time );
public :
    //___________________________________________________________________________________//
    // ale mesh
#if defined( FEELPP_MODELS_HAS_MESHALE )
    mesh_ale_ptrtype meshALE() { return M_meshALE; }
    mesh_ale_ptrtype const& meshALE() const { return M_meshALE; }

    element_mesh_disp_ptrtype meshDisplacementOnInterface() { return M_meshDisplacementOnInterface; }
    element_meshvelocity_type & meshVelocity() { return *M_meshALE->velocity(); }
    element_meshvelocityonboundary_type & meshVelocity2() { return *M_meshVelocityInterface; }
    element_meshvelocityonboundary_ptrtype meshVelocity2Ptr() { return M_meshVelocityInterface; }

    element_meshvelocity_type const & meshVelocity() const { return *M_meshALE->velocity(); }
    element_meshvelocityonboundary_type const & meshVelocity2() const { return *M_meshVelocityInterface; }
    element_meshvelocityonboundary_ptrtype const & meshVelocity2Ptr() const { return M_meshVelocityInterface; }

    element_stress_ptrtype normalStressFromStruct() { return M_normalStressFromStruct; }
    element_stress_ptrtype const& normalStressFromStruct() const { return M_normalStressFromStruct; }
#endif
    //element_fluid_velocity_scalar_type & meshVelocityScalOnInterface() { return *M_meshVelocityScalarOnInterface; }
    //___________________________________________________________________________________//

    bool isMoveDomain() const { return M_isMoveDomain; }

    std::string const& modelName() const;
    void setModelName( std::string const& type );
    std::string const& solverName() const;
    void setSolverName( std::string const& type );

    void setDynamicViscosityLaw( std::string const& type);
    std::string const& dynamicViscosityLaw() const;

    bool startBySolveNewtonian() const { return M_startBySolveNewtonian; }
    void startBySolveNewtonian( bool b ) { M_startBySolveNewtonian=b; }
    bool hasSolveNewtonianAtKickOff() const { return M_hasSolveNewtonianAtKickOff; }
    void hasSolveNewtonianAtKickOff( bool b ) { M_hasSolveNewtonianAtKickOff=b; }

    bool startBySolveStokesStationary() const { return M_startBySolveStokesStationary; }
    void startBySolveStokesStationary( bool b ) { M_startBySolveStokesStationary=b; }
    bool hasSolveStokesStationaryAtKickOff() const { return M_hasSolveStokesStationaryAtKickOff; }
    void hasSolveStokesStationaryAtKickOff( bool b ) { M_hasSolveStokesStationaryAtKickOff=b; }

    //___________________________________________________________________________________//
    // fsi parameters

    bool useFSISemiImplicitScheme() const { return M_useFSISemiImplicitScheme; }
    void useFSISemiImplicitScheme(bool b) { M_useFSISemiImplicitScheme=b; }
    std::string couplingFSIcondition() const { return M_couplingFSIcondition; }
    void couplingFSIcondition(std::string s) { M_couplingFSIcondition=s; }

    double couplingFSI_Nitsche_gamma() const { return M_couplingFSI_Nitsche_gamma; }
    void setCouplingFSI_Nitsche_gamma(double d) { M_couplingFSI_Nitsche_gamma=d; }
    double couplingFSI_Nitsche_gamma0() const { return M_couplingFSI_Nitsche_gamma0; }
    void setCouplingFSI_Nitsche_gamma0(double d) { M_couplingFSI_Nitsche_gamma0=d; }
    double couplingFSI_Nitsche_alpha() const { return M_couplingFSI_Nitsche_alpha; }
    void setCouplingFSI_Nitsche_alpha(double d) { M_couplingFSI_Nitsche_alpha=d; }

    bool couplingFSI_RNG_useInterfaceOperator() const { return M_couplingFSI_RNG_useInterfaceOperator; }
    void setCouplingFSI_RNG_useInterfaceOperator(bool b) { M_couplingFSI_RNG_useInterfaceOperator=b; }
    vector_ptrtype const& couplingFSI_RNG_interfaceOperator() const { return M_couplingFSI_RNG_interfaceOperator; }
    void setCouplingFSI_RNG_interfaceOperator(vector_ptrtype const& op ) { M_couplingFSI_RNG_interfaceOperator=op; }
    bool couplingFSI_solidIs1dReduced() const { return M_couplingFSI_solidIs1dReduced; }
    void setCouplingFSI_solidIs1dReduced(bool b) { M_couplingFSI_solidIs1dReduced=b; }
    double couplingFSI_RNG_coeffForm2() const { return M_couplingFSI_RNG_coeffForm2; }
    void setCouplingFSI_RNG_coeffForm2(double d) { M_couplingFSI_RNG_coeffForm2=d; }
    element_meshvelocityonboundary_ptrtype const& couplingFSI_RNG_evalForm1() const { return M_couplingFSI_RNG_evalForm1; }
    void setCouplingFSI_RNG_evalForm1( element_meshvelocityonboundary_ptrtype const& v) { M_couplingFSI_RNG_evalForm1=v; }
    boost::shared_ptr<typename space_fluid_velocity_type::element_type> const& couplingFSI_RNG_evalForm1Bis() const { return M_couplingFSI_RNG_evalForm1Bis; }
    void setCouplingFSI_RNG_evalForm1Bis( boost::shared_ptr<typename space_fluid_velocity_type::element_type> const& v) { M_couplingFSI_RNG_evalForm1Bis=v; }
    sparse_matrix_ptrtype const& couplingFSI_RNG_matrix() const { return M_couplingFSI_RNG_matrix; }
    void couplingFSI_RNG_matrix( sparse_matrix_ptrtype const& mat ) { M_couplingFSI_RNG_matrix=mat; }
    void couplingFSI_RNG_updateForUse();
    void couplingFSI_RNG_updateLinearPDE( vector_ptrtype& F) const;

    //___________________________________________________________________________________//
    // stabilization
    bool stabilizationGLS() const { return M_stabilizationGLS; }
    std::string const& stabilizationGLSType() const { return M_stabilizationGLSType; }
<<<<<<< HEAD
    stab_gls_parameter_ptrtype const& stabilizationGLSParameter() const { return M_stabilizationGLSParameter; }
=======
    stab_gls_parameter_ptrtype const& stabilizationGLSParameterConvectionDiffusion() const { return M_stabilizationGLSParameterConvectionDiffusion; }
    stab_gls_parameter_ptrtype const& stabilizationGLSParameterPressure() const { return M_stabilizationGLSParameterPressure; }
>>>>>>> 2cd55895
    range_elements_type const& stabilizationGLSEltRangeConvectionDiffusion() const { return M_stabilizationGLSEltRangeConvectionDiffusion; }
    range_elements_type const& stabilizationGLSEltRangePressure() const { return M_stabilizationGLSEltRangePressure; }

    bool applyCIPStabOnlyOnBoundaryFaces() const { return M_applyCIPStabOnlyOnBoundaryFaces; }
    void applyCIPStabOnlyOnBoundaryFaces(bool b) { M_applyCIPStabOnlyOnBoundaryFaces=b; }
    bool doCIPStabConvection() const { return M_doCIPStabConvection; }
    void doCIPStabConvection(bool b) { M_doCIPStabConvection=b; }
    bool doCIPStabDivergence() const { return M_doCIPStabDivergence; }
    void doCIPStabDivergence(bool b) { M_doCIPStabDivergence=b; }
    bool doCIPStabPressure() const { return M_doCIPStabPressure; }
    void doCIPStabPressure(bool b) { M_doCIPStabPressure=b; }
    double stabCIPConvectionGamma() const { return M_stabCIPConvectionGamma; }
    double stabCIPDivergenceGamma() const { return M_stabCIPDivergenceGamma; }
    double stabCIPPressureGamma() const { return M_stabCIPPressureGamma; }

    bool doStabDivDiv() const { return M_doStabDivDiv; }
    void doStabDivDiv(bool b) { M_doStabDivDiv=b; }

    bool doStabConvectionEnergy() const { return M_doStabConvectionEnergy; }
    void doStabConvectionEnergy(bool b) { M_doStabConvectionEnergy=b; }

    bool definePressureCst() const { return M_definePressureCst; }
    void setDefinePressureCst(bool b) { M_definePressureCst = b; }
    std::string definePressureCstMethod() const { return M_definePressureCstMethod; }
    void setDefinePressureCstMethod(std::string s) { M_definePressureCstMethod = s; }
    double definePressureCstPenalisationBeta() const { return M_definePressureCstPenalisationBeta; }

    void updateDefinePressureCst();

    //___________________________________________________________________________________//
    // physical parameters rho,mu,nu,...
    densityviscosity_model_ptrtype & densityViscosityModel() { return M_densityViscosityModel; }
    densityviscosity_model_ptrtype const& densityViscosityModel() const { return M_densityViscosityModel; }

    void updateRho(double rho)
    {
        this->densityViscosityModel()->setCstDensity(rho);
    }
    void updateMu(double mu)
    {
        this->densityViscosityModel()->setCstDynamicViscosity(mu);
    }
    template < typename ExprT >
    void updateRho(vf::Expr<ExprT> const& __expr)
    {
        this->densityViscosityModel()->updateDensity( __expr );
    }
    template < typename ExprT >
    void updateMu(vf::Expr<ExprT> const& __expr)
    {
        this->densityViscosityModel()->updateDynamicViscosity( __expr );
    }
    //___________________________________________________________________________________//
    // boundary conditions + body forces
    map_vector_field<nDim,1,2> const& bcDirichlet() const { return M_bcDirichlet; }
    std::map<ComponentType,map_scalar_field<2> > const& bcDirichletComponents() const { return M_bcDirichletComponents; }
    map_scalar_field<2> const& bcNeumannScalar() const { return M_bcNeumannScalar; }
    map_scalar_field<2> const& bcPressure() const { return M_bcPressure; }
    map_vector_field<nDim,1,2> const& bcNeumannVectorial() const { return M_bcNeumannVectorial; }
    map_matrix_field<nDim,nDim,2> const& bcNeumannTensor2() const { return M_bcNeumannTensor2; }
    map_vector_field<nDim,1,2> const& bodyForces() const { return M_volumicForcesProperties; }

    bool hasDirichletBC() const
        {
            return ( !M_bcDirichlet.empty() ||
                     !M_bcDirichletComponents.find(Component::X)->second.empty() ||
                     !M_bcDirichletComponents.find(Component::Y)->second.empty() ||
                     !M_bcDirichletComponents.find(Component::Z)->second.empty() );
        }

    
    // boundary conditions
    double dirichletBCnitscheGamma() const { return M_dirichletBCnitscheGamma; }
    void setDirichletBCnitscheGamma( double val) { M_dirichletBCnitscheGamma=val; }

    std::list<std::string> const& markersNameMovingBoundary() const { return this->markerALEMeshBC("moving"); }
    //___________________________________________________________________________________//
    // dirichlet with Lagrange multiplier
    trace_mesh_ptrtype const& meshDirichletLM() const { return M_meshDirichletLM; }
    space_dirichletlm_velocity_ptrtype const& XhDirichletLM() const { return M_XhDirichletLM; }
    //___________________________________________________________________________________//
    // impose mean pressure with P0 Lagrange multiplier
    space_meanpressurelm_ptrtype const& XhMeanPressureLM() const { return M_XhMeanPressureLM; }
    //___________________________________________________________________________________//
    // fluid inlet bc
    bool hasFluidInlet() const { return !M_fluidInletDesc.empty(); }
    bool hasFluidInlet( std::string const& type ) const
    {
        for (auto const& inletbc : M_fluidInletDesc )
            if ( std::get<1>( inletbc ) == type )
                return true;
        return false;
    }
    void updateFluidInletVelocity();
    //___________________________________________________________________________________//
    // fluid outlets bc
    void initFluidOutlet();
    bool hasFluidOutlet() const { return !M_fluidOutletsBCType.empty(); }
    bool hasFluidOutletFree() const { return this->hasFluidOutlet("free"); }
    bool hasFluidOutletWindkessel() const { return this->hasFluidOutlet("windkessel"); }
    bool hasFluidOutlet(std::string const& type) const
    {
        for (auto const& outletbc : M_fluidOutletsBCType )
            if ( std::get<1>( outletbc ) == type )
                return true;
        return false;
    }
    bool hasFluidOutletWindkesselImplicit() const
    {
        for (auto const& outletbc : M_fluidOutletsBCType )
            if ( std::get<1>( outletbc ) == "windkessel" && std::get<0>( std::get<2>( outletbc ) ) == "implicit" )
                return true;
        return false;
    }
    bool hasFluidOutletWindkesselExplicit() const
    {
        for (auto const& outletbc : M_fluidOutletsBCType )
            if ( std::get<1>( outletbc ) == "windkessel" && std::get<0>( std::get<2>( outletbc ) ) == "explicit" )
                return true;
        return false;
    }
    int nFluidOutlet() const { return M_fluidOutletsBCType.size(); }
    int nFluidOutletWindkesselImplicit() const
    {
        int res=0;
        for (auto const& outletbc : M_fluidOutletsBCType )
            if ( std::get<1>( outletbc ) == "windkessel" && std::get<0>( std::get<2>( outletbc ) ) == "implicit" )
                ++res;
        return res;
    }
    std::map<int,std::vector<double> > const& fluidOutletWindkesselPressureDistalOld() const { return M_fluidOutletWindkesselPressureDistal_old; }
    trace_mesh_ptrtype const& fluidOutletWindkesselMesh() const { return M_fluidOutletWindkesselMesh; }
    space_fluidoutlet_windkessel_ptrtype const& fluidOutletWindkesselSpace() { return M_fluidOutletWindkesselSpace; }

    //___________________________________________________________________________________//

    boost::shared_ptr<typename space_fluid_pressure_type::element_type>/*element_fluid_pressure_ptrtype*/ const& velocityDiv() const { return M_velocityDiv; }
    boost::shared_ptr<typename space_fluid_pressure_type::element_type>/*element_fluid_pressure_ptrtype*/ velocityDiv() { return M_velocityDiv; }
    bool velocityDivIsEqualToZero() const { return M_velocityDivIsEqualToZero; }

    //___________________________________________________________________________________//

    // update normal stress in reference ALE mesh
    void updateNormalStressOnCurrentMesh( std::list<std::string> const& listMarkers = std::list<std::string>() );
    // update normal stress in reference ALE mesh
    void updateNormalStressOnReferenceMesh( std::list<std::string> const& listMarkers = std::list<std::string>() );
    // update normal stress (subfunctions)
    void updateNormalStressOnReferenceMeshStandard( std::list<std::string> const& listMarkers );
    void updateNormalStressOnReferenceMeshOptSI( std::list<std::string> const& listMarkers );
    void updateNormalStressOnReferenceMeshOptPrecompute( std::list<std::string> const& listMarkers );

    void updateWallShearStress();
    void updateVorticity();

    template < typename ExprT >
    void updateVelocity(vf::Expr<ExprT> const& __expr)
    {
        M_Solution->template elementPtr<0>()->on(_range=elements( this->mesh()),_expr=__expr );
    }
    template < typename ExprT >
    void updatePressure(vf::Expr<ExprT> const& __expr)
    {
        M_Solution->template elementPtr<1>()->on(_range=elements( this->mesh()),_expr=__expr );
    }

    template < typename ExprT >
    void updateSourceAdded(vf::Expr<ExprT> const& __expr)
    {
        if (!M_XhSourceAdded) this->createFunctionSpacesSourceAdded();
        M_SourceAdded->on(_range=elements( this->mesh()),_expr=__expr );
        M_haveSourceAdded=true;
    }
    template < typename ExprT >
    void updateVelocityDiv(vf::Expr<ExprT> const& __expr)
    {
        //if (!M_velocityDiv) M_velocityDiv=M_Xh->template functionSpace<1>()->elementPtr();
        if (!M_velocityDiv)
            M_velocityDiv.reset(new typename space_fluid_pressure_type::element_type/*element_fluid_pressure_type*/(M_Xh->template functionSpace<1>(),"velocityDiv") );
        //*M_velocityDiv = vf::project(_space=M_Xh->template functionSpace<1>(),_range=elements( this->mesh()),_expr=__expr);
        M_velocityDiv->on(_range=elements(this->mesh()),_expr=__expr);
        M_velocityDivIsEqualToZero=false;
    }

#if defined( FEELPP_MODELS_HAS_MESHALE )
    template <typename element_mecasol_ptrtype>
    void updateStructureDisplacement(element_mecasol_ptrtype const & structSol);

    //void updateStructureDisplacementBis( typename mesh_ale_type::ale_map_element_ptrtype disp );
    void updateALEmesh();

    template <typename element_vel_mecasol_ptrtype>
    void updateStructureVelocity(element_vel_mecasol_ptrtype velstruct);
#endif
    //___________________________________________________________________________________//

    double computeMeshArea( std::string const& marker = "" ) const;
    double computeMeshArea( std::list<std::string> const& markers ) const;

    // compute measures : drag,lift,flow rate, mean pressure, mean div, norm div
    Eigen::Matrix<value_type,nDim,1> computeForce( std::string const& markerName ) const;
    double computeFlowRate( std::string const& marker, bool useExteriorNormal=true ) const;
    double computeFlowRate( std::list<std::string> const& markers, bool useExteriorNormal=true ) const;
    double computePressureSum() const;
    double computePressureMean() const;
    double computeVelocityDivergenceSum() const;
    double computeVelocityDivergenceMean() const;
    double computeVelocityDivergenceNormL2() const;

#if 0
    // Averaged Preassure computed on a set of slice (false for compute on actual mesh)
    template <typename SetMeshSlicesType>
    std::vector<double> computeAveragedPreassure( SetMeshSlicesType const & setMeshSlices,mpl::bool_<false> /**/);
    // Averaged Preassure computed on a set of slice (true for compute on ref mesh)
    template <typename SetMeshSlicesType>
    std::vector<double> computeAveragedPreassure( SetMeshSlicesType const & setMeshSlices,mpl::bool_<true> /**/);
    // Flow rate computed on a set of slice (false for compute on actual mesh)
    template <typename SetMeshSlicesType>
    std::vector<double> computeFlowRate(SetMeshSlicesType const & setMeshSlices,mpl::bool_<false> /**/);
    // Flow rate computed on a set of slice (true for compute on ref mesh)
    template <typename SetMeshSlicesType>
    std::vector<double> computeFlowRate(SetMeshSlicesType const & setMeshSlices,mpl::bool_<true> /**/);
#else
    typedef Mesh<Simplex<1,1,nRealDim> > mesh_slice1d_type;
    typedef boost::shared_ptr<mesh_slice1d_type> mesh_slice1d_ptrtype;
    typedef typename mpl::at_c<typename space_fluid_velocity_type::bases_list,0>::type basis_slice_velocity_type;
    typedef FunctionSpace<mesh_slice1d_type, bases<basis_slice_velocity_type> > space_slice_velocity_type;
    typedef OperatorInterpolation<space_fluid_velocity_type,space_slice_velocity_type> op_interp_velocity_type;
    typedef boost::shared_ptr<op_interp_velocity_type> op_interp_velocity_ptrtype;

    typedef typename mpl::at_c<typename space_fluid_pressure_type::bases_list,0>::type basis_slice_pressure_type;
    typedef FunctionSpace<mesh_slice1d_type, bases<basis_slice_pressure_type> > space_slice_pressure_type;
    typedef OperatorInterpolation<space_fluid_pressure_type,space_slice_pressure_type> op_interp_pressure_type;
    typedef boost::shared_ptr<op_interp_pressure_type> op_interp_pressure_ptrtype;

#if defined( FEELPP_MODELS_HAS_MESHALE )
    typedef typename mpl::at_c<typename space_mesh_disp_type::bases_list,0>::type basis_slice_meshdisp_type;
    typedef FunctionSpace<mesh_slice1d_type, bases<basis_slice_meshdisp_type> > space_slice_meshdisp_type;
    typedef OperatorInterpolation<space_mesh_disp_type,space_slice_meshdisp_type> op_interp_meshdisp_type;
    typedef boost::shared_ptr<op_interp_meshdisp_type> op_interp_meshdisp_ptrtype;

    std::vector<double> computeAveragedPreassure( std::vector<mesh_slice1d_ptrtype> const& setMeshSlices,
                                                  std::vector<op_interp_pressure_ptrtype> const& opInterp,
                                                  bool computeOnRefMesh=false,
                                                  std::vector<op_interp_meshdisp_ptrtype> const& opInterpMeshDisp = std::vector<op_interp_meshdisp_ptrtype>() );
    std::vector<double> computeFlowRate(std::vector<mesh_slice1d_ptrtype> const& setMeshSlices,
                                        std::vector<op_interp_velocity_ptrtype> const& opInterp,
                                        bool computeOnRefMesh=false,
                                        std::vector<op_interp_meshdisp_ptrtype> const& opInterpMeshDisp = std::vector<op_interp_meshdisp_ptrtype>() );
#else
    //TODO?
#endif

#endif
    //___________________________________________________________________________________//

    virtual void solve();
    //___________________________________________________________________________________//
    void preSolveNewton( vector_ptrtype rhs, vector_ptrtype sol ) const;
    void postSolveNewton( vector_ptrtype rhs, vector_ptrtype sol ) const;
    void preSolvePicard( vector_ptrtype rhs, vector_ptrtype sol ) const;
    void postSolvePicard( vector_ptrtype rhs, vector_ptrtype sol ) const;
    //___________________________________________________________________________________//

    void updateInHousePreconditioner( sparse_matrix_ptrtype const& mat, vector_ptrtype const& vecSol ) const;
    virtual void updateInHousePreconditionerPCD( sparse_matrix_ptrtype const& mat, vector_ptrtype const& vecSol ) const = 0;

    //___________________________________________________________________________________//

    // non linear (newton)
    void updateNewtonInitialGuess( vector_ptrtype& U ) const;
    void updateJacobian( DataUpdateJacobian & data ) const;
    void updateResidual( DataUpdateResidual & data ) const;

    void updateJacobianModel( DataUpdateJacobian & data, element_fluid_external_storage_type const& U ) const;
    void updateResidualModel( DataUpdateResidual & data, element_fluid_external_storage_type const& U ) const;

    virtual void updateSourceTermResidual( vector_ptrtype& R ) const = 0;
    virtual void updateBCStrongDirichletJacobian(sparse_matrix_ptrtype& J,vector_ptrtype& RBis) const = 0;
    virtual void updateBCDirichletLagMultResidual( vector_ptrtype& R ) const = 0;
    virtual void updateBCDirichletNitscheResidual( vector_ptrtype& R ) const = 0;
    virtual void updateBCNeumannResidual( vector_ptrtype& R ) const = 0;
    virtual void updateBCPressureResidual( vector_ptrtype& R ) const = 0;

    void updateResidualStabilisation( DataUpdateResidual & data, element_fluid_external_storage_type const& U ) const;
    void updateJacobianStabilisation( DataUpdateJacobian & data, element_fluid_external_storage_type const& U ) const;
    void updateResidualStabilisationGLS( DataUpdateResidual & data, element_fluid_external_storage_type const& U ) const;
    void updateJacobianStabilisationGLS( DataUpdateJacobian & data, element_fluid_external_storage_type const& U ) const;

    // linear
    void updateLinearPDE( DataUpdateLinear & data ) const;
    void updateLinearPDEWeakBC( sparse_matrix_ptrtype& A , vector_ptrtype& F, bool _BuildCstPart ) const;
    void updateLinearPDEStabilisation( DataUpdateLinear & data ) const;
    void updateLinearPDEStabilisationGLS( DataUpdateLinear & data ) const;
    virtual void updateSourceTermLinearPDE( vector_ptrtype& F, bool BuildCstPart ) const = 0;
    virtual void updateBCStrongDirichletLinearPDE(sparse_matrix_ptrtype& A, vector_ptrtype& F) const = 0;
    virtual void updateBCDirichletLagMultLinearPDE( vector_ptrtype& F ) const = 0;
    virtual void updateBCDirichletNitscheLinearPDE( vector_ptrtype& F ) const = 0;
    virtual void updateBCNeumannLinearPDE( vector_ptrtype& F ) const = 0;
    virtual void updateBCPressureLinearPDE( vector_ptrtype& F ) const = 0;

    void updatePicard( DataUpdateLinear & data ) const;
    double updatePicardConvergence( vector_ptrtype const& Unew, vector_ptrtype const& Uold ) const;

    //___________________________________________________________________________________//

private :
    void updateBoundaryConditionsForUse();

protected:

    bool M_hasBuildFromMesh, M_isUpdatedForUse;
    //----------------------------------------------------
    
    //----------------------------------------------------
    // mesh
    mesh_ptrtype M_mesh;
    MeshMover<mesh_type> M_mesh_mover;
    // fluid space and solution
    space_fluid_ptrtype M_Xh;
    element_fluid_ptrtype M_Solution;
    // lagrange multiplier space for mean pressure
    space_meanpressurelm_ptrtype M_XhMeanPressureLM;
    // trace mesh and space
    trace_mesh_ptrtype M_meshDirichletLM;
    space_dirichletlm_velocity_ptrtype M_XhDirichletLM;
    // lagrange multiplier for impose pressure bc
    trace_mesh_ptrtype M_meshLagrangeMultiplierPressureBC;
    space_trace_velocity_component_ptrtype M_spaceLagrangeMultiplierPressureBC;
    element_trace_velocity_component_ptrtype M_fieldLagrangeMultiplierPressureBC1, M_fieldLagrangeMultiplierPressureBC2;
    // time discrtisation fluid
    bdf_ptrtype M_bdf_fluid;
    //----------------------------------------------------
    // normak boundary stress ans WSS
    space_stress_ptrtype M_XhNormalBoundaryStress;
    element_stress_ptrtype M_fieldNormalStress, M_fieldNormalStressRefMesh;
    element_stress_ptrtype M_fieldWallShearStress;
    // vorticity space
    space_vorticity_ptrtype M_XhVorticity;
    element_vorticity_ptrtype M_fieldVorticity;
    // fields defined in json
    std::map<std::string,element_velocity_component_noview_ptrtype> M_fieldsUserScalar;
    std::map<std::string,element_velocity_noview_ptrtype> M_fieldsUserVectorial;
    //----------------------------------------------------
    // mesh ale tool and space
    bool M_isMoveDomain;
#if defined( FEELPP_MODELS_HAS_MESHALE )
    mesh_ale_ptrtype M_meshALE;
    element_mesh_disp_ptrtype M_meshDisplacementOnInterface;
    space_meshvelocityonboundary_ptrtype M_XhMeshVelocityInterface;
    element_meshvelocityonboundary_ptrtype M_meshVelocityInterface;
    element_stress_ptrtype M_normalStressFromStruct;
    space_alemapdisc_ptrtype M_XhMeshALEmapDisc;
    element_alemapdisc_ptrtype M_saveALEPartNormalStress;
    std::set<size_type> M_dofsVelocityInterfaceOnMovingBoundary;
#endif
    //----------------------------------------------------
    // physical properties/parameters and space
    densityviscosity_model_ptrtype M_densityViscosityModel;
    // boundary conditions + body forces
    map_vector_field<nDim,1,2> M_bcDirichlet;
    std::map<ComponentType,map_scalar_field<2> > M_bcDirichletComponents;
    map_scalar_field<2> M_bcNeumannScalar, M_bcPressure;
    map_vector_field<nDim,1,2> M_bcNeumannVectorial;
    map_matrix_field<nDim,nDim,2> M_bcNeumannTensor2;
    map_vector_field<nDim,1,2> M_volumicForcesProperties;
    //----------------------------------------------------
    space_vectorial_PN_ptrtype M_XhSourceAdded;
    element_vectorial_PN_ptrtype M_SourceAdded;
    bool M_haveSourceAdded;
    //----------------------------------------------------
    boost::shared_ptr<typename space_fluid_pressure_type::element_type>/*element_fluid_pressure_ptrtype*/ M_velocityDiv;
    bool M_velocityDivIsEqualToZero;
    //----------------------------------------------------
    std::string M_modelName;
    std::string M_solverName;

    double M_dirichletBCnitscheGamma;
    bool M_useFSISemiImplicitScheme;
    std::string M_couplingFSIcondition;
    double M_couplingFSI_Nitsche_gamma,M_couplingFSI_Nitsche_gamma0, M_couplingFSI_Nitsche_alpha;
    bool M_couplingFSI_RNG_useInterfaceOperator;
    vector_ptrtype M_couplingFSI_RNG_interfaceOperator;
    bool M_couplingFSI_solidIs1dReduced;
    double M_couplingFSI_RNG_coeffForm2;
    element_meshvelocityonboundary_ptrtype M_couplingFSI_RNG_evalForm1;
    boost::shared_ptr<typename space_fluid_velocity_type::element_type> M_couplingFSI_RNG_evalForm1Bis;
    sparse_matrix_ptrtype M_couplingFSI_RNG_matrix;

    bool M_startBySolveNewtonian, M_hasSolveNewtonianAtKickOff;
    bool M_startBySolveStokesStationary, M_hasSolveStokesStationaryAtKickOff;
    //----------------------------------------------------
    // stabilization
    bool M_stabilizationGLS;
    std::string M_stabilizationGLSType;
<<<<<<< HEAD
    stab_gls_parameter_ptrtype M_stabilizationGLSParameter;
=======
    stab_gls_parameter_ptrtype M_stabilizationGLSParameterConvectionDiffusion;
    stab_gls_parameter_ptrtype M_stabilizationGLSParameterPressure;
>>>>>>> 2cd55895
    range_elements_type M_stabilizationGLSEltRangeConvectionDiffusion;
    range_elements_type M_stabilizationGLSEltRangePressure;

    bool M_applyCIPStabOnlyOnBoundaryFaces;
    // stabilisation available
    bool M_doCIPStabConvection,M_doCIPStabDivergence,M_doCIPStabPressure;
    double M_stabCIPConvectionGamma,M_stabCIPDivergenceGamma,M_stabCIPPressureGamma;
    bool M_doStabDivDiv;
    bool M_doStabConvectionEnergy; // see Nobile thesis
    //----------------------------------------------------
    bool M_definePressureCst;
    std::string M_definePressureCstMethod;
    double M_definePressureCstPenalisationBeta;
    vector_ptrtype M_definePressureCstAlgebraicOperatorMeanPressure;
    //----------------------------------------------------
    // fluid inlet bc
    std::vector< std::tuple<std::string,std::string, scalar_field_expression<2> > > M_fluidInletDesc; // (marker,type,vmax expr)
    std::map<std::string,trace_mesh_ptrtype> M_fluidInletMesh;
    std::map<std::string,space_fluidinlet_ptrtype> M_fluidInletSpace;
    std::map<std::string,element_fluidinlet_ptrtype > M_fluidInletVelocity;
    std::map<std::string,std::tuple<boost::shared_ptr<typename component_space_fluid_velocity_type::element_type>,
                                    op_interpolation_fluidinlet_ptrtype > > M_fluidInletVelocityInterpolated;
    std::map<std::string,std::tuple<element_fluidinlet_ptrtype,double,double> > M_fluidInletVelocityRef;//marker->(uRef,maxURef,flowRateRef)
    //----------------------------------------------------
    // fluid outlet 0d (free, windkessel)
    std::vector< std::tuple<std::string,std::string, std::tuple<std::string,double,double,double> > > M_fluidOutletsBCType;
    mutable std::map<int,double> M_fluidOutletWindkesselPressureDistal,M_fluidOutletWindkesselPressureProximal;
    std::map<int,std::vector<double> > M_fluidOutletWindkesselPressureDistal_old;
    trace_mesh_ptrtype M_fluidOutletWindkesselMesh;
    space_fluidoutlet_windkessel_ptrtype M_fluidOutletWindkesselSpace;
#if defined( FEELPP_MODELS_HAS_MESHALE )
    space_fluidoutlet_windkessel_mesh_disp_ptrtype M_fluidOutletWindkesselSpaceMeshDisp;
    element_fluidoutlet_windkessel_mesh_disp_ptrtype M_fluidOutletWindkesselMeshDisp;
    op_interpolation_fluidoutlet_windkessel_meshdisp_ptrtype M_fluidOutletWindkesselOpMeshDisp;
    MeshMover<trace_mesh_type> M_fluidOutletWindkesselMeshMover;
#endif
    //----------------------------------------------------
    vector_field_expression<nDim,1,2> M_gravityForce;
    bool M_useGravityForce;
    //----------------------------------------------------
    // post-process field exported
    std::set<FluidMechanicsPostProcessFieldExported> M_postProcessFieldExported;
    std::set<std::string> M_postProcessUserFieldExported;

    // exporter option
    bool M_isHOVisu;
    // exporter fluid
    export_ptrtype M_exporter;
    export_trace_ptrtype M_exporterFluidOutlet;
    export_trace_ptrtype M_exporterLagrangeMultiplierPressureBC;
    // exporter fluid ho
#if 1 //defined(FEELPP_HAS_VTK)
    export_ho_ptrtype M_exporter_ho;
    space_vectorial_visu_ho_ptrtype M_XhVectorialVisuHO;
    space_scalar_visu_ho_ptrtype M_XhScalarVisuHO;
    space_vectorialdisc_visu_ho_ptrtype M_XhVectorialDiscVisuHO;

    element_vectorial_visu_ho_ptrtype M_velocityVisuHO;
    element_scalar_visu_ho_ptrtype M_pressureVisuHO;
    element_vectorial_visu_ho_ptrtype M_meshdispVisuHO;
    element_vectorialdisc_visu_ho_ptrtype M_normalStressVisuHO;
    element_vectorialdisc_visu_ho_ptrtype M_fieldWallShearStressVisuHO;

    op_interpolation_visu_ho_vectorial_ptrtype M_opIvelocity;
    op_interpolation_visu_ho_scalar_ptrtype M_opIpressure;
#if defined( FEELPP_MODELS_HAS_MESHALE )
    op_interpolation_visu_ho_meshdisp_ptrtype M_opImeshdisp;
    MeshMover<mesh_visu_ho_type> M_meshmover_visu_ho;
#endif
    op_interpolation_visu_ho_vectorialdisc_ptrtype M_opIstress;
#endif
    // post-process measure at point
    context_velocity_ptrtype M_postProcessMeasuresContextVelocity;
    context_pressure_ptrtype M_postProcessMeasuresContextPressure;
    // post-process measure forces (lift,drag) and flow rate
    std::vector< ModelMeasuresForces > M_postProcessMeasuresForces;
    std::vector< ModelMeasuresFlowRate > M_postProcessMeasuresFlowRate;
    //----------------------------------------------------
    //----------------------------------------------------
    // algebraic data/tools
    backend_ptrtype M_backend;
    model_algebraic_factory_ptrtype M_algebraicFactory;
    BlocksBaseVector<double> M_blockVectorSolution;
    std::map<std::string,size_type> M_startBlockIndexFieldsInMatrix;
    std::map<std::string,std::set<size_type> > M_dofsWithValueImposed;
    //----------------------------------------------------
    // overwrite assembly process : source terms
    typedef boost::function<void ( vector_ptrtype& F, bool buildCstPart )> updateSourceTermLinearPDE_function_type;
    updateSourceTermLinearPDE_function_type M_overwritemethod_updateSourceTermLinearPDE;
    typedef boost::function<void ( vector_ptrtype& R )> updateSourceTermResidual_function_type;
    updateSourceTermResidual_function_type M_overwritemethod_updateSourceTermResidual;

    //----------------------------------------------------
    bool M_useThermodynModel;
    thermodyn_model_ptrtype M_thermodynModel;
    double M_BoussinesqRefTemperature;

}; // FluidMechanics

//---------------------------------------------------------------------------------------------------------//
#if 0
template <typename SetMeshSlicesType>
std::vector<double>
FLUIDMECHANICSBASE_CLASS_NAME::computeAveragedPreassure( SetMeshSlicesType const & setMeshSlices,mpl::bool_<false> /**/)
{
    using namespace Feel::vf;

    auto solFluid = this->getSolution();

    auto p = solFluid->element<1>();

    auto setMS = setMeshSlices.getContainerOfMeshSlices();

    auto nbSlice = setMS.size();
    std::vector<double> res(nbSlice);

    for (uint16_type i = 0 ; i<nbSlice ; ++i)
    {
        auto meshSlice = setMS[i];

        double area = integrate(_range=elements(meshSlice),
                                _expr=cst(1.) ).evaluate()(0,0);

        res[i] = (1./area)*(integrate(_range=elements(meshSlice),
                                      _expr=idv(p) ).evaluate()(0,0));
    }

    return res;
}

//---------------------------------------------------------------------------------------------------------//

template <typename SetMeshSlicesType>
std::vector<double>
FLUIDMECHANICSBASE_CLASS_NAME::computeAveragedPreassure( SetMeshSlicesType const & setMeshSlices,mpl::bool_<true> /**/)
{
    using namespace Feel::vf;

    this->meshALE()->revertReferenceMesh();

    auto solFluid = this->getSolution();

    auto p = solFluid->element<1>();

    // Identity matrix
    auto Id = BOOST_PP_IF(BOOST_PP_EQUAL(FLUIDMECHANICS_DIM,2),
                          oneX()*trans(oneX()) + oneY()*trans(oneY()),
                          oneX()*trans(oneX()) + oneY()*trans(oneY())+oneZ()*trans(oneZ()) );
    // Deformation tensor
    auto Fa = Id+gradv(*M_meshALE->displacement());
#if (FLUIDMECHANICS_DIM==2)
    auto Fa11 = trans(Fa*oneX())*oneX();
    auto Fa12 = trans(Fa*oneY())*oneX();
    auto Fa21 = trans(Fa*oneX())*oneY();
    auto Fa22 = trans(Fa*oneY())*oneY();
    auto detFa = Fa11*Fa22-Fa21*Fa12;
    //sans le determinant devant car il s annule avec un terme apres
    //auto InvFa = mat<2,2>( Fa22,-Fa12,-Fa21,Fa11);
#endif
#if (FLUIDMECHANICS_DIM==3)
    auto Fa11 = trans(Fa*oneX())*oneX();
    auto Fa12 = trans(Fa*oneY())*oneX();
    auto Fa13 = trans(Fa*oneZ())*oneX();
    auto Fa21 = trans(Fa*oneX())*oneY();
    auto Fa22 = trans(Fa*oneY())*oneY();
    auto Fa23 = trans(Fa*oneZ())*oneY();
    auto Fa31 = trans(Fa*oneX())*oneZ();
    auto Fa32 = trans(Fa*oneY())*oneZ();
    auto Fa33 = trans(Fa*oneZ())*oneZ();
    auto detFa = Fa11*(Fa22*Fa33-Fa23*Fa32) - Fa21*(Fa12*Fa33-Fa13*Fa32) + Fa31*(Fa12*Fa23 - Fa13*Fa22);
    //sans le determinant devant car il s annule avec un terme apres
    //auto InvFa = mat<3,3>( Fa22*Fa33-Fa23*Fa32 , Fa13*Fa32-Fa12*Fa33 , Fa12*Fa23-Fa13*Fa22,
    //                       Fa23*Fa31-Fa21*Fa33 , Fa11*Fa33-Fa13*Fa31 , Fa13*Fa21-Fa11*Fa23,
    //                       Fa21*Fa32-Fa22*Fa31 , Fa12*Fa31-Fa11*Fa32 , Fa11*Fa22-Fa12*Fa21
    //                        );
#endif


    auto setMS = setMeshSlices.getContainerOfMeshSlices();

    auto nbSlice = setMS.size();
    std::vector<double> res(nbSlice);

    for (uint16_type i = 0 ; i<nbSlice ; ++i)
    {
        auto meshSlice = setMS[i];

        double area = integrate(_range=elements(meshSlice),
                                _expr=cst(1.) ).evaluate()(0,0);

        res[i] = (1./area)*(integrate(_range=elements(meshSlice),
                                      _expr=idv(p)*detFa ).evaluate()(0,0));
    }


    this->meshALE()->revertMovingMesh();

    return res;
}

//---------------------------------------------------------------------------------------------------------//

// Flow rate computed on a set of slice
template <typename SetMeshSlicesType>
std::vector<double>
FLUIDMECHANICSBASE_CLASS_NAME::computeFlowRate(SetMeshSlicesType const & setMeshSlices,mpl::bool_<false> /**/)
{
    using namespace Feel::vf;

    auto solFluid = this->getSolution();
    auto u = solFluid->element<0>();

    auto setMS = setMeshSlices.getContainerOfMeshSlices();
    auto nbSlice = setMS.size();
    std::vector<double> res(nbSlice);

    auto dirVelocity = vec(cst(1.0),cst(0.));
    for (uint16_type i = 0 ; i<nbSlice ; ++i)
    {
        auto meshSlice = setMS[i];
        res[i] = integrate(_range=elements(meshSlice),
                           _expr=trans(idv(u))*dirVelocity ).evaluate()(0,0);
    }

    return res;

}

//---------------------------------------------------------------------------------------------------------//

// Flow rate computed on a set of slice
template <typename SetMeshSlicesType>
std::vector<double>
FLUIDMECHANICSBASE_CLASS_NAME::computeFlowRate(SetMeshSlicesType const & setMeshSlices,mpl::bool_<true> /**/)
{
    using namespace Feel::vf;

    auto solFluid = this->getSolution();
    auto u = solFluid->element<0>();

    // Identity matrix
    auto Id = BOOST_PP_IF(BOOST_PP_EQUAL(FLUIDMECHANICS_DIM,2),
                          oneX()*trans(oneX()) + oneY()*trans(oneY()),
                          oneX()*trans(oneX()) + oneY()*trans(oneY())+oneZ()*trans(oneZ()) );
    // Deformation tensor
    auto Fa = Id+gradv(*M_meshALE->displacement());
#if (FLUIDMECHANICS_DIM==2)
    auto Fa11 = trans(Fa*oneX())*oneX();
    auto Fa12 = trans(Fa*oneY())*oneX();
    auto Fa21 = trans(Fa*oneX())*oneY();
    auto Fa22 = trans(Fa*oneY())*oneY();
    auto detFa = Fa11*Fa22-Fa21*Fa12;
    //sans le determinant devant car il s annule avec un terme apres
    //auto InvFa = mat<2,2>( Fa22,-Fa12,-Fa21,Fa11);
#endif
#if (FLUIDMECHANICS_DIM==3)
    auto Fa11 = trans(Fa*oneX())*oneX();
    auto Fa12 = trans(Fa*oneY())*oneX();
    auto Fa13 = trans(Fa*oneZ())*oneX();
    auto Fa21 = trans(Fa*oneX())*oneY();
    auto Fa22 = trans(Fa*oneY())*oneY();
    auto Fa23 = trans(Fa*oneZ())*oneY();
    auto Fa31 = trans(Fa*oneX())*oneZ();
    auto Fa32 = trans(Fa*oneY())*oneZ();
    auto Fa33 = trans(Fa*oneZ())*oneZ();
    auto detFa = Fa11*(Fa22*Fa33-Fa23*Fa32) - Fa21*(Fa12*Fa33-Fa13*Fa32) + Fa31*(Fa12*Fa23 - Fa13*Fa22);
    //sans le determinant devant car il s annule avec un terme apres
    //auto InvFa = mat<3,3>( Fa22*Fa33-Fa23*Fa32 , Fa13*Fa32-Fa12*Fa33 , Fa12*Fa23-Fa13*Fa22,
    //                       Fa23*Fa31-Fa21*Fa33 , Fa11*Fa33-Fa13*Fa31 , Fa13*Fa21-Fa11*Fa23,
    //                       Fa21*Fa32-Fa22*Fa31 , Fa12*Fa31-Fa11*Fa32 , Fa11*Fa22-Fa12*Fa21
    //                        );
#endif



    auto setMS = setMeshSlices.getContainerOfMeshSlices();
    auto nbSlice = setMS.size();
    std::vector<double> res(nbSlice);

    auto dirVelocity = vec(cst(1.0),cst(0.));
    for (uint16_type i = 0 ; i<nbSlice ; ++i)
    {
        auto meshSlice = setMS[i];
        res[i] = integrate(_range=elements(meshSlice),
                           _expr=trans(idv(u))*dirVelocity ).evaluate()(0,0);
    }

    return res;

}
#endif
//---------------------------------------------------------------------------------------------------------//

} // namespace FeelModels
} // namespace Feel


#endif /* FEELPP_FLUIDMECHANICSBASE_HPP */

<|MERGE_RESOLUTION|>--- conflicted
+++ resolved
@@ -554,12 +554,8 @@
     // stabilization
     bool stabilizationGLS() const { return M_stabilizationGLS; }
     std::string const& stabilizationGLSType() const { return M_stabilizationGLSType; }
-<<<<<<< HEAD
-    stab_gls_parameter_ptrtype const& stabilizationGLSParameter() const { return M_stabilizationGLSParameter; }
-=======
     stab_gls_parameter_ptrtype const& stabilizationGLSParameterConvectionDiffusion() const { return M_stabilizationGLSParameterConvectionDiffusion; }
     stab_gls_parameter_ptrtype const& stabilizationGLSParameterPressure() const { return M_stabilizationGLSParameterPressure; }
->>>>>>> 2cd55895
     range_elements_type const& stabilizationGLSEltRangeConvectionDiffusion() const { return M_stabilizationGLSEltRangeConvectionDiffusion; }
     range_elements_type const& stabilizationGLSEltRangePressure() const { return M_stabilizationGLSEltRangePressure; }
 
@@ -954,12 +950,8 @@
     // stabilization
     bool M_stabilizationGLS;
     std::string M_stabilizationGLSType;
-<<<<<<< HEAD
-    stab_gls_parameter_ptrtype M_stabilizationGLSParameter;
-=======
     stab_gls_parameter_ptrtype M_stabilizationGLSParameterConvectionDiffusion;
     stab_gls_parameter_ptrtype M_stabilizationGLSParameterPressure;
->>>>>>> 2cd55895
     range_elements_type M_stabilizationGLSEltRangeConvectionDiffusion;
     range_elements_type M_stabilizationGLSEltRangePressure;
 
