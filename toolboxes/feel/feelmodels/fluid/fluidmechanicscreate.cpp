--- conflicted
+++ resolved
@@ -23,10 +23,7 @@
                                                     ModelBaseRepository const& modelRep )
     :
     super_type( prefix,keyword,worldComm,subPrefix, modelRep ),
-<<<<<<< HEAD
-=======
     ModelBase( prefix,keyword,worldComm,subPrefix, modelRep ),
->>>>>>> b64a1644
     ModelPhysics<nDim>( "fluid" ),
     M_materialProperties( new material_properties_type( prefix ) ),
     M_applyMovingMeshBeforeSolve( true )
@@ -952,13 +949,8 @@
     this->modelProperties().materials().setParameterValues( paramValues );
     if ( !M_materialsProperties )
     {
-<<<<<<< HEAD
-        M_materialsProperties.reset( new materialsproperties_type( this->prefix(), this->repository().expr() ) );
-        M_materialsProperties->updateForUse( M_mesh, this->modelProperties().materials(), *this );
-=======
         M_materialsProperties.reset( new materialsproperties_type( this->shared_from_this() ) );
         M_materialsProperties->updateForUse( this->modelProperties().materials() );
->>>>>>> b64a1644
     }
 #endif
     // functionSpaces and elements
@@ -1164,52 +1156,6 @@
     }
 
 
-<<<<<<< HEAD
-    if ( !M_bodySetBC.empty() )
-    {
-        int nBlock = this->nBlockMatrixGraph();
-        BlocksBaseSparseMatrix<double> myblockMat(nBlock,nBlock);
-        for (int i=0;i<nBlock;++i)
-            myblockMat(i,i) = this->backend()->newIdentityMatrix( M_blockVectorSolution(i)->mapPtr(),M_blockVectorSolution(i)->mapPtr() );
-
-        size_type startBlockIndexVelocity = this->startSubBlockSpaceIndex("velocity");
-        std::set<size_type> dofsAllBodies;
-        for ( auto const& [bpname,bpbc] : M_bodySetBC )
-        {
-            //CHECK( this->hasStartSubBlockSpaceIndex("body-bc.translational-velocity") ) << " start dof index for body-bc.translational-velocity is not present\n";
-            //CHECK( this->hasStartSubBlockSpaceIndex("body-bc.angular-velocity") ) << " start dof index for body-bc.angular-velocity is not present\n";
-            size_type startBlockIndexTranslationalVelocity = this->startSubBlockSpaceIndex("body-bc."+bpbc.name()+".translational-velocity");
-            size_type startBlockIndexAngularVelocity = this->startSubBlockSpaceIndex("body-bc."+bpbc.name()+".angular-velocity");
-
-            myblockMat(startBlockIndexVelocity,startBlockIndexTranslationalVelocity) = bpbc.matrixPTilde_translational();
-            myblockMat(startBlockIndexVelocity,startBlockIndexAngularVelocity) = bpbc.matrixPTilde_angular();
-
-            auto rangeBody = bpbc.rangeMarkedFacesOnFluid();
-            auto dofsBody = this->functionSpaceVelocity()->dofs( rangeBody );
-            auto matFI_Id = myblockMat(startBlockIndexVelocity,startBlockIndexVelocity);
-            for ( auto dofid : dofsBody )
-            {
-                matFI_Id->set( dofid,dofid, 0.);
-                dofsAllBodies.insert( dofid );
-            }
-            matFI_Id->close();
-        }
-
-        auto matP = backend()->newBlockMatrix(_block=myblockMat, _copy_values=true);
-        M_algebraicFactory->initSolverPtAP( matP );
-
-        this->functionSpaceVelocity()->dof()->updateIndexSetWithParallelMissingDof( dofsAllBodies );
-        std::set<size_type> dofEliminationIdsPtAP;
-        matP->mapRow().dofIdToContainerId(startBlockIndexVelocity, dofsAllBodies, dofEliminationIdsPtAP );
-        M_algebraicFactory->solverPtAP_setDofEliminationIds( dofEliminationIdsPtAP );
-
-        if ( M_bodySetBC.hasElasticVelocity() )
-            M_algebraicFactory->initExplictPartOfSolution();
-    }
-
-
-=======
->>>>>>> b64a1644
 }
 
 FLUIDMECHANICS_CLASS_TEMPLATE_DECLARATIONS
@@ -1336,17 +1282,10 @@
     }
 
     M_bodySetBC.initTimeStep( *this, bdfOrder, nConsecutiveSave, myFileFormat );
-<<<<<<< HEAD
 
     if ( this->doRestart() )
         this->setTimeInitial( tir );
 
-=======
-
-    if ( this->doRestart() )
-        this->setTimeInitial( tir );
-
->>>>>>> b64a1644
     this->updateTime( tir );
 
 #if 0
@@ -1667,21 +1606,13 @@
     }
     return res;
 }
-<<<<<<< HEAD
-
-=======
 #endif
->>>>>>> b64a1644
 
 FLUIDMECHANICS_CLASS_TEMPLATE_DECLARATIONS
 void
 FLUIDMECHANICS_CLASS_TEMPLATE_TYPE::initPostProcess()
 {
-<<<<<<< HEAD
-    this->setPostProcessExportsAllFieldsAvailable( {"velocity","pressure","vorticity","displacement"} );
-=======
     this->setPostProcessExportsAllFieldsAvailable( {"velocity","pressure","vorticity","displacement","alemesh"} );
->>>>>>> b64a1644
     this->setPostProcessExportsPidName( "pid" );
     this->setPostProcessExportsAllFieldsAvailable( "trace_mesh", {"trace.normal-stress","trace.wall-shear-stress" /*, "trace.body.translational-velocity", "trace.body.angular-velocity"*/ } );
     this->setPostProcessExportsPidName( "trace_mesh", "trace.pid" );
@@ -1709,11 +1640,7 @@
 
         //M_postProcessFieldOnTraceExported = this->postProcessFieldOnTraceExported( this->modelProperties().postProcess().exports( this->keyword() ).fields() );
         //if ( !M_postProcessFieldOnTraceExported.empty() && nOrderGeo == 1 )
-<<<<<<< HEAD
-        if ( !this->postProcessExportsFields( "trace_mesh" ).empty() && nOrderGeo == 1  )
-=======
         if ( !this->postProcessExportsFields( "trace_mesh" ).empty() && nOrderGeo <= 2  )
->>>>>>> b64a1644
         {
             if ( !M_materialProperties->isDefinedOnWholeMesh() )
                 this->functionSpaceVelocity()->dof()->meshSupport()->updateBoundaryInternalFaces();
@@ -1990,14 +1917,9 @@
 
 FLUIDMECHANICS_CLASS_TEMPLATE_DECLARATIONS
 void
-<<<<<<< HEAD
-FLUIDMECHANICS_CLASS_TEMPLATE_TYPE::Body::setup( pt::ptree const& p, ModelMaterials const& mats, mesh_ptrtype mesh, std::string const& exprRepository )
-{
-=======
 FLUIDMECHANICS_CLASS_TEMPLATE_TYPE::Body::setup( pt::ptree const& p, ModelMaterials const& mats, mesh_ptrtype mesh )
 {
     M_mesh = mesh;
->>>>>>> b64a1644
     std::set<std::string> matNames;
     if ( auto ptMatNames = p.get_child_optional("names") )
     {
@@ -2017,14 +1939,9 @@
     if ( auto ptmarkers = p.get_child_optional("markers") )
         onlyMarkers.setPTree(*ptmarkers/*, indexes*/);
 
-<<<<<<< HEAD
-    M_materialsProperties.reset( new materialsproperties_type( "",exprRepository/*this->prefix(), this->repository().expr()*/ ) );
-    M_materialsProperties->updateForUse( mesh, mats, *this, matNames, onlyMarkers );
-=======
     M_materialsProperties.reset( new materialsproperties_type( M_modelPhysics ) );
     M_materialsProperties->updateForUse( mats, matNames, onlyMarkers );
     M_materialsProperties->addMesh( M_mesh );
->>>>>>> b64a1644
 
     this->updateForUse();
 
@@ -2036,16 +1953,10 @@
 {
     CHECK( M_materialsProperties ) << "no materialsProperties defined";
 
-<<<<<<< HEAD
-    M_mass = 0;
-    M_massCenter = eigen_vector_type<nRealDim>::Zero();
-    for ( auto const& rangeData : M_materialsProperties->rangeMeshElementsByMaterial() )
-=======
     auto mom = M_materialsProperties->materialsOnMesh(M_mesh);
     M_mass = 0;
     M_massCenter = eigen_vector_type<nRealDim>::Zero();
     for ( auto const& rangeData : mom->rangeMeshElementsByMaterial() )
->>>>>>> b64a1644
     {
         std::string const& matName = rangeData.first;
         auto const& range = rangeData.second;
@@ -2058,11 +1969,7 @@
     M_massCenter /= M_mass;
 
     M_momentOfInertia = moment_of_inertia_type::Zero();
-<<<<<<< HEAD
-    for ( auto const& rangeData : M_materialsProperties->rangeMeshElementsByMaterial() )
-=======
     for ( auto const& rangeData : mom->rangeMeshElementsByMaterial() )
->>>>>>> b64a1644
     {
         std::string const& matName = rangeData.first;
         auto const& range = rangeData.second;
@@ -2079,12 +1986,6 @@
             M_momentOfInertia += integrate(_range=range,_expr=densityExpr*( inner(rvec)*eye<nDim,nDim>() - rvec*trans(rvec) ) ).evaluate();
         }
     }
-<<<<<<< HEAD
-
-}
-
-FLUIDMECHANICS_CLASS_TEMPLATE_DECLARATIONS
-=======
 }
 
 FLUIDMECHANICS_CLASS_TEMPLATE_DECLARATIONS
@@ -2094,7 +1995,6 @@
 {}
 
 FLUIDMECHANICS_CLASS_TEMPLATE_DECLARATIONS
->>>>>>> b64a1644
 void
 FLUIDMECHANICS_CLASS_TEMPLATE_TYPE::BodyBoundaryCondition::setup( std::string const& bodyName, pt::ptree const& pt, self_type const& fluidToolbox )
 {
@@ -2106,18 +2006,6 @@
 
     if ( auto ptmaterials = pt.get_child_optional("materials") )
     {
-<<<<<<< HEAD
-        if ( M_body.physics().empty() )
-            M_body.initPhysics( "body", ModelModels{}/*fluidToolbox.modelProperties().models()*/ );
-        M_body.setup( *ptmaterials, fluidToolbox.modelProperties().materials(), fluidToolbox.mesh(), fluidToolbox.repository().expr() );
-    }
-    else
-    {
-        ModelExpression massExpr, momentOfInertiaExpr, initialMassCenterExpr;
-        massExpr.setExpr( "mass", pt, fluidToolbox.worldComm(), fluidToolbox.repository().expr() /*,indexes*/ );
-        if ( massExpr.template hasExpr<1,1>() )
-            M_body.setMass( massExpr.template expr<1,1>().evaluate()(0,0) );
-=======
         auto bodyPhysics = std::make_shared<ModelPhysics<nRealDim>>( "body", fluidToolbox );
         if ( bodyPhysics->physics().empty() )
             bodyPhysics->initPhysics( "body", ModelModels{}/*fluidToolbox.modelProperties().models()*/ );
@@ -2134,36 +2022,23 @@
         massExpr.setExpr( "mass", pt, fluidToolbox.worldComm(), fluidToolbox.repository().expr() /*,indexes*/ );
         if ( massExpr.template hasExpr<1,1>() )
             M_body->setMass( massExpr.template expr<1,1>().evaluate()(0,0) );
->>>>>>> b64a1644
         momentOfInertiaExpr.setExpr( "moment-of-inertia", pt, fluidToolbox.worldComm(), fluidToolbox.repository().expr() /*,indexes*/ );
         if constexpr ( nDim == 2 )
         {
             if ( momentOfInertiaExpr.template hasExpr<1,1>() )
-<<<<<<< HEAD
-                M_body.setMomentOfInertia( momentOfInertiaExpr.template expr<1,1>().evaluate()(0,0) );
-=======
                 M_body->setMomentOfInertia( momentOfInertiaExpr.template expr<1,1>().evaluate()(0,0) );
->>>>>>> b64a1644
         }
         else
         {
             if ( momentOfInertiaExpr.template hasExpr<nDim,nDim>() )
-<<<<<<< HEAD
-                M_body.setMomentOfInertia( momentOfInertiaExpr.template expr<nDim,nDim>().evaluate() );
-=======
                 M_body->setMomentOfInertia( momentOfInertiaExpr.template expr<nDim,nDim>().evaluate() );
->>>>>>> b64a1644
         }
         initialMassCenterExpr.setExpr( "mass-center", pt, fluidToolbox.worldComm(), fluidToolbox.repository().expr() /*,indexes*/ );
         if ( initialMassCenterExpr.template hasExpr<nRealDim,1>() )
         {
             auto initMassCenter = initialMassCenterExpr.template expr<nRealDim,1>();
             M_massCenterRef = initMassCenter.evaluate();
-<<<<<<< HEAD
-            M_body.setMassCenter( M_massCenterRef );
-=======
             M_body->setMassCenter( M_massCenterRef );
->>>>>>> b64a1644
         }
     }
 
@@ -2204,11 +2079,7 @@
 {
     auto rangeBodyBoundary = markedfaces(fluidToolbox.mesh(), std::set<std::string>(M_markers) );
     M_rangeMarkedFacesOnFluid = rangeBodyBoundary;
-<<<<<<< HEAD
-    M_mesh = createSubmesh(_mesh=fluidToolbox.mesh(),_range=rangeBodyBoundary,_view=true );
-=======
     M_mesh = createSubmesh(_mesh=/*fluidToolbox.mesh()*/fluidToolbox.functionSpaceVelocity()->template meshSupport<0>(),_range=rangeBodyBoundary,_view=true );
->>>>>>> b64a1644
     M_XhTranslationalVelocity = space_trace_p0c_vectorial_type::New( _mesh=M_mesh );
     if constexpr ( nDim == 2 )
                      M_XhAngularVelocity = space_trace_angular_velocity_type::New( _mesh=M_mesh );
@@ -2222,8 +2093,6 @@
         M_XhElasticVelocity = space_trace_velocity_type::New( _mesh=M_mesh );
         M_fieldElasticVelocity = M_XhElasticVelocity->elementPtr();
     }
-<<<<<<< HEAD
-=======
 
 
     // maybe enable gravity (TODO : select only physic with gravity)
@@ -2236,7 +2105,6 @@
             break;
         }
     }
->>>>>>> b64a1644
 }
 
 FLUIDMECHANICS_CLASS_TEMPLATE_DECLARATIONS
@@ -2250,33 +2118,19 @@
 
     if (fluidToolbox.isMoveDomain())
     {
-<<<<<<< HEAD
-        if ( M_body.hasMaterialsProperties() )
-        {
-            M_body.updateForUse();
-=======
         if ( M_body->hasMaterialsProperties() )
         {
             M_body->updateForUse();
->>>>>>> b64a1644
         }
         else
         {
             auto disp = mean(_range=M_rangeMarkedFacesOnFluid,_expr=idv(fluidToolbox.meshALE()->displacement()) );
             //M_massCenter = M_massCenterRef + disp;
-<<<<<<< HEAD
-            M_body.setMassCenter( M_massCenterRef + disp );
-        }
-
-        //if ( fluidToolbox.worldComm().isMasterRank() )
-        //    std::cout << "M_massCenter=\n " << M_body.massCenter() << std::endl;
-=======
             M_body->setMassCenter( M_massCenterRef + disp );
         }
 
         //if ( fluidToolbox.worldComm().isMasterRank() )
         //    std::cout << "M_massCenter=\n " << M_body->massCenter() << std::endl;
->>>>>>> b64a1644
     }
 
     auto XhV = fluidToolbox.functionSpaceVelocity();
@@ -2326,8 +2180,6 @@
     }
 #endif
 
-<<<<<<< HEAD
-=======
 
     if ( M_gravityForceEnabled )
     {
@@ -2355,7 +2207,6 @@
         }
     }
 
->>>>>>> b64a1644
 }
 
 FLUIDMECHANICS_CLASS_TEMPLATE_DECLARATIONS
