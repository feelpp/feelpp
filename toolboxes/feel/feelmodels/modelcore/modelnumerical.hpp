--- conflicted
+++ resolved
@@ -194,12 +194,6 @@
         std::set<std::string> postProcessExportsFields( std::string const& tag, std::set<std::string> const& ifields, std::string const& prefix = "" ) const;
         std::set<std::string> postProcessSaveFields( std::set<std::string> const& ifields, std::string const& prefix = "" ) const;
 
-<<<<<<< HEAD
-        template <typename ExporterType, typename TupleFieldsType>
-        void executePostProcessExports( std::shared_ptr<ExporterType> exporter, double time, TupleFieldsType const& tupleFields );
-        template <typename ExporterType, typename TupleFieldsType>
-        bool updatePostProcessExports( std::shared_ptr<ExporterType> exporter, std::set<std::string> const& fields, double time, TupleFieldsType const& tupleFields );
-=======
         template <typename ExporterType,typename TupleFieldsType, typename SymbolsExprType = SymbolsExpr<>, typename TupleExprOnRangeType = hana::tuple<> >
         void executePostProcessExports( std::shared_ptr<ExporterType> exporter, std::string const& tag, double time, TupleFieldsType const& tupleFields,
                                         SymbolsExprType const& symbolsExpr = SymbolsExpr<>(), TupleExprOnRangeType const& tupleExprOnRange = hana::make_tuple() );
@@ -212,7 +206,6 @@
         template <typename ExporterType,typename TupleFieldsType, typename SymbolsExprType, typename TupleExprOnRangeType>
         bool updatePostProcessExports( std::shared_ptr<ExporterType> exporter, std::set<std::string> const& fields, double time, TupleFieldsType const& tupleFields,
                                        SymbolsExprType const& symbolsExpr, TupleExprOnRangeType const& tupleExprOnRange );
->>>>>>> 03daebc4
 
         template <typename MeshType, typename RangeType, typename MeasurePointEvalType, typename SymbolsExpr, typename TupleFieldsType, typename TupleQuantitiesType>
         void executePostProcessMeasures( double time, std::shared_ptr<MeshType> mesh, RangeType const& rangeMeshElements, std::shared_ptr<MeasurePointEvalType> measurePointsEvaluation, SymbolsExpr const& symbolsExpr, TupleFieldsType const& tupleFields, TupleQuantitiesType const& tupleQuantities );
@@ -224,8 +217,8 @@
         bool updatePostProcessMeasuresStatistics( std::shared_ptr<MeshType> mesh, RangeType const& rangeMeshElements, SymbolsExpr const& symbolsExpr, TupleFieldsType const& tupleFields );
         template <typename MeasurePointEvalType, typename TupleFieldsType>
         bool updatePostProcessMeasuresPoint( std::shared_ptr<MeasurePointEvalType> measurePointsEvaluation, TupleFieldsType const& tupleFields );
-        template <typename MeshType, typename RangeType, typename MeasurePointEvalType, typename SymbolsExpr, typename TupleFieldsType>
-        bool updatePostProcessMeasures( std::shared_ptr<MeshType> mesh, RangeType const& rangeMeshElements, std::shared_ptr<MeasurePointEvalType> measurePointsEvaluation, SymbolsExpr const& symbolsExpr, TupleFieldsType const& tupleFields );
+        template <typename MeshType, typename RangeType, typename MeasurePointEvalType, typename SymbolsExpr, typename TupleFieldsType, typename TupleQuantitiesType>
+        bool updatePostProcessMeasures( std::shared_ptr<MeshType> mesh, RangeType const& rangeMeshElements, std::shared_ptr<MeasurePointEvalType> measurePointsEvaluation, SymbolsExpr const& symbolsExpr, TupleFieldsType const& tupleFields, TupleQuantitiesType const& tupleQuantities );
 
         template <typename TupleFieldsType>
         void executePostProcessSave( uint32_type index, TupleFieldsType const& fields )
@@ -390,11 +383,7 @@
         *dataToUpdate[k] = *dataToUpdate[0];
 }
 
-<<<<<<< HEAD
-template <typename ExporterType, typename TupleFieldsType>
-=======
 template <typename ExporterType,typename TupleFieldsType,typename SymbolsExpr,typename TupleExprOnRangeType>
->>>>>>> 03daebc4
 void
 ModelNumerical::executePostProcessExports( std::shared_ptr<ExporterType> exporter, std::string const& tag, double time, TupleFieldsType const& tupleFields, SymbolsExpr const& symbolsExpr, TupleExprOnRangeType const& tupleExprOnRange )
 {
@@ -440,11 +429,7 @@
     }
 }
 
-<<<<<<< HEAD
-template <typename ExporterType, typename TupleFieldsType>
-=======
 template <typename ExporterType,typename TupleFieldsType,typename SymbolsExpr,typename TupleExprOnRangeType>
->>>>>>> 03daebc4
 bool
 ModelNumerical::updatePostProcessExports( std::shared_ptr<ExporterType> exporter, std::set<std::string> const& fieldsNamesToExport, double time, TupleFieldsType const& tupleFields, SymbolsExpr const& symbolsExpr, TupleExprOnRangeType const& tupleExprOnRange )
 {
@@ -454,32 +439,6 @@
     bool hasFieldToExport = false;
     hana::for_each( tupleFields, [this,&exporter,&fieldsNamesToExport,&time,&hasFieldToExport]( auto const& e )
                     {
-<<<<<<< HEAD
-                        if constexpr( Feel::is_iterable<decltype(e)>::value )
-                        {
-                            for( auto const& [fieldName,fieldPtr] : e )
-                            {
-                                if ( fieldPtr && fieldsNamesToExport.find( fieldName ) != fieldsNamesToExport.end() )
-                                {
-                                    exporter->step( time )->add( prefixvm(this->prefix(),fieldName),
-                                                                 prefixvm(this->prefix(),prefixvm(this->subPrefix(),fieldName)),
-                                                                 *fieldPtr );
-                                    hasFieldToExport = true;
-                                }
-                            }
-                        }
-                        else
-                        {
-                            std::string const& fieldName = e.first;
-                            auto const& fieldPtr = e.second;
-                            if ( fieldPtr && fieldsNamesToExport.find( fieldName ) != fieldsNamesToExport.end() )
-                            {
-                                exporter->step( time )->add( prefixvm(this->prefix(),fieldName),
-                                                             prefixvm(this->prefix(),prefixvm(this->subPrefix(),fieldName)),
-                                                             *fieldPtr );
-                                hasFieldToExport = true;
-                            }
-=======
                         if constexpr ( is_iterable_v<decltype(e)> )
                             {
                                 for ( auto const& [fieldName,fieldPtr] : e )
@@ -514,7 +473,6 @@
                                                  hasFieldToExport = true;
                                              }
                                          }
->>>>>>> 03daebc4
                         }
                     });
 
@@ -596,11 +554,11 @@
     return hasFieldToExport;
 }
 
-template <typename MeshType, typename RangeType, typename MeasurePointEvalType, typename SymbolsExpr, typename... TupleFieldsType>
+template <typename MeshType, typename RangeType, typename MeasurePointEvalType, typename SymbolsExpr, typename TupleFieldsType, typename TupleQuantitiesType>
 void 
-ModelNumerical::executePostProcessMeasures( double time, std::shared_ptr<MeshType> mesh, RangeType const& rangeMeshElements, std::shared_ptr<MeasurePointEvalType> measurePointsEvaluation, SymbolsExpr const& symbolsExpr, TupleFieldsType const& ... tupleFields )
-{
-    bool hasMeasure = this->updatePostProcessMeasures( mesh, range, measurePointsEvaluation, symbolsExpr, tupleFields... );
+ModelNumerical::executePostProcessMeasures( double time, std::shared_ptr<MeshType> mesh, RangeType const& rangeMeshElements, std::shared_ptr<MeasurePointEvalType> measurePointsEvaluation, SymbolsExpr const& symbolsExpr, TupleFieldsType const& tupleFields, TupleQuantitiesType const& tupleQuantities )
+{
+    bool hasMeasure = this->updatePostProcessMeasures( mesh, range, measurePointsEvaluation, symbolsExpr, tupleFields, tupleQuantities );
 
     if ( hasMeasure )
     {
@@ -617,24 +575,46 @@
 {
     bool hasMeasure = false;
     std::set<std::string> const& quantitiesToMeasure = this->modelProperties().postProcess().measuresQuantities( this->keyword() ).quantities();
-    ( Feel::for_each( tupleQuantities, [this,&hasMeasure,&quantitiesToMeasure]( auto const& e )
-            {
-                std::string const& quantityName = e.first;
-                auto const& quantityValue = e.second;
-                if( quantitiesToMeasure.find( quantityName ) != quantitiesToMeasure.end() )
+    Feel::for_each( tupleQuantities, [this,&hasMeasure,&quantitiesToMeasure]( auto const& e )
+            {
+                if constexpr( is_iterable_v<decltype(e)> )
                 {
-                    if constexpr( std::is_arithmetic_v<decltype(quantityValue)> )
+                    for( auto const& [quantityName,quantityValue] : e )
                     {
-                        this->postProcessMeasuresIO().setMeasure( quantityName, quantityValue );
+                        if( quantitiesToMeasure.find( quantityName ) != quantitiesToMeasure.end() )
+                        {
+                            if constexpr( std::is_arithmetic_v<decltype(quantityValue)> )
+                            {
+                                this->postProcessMeasuresIO().setMeasure( quantityName, quantityValue );
+                            }
+                            else
+                            {
+                                std::vector<double> quantityVec( quantityValue.begin(), quantityValue.end() );
+                                this->postProcessMeasuresIO().setMeasureComp( quantityName, quantityVec );
+                            }
+                            hasMeasure = true;
+                        }
                     }
-                    else
+                }
+                else
+                {
+                    std::string const& quantityName = e.first;
+                    auto const& quantityValue = e.second;
+                    if( quantitiesToMeasure.find( quantityName ) != quantitiesToMeasure.end() )
                     {
-                        std::vector<double> quantityVec( quantityValue.begin(), quantityValue.end() );
-                        this->postProcessMeasuresIO().setMeasureComp( quantityName, quantityVec );
+                        if constexpr( std::is_arithmetic_v<decltype(quantityValue)> )
+                        {
+                            this->postProcessMeasuresIO().setMeasure( quantityName, quantityValue );
+                        }
+                        else
+                        {
+                            std::vector<double> quantityVec( quantityValue.begin(), quantityValue.end() );
+                            this->postProcessMeasuresIO().setMeasureComp( quantityName, quantityVec );
+                        }
+                        hasMeasure = true;
                     }
-                    hasMeasure = true;
                 }
-            }), ... );
+            });
     return hasMeasure;
 }
 
@@ -689,17 +669,18 @@
     return hasMeasure;
 }
 
-template <typename MeshType, typename RangeType, typename MeasurePointEvalType, typename SymbolsExpr, typename TupleFieldsType>
+template <typename MeshType, typename RangeType, typename MeasurePointEvalType, typename SymbolsExpr, typename TupleFieldsType, typename TupleQuantitiesType>
 bool 
-ModelNumerical::updatePostProcessMeasures( std::shared_ptr<MeshType> mesh, RangeType const& rangeMeshElements, std::shared_ptr<MeasurePointEvalType> measurePointsEvaluation, SymbolsExpr const& symbolsExpr, TupleFieldsType const& ... tupleFields )
-{
+ModelNumerical::updatePostProcessMeasures( std::shared_ptr<MeshType> mesh, RangeType const& rangeMeshElements, std::shared_ptr<MeasurePointEvalType> measurePointsEvaluation, SymbolsExpr const& symbolsExpr, TupleFieldsType const& tupleFields, TupleQuantitiesType const& tupleQuantities )
+{
+    bool hasMeasureQuantities = this->updatePostProcessMeasuresQuantities( tupleQuantities );
     bool hasMeasureNorm = this->updatePostProcessMeasuresNorm( mesh, rangeMeshElements, symbolsExpr, tupleFields );
     bool hasMeasureStatistics = this->updatePostProcessMeasuresStatistics( mesh, rangeMeshElements, symbolsExpr, tupleFields );
     bool hasMeasurePoint = false;
     if( measurePointsEvaluation )
-        hasMeasurePoint = this->updatePostProcessMeasuresPoint( measurePointsEvaluation, tupleFields... );
-
-    return ( hasMeasureNorm || hasMeasureStatistics || hasMeasurePoint );
+        hasMeasurePoint = this->updatePostProcessMeasuresPoint( measurePointsEvaluation, tupleFields );
+
+    return ( hasMeasureQuantities || hasMeasureNorm || hasMeasureStatistics || hasMeasurePoint );
 }
 
 template <typename TupleFieldsType>
