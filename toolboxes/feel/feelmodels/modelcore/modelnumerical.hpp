--- conflicted
+++ resolved
@@ -143,10 +143,7 @@
                 double dt = this->timeStep();
 
                 auto thebdf = bdf( _space=space,
-<<<<<<< HEAD
-=======
                                    _vm=this->clovm(),
->>>>>>> b64a1644
                                    _name=name+suffixName,
                                    _prefix=this->prefix(),
                                    _order=bdfOrder,
