--- conflicted
+++ resolved
@@ -400,23 +400,17 @@
                         u.on(_range=markedelements(u.mesh(),listMarkerElements),_expr=theExpr,_geomap=geomapStrategy);
                     if ( !listMarkerFaces.empty() )
                         u.on(_range=markedfaces(u.mesh(),listMarkerFaces),_expr=theExpr,_geomap=geomapStrategy);
-<<<<<<< HEAD
-                    if constexpr (RangeTraits<RangeType>::element_type::nDim > 2 )
-                    {
-                        if ( !listMarkerEdges.empty() )
-                            u.on(_range=markededges(u.mesh(),listMarkerEdges),_expr=theExpr,_geomap=geomapStrategy);
-                    }
-                    if ( !listMarkerPoints.empty() )
-                        u.on(_range=markedpoints(u.mesh(),listMarkerPoints),_expr=theExpr,_geomap=geomapStrategy);
-=======
+
                     if constexpr ( !is_hcurl_conforming_v<typename std::decay_t<decltype(u)>::functionspace_type::fe_type> )
                     {
-                        if ( !listMarkerEdges.empty() )
-                            u.on(_range=markededges(u.mesh(),listMarkerEdges),_expr=theExpr,_geomap=geomapStrategy);
+                        if constexpr (RangeTraits<RangeType>::element_type::nDim > 2 )
+                        {
+                            if ( !listMarkerEdges.empty() )
+                                u.on(_range=markededges(u.mesh(),listMarkerEdges),_expr=theExpr,_geomap=geomapStrategy);
+                        }
                         if ( !listMarkerPoints.empty() )
                             u.on(_range=markedpoints(u.mesh(),listMarkerPoints),_expr=theExpr,_geomap=geomapStrategy);
                     }
->>>>>>> 8f37fcfb
                 }
                 needToSyncValues = true;
             }
