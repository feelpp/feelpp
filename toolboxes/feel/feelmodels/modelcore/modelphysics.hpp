--- conflicted
+++ resolved
@@ -221,15 +221,9 @@
     using material_property_shape_dim_type = typename material_property_description_type::shape_dim_type;
     inline static const uint16_type nDim = Dim;
 
-<<<<<<< HEAD
     using model_physic_type = ModelPhysic<nDim>;
     using model_physic_ptrtype = std::shared_ptr<model_physic_type>;
-
-    //using subphysic_description_type = std::map<std::pair<std::string,std::string>, std::map<std::string,std::string> >;
-    using subphysic_description_type = std::map<std::string,std::string>;
-=======
     using subphysic_description_type = std::map<std::string,std::tuple<std::string,std::shared_ptr<ModelPhysics<Dim>>>>;
->>>>>>> b64a1644
 
     //ModelPhysics() = default;
     explicit ModelPhysics( std::string const& type ) : ModelBase(""), M_physicType( type ) {}
