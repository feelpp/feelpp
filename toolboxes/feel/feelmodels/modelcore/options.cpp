--- conflicted
+++ resolved
@@ -116,10 +116,7 @@
         (prefixvm(prefix,"stabilization.gls.parameter.eigenvalue.penal-lambdaK").c_str(), Feel::po::value<double>()->default_value( 0. ), "apply stabilization method")
 
         (prefixvm(prefix,"stabilization.gls.shock-capturing").c_str(), Feel::po::value<bool>()->default_value( false ), "apply shock capturing in gls stabilization method")
-<<<<<<< HEAD
-=======
         (prefixvm(prefix,"stabilization.gls.shock-capturing.quad").c_str(), Feel::po::value<int>()->default_value( -1 ), "apply shock capturing in gls stabilization method")
->>>>>>> b64a1644
         ;
 
     return cfpdeOptions.add( modelnumerical_options( prefix ) ).add( bdf_options( prefix ) ).add( ts_options( prefix ) );
