/* -*- mode: c++; coding: utf-8; tab-width: 4; indent-tabs-mode: nil; c-basic-offset: 4; show-trailing-whitespace: t -*- vim:fenc=utf-8:ft=cpp:et:sw=4:ts=4:sts=4

 This file is part of the Feel library

 Author(s): Vincent Chabannes <vincent.chabannes@feelpp.org>
 Date: 2012-01-19

 Copyright (C) 2011 Université Joseph Fourier (Grenoble I)

 This library is free software; you can redistribute it and/or
 modify it under the terms of the GNU Lesser General Public
 License as published by the Free Software Foundation; either
 version 3.0 of the License, or (at your option) any later version.

 This library is distributed in the hope that it will be useful,
 but WITHOUT ANY WARRANTY; without even the implied warranty of
 MERCHANTABILITY or FITNESS FOR A PARTICULAR PURPOSE.  See the GNU
 Lesser General Public License for more details.

 You should have received a copy of the GNU Lesser General Public
 License along with this library; if not, write to the Free Software
 Foundation, Inc., 51 Franklin Street, Fifth Floor, Boston, MA  02110-1301  USA
 */
/**
 \file modelnumerical.cpp
 \author Vincent Chabannes <vincent.chabannes@feelpp.org>
 \date 2012-01-19
 */

#include <feel/feelmodels/modelcore/modelnumerical.hpp>
#include <feel/feelcore/remotedata.hpp>

namespace Feel
{
namespace FeelModels
{


ModelNumerical::ModelNumerical( std::string const& _theprefix, std::string const& keyword,
                                worldcomm_ptr_t const& _worldComm, std::string const& subPrefix,
                                ModelBaseRepository const& modelRep,
                                ModelBaseCommandLineOptions const& modelCmdLineOpt )
        :
        super_type( _theprefix, keyword, _worldComm, subPrefix, modelRep, modelCmdLineOpt ),
<<<<<<< HEAD
=======
        ModelBase( _theprefix, keyword, _worldComm, subPrefix, modelRep, modelCmdLineOpt ),
>>>>>>> b64a1644
        M_isStationary( boption(_name="ts.steady") ),
        M_doRestart( boption(_name="ts.restart") ),
        M_restartPath( soption(_name="ts.restart.path") ),
        M_restartAtLastSave( boption(_name="ts.restart.at-last-save") ),
        M_timeInitial( doption(_name="ts.time-initial") ),
        M_timeFinal( doption(_name="ts.time-final") ),
        M_timeStep( doption(_name="ts.time-step") ),
        M_timeOrder( ioption(_prefix=_theprefix, _name="ts.order",_vm=this->clovm()) ),
        M_tsSaveInFile( boption(_name="ts.save") ),
        M_tsSaveFreq( ioption(_name="ts.save.freq") ),
        M_timeCurrent(M_timeInitial),
        M_manageParameterValues( true ),
        M_manageParameterValuesOfModelProperties( true ),
        M_exporterPath( this->rootRepository()+"/"+prefixvm(this->prefix(), prefixvm(this->subPrefix(),"exports")) ),
        M_postProcessSaveRepository( fs::path(this->rootRepository())/prefixvm(this->prefix(), prefixvm(this->subPrefix(),"save")) ),
        M_postProcessMeasuresIO( this->rootRepository()+"/"+prefixvm(this->prefix(), prefixvm(this->subPrefix(),"measures.csv")),this->worldCommPtr() ),
        //M_PsLogger( new PsLogger(prefixvm(this->prefix(),"PsLogger"),this->worldComm() ) )
        M_useChecker( boption(_prefix=this->prefix(),_name="checker",_vm=this->clovm()) )
    {
        //-----------------------------------------------------------------------//
        // move in stationary mode if we have this relation
        if ( M_timeInitial + M_timeStep == M_timeFinal)
            M_isStationary=true;
        //-----------------------------------------------------------------------//
        if ( this->clovm().count( prefixvm(this->prefix(),"mesh.filename").c_str() ) )
        {
            std::string meshfile = Environment::expand( soption(_prefix=this->prefix(),_name="mesh.filename",_vm=this->clovm()) );
            RemoteData rdTool( meshfile, this->worldCommPtr() );
            if ( rdTool.canDownload() )
            {
                auto dowloadedData = rdTool.download( (fs::path(Environment::downloadsRepository())/fs::path(this->prefix())/fs::path("meshes")).string() );
                CHECK( dowloadedData.size() > 0 ) << "no data download";
                meshfile = dowloadedData[0];
                if ( dowloadedData.size() == 2 )
                {
                    if ( fs::path( dowloadedData[0] ).extension() == ".h5" && fs::path( dowloadedData[1] ).extension() == ".json" )
                        meshfile = dowloadedData[1];
                }
            }

            if ( fs::path( meshfile ).extension() == ".geo" )
                M_geoFile = meshfile;
            else
                M_meshFile = meshfile;
        }
        //-----------------------------------------------------------------------//
        if (soption(_prefix=this->prefix(),_name="geomap",_vm=this->clovm())=="opt")
            M_geomap=GeomapStrategyType::GEOMAP_OPT;
        else
            M_geomap=GeomapStrategyType::GEOMAP_HO;
        //-----------------------------------------------------------------------//
        std::string modelPropFilename = Environment::expand( soption( _name="filename",_prefix=this->prefix(),_vm=this->clovm()) );
        if ( !modelPropFilename.empty() )
            M_modelProps = std::make_shared<ModelProperties>( modelPropFilename, this->repository().expr(), this->worldCommPtr(), this->prefix() );
    }

   void
   ModelNumerical::addParameterInModelProperties( std::string const& symbolName,double value)
   {
        M_modelProps->parameters()[symbolName] = ModelParameter(symbolName,value);
   }

    void
    ModelNumerical::setStationary(bool b)
    {
        if ( M_isStationary != b)
        {
            M_isStationary=b;
            this->setNeedToRebuildCstPart(true);
        }
    }

    void
    ModelNumerical::updateTime(double t)
    {
        M_timeCurrent=t;
        if ( M_modelProps )
            this->addParameterInModelProperties( "t", M_timeCurrent );
    }



    void
    ModelNumerical::saveMeshFile( std::string const& fileSavePath, std::string const& meshPath ) const
    {
        std::string meshPathUsed = (meshPath.empty())? this->meshFile() : meshPath;
        if (this->verbose()) FeelModels::Log(this->prefix()+".ModelNumerical","saveMeshFile",
                                             "fileSavePath :"+ fileSavePath + "\nwrite :\n" + meshPathUsed,
                                             this->worldComm(),this->verboseAllProc());

        if ( this->worldComm().isMasterRank() )
        {
            fs::path thedir = fs::path( fileSavePath ).parent_path();
            if ( !fs::exists(thedir))
                fs::create_directories(thedir);

            std::ofstream file(fileSavePath.c_str(), std::ios::out);
            file << meshPathUsed;
            file.close();
        }
    }

bool
ModelNumerical::checkResults() const
{
    if ( !M_useChecker )
        return true;

    std::string const& modelKeyword = this->keyword();

    bool hasChecker = !this->modelProperties().postProcess().checkersMeasure( modelKeyword ).empty();
    if ( !hasChecker )
        return true;

    bool resultsAreOk = true;
    bool isMasterRank = this->worldComm().isMasterRank();
    if ( isMasterRank )
        std::cout << "||==============================================||\n"
                  << "||---------------> Checkers : " << modelKeyword << "\n"
                  << "||==============================================||" << std::endl;

    for ( auto const& checkerMeasure : this->modelProperties().postProcess().checkersMeasure( modelKeyword ) )
    {
        std::string measureName = checkerMeasure.name();
        if ( !M_postProcessMeasuresIO.hasMeasure( measureName ) )
        {
            LOG(WARNING) << "checker : ignore check of " << measureName << " because this measure was not computed";
            continue;
        }

        double valueMeasured = M_postProcessMeasuresIO.measure( measureName );
        auto [checkIsOk, diffVal] = checkerMeasure.run( valueMeasured );
        if ( isMasterRank )
        {
            std::cout << " - ";
            if ( checkIsOk )
                std::cout << tc::green << "[success]";
            else
                std::cout << tc::red << "[failure]";
            std::cout << tc::reset << " check measure " << measureName <<  " : measure=" << valueMeasured << " , reference=" << checkerMeasure.value() << " , error=" << diffVal << " [tolerance=" << checkerMeasure.tolerance() << "]" << std::endl;
        }
        resultsAreOk = resultsAreOk && checkIsOk;
    }
    return resultsAreOk;
}


void
ModelNumerical::initPostProcess()
{
    if ( this->hasModelProperties() )
    {
        for ( auto & [tag,fields] : M_postProcessExportsFields )
            std::get<0>( fields ) = this->postProcessExportsFields( tag, this->modelProperties().postProcess().exports( this->keyword() ).fields() );

        M_postProcessSaveFields = this->postProcessSaveFields( this->modelProperties().postProcess().save( this->keyword() ).fieldsNames() );
        M_postProcessSaveFieldsFormat = this->modelProperties().postProcess().save( this->keyword() ).fieldsFormat();
    }
    if ( M_postProcessSaveFieldsFormat.empty() )
        M_postProcessSaveFieldsFormat = "default";
}

std::set<std::string>
ModelNumerical::postProcessExportsFields( std::string const& tag, std::set<std::string> const& ifields, std::string const& prefix ) const
{
    std::set<std::string> res;
    auto itFindTag = M_postProcessExportsFields.find( tag );
    if ( itFindTag == M_postProcessExportsFields.end() )
        return res;
    for ( auto const& o : ifields )
    {
        for ( auto const& fieldAvailable : std::get<1>( itFindTag->second ) )
            if ( o == prefixvm(prefix,fieldAvailable) || o == prefixvm(prefix,"all") || o == "all" )
                res.insert( fieldAvailable );
    }
    std::string const& pidName = std::get<2>( itFindTag->second );
    if ( !pidName.empty() )
    {
        if ( ifields.find( pidName ) != ifields.end() || ifields.find( "all" ) != ifields.end() )
            res.insert( pidName );
    }
    return res;
}
std::set<std::string>
ModelNumerical::postProcessSaveFields( std::set<std::string> const& ifields, std::string const& prefix ) const
{
    std::set<std::string> res;
    for ( auto const& o : ifields )
    {
        for ( auto const& fieldAvailable : M_postProcessSaveAllFieldsAvailable )
            if ( o == prefixvm(prefix,fieldAvailable) || o == prefixvm(prefix,"all") || o == "all" )
                res.insert( fieldAvailable );
    }
    return res;
}


} // namespace FeelModels

} // namespace Feel
<|MERGE_RESOLUTION|>--- conflicted
+++ resolved
@@ -42,10 +42,7 @@
                                 ModelBaseCommandLineOptions const& modelCmdLineOpt )
         :
         super_type( _theprefix, keyword, _worldComm, subPrefix, modelRep, modelCmdLineOpt ),
-<<<<<<< HEAD
-=======
         ModelBase( _theprefix, keyword, _worldComm, subPrefix, modelRep, modelCmdLineOpt ),
->>>>>>> b64a1644
         M_isStationary( boption(_name="ts.steady") ),
         M_doRestart( boption(_name="ts.restart") ),
         M_restartPath( soption(_name="ts.restart.path") ),
