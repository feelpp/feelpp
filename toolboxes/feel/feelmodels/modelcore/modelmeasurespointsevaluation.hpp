--- conflicted
+++ resolved
@@ -102,9 +102,9 @@
 
 
 
-    template <typename... FieldTupleType>
+    template <typename FieldTupleType>
     void
-    eval( std::vector<ModelPostprocessPointPosition> const& allEvalPoints, std::map<std::string,double> & res, FieldTupleType const& ... fieldTuple )
+    eval( std::vector<ModelPostprocessPointPosition> const& allEvalPoints, std::map<std::string,double> & res, FieldTupleType const& fieldTuple )
         {
             for ( auto const& evalPoints : allEvalPoints )
             {
@@ -112,34 +112,21 @@
             }
 
             hana::for_each( M_contextFields,
-<<<<<<< HEAD
-                            [&fieldTuple...,&res](auto const& x) {
-                                ( Feel::for_each( fieldTuple,
-                                                [&x,&res](auto const& y) {
-                                                    auto const& fectx = std::get<0>( x );
-
-                                                    if constexpr( std::is_same_v< typename Feel::decay_type<decltype(y.second)>::functionspace_type::Context, std::decay_t<decltype(*fectx)> > )
-=======
                             [this,&fieldTuple,&res](auto const& x) {
                                 hana::for_each( fieldTuple,
                                                 [this,&x,&res](auto const& y) {
                                                     if constexpr ( is_iterable_v<decltype(y)> )
->>>>>>> 03daebc4
+                                                    {
+                                                        for ( auto const& [fieldName,fieldFunc] : y )
                                                         {
-                                                            for ( auto const& [fieldName,fieldFunc] : y )
-                                                            {
-                                                                this->evalFieldImpl( x,fieldName,fieldFunc,res );
-                                                            }
+                                                            this->evalFieldImpl( x,fieldName,fieldFunc,res );
                                                         }
-<<<<<<< HEAD
-                                                }), ... ); // for_each fieldTuple
-=======
+                                                    }
                                                     else
                                                     {
                                                         this->evalFieldImpl( x,y.first,y.second,res );
                                                     }
                                                 }); // for_each fieldTuple
->>>>>>> 03daebc4
                             }); // for_each M_contextFields
 
         }
