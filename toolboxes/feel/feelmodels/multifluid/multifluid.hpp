#ifndef _MULTIFLUID_HPP
#define _MULTIFLUID_HPP 1

#include <feel/feelmodels/fluid/fluidmechanics.hpp>
#include <feel/feelmodels/levelset/levelset.hpp>
#include <feel/feelmodels/multifluid/interfaceforcesmodel.hpp>

namespace Feel {
namespace FeelModels {

template< typename FluidType, typename LevelSetType>
class MultiFluid 
: public FluidType
{
public:
    // Typedefs
    //--------------------------------------------------------------------//
    // Class
    typedef FluidType super_type;
    typedef MultiFluid< FluidType, LevelSetType> self_type;
    typedef std::shared_ptr<self_type> self_ptrtype;

    typedef FluidType fluid_type;
    typedef std::shared_ptr<fluid_type> fluid_ptrtype;

    typedef LevelSetType levelset_type;
    typedef std::shared_ptr<levelset_type> levelset_ptrtype;

    //--------------------------------------------------------------------//
    // Mesh
    typedef typename fluid_type::convex_type convex_type;
    static const uint16_type nDim = convex_type::nDim;
    static const uint16_type nOrderGeo = convex_type::nOrder;
    static const uint16_type nRealDim = convex_type::nRealDim;
    typedef Mesh<convex_type> mesh_type;
    typedef boost::shared_ptr<mesh_type> mesh_ptrtype;

    //--------------------------------------------------------------------//
    // Function spaces
    typedef typename levelset_type::space_levelset_ptrtype space_levelset_ptrtype;
    typedef typename levelset_type::space_vectorial_ptrtype space_levelset_vectorial_ptrtype;
    typedef typename levelset_type::space_markers_ptrtype space_levelset_markers_ptrtype;
    typedef typename levelset_type::space_advection_velocity_type space_levelset_advection_velocity_type;
    typedef typename levelset_type::space_advection_velocity_ptrtype space_levelset_advection_velocity_ptrtype;
    typedef typename fluid_type::component_space_fluid_velocity_type component_space_fluid_velocity_type;

    typedef typename fluid_type::space_fluid_velocity_type space_fluid_velocity_type;
    typedef typename fluid_type::space_fluid_velocity_ptrtype space_fluid_velocity_ptrtype;

    typedef typename levelset_type::element_levelset_type element_levelset_type;
    typedef typename levelset_type::element_levelset_ptrtype element_levelset_ptrtype; 
    typedef typename levelset_type::element_vectorial_type element_levelset_vectorial_type;
    typedef typename levelset_type::element_vectorial_ptrtype element_levelset_vectorial_ptrtype; 

    // Levelset function space manager
    typedef typename levelset_type::levelset_space_manager_type levelset_space_manager_type;
    typedef typename levelset_type::levelset_space_manager_ptrtype levelset_space_manager_ptrtype;
    // Levelset tool manager
    typedef typename levelset_type::levelset_tool_manager_type levelset_tool_manager_type;
    typedef typename levelset_type::levelset_tool_manager_ptrtype levelset_tool_manager_ptrtype;

    //--------------------------------------------------------------------//
    typedef typename super_type::DataUpdateJacobian DataUpdateJacobian;
    typedef typename super_type::DataUpdateResidual DataUpdateResidual;
    typedef typename super_type::DataUpdateLinear DataUpdateLinear;
    
    //--------------------------------------------------------------------//
<<<<<<< HEAD
    // Lagrange P1 iso-Pn
    typedef OperatorLagrangeP1<component_space_fluid_velocity_type> op_lagrangeP1_type;
    typedef boost::shared_ptr<op_lagrangeP1_type> op_lagrangeP1_ptrtype;
=======
    // Mesh
    typedef typename fluid_type::convex_type convex_type;
    static const uint16_type nDim = convex_type::nDim;
    static const uint16_type nOrderGeo = convex_type::nOrder;
    static const uint16_type nRealDim = convex_type::nRealDim;
    typedef Mesh<convex_type> mesh_type;
    typedef std::shared_ptr<mesh_type> mesh_ptrtype;
>>>>>>> 678d5d47

    //--------------------------------------------------------------------//
    // Density/viscosity
    typedef typename fluid_type::material_properties_type densityviscosity_model_type;
    typedef typename fluid_type::material_properties_ptrtype densityviscosity_model_ptrtype;
    //--------------------------------------------------------------------//
    // Interface forces model
<<<<<<< HEAD
    typedef InterfaceForcesModel<levelset_type, fluid_type> interfaceforces_model_type;
    typedef boost::shared_ptr<interfaceforces_model_type> interfaceforces_model_ptrtype;
=======
    typedef InterfaceForcesModel<levelset_type> interfaceforces_model_type;
    typedef std::shared_ptr<interfaceforces_model_type> interfaceforces_model_ptrtype;
>>>>>>> 678d5d47
    typedef Singleton<Feel::Factory<interfaceforces_model_type, std::string>> interfaceforces_factory_type;

    //--------------------------------------------------------------------//
    // Inextensibility
    typedef typename super_type::basis_fluid_p_type basis_fluid_p_type;
    typedef FunctionSpace< mesh_type, bases<basis_fluid_p_type> > space_inextensibilitylm_type;
<<<<<<< HEAD
    typedef boost::shared_ptr<space_inextensibilitylm_type> space_inextensibilitylm_ptrtype;
    //--------------------------------------------------------------------//
    // Exporter
    typedef Exporter<mesh_type, nOrderGeo> exporter_type;
    typedef boost::shared_ptr<exporter_type> exporter_ptrtype;
=======
    typedef std::shared_ptr<space_inextensibilitylm_type> space_inextensibilitylm_ptrtype;
>>>>>>> 678d5d47

    //--------------------------------------------------------------------//
    //--------------------------------------------------------------------//
    //--------------------------------------------------------------------//
public:
    //--------------------------------------------------------------------//
    // Constructor
    MultiFluid(
            std::string const& prefix,
            worldcomm_ptr_t const& wc = Environment::worldCommPtr(),
            std::string const& subPrefix = "",
            ModelBaseRepository const& modelRep = ModelBaseRepository() );
    MultiFluid( self_type const& M ) = default;

    static self_ptrtype New(
            std::string const& prefix,
            worldcomm_ptr_t const& wc = Environment::worldCommPtr(),
            std::string const& subPrefix = "",
            ModelBaseRepository const& modelRep = ModelBaseRepository() );

    static std::string expandStringFromSpec( std::string const& expr );

    //--------------------------------------------------------------------//
    // Initialization
    void build();
    mesh_ptrtype createMesh();

    void init();

    void loadParametersFromOptionsVm();

    std::string const& prefix() const { return M_prefix; }
    std::string const& fluidPrefix() const { return super_type::prefix(); }
    std::string globalLevelsetPrefix() const { return prefixvm( this->prefix(), "levelset"); }

    std::shared_ptr<std::ostringstream> getInfo() const override;

    //--------------------------------------------------------------------//
    std::shared_ptr<self_type> shared_from_this() { return std::static_pointer_cast<self_type>(super_type::shared_from_this()); }
    std::shared_ptr<self_type const> shared_from_this() const { return std::static_pointer_cast<self_type const>(super_type::shared_from_this()); }

    //--------------------------------------------------------------------//
    // Function spaces
    space_levelset_ptrtype const& functionSpaceLevelset() const { return M_levelsetSpaceManager->functionSpaceScalar(); }
    space_levelset_vectorial_ptrtype const& functionSpaceLevelsetVectorial() const { return M_levelsetSpaceManager->functionSpaceVectorial(); }
    space_inextensibilitylm_ptrtype const& functionSpaceInextensibilityLM() const;
    //--------------------------------------------------------------------//
    // Mesh
    //mesh_ptrtype const& mesh() const { return M_mesh; }
    std::string fileNameMeshPath() const { return prefixvm(this->prefix(),"MultiFluidMesh.path"); }
    //--------------------------------------------------------------------//
    // Models
    fluid_ptrtype fluidModel() { return this->shared_from_this(); }
    levelset_ptrtype const& levelsetModel(uint16_type n) const { return M_levelsets.at(n); }
    uint16_type nLevelsets() const { return M_levelsets.size(); }

    // Global levelset
    auto globalLevelsetExpr() const;
    element_levelset_ptrtype const& globalLevelsetElt() const;

    // Fluid density-viscosity model
    densityviscosity_model_ptrtype const& fluidDensityViscosityModel( uint16_type n = 0 ) const;

    //--------------------------------------------------------------------//
    // Algebraic data
    int nBlockMatrixGraph() const override;
    BlocksBaseGraphCSR buildBlockMatrixGraph() const override;
    size_type nLocalDof() const override;

    //--------------------------------------------------------------------//
    double globalLevelsetThicknessInterface() const { return M_globalLevelsetThicknessInterface; }
    //--------------------------------------------------------------------//
    bool hasInextensibility( uint16_type n = 0 ) const { return M_hasInextensibility.at(n); }
    std::string const& inextensibilityMethod( uint16_type n = 0 ) const { return M_inextensibilityMethod.at(n); }
    //--------------------------------------------------------------------//
    bool hasInterfaceForces() const;

    void addInterfaceForce( interfaceforces_model_ptrtype model, std::string const& name = "" );
    interfaceforces_model_ptrtype const& interfaceForce( std::string const& name ) const;
    std::map<std::string, interfaceforces_model_ptrtype> const& interfaceForces() const;

    //--------------------------------------------------------------------//
    // Solve
    void solve();

    //--------------------------------------------------------------------//
    // Time step
    //std::shared_ptr<TSBase> timeStepBase() const { return M_fluid->timeStepBase(); }
    std::shared_ptr<TSBase> fluidTimeStepBase() const { return this->timeStepBase(); }
    std::shared_ptr<TSBase> levelsetTimeStepBase(uint16_type n) const { return this->levelsetModel(n)->timeStepBase(); }
    void updateTime( double time );
    void updateTimeStep();

    //--------------------------------------------------------------------//
    // Export
    void exportResults( double time ) { this->exportResultsImpl( time ); }
    void exportResults() { this->exportResults( this->currentTime() ); }

protected:
    size_type initStartBlockIndexFieldsInMatrix() override;
    int initBlockVector() override;

    void updateFluidDensityViscosity();
    void updateInterfaceForces();
    void solveFluid();
    void advectLevelsets();
    virtual void solveImpl();

    void setRebuildMatrixVector( bool b = true ) { M_doRebuildMatrixVector = b; }
    bool rebuildMatrixVector() const { return M_doRebuildMatrixVector; }
    // Linear solve
    void updateLinearPDEAdditional( DataUpdateLinear & data ) const override;
    // Non-linear solve
    void updateJacobianAdditional( DataUpdateJacobian & data ) const override;
    void updateResidualAdditional( DataUpdateResidual & data ) const override;
    //--------------------------------------------------------------------//
    // Export
    virtual void exportResultsImpl( double time );

    //--------------------------------------------------------------------//
    uint16_type M_nFluids;

private:
    std::string M_prefix;
    //--------------------------------------------------------------------//
    // Lagrange P1 iso-Pn
    bool M_useLagrangeP1iso;
    op_lagrangeP1_ptrtype M_opLagrangeP1iso;
    //--------------------------------------------------------------------//
    //mesh_ptrtype M_mesh;
    levelset_space_manager_ptrtype M_levelsetSpaceManager;
    levelset_tool_manager_ptrtype M_levelsetToolManager;
    std::vector<levelset_ptrtype> M_levelsets;
    mutable element_levelset_ptrtype M_globalLevelsetElt;
    mutable bool M_doUpdateGlobalLevelset;
    exporter_ptrtype M_globalLevelsetExporter;

    //--------------------------------------------------------------------//
    // Solve
    bool M_doRebuildMatrixVector;
    bool M_usePicardIterations;

    //--------------------------------------------------------------------//
    // Parameters
    densityviscosity_model_ptrtype M_fluidDensityViscosityModel;
    std::vector<densityviscosity_model_ptrtype> M_levelsetDensityViscosityModels;
    std::vector<std::map<std::string, interfaceforces_model_ptrtype>> M_levelsetInterfaceForcesModels;
    std::map<std::string, interfaceforces_model_ptrtype> M_additionalInterfaceForcesModel;
    //--------------------------------------------------------------------//
    // Global levelset parameters
    double M_globalLevelsetThicknessInterface;
    //--------------------------------------------------------------------//
    // Forces
    bool M_hasInterfaceForcesModel;

    element_levelset_vectorial_ptrtype M_interfaceForces; 

    //--------------------------------------------------------------------//
    // Inextensibility
    std::vector<bool> M_hasInextensibility;
    bool M_enableInextensibility;
    std::vector<std::string> M_inextensibilityMethod;

    mutable space_inextensibilitylm_ptrtype M_spaceInextensibilityLM;
    mutable bool M_doRebuildSpaceInextensibilityLM;
    // Penalty method gamma
    std::vector<double> M_inextensibilityGamma;
    //--------------------------------------------------------------------//
    // Reinitialization
    std::vector<int> M_levelsetReinitEvery;
    std::vector<int> M_levelsetReinitSmoothEvery;
};
        

} // namespace FeelModels
} // namespace Feel

#endif<|MERGE_RESOLUTION|>--- conflicted
+++ resolved
@@ -33,7 +33,7 @@
     static const uint16_type nOrderGeo = convex_type::nOrder;
     static const uint16_type nRealDim = convex_type::nRealDim;
     typedef Mesh<convex_type> mesh_type;
-    typedef boost::shared_ptr<mesh_type> mesh_ptrtype;
+    typedef std::shared_ptr<mesh_type> mesh_ptrtype;
 
     //--------------------------------------------------------------------//
     // Function spaces
@@ -65,48 +65,29 @@
     typedef typename super_type::DataUpdateLinear DataUpdateLinear;
     
     //--------------------------------------------------------------------//
-<<<<<<< HEAD
     // Lagrange P1 iso-Pn
     typedef OperatorLagrangeP1<component_space_fluid_velocity_type> op_lagrangeP1_type;
-    typedef boost::shared_ptr<op_lagrangeP1_type> op_lagrangeP1_ptrtype;
-=======
-    // Mesh
-    typedef typename fluid_type::convex_type convex_type;
-    static const uint16_type nDim = convex_type::nDim;
-    static const uint16_type nOrderGeo = convex_type::nOrder;
-    static const uint16_type nRealDim = convex_type::nRealDim;
-    typedef Mesh<convex_type> mesh_type;
-    typedef std::shared_ptr<mesh_type> mesh_ptrtype;
->>>>>>> 678d5d47
+    typedef std::shared_ptr<op_lagrangeP1_type> op_lagrangeP1_ptrtype;
 
     //--------------------------------------------------------------------//
     // Density/viscosity
-    typedef typename fluid_type::material_properties_type densityviscosity_model_type;
-    typedef typename fluid_type::material_properties_ptrtype densityviscosity_model_ptrtype;
+    typedef typename fluid_type::material_properties_type material_properties_type;
+    typedef typename fluid_type::material_properties_ptrtype material_properties_ptrtype;
     //--------------------------------------------------------------------//
     // Interface forces model
-<<<<<<< HEAD
     typedef InterfaceForcesModel<levelset_type, fluid_type> interfaceforces_model_type;
-    typedef boost::shared_ptr<interfaceforces_model_type> interfaceforces_model_ptrtype;
-=======
-    typedef InterfaceForcesModel<levelset_type> interfaceforces_model_type;
     typedef std::shared_ptr<interfaceforces_model_type> interfaceforces_model_ptrtype;
->>>>>>> 678d5d47
     typedef Singleton<Feel::Factory<interfaceforces_model_type, std::string>> interfaceforces_factory_type;
 
     //--------------------------------------------------------------------//
     // Inextensibility
     typedef typename super_type::basis_fluid_p_type basis_fluid_p_type;
     typedef FunctionSpace< mesh_type, bases<basis_fluid_p_type> > space_inextensibilitylm_type;
-<<<<<<< HEAD
-    typedef boost::shared_ptr<space_inextensibilitylm_type> space_inextensibilitylm_ptrtype;
+    typedef std::shared_ptr<space_inextensibilitylm_type> space_inextensibilitylm_ptrtype;
     //--------------------------------------------------------------------//
     // Exporter
     typedef Exporter<mesh_type, nOrderGeo> exporter_type;
-    typedef boost::shared_ptr<exporter_type> exporter_ptrtype;
-=======
-    typedef std::shared_ptr<space_inextensibilitylm_type> space_inextensibilitylm_ptrtype;
->>>>>>> 678d5d47
+    typedef std::shared_ptr<exporter_type> exporter_ptrtype;
 
     //--------------------------------------------------------------------//
     //--------------------------------------------------------------------//
@@ -168,7 +149,7 @@
     element_levelset_ptrtype const& globalLevelsetElt() const;
 
     // Fluid density-viscosity model
-    densityviscosity_model_ptrtype const& fluidDensityViscosityModel( uint16_type n = 0 ) const;
+    material_properties_ptrtype const& fluidMaterialProperties( uint16_type n = 0 ) const;
 
     //--------------------------------------------------------------------//
     // Algebraic data
@@ -251,8 +232,8 @@
 
     //--------------------------------------------------------------------//
     // Parameters
-    densityviscosity_model_ptrtype M_fluidDensityViscosityModel;
-    std::vector<densityviscosity_model_ptrtype> M_levelsetDensityViscosityModels;
+    material_properties_ptrtype M_fluidMaterialProperties;
+    std::vector<material_properties_ptrtype> M_levelsetsMaterialProperties;
     std::vector<std::map<std::string, interfaceforces_model_ptrtype>> M_levelsetInterfaceForcesModels;
     std::map<std::string, interfaceforces_model_ptrtype> M_additionalInterfaceForcesModel;
     //--------------------------------------------------------------------//
