--- conflicted
+++ resolved
@@ -21,13 +21,8 @@
 
     typedef typename super_type::mesh_type mesh_type;
 
-<<<<<<< HEAD
     typedef typename levelset_type::space_vectorial_type space_type;
-    typedef boost::shared_ptr<space_type> space_ptrtype;
-=======
-    typedef typename levelset_type::space_levelset_vectorial_type space_type;
     typedef std::shared_ptr<space_type> space_ptrtype;
->>>>>>> 678d5d47
 
     typedef typename space_type::element_type element_type;
     typedef typename space_type::element_ptrtype element_ptrtype;
