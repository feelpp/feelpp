#ifndef FEELPP_TOOLBOXES_ELECTRIC_ASSEMBLY_HPP
#define FEELPP_TOOLBOXES_ELECTRIC_ASSEMBLY_HPP 1

#include <feel/feelmodels/modelcore/diffsymbolicexpr.hpp>

namespace Feel
{
namespace FeelModels
{

template< typename ConvexType, typename BasisPotentialType>
template <typename ModelContextType>
void
Electric<ConvexType,BasisPotentialType>::updateLinearPDE( DataUpdateLinear & data, ModelContextType const& mctx ) const
{
    sparse_matrix_ptrtype& A = data.matrix();
    vector_ptrtype& F = data.rhs();
    bool buildCstPart = data.buildCstPart();
    bool buildNonCstPart = !buildCstPart;

    std::string sc=(buildCstPart)?" (build cst part)":" (build non cst part)";
    this->log("Electric","updateLinearPDE", "start"+sc);
    boost::mpi::timer thetimer;

    auto mesh = this->mesh();
    auto XhV = this->spaceElectricPotential();
    auto const& v = this->fieldElectricPotential();
    auto const& symbolsExpr = mctx.symbolsExpr();

    auto bilinearForm_PatternCoupled = form2( _test=XhV,_trial=XhV,_matrix=A,
                                              _pattern=size_type(Pattern::COUPLED),
                                              _rowstart=this->rowStartInMatrix() ,
                                              _colstart=this->colStartInMatrix() );
    auto myLinearForm = form1( _test=XhV, _vector=F,
                               _rowstart=this->rowStartInVector() );

    //--------------------------------------------------------------------------------------------------//

    for ( auto const& [physicName,physicData] : this->physicsFromCurrentType() )
    {
        for ( std::string const& matName : this->materialsProperties()->physicToMaterials( physicName ) )
        {
<<<<<<< HEAD
            auto const& range = this->materialsProperties()->rangeMeshElementsByMaterial( matName );
=======
            auto const& range = this->materialsProperties()->rangeMeshElementsByMaterial( this->mesh(),matName );
>>>>>>> b64a1644
            auto const& electricConductivity = this->materialsProperties()->electricConductivity( matName );

            auto sigma = expr( electricConductivity.expr(), symbolsExpr);
            //if ( sigma.expression().hasSymbol( "heat_T" ) )
            //    continue;
            //auto sigma = idv(M_electricProperties->fieldElectricConductivity());
            bool buildDiffusion = sigma.expression().isConstant()? buildCstPart : buildNonCstPart;
            if ( buildDiffusion )
            {
                bilinearForm_PatternCoupled +=
                    integrate( _range=range,
                               _expr= sigma*inner(gradt(v),grad(v)),
                               _geomap=this->geomap() );
            }
        }
    }

    // update source term
    if ( buildNonCstPart )
    {
        for( auto const& d : this->M_volumicForcesProperties )
        {
            auto rangeEltUsed = (markers(d).empty())? M_rangeMeshElements : markedelements(this->mesh(),markers(d));
            myLinearForm +=
                integrate( _range=rangeEltUsed,
                           _expr= expression(d,symbolsExpr)*id(v),
                           _geomap=this->geomap() );
        }
    }

    // update weak bc
    if ( buildNonCstPart )
    {
        for( auto const& d : this->M_bcNeumann )
        {
            myLinearForm +=
                integrate( _range=markedfaces(mesh,M_bcNeumannMarkerManagement.markerNeumannBC(MarkerManagementNeumannBC::NeumannBCShape::SCALAR,name(d)) ),
                           _expr= expression(d,symbolsExpr)*id(v),
                           _geomap=this->geomap() );
        }

        for( auto const& d : this->M_bcRobin )
        {
            auto theExpr1 = expression1( d,symbolsExpr );
            bilinearForm_PatternCoupled +=
                integrate( _range=markedfaces(mesh,M_bcRobinMarkerManagement.markerRobinBC( name(d) ) ),
                           _expr= theExpr1*idt(v)*id(v),
                           _geomap=this->geomap() );
            auto theExpr2 = expression2( d,symbolsExpr );
            myLinearForm +=
                integrate( _range=markedfaces(mesh,M_bcRobinMarkerManagement.markerRobinBC( name(d) ) ),
                           _expr= theExpr1*theExpr2*id(v),
                           _geomap=this->geomap() );
        }
    }

}


template< typename ConvexType, typename BasisPotentialType>
template <typename ModelContextType>
void
Electric<ConvexType,BasisPotentialType>::updateLinearPDEDofElimination( DataUpdateLinear & data, ModelContextType const& mctx ) const
{
    if ( this->M_bcDirichlet.empty() ) return;

    this->log("Electric","updateLinearPDEDofElimination","start" );

    sparse_matrix_ptrtype& A = data.matrix();
    vector_ptrtype& F = data.rhs();
    auto const& se = mctx.symbolsExpr();
    auto XhV = this->spaceElectricPotential();
    auto const& v = this->fieldElectricPotential();
    auto mesh = XhV->mesh();

    auto bilinearForm_PatternCoupled = form2( _test=XhV,_trial=XhV,_matrix=A,
                                              _pattern=size_type(Pattern::COUPLED),
                                              _rowstart=this->rowStartInMatrix(),
                                              _colstart=this->colStartInMatrix() );

    for( auto const& d : this->M_bcDirichlet )
    {
        bilinearForm_PatternCoupled +=
            on( _range=markedfaces(mesh, M_bcDirichletMarkerManagement.markerDirichletBCByNameId( "elimination",name(d) ) ),
                _element=v,_rhs=F,_expr=expression(d,se) );
    }

    this->log("Electric","updateLinearPDEDofElimination","finish" );
}

template< typename ConvexType, typename BasisPotentialType>
template <typename ModelContextType>
void
Electric<ConvexType,BasisPotentialType>::updateNewtonInitialGuess( DataNewtonInitialGuess & data, ModelContextType const& mctx ) const
{
    if ( M_bcDirichlet.empty() ) return;

    this->log("Electric","updateNewtonInitialGuess","start" );

    vector_ptrtype& U = data.initialGuess();
    auto mesh = this->mesh();
    size_type startBlockIndexElectricPotential = this->startSubBlockSpaceIndex( "potential-electric" );
    auto v = this->spaceElectricPotential()->element( U, this->rowStartInVector()+startBlockIndexElectricPotential );
    auto const& se = mctx.symbolsExpr();

    for( auto const& d : M_bcDirichlet )
    {
        v.on(_range=markedfaces(mesh, M_bcDirichletMarkerManagement.markerDirichletBCByNameId( "elimination",name(d) ) ),
             _expr=expression(d,se) );
    }

    // update info for synchronization
    this->updateDofEliminationIds( "potential-electric", data );

    this->log("Electric","updateNewtonInitialGuess","finish" );
}


template< typename ConvexType, typename BasisPotentialType>
template <typename ModelContextType>
void
Electric<ConvexType,BasisPotentialType>::updateJacobian( DataUpdateJacobian & data, ModelContextType const& mctx ) const
{
    const vector_ptrtype& XVec = data.currentSolution();
    sparse_matrix_ptrtype& J = data.jacobian();
    vector_ptrtype& RBis = data.vectorUsedInStrongDirichlet();
    bool buildCstPart = data.buildCstPart();
    bool buildNonCstPart = !buildCstPart;

    std::string sc=(buildCstPart)?" (build cst part)":" (build non cst part)";
    this->log("Electric","updateJacobian", "start"+sc);
    size_type startBlockIndexElectricPotential = this->startSubBlockSpaceIndex( "potential-electric" );

    auto mesh = this->mesh();
    auto XhV = this->spaceElectricPotential();
    auto const& v = mctx.field( FieldTag::potential(this), "electric-potential" );
    auto const& se = mctx.symbolsExpr();
    auto const& tse = mctx.trialSymbolsExpr();
    auto trialSymbolNames = tse.names();

    auto bilinearForm_PatternCoupled = form2( _test=XhV,_trial=XhV,_matrix=J,
                                              _pattern=size_type(Pattern::COUPLED),
                                              _rowstart=this->rowStartInMatrix()+startBlockIndexElectricPotential,
                                              _colstart=this->colStartInMatrix()+startBlockIndexElectricPotential );

    for ( auto const& [physicName,physicData] : this->physicsFromCurrentType() )
    {
        for ( std::string const& matName : this->materialsProperties()->physicToMaterials( physicName ) )
        {
<<<<<<< HEAD
            auto const& range = this->materialsProperties()->rangeMeshElementsByMaterial( matName );
=======
            auto const& range = this->materialsProperties()->rangeMeshElementsByMaterial( this->mesh(),matName );
>>>>>>> b64a1644
            auto const& electricConductivity =  this->materialsProperties()->electricConductivity( matName );
            bool electricConductivityDependOnTrialSymbol = electricConductivity.hasSymbolDependency( trialSymbolNames,se );
            auto sigmaExpr = expr(electricConductivity.expr(),se);
            bool buildDiffusion = sigmaExpr.expression().isNumericExpression()? buildCstPart : buildNonCstPart;
            if ( buildDiffusion )
            {
                bilinearForm_PatternCoupled +=
                    integrate( _range=range,
                               _expr= sigmaExpr*inner(gradt(v),grad(v)),
                               _geomap=this->geomap() );
            }
            if ( electricConductivityDependOnTrialSymbol && buildNonCstPart )
            {
                hana::for_each( tse.map(), [this,&sigmaExpr,&v,&J,&range,&XhV]( auto const& e )
                    {
                        // NOTE : a strange compilation error related to boost fusion if we use [trialXh,trialBlockIndex] in the loop for
                        for ( auto const& trialSpacePair /*[trialXh,trialBlockIndex]*/ : hana::second(e).blockSpaceIndex() )
                        {
                            auto trialXh = trialSpacePair.first;
                            auto trialBlockIndex = trialSpacePair.second;

                            auto sigmaDiffExpr = diffSymbolicExpr( sigmaExpr, hana::second(e), trialXh, trialBlockIndex, this->worldComm(), this->repository().expr() );

                            if ( !sigmaDiffExpr.expression().hasExpr() )
                                continue;

                            form2( _test=XhV,_trial=trialXh,_matrix=J,
                                   _pattern=size_type(Pattern::COUPLED),
                                   _rowstart=this->rowStartInMatrix(),
                                   _colstart=trialBlockIndex ) +=
                                integrate( _range=range,
                                           _expr= sigmaDiffExpr*inner(gradv(v),grad(v)),
                                           _geomap=this->geomap() );
                        }
                    });
            }
        }
    }

    //--------------------------------------------------------------------------------------------------//
    // weak bc
    if ( buildNonCstPart )
    {
        for( auto const& d : this->M_bcRobin )
        {
            bilinearForm_PatternCoupled +=
                integrate( _range=markedfaces(mesh,M_bcRobinMarkerManagement.markerRobinBC( name(d) ) ),
                           _expr= expression1(d,se)*idt(v)*id(v),
                           _geomap=this->geomap() );
        }
    }
    //--------------------------------------------------------------------------------------------------//

}

template< typename ConvexType, typename BasisPotentialType>
template <typename ModelContextType>
void
Electric<ConvexType,BasisPotentialType>::updateResidual( DataUpdateResidual & data, ModelContextType const& mctx ) const
{
    const vector_ptrtype& XVec = data.currentSolution();
    vector_ptrtype& R = data.residual();
    bool buildCstPart = data.buildCstPart();
    bool buildNonCstPart = !buildCstPart;
    bool UseJacobianLinearTerms = data.useJacobianLinearTerms();

    std::string sc=(buildCstPart)?" (cst)":" (non cst)";
    this->log("Electric","updateResidual", "start"+sc);

    size_type startBlockIndexElectricPotential = this->startSubBlockSpaceIndex( "potential-electric" );

    auto mesh = this->mesh();
    auto XhV = this->spaceElectricPotential();
    // auto const& v = this->fieldElectricPotential();
    //auto const v = XhV->element(XVec, this->rowStartInVector()+startBlockIndexElectricPotential );
    auto const& v = mctx.field( FieldTag::potential(this), "electric-potential" );
    auto const& symbolsExpr = mctx.symbolsExpr();

    auto myLinearForm = form1( _test=XhV, _vector=R,
                               _rowstart=this->rowStartInVector() + startBlockIndexElectricPotential );

    for ( auto const& [physicName,physicData] : this->physicsFromCurrentType() )
    {
        for ( std::string const& matName : this->materialsProperties()->physicToMaterials( physicName ) )
        {
<<<<<<< HEAD
            auto const& range = this->materialsProperties()->rangeMeshElementsByMaterial( matName );
=======
            auto const& range = this->materialsProperties()->rangeMeshElementsByMaterial( this->mesh(),matName );
>>>>>>> b64a1644
            auto const& electricConductivity =  this->materialsProperties()->electricConductivity( matName );

            auto sigmaExpr = expr(electricConductivity.expr(),symbolsExpr);
            bool buildDiffusion = sigmaExpr.expression().isNumericExpression()? buildNonCstPart && !UseJacobianLinearTerms : buildNonCstPart;
            if ( buildDiffusion )
            {
                myLinearForm +=
                    integrate( _range=range,
                               _expr= sigmaExpr*inner(gradv(v),grad(v)),
                               _geomap=this->geomap() );
            }
        }
    }

    //--------------------------------------------------------------------------------------------------//
    // source term
    if ( buildCstPart )
    {
        for( auto const& d : this->M_volumicForcesProperties )
        {
            auto rangeEltUsed = (markers(d).empty())? M_rangeMeshElements : markedelements(this->mesh(),markers(d));
            myLinearForm +=
                integrate( _range=rangeEltUsed,
                           _expr= -expression(d,symbolsExpr)*id(v),
                           _geomap=this->geomap() );
        }
    }

    //--------------------------------------------------------------------------------------------------//
    // weak bc
    if ( buildCstPart )
    {
        for( auto const& d : this->M_bcNeumann )
        {
            myLinearForm +=
                integrate( _range=markedfaces(mesh,M_bcNeumannMarkerManagement.markerNeumannBC(MarkerManagementNeumannBC::NeumannBCShape::SCALAR,name(d)) ),
                           _expr= -expression(d,symbolsExpr)*id(v),
                           _geomap=this->geomap() );
        }
    }
    for( auto const& d : this->M_bcRobin )
    {
        if ( buildNonCstPart )
        {
            myLinearForm +=
                integrate( _range=markedfaces(mesh,M_bcRobinMarkerManagement.markerRobinBC( name(d) ) ),
                           _expr= expression1(d,symbolsExpr)*idv(v)*id(v),
                           _geomap=this->geomap() );
        }
        if ( buildCstPart )
        {
            myLinearForm +=
                integrate( _range=markedfaces(mesh,M_bcRobinMarkerManagement.markerRobinBC( name(d) ) ),
                           _expr= -expression1(d,symbolsExpr)*expression2(d,symbolsExpr)*id(v),
                           _geomap=this->geomap() );
        }
    }

    //--------------------------------------------------------------------------------------------------//
    this->log("Electric","updateResidual", "finish"+sc);
}


} // namespace Feel
} // namespace FeelModels

#endif<|MERGE_RESOLUTION|>--- conflicted
+++ resolved
@@ -40,11 +40,7 @@
     {
         for ( std::string const& matName : this->materialsProperties()->physicToMaterials( physicName ) )
         {
-<<<<<<< HEAD
-            auto const& range = this->materialsProperties()->rangeMeshElementsByMaterial( matName );
-=======
             auto const& range = this->materialsProperties()->rangeMeshElementsByMaterial( this->mesh(),matName );
->>>>>>> b64a1644
             auto const& electricConductivity = this->materialsProperties()->electricConductivity( matName );
 
             auto sigma = expr( electricConductivity.expr(), symbolsExpr);
@@ -194,11 +190,7 @@
     {
         for ( std::string const& matName : this->materialsProperties()->physicToMaterials( physicName ) )
         {
-<<<<<<< HEAD
-            auto const& range = this->materialsProperties()->rangeMeshElementsByMaterial( matName );
-=======
             auto const& range = this->materialsProperties()->rangeMeshElementsByMaterial( this->mesh(),matName );
->>>>>>> b64a1644
             auto const& electricConductivity =  this->materialsProperties()->electricConductivity( matName );
             bool electricConductivityDependOnTrialSymbol = electricConductivity.hasSymbolDependency( trialSymbolNames,se );
             auto sigmaExpr = expr(electricConductivity.expr(),se);
@@ -284,11 +276,7 @@
     {
         for ( std::string const& matName : this->materialsProperties()->physicToMaterials( physicName ) )
         {
-<<<<<<< HEAD
-            auto const& range = this->materialsProperties()->rangeMeshElementsByMaterial( matName );
-=======
             auto const& range = this->materialsProperties()->rangeMeshElementsByMaterial( this->mesh(),matName );
->>>>>>> b64a1644
             auto const& electricConductivity =  this->materialsProperties()->electricConductivity( matName );
 
             auto sigmaExpr = expr(electricConductivity.expr(),symbolsExpr);
