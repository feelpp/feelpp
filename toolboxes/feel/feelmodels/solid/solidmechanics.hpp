/* -*- mode: c++; coding: utf-8; tab-width: 4; indent-tabs-mode: nil; c-basic-offset: 4; show-trailing-whitespace: t -*- vim:fenc=utf-8:ft=cpp:et:sw=4:ts=4:sts=4

  This file is part of the Feel library

  Author(s): Vincent Chabannes <vincent.chabannes@imag.fr>
       Date: 2011-07-17

  Copyright (C) 2011 Université Joseph Fourier (Grenoble I)

  This library is free software; you can redistribute it and/or
  modify it under the terms of the GNU Lesser General Public
  License as published by the Free Software Foundation; either
  version 3.0 of the License, or (at your option) any later version.

  This library is distributed in the hope that it will be useful,
  but WITHOUT ANY WARRANTY; without even the implied warranty of
  MERCHANTABILITY or FITNESS FOR A PARTICULAR PURPOSE.  See the GNU
  Lesser General Public License for more details.

  You should have received a copy of the GNU Lesser General Public
  License along with this library; if not, write to the Free Software
  Foundation, Inc., 51 Franklin Street, Fifth Floor, Boston, MA  02110-1301  USA
*/
/**
 \file solidmechanics.hpp
   \author Vincent Chabannes <vincent.chabannes@feelpp.org>
   \date 2011-07-17
 */

#ifndef FEELPP_TOOLBOXES_SOLIDMECHANICS_HPP
#define FEELPP_TOOLBOXES_SOLIDMECHANICS_HPP 1

#include <feel/options.hpp>
#include <feel/feelalg/backend.hpp>
#include <feel/feeldiscr/functionspace.hpp>
#include <feel/feelfilters/gmsh.hpp>
#include <feel/feelfilters/exporter.hpp>
#include <feel/feelmesh/meshmover.hpp>
#include <feel/feelvf/vf.hpp>
#include <feel/feelvf/vonmises.hpp>
#include <feel/feelvf/eig.hpp>

#include <feel/feelts/bdf.hpp>
#include <feel/feelts/newmark.hpp>

#include <feel/feeldiscr/operatorinterpolation.hpp>

#include <feel/feelmodels/modelcore/modelnumerical.hpp>
#include <feel/feelmodels/modelcore/markermanagement.hpp>
#include <feel/feelmodels/modelmaterials/materialsproperties.hpp>

#include <feel/feelmodels/modelcore/options.hpp>
#include <feel/feelmodels/modelalg/modelalgebraicfactory.hpp>

#include <feel/feelmodels/modelvf/solidmecfirstpiolakirchhoff.hpp>

#include <feel/feelmodels/solid/solidmechanics1dreduced.hpp>

namespace Feel
{
namespace FeelModels
{

template< typename ConvexType, typename BasisDisplacementType >
class SolidMechanics : public ModelNumerical,
                       public ModelPhysics<ConvexType::nDim>,
                       public std::enable_shared_from_this< SolidMechanics<ConvexType,BasisDisplacementType> >
{
public:
    typedef ModelNumerical super_type;
    using size_type = typename super_type::size_type;
    typedef SolidMechanics<ConvexType,BasisDisplacementType> self_type;
    typedef std::shared_ptr<self_type> self_ptrtype;

    //___________________________________________________________________________________//
    //___________________________________________________________________________________//
    //___________________________________________________________________________________//
    // Standart Model
    //___________________________________________________________________________________//
    //___________________________________________________________________________________//
    //___________________________________________________________________________________//
    // mesh
    typedef ConvexType convex_type;
    static const uint16_type nDim = convex_type::nDim;
    static const uint16_type nOrderGeo = convex_type::nOrder;
    static const uint16_type nRealDim = convex_type::nRealDim;
    typedef Mesh<convex_type> mesh_type;
    typedef std::shared_ptr<mesh_type> mesh_ptrtype;
    //___________________________________________________________________________________//
    // basis
    static const uint16_type nOrder = BasisDisplacementType::nOrder;
    static const uint16_type nOrderDisplacement = nOrder;
    static const uint16_type nOrderPressure = (nOrder>1)? nOrder-1:1;
    typedef BasisDisplacementType basis_u_type;
    typedef Lagrange<nOrderPressure, Scalar,Continuous,PointSetFekete> basis_l_type;
    typedef Lagrange<nOrder+1, Vectorial,Discontinuous,PointSetFekete> basis_stress_type;
    typedef Lagrange<nOrder+1, Tensor2,Discontinuous,PointSetFekete> basis_stress_tensor_type;
    typedef Lagrange<0, Vectorial,Continuous> basis_constraint_vec_type;
    //___________________________________________________________________________________//
    // displacement space
    typedef FunctionSpace<mesh_type, bases<basis_u_type>/*,double,NoPeriodicity*/> space_displacement_type;
    typedef std::shared_ptr<space_displacement_type> space_displacement_ptrtype;
    typedef typename space_displacement_type::element_type element_displacement_type;
    typedef std::shared_ptr<element_displacement_type> element_displacement_ptrtype;
    typedef typename space_displacement_type::element_external_storage_type element_displacement_external_storage_type;
    typedef typename space_displacement_type::element_type element_vectorial_type;
    typedef std::shared_ptr<element_vectorial_type> element_vectorial_ptrtype;
    typedef typename space_displacement_type::component_functionspace_type space_displacement_scalar_type;
    typedef typename space_displacement_scalar_type::element_type element_displacement_scalar_type;
    typedef std::shared_ptr<element_displacement_scalar_type> element_displacement_scalar_ptrtype;
    //___________________________________________________________________________________//
    // pressure space
    typedef FunctionSpace<mesh_type, bases<basis_l_type> > space_pressure_type;
    typedef std::shared_ptr<space_pressure_type> space_pressure_ptrtype;
    typedef typename space_pressure_type::element_type element_pressure_type;
    typedef std::shared_ptr<element_pressure_type> element_pressure_ptrtype;
    typedef typename space_pressure_type::element_external_storage_type element_pressure_external_storage_type;
    //___________________________________________________________________________________//
    // vectorial constraint space
    typedef FunctionSpace<mesh_type, bases<basis_constraint_vec_type> > space_constraint_vec_type;
    typedef std::shared_ptr<space_constraint_vec_type> space_constraint_vec_ptrtype;
    typedef typename space_constraint_vec_type::element_type element_constraint_vec_type;
    typedef std::shared_ptr<element_constraint_vec_type> element_constraint_vec_ptrtype;
    //___________________________________________________________________________________//
    // scalar stress space
#if 0
    typedef Lagrange<nOrder, Scalar,Continuous,PointSetFekete> basis_stress_scal_type;
    typedef FunctionSpace<mesh_type, bases<basis_stress_scal_type>/*, double, NoPeriodicity*/> space_stress_scal_type;
    typedef std::shared_ptr<space_stress_scal_type> space_stress_scal_ptrtype;
    typedef typename space_stress_scal_type::element_type element_stress_scal_type;
    typedef std::shared_ptr<element_stress_scal_type> element_stress_scal_ptrtype;
#endif
    // normal stress space
    typedef FunctionSpace<mesh_type, bases<basis_stress_type>/*, double, NoPeriodicity*/> space_normal_stress_type;
    typedef std::shared_ptr<space_normal_stress_type> space_normal_stress_ptrtype;
    typedef typename space_normal_stress_type::element_type element_normal_stress_type;
    typedef std::shared_ptr<element_normal_stress_type> element_normal_stress_ptrtype;
    // stress tensor
    typedef FunctionSpace<mesh_type, bases<basis_stress_tensor_type> > space_stress_tensor_type;
    typedef std::shared_ptr<space_stress_tensor_type> space_stress_tensor_ptrtype;
    typedef typename space_stress_tensor_type::element_type element_stress_tensor_type;
    typedef std::shared_ptr<element_stress_tensor_type> element_stress_tensor_ptrtype;
    // scalar stress space
    typedef typename space_stress_tensor_type::component_functionspace_type space_stress_scal_type;
    typedef typename space_stress_scal_type::element_type element_stress_scal_type;
    typedef std::shared_ptr<element_stress_scal_type> element_stress_scal_ptrtype;
    //___________________________________________________________________________________//
    // methodsnum tool
    typedef ModelAlgebraicFactory model_algebraic_factory_type;
    typedef std::shared_ptr< model_algebraic_factory_type > model_algebraic_factory_ptrtype;
    typedef typename model_algebraic_factory_type::graph_type graph_type;
    typedef typename model_algebraic_factory_type::graph_ptrtype graph_ptrtype;
    //___________________________________________________________________________________//
    // newmark or savets(bdf) class
    typedef Newmark<space_displacement_type> newmark_displacement_type;
    typedef std::shared_ptr<newmark_displacement_type> newmark_displacement_ptrtype;
    typedef Bdf<space_displacement_type> bdf_displacement_type;
    typedef std::shared_ptr<bdf_displacement_type> bdf_displacement_ptrtype;
    typedef Bdf<space_pressure_type> savets_pressure_type;
    typedef std::shared_ptr<savets_pressure_type> savets_pressure_ptrtype;
    //___________________________________________________________________________________//
    // materials properties
    typedef MaterialsProperties<nRealDim> materialsproperties_type;
    typedef std::shared_ptr<materialsproperties_type> materialsproperties_ptrtype;
    //___________________________________________________________________________________//
    // trace mesh
    typedef typename mesh_type::trace_mesh_type trace_mesh_type;
    typedef std::shared_ptr<trace_mesh_type> trace_mesh_ptrtype;
    typedef Lagrange<nOrderGeo, Vectorial,Continuous> basis_tracemesh_disp_type;
    typedef FunctionSpace<trace_mesh_type, bases<basis_tracemesh_disp_type> > space_tracemesh_disp_type;
    typedef std::shared_ptr<space_tracemesh_disp_type> space_tracemesh_disp_ptrtype;
    typedef typename space_tracemesh_disp_type::element_type element_tracemesh_disp_type;
    typedef std::shared_ptr<element_tracemesh_disp_type> element_tracemesh_disp_ptrtype;
    //___________________________________________________________________________________//
    // exporter
    typedef Exporter<mesh_type,nOrderGeo> exporter_type;
    typedef std::shared_ptr<exporter_type> exporter_ptrtype;
    //typedef Exporter<mesh_type,nOrderGeo> gmsh_export_type;
    //typedef std::shared_ptr<gmsh_export_type> gmsh_export_ptrtype;
#if 1 //defined(FEELPP_HAS_VTK)
    //fais comme ca car bug dans opeartorlagrangeP1 pour les champs vectorielles
    typedef FunctionSpace<mesh_type,bases<Lagrange<nOrder,Scalar,Continuous,PointSetFekete> > > space_create_ho_type;

    typedef Mesh<Simplex<nDim,1,nDim> > mesh_visu_ho_type;

    typedef FunctionSpace<mesh_visu_ho_type,bases<Lagrange<1,Vectorial,Continuous,PointSetFekete> > > space_vectorial_visu_ho_type;
    typedef std::shared_ptr<space_vectorial_visu_ho_type> space_vectorial_visu_ho_ptrtype;
    typedef typename space_vectorial_visu_ho_type::element_type element_vectorial_visu_ho_type;
    typedef std::shared_ptr<element_vectorial_visu_ho_type> element_vectorial_visu_ho_ptrtype;


    typedef elements_reference_wrapper_t<mesh_visu_ho_type> range_visu_ho_type;
    typedef faces_reference_wrapper_t<mesh_visu_ho_type> range_visu_boundaryfaces_ho_type;

    typedef OperatorInterpolation<space_displacement_type,
                                  space_vectorial_visu_ho_type,
                                  range_visu_ho_type> op_interpolation_visu_ho_disp_type;
    typedef std::shared_ptr<op_interpolation_visu_ho_disp_type> op_interpolation_visu_ho_disp_ptrtype;

    typedef OperatorInterpolation<space_normal_stress_type,
                                  space_vectorial_visu_ho_type,
                                  range_visu_boundaryfaces_ho_type/*range_visu_ho_type*/> op_interpolation_visu_ho_normalstress_type;
    typedef std::shared_ptr<op_interpolation_visu_ho_normalstress_type> op_interpolation_visu_ho_normalstress_ptrtype;

    //typedef FunctionSpace<mesh_visu_ho_type,bases<Lagrange<1,Scalar,Continuous,PointSetFekete> > > space_scalar_visu_ho_type;
    typedef typename space_vectorial_visu_ho_type::component_functionspace_type space_scalar_visu_ho_type;
    typedef std::shared_ptr<space_scalar_visu_ho_type> space_scalar_visu_ho_ptrtype;
    typedef typename space_scalar_visu_ho_type::element_type element_scalar_visu_ho_type;
    typedef std::shared_ptr<element_scalar_visu_ho_type> element_scalar_visu_ho_ptrtype;

    typedef OperatorInterpolation<space_pressure_type,
                                  space_scalar_visu_ho_type,
                                  range_visu_ho_type> op_interpolation_visu_ho_pressure_type;
    typedef std::shared_ptr<op_interpolation_visu_ho_pressure_type> op_interpolation_visu_ho_pressure_ptrtype;

    typedef Exporter<mesh_visu_ho_type> export_ho_type;
    typedef std::shared_ptr<export_ho_type> export_ho_ptrtype;
#endif
    // // context for evaluation
    // typedef typename space_displacement_type::Context context_displacement_type;
    // typedef std::shared_ptr<context_displacement_type> context_displacement_ptrtype;
    // typedef typename space_pressure_type::Context context_pressure_type;
    // typedef std::shared_ptr<context_pressure_type> context_pressure_ptrtype;
    // typedef typename space_stress_scal_type::Context context_stress_scal_type;
    // typedef std::shared_ptr<context_stress_scal_type> context_stress_scal_ptrtype;


    // measure tools for points evaluation
    typedef MeasurePointsEvaluation<space_displacement_type> measure_points_evaluation_type;
    typedef std::shared_ptr<measure_points_evaluation_type> measure_points_evaluation_ptrtype;

    //___________________________________________________________________________________//
    //___________________________________________________________________________________//
    //___________________________________________________________________________________//
    //1d reduced_part
    //___________________________________________________________________________________//
    //___________________________________________________________________________________//
    //___________________________________________________________________________________//

    using solid_1dreduced_type = SolidMechanics1dReduced<Simplex<1,nOrderGeo,nRealDim>,basis_u_type>;
    using solid_1dreduced_ptrtype = std::shared_ptr<solid_1dreduced_type>;


    //___________________________________________________________________________________//
    //___________________________________________________________________________________//
    // interpolation between 1d and 2d/3d
    //___________________________________________________________________________________//
    //___________________________________________________________________________________//

    typedef faces_reference_wrapper_t<mesh_type> range_face_type;
    typedef OperatorInterpolation<typename solid_1dreduced_type::space_displacement_type/* space_vect_1dreduced_type*/, space_displacement_type, range_face_type> op_interpolation1dTo2d_disp_type;
    typedef std::shared_ptr<op_interpolation1dTo2d_disp_type> op_interpolation1dTo2d_disp_ptrtype;


    //___________________________________________________________________________________//

     struct FieldTag
     {
         static auto displacement( self_type const* t ) { return ModelFieldTag<self_type,0>( t ); }
         static auto pressure( self_type const* t ) { return ModelFieldTag<self_type,1>( t ); }
     };

    //___________________________________________________________________________________//
    //___________________________________________________________________________________//
    //___________________________________________________________________________________//
    //___________________________________________________________________________________//
    //___________________________________________________________________________________//


    SolidMechanics( std::string const& prefix,
                    std::string const& keyword = "solid",
                    worldcomm_ptr_t const& worldComm = Environment::worldCommPtr(),
                    std::string const& subPrefix = "",
                    ModelBaseRepository const& modelRep = ModelBaseRepository() );
    SolidMechanics( self_type const& ) = default;

    static self_ptrtype New( std::string const& prefix,
                             std::string const& keyword = "solid",
                             worldcomm_ptr_t const& worldComm = Environment::worldCommPtr(),
                             std::string const& subPrefix = "",
                             ModelBaseRepository const& modelRep = ModelBaseRepository() );

    static std::string expandStringFromSpec( std::string const& expr );

private :

    void loadParameterFromOptionsVm();
    void initMaterialProperties();
    void initMesh();
    void initFunctionSpaces();
    void initBoundaryConditions();

    void createExporters();


    void createAdditionalFunctionSpacesNormalStress();
    //    void createAdditionalFunctionSpacesStressTensor();


public :
    void createsSolid1dReduced();

    std::string fileNameMeshPath() const { return prefixvm(this->prefix(),"SolidMechanicsMesh.path"); }

    //-----------------------------------------------------------------------------------//

    void init( bool buildAlgebraicFactory = true );
    void solve( bool upVelAcc=true );

    std::shared_ptr<std::ostringstream> getInfo() const override;

    bool hasSolidEquation1dReduced() const { return M_solid1dReduced.use_count() > 0; }
    bool hasSolidEquationStandard() const { return !this->hasSolidEquation1dReduced(); } // TOOD

    bool isStandardModel() const { return this->hasSolidEquationStandard(); } // TODO DEPRECATED
    bool is1dReducedModel() const { return this->hasSolidEquation1dReduced(); }

    bool hasDisplacementPressureFormulation() const
        {
            bool res = false;
            for ( auto const& [physicName,physicData] : this->physicsFromCurrentType() )
            {
                if ( !this->materialsProperties()->hasPhysic( physicName ) )
                    continue;

                auto physicSolidData = std::static_pointer_cast<ModelPhysicSolid<nDim>>(physicData);
                if ( physicSolidData->useDisplacementPressureFormulation() )
                {
                    res = true;
                    break;
                }
            }
            return res;
        }

    void setSolver( std::string const& type );
    //-----------------------------------------------------------------------------------//
    // all models
    //-----------------------------------------------------------------------------------//

    // physical parameters
    materialsproperties_ptrtype const& materialsProperties() const { return M_materialsProperties; }
    materialsproperties_ptrtype & materialsProperties() { return M_materialsProperties; }
    void setMaterialsProperties( materialsproperties_ptrtype mp ) { CHECK( !this->isUpdatedForUse() ) << "setMaterialsProperties can be called only before called isUpdatedForUse";  M_materialsProperties = mp; }


    bool hasDirichletBC() const
        {
            return ( !M_bcDirichlet.empty() ||
                     !M_bcDirichletComponents.find(Component::X)->second.empty() ||
                     !M_bcDirichletComponents.find(Component::Y)->second.empty() ||
                     !M_bcDirichletComponents.find(Component::Z)->second.empty() );
        }

    std::string const& timeStepping() const { return M_timeStepping; }

#if 0
    std::shared_ptr<TSBase> timeStepBase()
    {
        if ( this->hasSolidEquationStandard() )
        {
            if ( M_timeStepping == "Newmark" )
                return this->timeStepNewmark();
            else
                return this->timeStepBdfDisplacement();
        }
        else// if (this->hasSolidEquation1dReduced())
            return M_solid1dReduced->timeStepBase();
    }
#endif
    std::shared_ptr<TSBase> timeStepBase() const
    {
        if ( this->hasSolidEquationStandard() )
        {
            if ( M_timeStepping == "Newmark" )
                return this->timeStepNewmark();
            else
                return this->timeStepBdfDisplacement();
        }
        else// if (this->hasSolidEquation1dReduced())
            return M_solid1dReduced->timeStepBase();
    }
    void initTimeStep();
    void startTimeStep();
    void updateTimeStep();
    void updateVelocity();

    void initUserFunctions();
    void updateUserFunctions( bool onlyExprWithTimeSymbol = false );

    // post process
    void initPostProcess() override;

    void exportResults() { this->exportResults( this->currentTime() ); }
    void exportResults( double time );

    template <typename ModelFieldsType,typename SymbolsExpr,typename ExportsExprType>
    void exportResults( double time, ModelFieldsType const& mfields, SymbolsExpr const& symbolsExpr, ExportsExprType const& exportsExpr );

    template <typename SymbolsExpr>
    void exportResults( double time, SymbolsExpr const& symbolsExpr )
        {
            if ( this->hasSolidEquationStandard() )
                this->exportResults( time, this->modelFields(), symbolsExpr, this->exprPostProcessExports( symbolsExpr ) );

            if ( this->hasSolidEquation1dReduced() )
                M_solid1dReduced->exportResults( time, symbolsExpr );
        }

    template <typename ModelFieldsType,typename SymbolsExpr>
    void executePostProcessMeasures( double time, ModelFieldsType const& mfields, SymbolsExpr const& symbolsExpr );


    template <typename SymbExprType>
    auto exprPostProcessExportsToolbox( SymbExprType const& se, std::string const& prefix ) const
        {
            using _expr_firstPiolaKirchhof_type = std::decay_t<decltype(Feel::FeelModels::solidMecFirstPiolaKirchhoffTensor(this->fieldDisplacement(),M_fieldPressure,*std::shared_ptr<ModelPhysicSolid<nDim>>{}, this->materialsProperties()->materialProperties(""),se))>;
            using _expr_vonmises_type = std::decay_t<decltype( vonmises(_expr_firstPiolaKirchhof_type{}) )>;
            using _expr_princial_stress_type = std::decay_t<decltype( eig(_expr_firstPiolaKirchhof_type{}) )>;
            std::map<std::string,std::vector<std::tuple< _expr_vonmises_type, elements_reference_wrapper_t<mesh_type>, std::string > > > mapExprVonMisses;
            std::map<std::string,std::vector<std::tuple< _expr_princial_stress_type, elements_reference_wrapper_t<mesh_type>, std::string > > > mapExprPrincipalStress;
            if ( this->hasSolidEquationStandard() )
            {
                auto const& u = this->fieldDisplacement();

                for ( auto const& [physicName,physicData] : this->physicsFromCurrentType() )
                {
                    auto physicSolidData = std::static_pointer_cast<ModelPhysicSolid<nDim>>(physicData);
                    for ( std::string const& matName : this->materialsProperties()->physicToMaterials( physicName ) )
                    {
                        auto const& matProperties = this->materialsProperties()->materialProperties( matName );
                        auto const& range = this->materialsProperties()->rangeMeshElementsByMaterial( this->mesh(), matName );

                        auto fpk = Feel::FeelModels::solidMecFirstPiolaKirchhoffTensor(u,M_fieldPressure,*physicSolidData,matProperties,se);
                        auto vonmisesExpr = vonmises( fpk );
                        mapExprVonMisses[prefixvm(prefix,"von-mises-criterions")].push_back( std::make_tuple( vonmisesExpr, range, "element" ) );

                        auto principalStressExpr = eig( fpk );
                        mapExprPrincipalStress[prefixvm(prefix,"princial-stress")].push_back( std::make_tuple( principalStressExpr, range, "element" ) );
                    }
                }
            }

            return hana::make_tuple( mapExprVonMisses,mapExprPrincipalStress );

        }
    template <typename SymbExprType>
    auto exprPostProcessExports( SymbExprType const& se, std::string const& prefix = "" ) const
        {
            return hana::concat( this->materialsProperties()->exprPostProcessExports( this->mesh(), this->physicsAvailable(),se ),
                                 this->exprPostProcessExportsToolbox( se, prefix ) );
        }


#if 0
    void exportFields( double time );
    bool updateExportedFields( exporter_ptrtype exporter, std::set<std::string> const& fields, double time );
    bool updateExportedFields1dReduced( exporter_1dreduced_ptrtype exporter, std::set<std::string> const& fields, double time );
    void exportMeasures( double time );
#endif
    void restartExporters() { this->restartExporters( this->timeInitial() ); }
    void restartExporters( double time );
private :
    //void exportFieldsImpl( double time );
    // void exportFieldsImplHO( double time );

    void updateTimeStepCurrentResidual();
public :

    void updateParameterValues();
    void setParameterValues( std::map<std::string,double> const& paramValues );

    void predictorDispl();

    block_pattern_type blockPattern() const override;


    //-----------------------------------------------------------------------------------//
    // standart model
    //-----------------------------------------------------------------------------------//

    void setMesh( mesh_ptrtype const& mesh ) { M_mesh = mesh; }
    mesh_ptrtype const& mesh() const { return M_mesh; }
    elements_reference_wrapper_t<mesh_type> const& rangeMeshElements() const { return M_rangeMeshElements; }

    space_displacement_ptrtype const& functionSpace() const { return this->functionSpaceDisplacement(); }
    space_displacement_ptrtype const& functionSpaceDisplacement() const { return M_XhDisplacement; }
    space_pressure_ptrtype const& functionSpacePressure() const { CHECK( M_XhPressure ) << "space pressure not define";return M_XhPressure; }

    element_displacement_type & fieldDisplacement() { return *M_fieldDisplacement; }
    element_displacement_type const& fieldDisplacement() const { return *M_fieldDisplacement; }
    element_displacement_ptrtype & fieldDisplacementPtr() { return M_fieldDisplacement; }
    element_displacement_ptrtype const& fieldDisplacementPtr() const { return M_fieldDisplacement; }
    element_pressure_type & fieldPressure() { CHECK( M_fieldPressure ) << "field pressure not define"; return *M_fieldPressure; }
    element_pressure_type const& fieldPressure() const { CHECK( M_fieldPressure ) << "field pressure not define"; return *M_fieldPressure; }
    element_pressure_ptrtype & fieldPressurePtr() { return M_fieldPressure; }
    element_pressure_ptrtype const& fieldPressurePtr() const { return M_fieldPressure; }

    newmark_displacement_ptrtype & timeStepNewmark() { return M_timeStepNewmark; }
    newmark_displacement_ptrtype const& timeStepNewmark() const { return M_timeStepNewmark; }
    savets_pressure_ptrtype const& timeStepSavetsPressure() const { CHECK( M_savetsPressure ) << "savets pressure not define"; return M_savetsPressure; }
    bdf_displacement_ptrtype timeStepBdfDisplacement() const { return M_timeStepBdfDisplacement; }
    bdf_displacement_ptrtype timeStepBdfVelocity() const { return M_timeStepBdfVelocity; }
    double timeStepThetaValue() const { return M_timeStepThetaValue; }

    element_displacement_ptrtype & fieldVelocityPtr() { return M_fieldVelocity; }
    element_displacement_ptrtype const& fieldVelocityPtr() const { return M_fieldVelocity; }
    element_displacement_type & fieldVelocity() { return *M_fieldVelocity;; }
    element_displacement_type const& fieldVelocity() const { return *M_fieldVelocity; }

    element_displacement_type & fieldAcceleration() { return *M_fieldAcceleration; }
    element_displacement_type const& fieldAcceleration() const { return *M_fieldAcceleration; }
    element_displacement_ptrtype const& fieldAccelerationPtr() const { return M_fieldAcceleration; }

    element_normal_stress_ptrtype & fieldNormalStressFromStructPtr() { return M_fieldNormalStressFromStruct; }
    element_normal_stress_ptrtype const& fieldNormalStressFromStructPtr() const { return M_fieldNormalStressFromStruct; }

    // stress tensor ( tensor2 )
    element_stress_tensor_ptrtype const& fieldStressTensorPtr() const { return M_fieldStressTensor; }
    element_stress_tensor_type const& fieldStressTensor() const { return *M_fieldStressTensor; }


    // fields defined in json
    std::map<std::string,element_displacement_scalar_ptrtype> const& fieldsUserScalar() const { return M_fieldsUserScalar; }
    std::map<std::string,element_displacement_ptrtype> const& fieldsUserVectorial() const { return M_fieldsUserVectorial; }
    bool hasFieldUserScalar( std::string const& key ) const { return M_fieldsUserScalar.find( key ) != M_fieldsUserScalar.end(); }
    bool hasFieldUserVectorial( std::string const& key ) const { return M_fieldsUserVectorial.find( key ) != M_fieldsUserVectorial.end(); }
    element_displacement_scalar_ptrtype const& fieldUserScalarPtr( std::string const& key ) const {
        CHECK( this->hasFieldUserScalar( key ) ) << "field name " << key << " not registered"; return M_fieldsUserScalar.find( key )->second; }
    element_displacement_ptrtype const& fieldUserVectorialPtr( std::string const& key ) const {
        CHECK( this->hasFieldUserVectorial( key ) ) << "field name " << key << " not registered"; return M_fieldsUserVectorial.find( key )->second; }
    element_displacement_scalar_type const& fieldUserScalar( std::string const& key ) const { return *this->fieldUserScalarPtr( key ); }
    element_displacement_type const& fieldUserVectorial( std::string const& key ) const { return *this->fieldUserVectorialPtr( key ); }


    //___________________________________________________________________________________//
    // toolbox fields
    //___________________________________________________________________________________//

    auto modelFields( std::string const& prefix = "" ) const
        {
            return this->modelFields( this->fieldDisplacementPtr(), this->fieldVelocityPtr(), this->fieldPressurePtr(), prefix );
        }
<<<<<<< HEAD
    template <typename DisplacementFieldType, typename VelocityFieldType,typename PressureFieldType>
    auto modelFields( DisplacementFieldType const& field_s, VelocityFieldType const& field_v, PressureFieldType const& field_p, std::string const& prefix = "" ) const
        {
            auto mfield_disp = modelField<FieldCtx::ID|FieldCtx::MAGNITUDE,element_displacement_ptrtype>( FieldTag::displacement(this) );
            mfield_disp.add( FieldTag::displacement(this), prefix,"displacement", field_s, "s", this->keyword() );
            mfield_disp.add( FieldTag::displacement(this), prefix,"velocity", field_v, "v", this->keyword() );
            //mfield_disp.add( FieldTag::displacement(this), prefix,"acceleration", this->fieldAccelerationPtr(), "a", this->keyword() );
            auto mfield_pressure = modelField<FieldCtx::ID>( FieldTag::pressure(this), prefix,"velocity", this->fieldPressurePtr(), "p", this->keyword() );
=======

    auto modelFields( vector_ptrtype sol, size_type startBlockSpaceIndex = 0, std::string const& prefix = "" ) const
        {
            std::shared_ptr<element_displacement_external_storage_type> field_d;
            std::shared_ptr<element_displacement_external_storage_type> field_v;
            std::shared_ptr<element_pressure_external_storage_type> field_p;
            if ( this->hasSolidEquationStandard() )
            {
                field_d = this->functionSpaceDisplacement()->elementPtr( *sol, startBlockSpaceIndex + this->startSubBlockSpaceIndex( "displacement" ) );
                if ( M_timeSteppingUseMixedFormulation )
                    field_v = this->functionSpaceDisplacement()->elementPtr( *sol, startBlockSpaceIndex + this->startSubBlockSpaceIndex( "velocity" ) );
                if ( this->hasDisplacementPressureFormulation() )
                    field_p = this->functionSpacePressure()->elementPtr( *sol, startBlockSpaceIndex + this->startSubBlockSpaceIndex( "pressure" ) );
            }
            return this->modelFields( field_d, field_v, field_p, prefix );
        }

    template <typename DisplacementFieldType, typename VelocityFieldType,typename PressureFieldType>
    auto modelFields( DisplacementFieldType const& field_s, VelocityFieldType const& field_v, PressureFieldType const& field_p, std::string const& prefix = "" ) const
        {
            //auto mfield_disp = modelField<FieldCtx::ID|FieldCtx::MAGNITUDE,element_displacement_ptrtype>( FieldTag::displacement(this) );
            auto mfield_disp = modelField<FieldCtx::ID|FieldCtx::MAGNITUDE,DisplacementFieldType>( FieldTag::displacement(this) );
            mfield_disp.add( FieldTag::displacement(this), prefix,"displacement", field_s, "s", this->keyword() );
            if constexpr ( std::is_same_v<DisplacementFieldType,VelocityFieldType> )
                mfield_disp.add( FieldTag::displacement(this), prefix,"velocity", field_v, "v", this->keyword() );
            //mfield_disp.add( FieldTag::displacement(this), prefix,"acceleration", this->fieldAccelerationPtr(), "a", this->keyword() );
            auto mfield_pressure = modelField<FieldCtx::ID>( FieldTag::pressure(this), prefix,"pressure", field_p, "p", this->keyword() );
>>>>>>> b64a1644

            return Feel::FeelModels::modelFields( mfield_disp, mfield_pressure );
        }

<<<<<<< HEAD
=======
    auto trialSelectorModelFields( size_type startBlockSpaceIndex = 0 ) const
        {
            // TODO add velocity/pressure
            return Feel::FeelModels::selectorModelFields( selectorModelField( FieldTag::displacement(this), "displacement", startBlockSpaceIndex + this->startSubBlockSpaceIndex( "displacement" ) ) );
        }

>>>>>>> b64a1644

    //___________________________________________________________________________________//
    // symbols expression
    //___________________________________________________________________________________//

    template <typename ModelFieldsType>
    auto symbolsExpr( ModelFieldsType const& mfields ) const
        {
            auto seToolbox = this->symbolsExprToolbox( mfields );
            auto seParam = this->symbolsExprParameter();
<<<<<<< HEAD
            //auto seMat = this->materialsProperties()->symbolsExpr();
            auto seFields = mfields.symbolsExpr();
            return Feel::vf::symbolsExpr( seToolbox, seParam/*, seMat*/, seFields );
=======
            auto seMat = this->materialsProperties()->symbolsExpr();
            auto seFields = mfields.symbolsExpr();
            return Feel::vf::symbolsExpr( seToolbox, seParam, seMat, seFields );
>>>>>>> b64a1644
        }
    auto symbolsExpr( std::string const& prefix = "" ) const { return this->symbolsExpr( this->modelFields( prefix ) ); }

    template <typename ModelFieldsType>
    auto symbolsExprToolbox( ModelFieldsType const& mfields ) const
        {
            return symbols_expression_empty_t{};
        }

<<<<<<< HEAD
=======
    template <typename ModelFieldsType, typename TrialSelectorModelFieldsType>
    auto trialSymbolsExpr( ModelFieldsType const& mfields, TrialSelectorModelFieldsType const& tsmf ) const
        {
            return mfields.trialSymbolsExpr( tsmf );
        }

    //___________________________________________________________________________________//
    // model context helper
    //___________________________________________________________________________________//

    template <typename ModelFieldsType>
    auto modelContext( ModelFieldsType const& mfields, std::string const& prefix = "" ) const
        {
            return Feel::FeelModels::modelContext( mfields, this->symbolsExpr( mfields ) );
        }
    auto modelContext( std::string const& prefix = "" ) const
        {
            auto mfields = this->modelFields( prefix );
            return Feel::FeelModels::modelContext( std::move( mfields ), this->symbolsExpr( mfields ) );
        }
    auto modelContext( vector_ptrtype sol, size_type rowStartInVector = 0, std::string const& prefix = "" ) const
        {
            auto mfields = this->modelFields( sol, rowStartInVector, prefix );
            auto se = this->symbolsExpr( mfields );
            auto tse =  this->trialSymbolsExpr( mfields, this->trialSelectorModelFields( rowStartInVector ) );
            return Feel::FeelModels::modelContext( std::move( mfields ), std::move( se ), std::move( tse ) );
        }

>>>>>>> b64a1644
    //----------------------------------//
    //backend_ptrtype backend() { return M_backend; }
    backend_ptrtype const& backend() const { return M_backend; }

    BlocksBaseGraphCSR buildBlockMatrixGraph() const override;
    int nBlockMatrixGraph() const;
    BlocksBaseVector<double> blockVectorSolution() { return M_blockVectorSolution; }
    BlocksBaseVector<double> const& blockVectorSolution() const { return M_blockVectorSolution; }
    //void updateBlockVectorSolution();

    model_algebraic_factory_ptrtype & algebraicFactory() { return M_algebraicFactory; }
    model_algebraic_factory_ptrtype const& algebraicFactory() const { return M_algebraicFactory; }

    void updateMassMatrixLumped();
    bool useMassMatrixLumped() const { return M_useMassMatrixLumped; }
    void setUseMassMatrixLumped( bool b ) { M_useMassMatrixLumped = b; }
    sparse_matrix_ptrtype const& massMatrixLumped() const { return M_massMatrixLumped; }
    vector_ptrtype const& vecDiagMassMatrixLumped() const { return M_vecDiagMassMatrixLumped; }


    //-----------------------------------------------------------------------------------//

    solid_1dreduced_ptrtype solid1dReduced() const { return M_solid1dReduced; }

    void TransfertDisp1dTo2d(std::string __rangename);
    void TransfertStress2dTo1d(std::string __rangename);
    void precomputeTransfertStress2dTo1d(std::string __rangename);
    void precomputeTransfertDisp1dTo2d(std::string __rangename);
#if 0
    void precomputeDisp1dTo2dWithInterpolation();
    void precomputeNormalStress2dTo1dWithInterpolation();
    void transfertDisp1dTo2dWithInterpolation();
    void transfertNormalStress2dTo1dWithInterpolation();
#endif


    // fsi coupling
    bool useFSISemiImplicitScheme() const { return M_useFSISemiImplicitScheme; }
    void useFSISemiImplicitScheme(bool b) { M_useFSISemiImplicitScheme=b; }
    std::string couplingFSIcondition() const { return M_couplingFSIcondition; }
    void couplingFSIcondition(std::string s) { M_couplingFSIcondition=s; }

    std::set<std::string> const& markerNameFSI() const { return M_bcFSIMarkerManagement.markerFluidStructureInterfaceBC(); }

    void updateNormalStressFromStruct();
    //void updateStressCriterions();

    void updatePreStress() { *U_displ_struct_prestress=*M_fieldDisplacement; }

#if 0 // TODO
    //usefull for 1d reduced model
    void updateInterfaceDispFrom1dDisp();
    void updateInterfaceVelocityFrom1dVelocity();

    element_vect_1dreduced_ptrtype
    extendVelocity1dReducedVectorial( element_1dreduced_type const& vel1d ) const;
#endif
    //-----------------------------------------------------------------------------------//
    // post processing computation
    //-----------------------------------------------------------------------------------//

    double computeExtremumValue( std::string const& field, std::set<std::string> const& markers, std::string const& type ) const;
    double computeVolumeVariation( elements_reference_wrapper_t<mesh_type> const& rangeElt ) const;


    //-----------------------------------------------------------------------------------//
    //-----------------------------------------------------------------------------------//
    //-----------------------------------------------------------------------------------//
    //-----------------------------------------------------------------------------------//

    // assembly methods for linear system
    void updateLinearPDE( DataUpdateLinear & data ) const override;
    template <typename ModelContextType>
    void updateLinearPDE( DataUpdateLinear & data, ModelContextType const& mctx ) const;
    void updateLinearPDEDofElimination( DataUpdateLinear & data ) const override;
    template <typename ModelContextType>
    void updateLinearPDEDofElimination( DataUpdateLinear & data, ModelContextType const& mctx ) const;

    // assembly methods for nonlinear system
    void updateNewtonInitialGuess( DataNewtonInitialGuess & data ) const override;
    template <typename ModelContextType>
    void updateNewtonInitialGuess( DataNewtonInitialGuess & data, ModelContextType const& mctx ) const;
    void updateJacobian( DataUpdateJacobian & data ) const override;
    template <typename ModelContextType>
    void updateJacobian( DataUpdateJacobian & data, ModelContextType const& mctx ) const;
    void updateJacobianDofElimination( DataUpdateJacobian & data ) const override;
    void updateResidual( DataUpdateResidual & data ) const override;
    template <typename ModelContextType>
    void updateResidual( DataUpdateResidual & data, ModelContextType const& mctx ) const;
    void updateResidualDofElimination( DataUpdateResidual & data ) const override;

private :
<<<<<<< HEAD
    void updateBoundaryConditionsForUse();

    // model
    std::string M_modelName, M_solverName;
    bool M_useDisplacementPressureFormulation;
    bool M_is1dReducedModel;
    bool M_isStandardModel;
=======


    //! solver
    std::string M_solverName;
>>>>>>> b64a1644

    // physical parameter
    materialsproperties_ptrtype M_materialsProperties;


    // boundary conditions
    map_vector_field<nDim,1,2> M_bcDirichlet;
    std::map<ComponentType,map_scalar_field<2> > M_bcDirichletComponents;
    map_scalar_field<2> M_bcNeumannScalar,M_bcInterfaceFSI;
    map_vector_field<nDim,1,2> M_bcNeumannVectorial;
    map_matrix_field<nDim,nDim,2> M_bcNeumannTensor2;
    map_vector_fields<nDim,1,2> M_bcRobin;
    map_scalar_field<2> M_bcNeumannEulerianFrameScalar;
    map_vector_field<nDim,1,2> M_bcNeumannEulerianFrameVectorial;
    map_matrix_field<nDim,nDim,2> M_bcNeumannEulerianFrameTensor2;
    map_vector_field<nDim,1,2> M_volumicForcesProperties;
    MarkerManagementDirichletBC M_bcDirichletMarkerManagement;
    MarkerManagementNeumannBC M_bcNeumannMarkerManagement;
    MarkerManagementNeumannEulerianFrameBC M_bcNeumannEulerianFrameMarkerManagement;
    MarkerManagementRobinBC M_bcRobinMarkerManagement;
    MarkerManagementFluidStructureInterfaceBC M_bcFSIMarkerManagement;

    //-------------------------------------------//
    // standard model
    //-------------------------------------------//
    // mesh
    mesh_ptrtype M_mesh;
    elements_reference_wrapper_t<mesh_type> M_rangeMeshElements;
    MeshMover<mesh_type> M_meshMover;
    MeshMover<typename mesh_type::trace_mesh_type> M_meshMoverTrace;
    // function space
    space_displacement_ptrtype M_XhDisplacement;
    element_displacement_ptrtype M_fieldDisplacement, M_fieldVelocity, M_fieldAcceleration;
    space_pressure_ptrtype M_XhPressure;
    element_pressure_ptrtype M_fieldPressure;
    space_constraint_vec_ptrtype M_XhConstraintVec;
    element_constraint_vec_ptrtype M_fieldConstraintVec;
    element_vectorial_ptrtype U_displ_struct_prestress;
    // normal stress space
    space_normal_stress_ptrtype M_XhNormalStress;
    //element_normal_stress_ptrtype M_fieldNormalStressFromFluid;
    element_normal_stress_ptrtype M_fieldNormalStressFromStruct;
    // stress tensor space
    space_stress_tensor_ptrtype M_XhStressTensor;
    element_stress_tensor_ptrtype M_fieldStressTensor;
    // time discretisation
    newmark_displacement_ptrtype M_timeStepNewmark;
    savets_pressure_ptrtype M_savetsPressure;

    // algebraic data/tools
    backend_ptrtype M_backend;
    model_algebraic_factory_ptrtype M_algebraicFactory;
    BlocksBaseVector<double> M_blockVectorSolution;

    bool M_useMassMatrixLumped;
    sparse_matrix_ptrtype M_massMatrixLumped;
    vector_ptrtype M_vecDiagMassMatrixLumped;

    // exporter
    exporter_ptrtype M_exporter;
    // ho exporter
    bool M_isHOVisu;
#if 1 //defined(FEELPP_HAS_VTK)
    export_ho_ptrtype M_exporter_ho;
    space_vectorial_visu_ho_ptrtype M_XhVectorialVisuHO;
    element_vectorial_visu_ho_ptrtype M_displacementVisuHO;
    op_interpolation_visu_ho_disp_ptrtype M_opIdisplacement;
    op_interpolation_visu_ho_normalstress_ptrtype M_opInormalstress;
    space_scalar_visu_ho_ptrtype M_XhScalarVisuHO;
    element_scalar_visu_ho_ptrtype M_pressureVisuHO;
    op_interpolation_visu_ho_pressure_ptrtype M_opIpressure;
#endif
    // post-process point evaluation
    // context_displacement_ptrtype M_postProcessMeasuresContextDisplacement;
    // context_pressure_ptrtype M_postProcessMeasuresContextPressure;
    // context_stress_scal_ptrtype M_postProcessMeasuresContextStressScalar;

    measure_points_evaluation_ptrtype M_measurePointsEvaluation;


    std::map<std::string,std::set<std::string> > M_postProcessVolumeVariation; // (name,list of markers)
    //-------------------------------------------//
    // 1d_reduced model
    //-------------------------------------------//
    solid_1dreduced_ptrtype M_solid1dReduced;

    //-------------------------------------------//
    // others
    //-------------------------------------------//

    bool M_timeSteppingUseMixedFormulation;
    std::string M_timeStepping;
    //generalised-alpha parameters
    double M_genAlpha_rho;
    double M_genAlpha_alpha_m;
    double M_genAlpha_alpha_f;
    double M_genAlpha_gamma;
    double M_genAlpha_beta;


    bdf_displacement_ptrtype M_timeStepBdfDisplacement, M_timeStepBdfVelocity;
    double M_timeStepThetaValue;
    vector_ptrtype M_timeStepThetaSchemePreviousContrib;

    // fsi
    bool M_useFSISemiImplicitScheme;
    std::string M_couplingFSIcondition;

    // fields defined in json
    std::map<std::string,element_displacement_scalar_ptrtype> M_fieldsUserScalar;
    std::map<std::string,element_displacement_ptrtype> M_fieldsUserVectorial;

}; // SolidMechanics

template< typename ConvexType, typename BasisDisplacementType>
template <typename ModelFieldsType, typename SymbolsExpr, typename ExportsExprType>
void
SolidMechanics<ConvexType,BasisDisplacementType>::exportResults( double time, ModelFieldsType const& mfields, SymbolsExpr const& symbolsExpr, ExportsExprType const& exportsExpr )
{
    if ( !this->hasSolidEquationStandard() )
        return;

    this->log("SolidMechanics","exportResults", "start");
    this->timerTool("PostProcessing").start();

    if constexpr ( nOrderGeo <= 2 )
    {
        this->executePostProcessExports( M_exporter, time, mfields, symbolsExpr, exportsExpr );
    }

    this->executePostProcessMeasures( time, mfields, symbolsExpr );
    // TODO
    //this->executePostProcessSave( (this->isStationary())? invalid_uint32_type_value : M_bdfTemperature->iteration(), mfields );

    this->timerTool("PostProcessing").stop("exportResults");
    if ( this->scalabilitySave() )
    {
        if ( !this->isStationary() )
            this->timerTool("PostProcessing").setAdditionalParameter("time",this->currentTime());
        this->timerTool("PostProcessing").save();
    }
    this->log("SolidMechanics","exportResults", "finish");
}

template< typename ConvexType, typename BasisDisplacementType>
template <typename ModelFieldsType, typename SymbolsExpr>
void
SolidMechanics<ConvexType,BasisDisplacementType>::executePostProcessMeasures( double time, ModelFieldsType const& mfields, SymbolsExpr const& symbolsExpr )
{
    if ( !this->hasSolidEquationStandard() )
        return;
    bool hasMeasure = false;

    //auto const& u = mfields.field( FieldTag::displacement(this), "displacement" );

    // volume variation
    for ( auto const& ppvv : M_postProcessVolumeVariation )
    {
        std::string const& vvname = ppvv.first;
        auto const& vvmarkers = ppvv.second;
        elements_reference_wrapper_t<mesh_type> vvrange = ( vvmarkers.size() == 1 && vvmarkers.begin()->empty() )?
            M_rangeMeshElements : markedelements( this->mesh(),vvmarkers );
        double volVar = this->computeVolumeVariation( vvrange );
        this->postProcessMeasuresIO().setMeasure( vvname, volVar );
        hasMeasure = true;
    }

    bool hasMeasureNorm = this->updatePostProcessMeasuresNorm( this->mesh(), M_rangeMeshElements, symbolsExpr, mfields );
    bool hasMeasureStatistics = this->updatePostProcessMeasuresStatistics( this->mesh(), M_rangeMeshElements, symbolsExpr, mfields );
    bool hasMeasurePoint = this->updatePostProcessMeasuresPoint( M_measurePointsEvaluation, mfields );

    if ( hasMeasureNorm || hasMeasureStatistics || hasMeasurePoint )
        hasMeasure = true;

    if ( hasMeasure )
    {
        if ( !this->isStationary() )
            this->postProcessMeasuresIO().setMeasure( "time", time );
        this->postProcessMeasuresIO().exportMeasures();
        this->upload( this->postProcessMeasuresIO().pathFile() );
    }
}


} // FeelModels
} // Feel

#include <feel/feelmodels/solid/solidmechanicsassembly.hpp>


#endif /* FEELPP_TOOLBOXES_SOLIDMECHANICS_HPP */<|MERGE_RESOLUTION|>--- conflicted
+++ resolved
@@ -541,16 +541,6 @@
         {
             return this->modelFields( this->fieldDisplacementPtr(), this->fieldVelocityPtr(), this->fieldPressurePtr(), prefix );
         }
-<<<<<<< HEAD
-    template <typename DisplacementFieldType, typename VelocityFieldType,typename PressureFieldType>
-    auto modelFields( DisplacementFieldType const& field_s, VelocityFieldType const& field_v, PressureFieldType const& field_p, std::string const& prefix = "" ) const
-        {
-            auto mfield_disp = modelField<FieldCtx::ID|FieldCtx::MAGNITUDE,element_displacement_ptrtype>( FieldTag::displacement(this) );
-            mfield_disp.add( FieldTag::displacement(this), prefix,"displacement", field_s, "s", this->keyword() );
-            mfield_disp.add( FieldTag::displacement(this), prefix,"velocity", field_v, "v", this->keyword() );
-            //mfield_disp.add( FieldTag::displacement(this), prefix,"acceleration", this->fieldAccelerationPtr(), "a", this->keyword() );
-            auto mfield_pressure = modelField<FieldCtx::ID>( FieldTag::pressure(this), prefix,"velocity", this->fieldPressurePtr(), "p", this->keyword() );
-=======
 
     auto modelFields( vector_ptrtype sol, size_type startBlockSpaceIndex = 0, std::string const& prefix = "" ) const
         {
@@ -578,20 +568,16 @@
                 mfield_disp.add( FieldTag::displacement(this), prefix,"velocity", field_v, "v", this->keyword() );
             //mfield_disp.add( FieldTag::displacement(this), prefix,"acceleration", this->fieldAccelerationPtr(), "a", this->keyword() );
             auto mfield_pressure = modelField<FieldCtx::ID>( FieldTag::pressure(this), prefix,"pressure", field_p, "p", this->keyword() );
->>>>>>> b64a1644
 
             return Feel::FeelModels::modelFields( mfield_disp, mfield_pressure );
         }
 
-<<<<<<< HEAD
-=======
     auto trialSelectorModelFields( size_type startBlockSpaceIndex = 0 ) const
         {
             // TODO add velocity/pressure
             return Feel::FeelModels::selectorModelFields( selectorModelField( FieldTag::displacement(this), "displacement", startBlockSpaceIndex + this->startSubBlockSpaceIndex( "displacement" ) ) );
         }
 
->>>>>>> b64a1644
 
     //___________________________________________________________________________________//
     // symbols expression
@@ -602,15 +588,9 @@
         {
             auto seToolbox = this->symbolsExprToolbox( mfields );
             auto seParam = this->symbolsExprParameter();
-<<<<<<< HEAD
-            //auto seMat = this->materialsProperties()->symbolsExpr();
-            auto seFields = mfields.symbolsExpr();
-            return Feel::vf::symbolsExpr( seToolbox, seParam/*, seMat*/, seFields );
-=======
             auto seMat = this->materialsProperties()->symbolsExpr();
             auto seFields = mfields.symbolsExpr();
             return Feel::vf::symbolsExpr( seToolbox, seParam, seMat, seFields );
->>>>>>> b64a1644
         }
     auto symbolsExpr( std::string const& prefix = "" ) const { return this->symbolsExpr( this->modelFields( prefix ) ); }
 
@@ -620,8 +600,6 @@
             return symbols_expression_empty_t{};
         }
 
-<<<<<<< HEAD
-=======
     template <typename ModelFieldsType, typename TrialSelectorModelFieldsType>
     auto trialSymbolsExpr( ModelFieldsType const& mfields, TrialSelectorModelFieldsType const& tsmf ) const
         {
@@ -650,7 +628,6 @@
             return Feel::FeelModels::modelContext( std::move( mfields ), std::move( se ), std::move( tse ) );
         }
 
->>>>>>> b64a1644
     //----------------------------------//
     //backend_ptrtype backend() { return M_backend; }
     backend_ptrtype const& backend() const { return M_backend; }
@@ -743,20 +720,10 @@
     void updateResidualDofElimination( DataUpdateResidual & data ) const override;
 
 private :
-<<<<<<< HEAD
-    void updateBoundaryConditionsForUse();
-
-    // model
-    std::string M_modelName, M_solverName;
-    bool M_useDisplacementPressureFormulation;
-    bool M_is1dReducedModel;
-    bool M_isStandardModel;
-=======
 
 
     //! solver
     std::string M_solverName;
->>>>>>> b64a1644
 
     // physical parameter
     materialsproperties_ptrtype M_materialsProperties;
