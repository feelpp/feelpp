--- conflicted
+++ resolved
@@ -12,392 +12,8 @@
 void
 SOLIDMECHANICS_CLASS_TEMPLATE_TYPE::updateJacobian( DataUpdateJacobian & data ) const
 {
-<<<<<<< HEAD
-    using namespace Feel::vf;
-
-    const vector_ptrtype& X = data.currentSolution();
-    sparse_matrix_ptrtype& J = data.jacobian();
-    bool BuildCstPart = data.buildCstPart();
-
-    std::string sc=(BuildCstPart)?" (cst part)":" (non cst part)";
-    this->log("SolidMechanics","updateJacobian", "start"+sc);
-    this->timerTool("Solve").start();
-
-    //--------------------------------------------------------------------------------------------------//
-
-    mesh_ptrtype mesh = M_XhDisplacement->mesh();
-
-    size_type rowStartInVector = this->rowStartInVector();
-    size_type rowStartInMatrix = this->rowStartInMatrix();
-    size_type colStartInMatrix = this->colStartInMatrix();
-    auto bilinearForm_PatternDefault = form2( _test=M_XhDisplacement,_trial=M_XhDisplacement,_matrix=J,
-                                              _pattern=size_type(Pattern::DEFAULT),
-                                              _rowstart=rowStartInMatrix,
-                                              _colstart=colStartInMatrix );
-    auto bilinearForm_PatternCoupled = form2( _test=M_XhDisplacement,_trial=M_XhDisplacement,_matrix=J,
-                                              _pattern=size_type(Pattern::COUPLED),
-                                              _rowstart=rowStartInMatrix,
-                                              _colstart=colStartInMatrix );
-
-    auto const u = M_XhDisplacement->element(X, rowStartInVector);
-    auto const& v = this->fieldDisplacement();
-
-    //--------------------------------------------------------------------------------------------------//
-#if 0
-    double alpha_f=M_genAlpha_alpha_f;
-    double alpha_m=M_genAlpha_alpha_m;
-    double gamma=0.5+alpha_m-alpha_f;
-    double beta=0.25*(1+alpha_m-alpha_f)*(1+alpha_m-alpha_f);
-#endif
-
-    double timeSteppingScaling = 1.;
-    if ( !this->isStationary() )
-    {
-        if ( M_timeStepping == "Theta" )
-            timeSteppingScaling = M_timeStepThetaValue;
-        data.addDoubleInfo( prefixvm(this->prefix(),"time-stepping.scaling"), timeSteppingScaling );
-    }
-    //--------------------------------------------------------------------------------------------------//
-
-    auto const& coeffLame1 = this->mechanicalProperties()->fieldCoeffLame1();
-    auto const& coeffLame2 = this->mechanicalProperties()->fieldCoeffLame2();
-    auto const& rho = this->mechanicalProperties()->fieldRho();
-    //Identity Matrix
-    auto const Id = eye<nDim,nDim>();
-    auto Fv = Id + gradv(u);
-    auto dF = gradt(u);
-    auto Ev = sym(gradv(u)) + 0.5*trans(gradv(u))*gradv(u);
-    auto dE = sym(gradt(u)) + 0.5*(trans(gradv(u))*gradt(u) + trans(gradt(u))*gradv(u));
-    auto Sv = idv(coeffLame1)*trace(Ev)*Id + 2*idv(coeffLame2)*Ev;
-    auto dS = idv(coeffLame1)*trace(dE)*Id + 2*idv(coeffLame2)*dE;
-    //case elastic
-    auto dE_elastic = sym(gradt(u));
-    auto dS_elastic = idv(coeffLame1)*trace(dE_elastic)*Id + 2*idv(coeffLame2)*dE_elastic;
-
-    //--------------------------------------------------------------------------------------------------//
-    // stress tensor terms
-    //thetimerBis.restart();
-    this->timerTool("Solve").start();
-
-    if ( M_modelName == "Hyper-Elasticity" )
-    {
-        if (this->mechanicalProperties()->materialLaw() == "StVenantKirchhoff")
-        {
-            if (!BuildCstPart)
-            {
-                auto const dFS_neohookean = Feel::FeelModels::solidMecFirstPiolaKirchhoffTensorJacobian<3*(nOrderDisplacement-1)>(u,*this->mechanicalProperties());
-                bilinearForm_PatternCoupled +=
-                    integrate (_range=M_rangeMeshElements,
-                               //_expr= trace( (dF*val(Sv) + val(Fv)*dS)*trans(grad(v)) ),
-                               //_expr=Feel::vf::FSI::stressStVenantKirchhoffJacobian(u,coeffLame1,coeffLame2), //le dernier
-                               _expr= timeSteppingScaling*inner( dFS_neohookean, grad(v) ),
-                               _geomap=this->geomap() );
-            }
-        }
-        else if (this->mechanicalProperties()->materialLaw() == "NeoHookean")
-        {
-            if ( !BuildCstPart )
-            {
-                auto const dFS_neohookean = Feel::FeelModels::solidMecFirstPiolaKirchhoffTensorJacobian<2*nOrderDisplacement>(u,*this->mechanicalProperties());
-                bilinearForm_PatternCoupled +=
-                    integrate (_range=M_rangeMeshElements,
-                               //_expr= trace(idv(coeffLame2)*dF*trans(grad(v)) ),
-                               _expr= timeSteppingScaling*inner( dFS_neohookean, grad(v) ),
-                               _quad=_Q<2*nOrderDisplacement+1>(),
-                               _geomap=this->geomap() );
-            }
-
-        }
-#if 0
-        else if (this->mechanicalProperties()->materialLaw() == "MooneyRivlin")
-        {
-            if (!BuildCstPart)
-            {
-                bilinearForm_PatternCoupled +=
-                    integrate (_range=M_rangeMeshElements,
-                               _expr= trace( (dF*val(Sv_mooneyrivlin) + val(Fv)*dS_mooneyrivlin)*trans(grad(v)) ),
-                               _geomap=this->geomap() );
-            }
-        }
-#endif
-    }
-    else if ( M_modelName == "Elasticity-Large-Deformation" )
-    {
-        if (!BuildCstPart)
-            bilinearForm_PatternCoupled +=
-                integrate (_range=M_rangeMeshElements,
-                           _expr= timeSteppingScaling*inner( dS, grad(v) ),
-                           _geomap=this->geomap() );
-    }
-    else if ( M_modelName == "Elasticity" )
-    {
-        if (BuildCstPart)
-            bilinearForm_PatternCoupled +=
-                integrate (_range=M_rangeMeshElements,
-                           _expr= timeSteppingScaling*inner( dS_elastic, grad(v) ),
-                           _geomap=this->geomap() );
-    }
-
-    double timeElapsedBis = this->timerTool("Solve").stop();
-    this->log("SolidMechanics","updateJacobian",
-              "build stresstensor term in "+(boost::format("%1% s") % timeElapsedBis ).str() );
-
-    //--------------------------------------------------------------------------------------------------//
-    // discretisation acceleration term
-    if ( !this->isStationary() )
-    {
-        if ( M_timeStepping == "Newmark" )
-        {
-            if ( BuildCstPart )
-            {
-                if ( !this->useMassMatrixLumped() )
-                {
-                    bilinearForm_PatternDefault +=
-                        integrate( _range=M_rangeMeshElements,
-                                   _expr= M_timeStepNewmark->polyDerivCoefficient()*idv(rho)*inner( idt(u),id(v) ),
-                                   _geomap=this->geomap() );
-                }
-                else
-                {
-                    J->close();
-                    double thecoeff = M_timeStepNewmark->polyDerivCoefficient();
-                    if ( this->massMatrixLumped()->size1() == J->size1() )
-                        J->addMatrix( thecoeff, this->massMatrixLumped(), Feel::SUBSET_NONZERO_PATTERN );
-                    else
-                    {
-                        auto vecAddDiagJ = this->backend()->newVector( J->mapRowPtr() );
-                        auto uAddDiagJ = M_XhDisplacement->element( vecAddDiagJ, rowStartInVector );
-                        uAddDiagJ = *M_vecDiagMassMatrixLumped;
-                        uAddDiagJ.scale( thecoeff );
-                        J->addDiagonal( vecAddDiagJ );
-                    }
-                }
-            }
-        } // Newmark
-        else // bdf
-        {
-            if ( BuildCstPart )
-            {
-                CHECK( this->hasStartSubBlockSpaceIndex( "velocity" ) ) << "no SubBlockSpaceIndex velocity";
-                size_type startBlockIndexVelocity = this->startSubBlockSpaceIndex("velocity");
-
-                if ( !this->useMassMatrixLumped() )
-                {
-                    form2( _test=M_XhDisplacement, _trial=M_XhDisplacement, _matrix=J,
-                           _rowstart=rowStartInMatrix,
-                           _colstart=colStartInMatrix+startBlockIndexVelocity ) +=
-                        integrate( _range=M_rangeMeshElements,
-                                   _expr= M_timeStepBdfVelocity->polyDerivCoefficient(0)*idv(rho)*inner(idt(u),id(v)),
-                                   _geomap=this->geomap() );
-                }
-                else
-                {
-                    double thecoeff = M_timeStepBdfVelocity->polyDerivCoefficient(0);
-                    for ( size_type i=0;i<M_XhDisplacement->nLocalDofWithoutGhost();++i)
-                        J->add( J->mapRowPtr()->dofIdToContainerId(rowStartInMatrix)[i],
-                                J->mapColPtr()->dofIdToContainerId(rowStartInMatrix+startBlockIndexVelocity)[i],
-                                thecoeff*M_vecDiagMassMatrixLumped->operator()(i) );
-
-                }
-                form2( _test=M_XhDisplacement, _trial=M_XhDisplacement, _matrix=J,
-                       _rowstart=rowStartInMatrix+startBlockIndexVelocity,
-                       _colstart=colStartInMatrix ) +=
-                    integrate( _range=M_rangeMeshElements,
-                               _expr= M_timeStepBdfDisplacement->polyDerivCoefficient(0)*idv(rho)*inner(idt(u),id(v)),
-                               _geomap=this->geomap() );
-                form2( _test=M_XhDisplacement, _trial=M_XhDisplacement, _matrix=J,
-                       _rowstart=rowStartInMatrix+startBlockIndexVelocity,
-                       _colstart=colStartInMatrix+startBlockIndexVelocity ) +=
-                    integrate( _range=M_rangeMeshElements,
-                               _expr= -timeSteppingScaling*idv(rho)*inner(idt(u),id(v)),
-                               _geomap=this->geomap() );
-            }
-        } // BDF
-    }
-    //--------------------------------------------------------------------------------------------------//
-    // peusdo transient continuation
-    if ( !BuildCstPart && data.hasInfo( "use-pseudo-transient-continuation" ) )
-    {
-        double pseudoTimeStepDelta = data.doubleInfo("pseudo-transient-continuation.delta");
-        this->log("SolidMechanics","updateJacobian",(boost::format("pseudo-transient-continuation : delta=%1% s") %pseudoTimeStepDelta).str() );
-        bilinearForm_PatternDefault +=
-            integrate(_range=M_rangeMeshElements,
-                      _expr=(1./pseudoTimeStepDelta)*inner(idt(u),id(u)),
-                      _geomap=this->geomap() );
-    }
-
-    //--------------------------------------------------------------------------------------------------//
-    // incompressibility terms
-    if (M_useDisplacementPressureFormulation && !BuildCstPart)
-    {
-        // define pressure field
-        size_type blockIndexPressure = rowStartInVector+this->startSubBlockSpaceIndex("pressure");
-        auto const p = M_XhPressure->element(X, blockIndexPressure);
-        // assemble
-        this->updateJacobianIncompressibilityTerms(u,p,J);
-    }
-    //--------------------------------------------------------------------------------------------------//
-#if 0
-    // viscoelastic terms
-    // VERY OLD! : must be fix and updated
-    this->updateJacobianViscoElasticityTerms(u,J);
-#endif
-    //--------------------------------------------------------------------------------------------------//
-    // follower pressure bc
-    if ( !BuildCstPart )
-    {
-        this->updateBCFollowerPressureJacobian( u, J, timeSteppingScaling );
-    }
-    //--------------------------------------------------------------------------------------------------//
-    // robin bc
-    if ( !BuildCstPart )
-    {
-        this->updateBCRobinJacobian( J, timeSteppingScaling );
-    }
-    //--------------------------------------------------------------------------------------------------//
-
-    double timeElapsed = this->timerTool("Solve").stop();
-    this->log("SolidMechanics","updateJacobian","finish"+sc+" in "+(boost::format("%1% s") % timeElapsed).str() );
-}
-
-//--------------------------------------------------------------------------------------------------//
-//--------------------------------------------------------------------------------------------------//
-//--------------------------------------------------------------------------------------------------//
-
-SOLIDMECHANICS_CLASS_TEMPLATE_DECLARATIONS
-void
-SOLIDMECHANICS_CLASS_TEMPLATE_TYPE::updateJacobianIncompressibilityTerms( element_displacement_external_storage_type const& u,
-                                                                              element_pressure_external_storage_type const& p,
-                                                                              sparse_matrix_ptrtype& J) const
-{
-    using namespace Feel::vf;
-
-    boost::mpi::timer thetimer;
-    this->log("SolidMechanics","updateJacobianIncompressibilityTerms", "start " );
-
-    auto mesh = M_XhDisplacement->mesh();
-    auto const& v = this->fieldDisplacement();
-    auto const& q = this->fieldPressure();
-
-    size_type rowStartInMatrix = this->rowStartInMatrix();
-    size_type colStartInMatrix = this->colStartInMatrix();
-    size_type startBlockIndexPressure = this->startSubBlockSpaceIndex("pressure");
-
-    double alpha_f=M_genAlpha_alpha_f;
-    double alpha_m=M_genAlpha_alpha_m;
-    double gamma=0.5+alpha_m-alpha_f;
-    double beta=0.25*(1+alpha_m-alpha_f)*(1+alpha_m-alpha_f);
-
-    auto const& coeffLame1 = this->mechanicalProperties()->fieldCoeffLame1();
-    auto const& coeffLame2 = this->mechanicalProperties()->fieldCoeffLame2();
-    //Identity Matrix
-    auto const Id = eye<nDim,nDim>();
-
-
-    if ( M_modelName == "Hyper-Elasticity")
-    {
-        auto pFmtNLa = Feel::FeelModels::solidMecPressureFormulationMultiplierJacobianTrialPressure(u,p,*this->mechanicalProperties());
-        form2( _test=M_XhDisplacement, _trial=M_XhPressure, _matrix=J,
-               _rowstart=rowStartInMatrix,
-               _colstart=colStartInMatrix+startBlockIndexPressure ) +=
-            integrate ( _range=M_rangeMeshElements,
-                        _expr= inner(pFmtNLa,grad(v) ),
-                        _geomap=this->geomap() );
-
-        // -dF*idv(p) or -d(F*C^{-1})*idv(p)
-        auto pFmtNLb = /*-idv(p)**/Feel::FeelModels::solidMecPressureFormulationMultiplierJacobianTrialDisp(u,p,*this->mechanicalProperties());
-        form2( _test=M_XhDisplacement, _trial=M_XhDisplacement, _matrix=J,
-               _rowstart=rowStartInMatrix,
-               _colstart=colStartInMatrix ) +=
-            integrate ( _range=M_rangeMeshElements,
-                        _expr= inner(pFmtNLb,grad(v) ),
-                        _geomap=this->geomap() );
-    }
-    else if ( M_modelName == "Elasticity-Large-Deformation" || M_modelName == "Elasticity")
-    {
-        form2( _test=M_XhDisplacement, _trial=M_XhPressure, _matrix=J,
-               _rowstart=rowStartInMatrix,
-               _colstart=colStartInMatrix+startBlockIndexPressure ) +=
-            integrate ( _range=M_rangeMeshElements,
-                        _expr= -trace(alpha_f*idt(p)*Id*trans(grad(v))),
-                        _geomap=this->geomap() );
-    }
-
-
-    //--------------------------------------------------------------------------------------------//
-
-    auto detJm1 = Feel::FeelModels::solidMecPressureFormulationConstraintJacobian(u,/*p,*/  *this->mechanicalProperties());
-
-    form2( _test=M_XhPressure, _trial=M_XhDisplacement, _matrix=J,
-           _rowstart=rowStartInMatrix+startBlockIndexPressure,
-           _colstart=colStartInMatrix ) +=
-        integrate( _range=M_rangeMeshElements,
-                   _expr=detJm1*id(q),
-                   _geomap=this->geomap() );
-
-
-    if (this->mechanicalProperties()->materialLaw() == "StVenantKirchhoff")
-    {
-        form2( _test=M_XhPressure, _trial=M_XhPressure, _matrix=J,
-               _rowstart=rowStartInMatrix+startBlockIndexPressure,
-               _colstart=colStartInMatrix+startBlockIndexPressure ) +=
-            integrate(_range=M_rangeMeshElements,
-                      _expr= -(cst(1.)/idv(coeffLame1))*idt(p)*id(q),
-                      _geomap=this->geomap() );
-    }
-    else
-    {
-        auto kappa = idv(this->mechanicalProperties()->fieldBulkModulus());
-        form2( _test=M_XhPressure, _trial=M_XhPressure, _matrix=J,
-               _rowstart=rowStartInMatrix+startBlockIndexPressure,
-               _colstart=colStartInMatrix+startBlockIndexPressure ) +=
-            integrate( _range=M_rangeMeshElements,
-                       _expr= -(cst(1.)/kappa)*idt(p)*id(q),
-                       _geomap=this->geomap() );
-    }
-
-
-    //--------------------------------------------------------------------------------------------//
-
-    double timeElapsed=thetimer.elapsed();
-    this->log("SolidMechanics","updateJacobianIncompressibilityTerms",
-              "finish in "+(boost::format("%1% s") % timeElapsed).str() );
-}
-
-//--------------------------------------------------------------------------------------------------//
-//--------------------------------------------------------------------------------------------------//
-//--------------------------------------------------------------------------------------------------//
-
-SOLIDMECHANICS_CLASS_TEMPLATE_DECLARATIONS
-void
-SOLIDMECHANICS_CLASS_TEMPLATE_TYPE::updateJacobianViscoElasticityTerms( element_displacement_external_storage_type const& u, sparse_matrix_ptrtype& J) const
-{
-#if 0
-    using namespace Feel::vf;
-
-    if (this->verbose()) std::cout << "[SolidMechanics] : updateJacobianViscoElasticityTerms start\n";
-
-    auto mesh = M_XhDisplacement->mesh();
-
-    auto v=u;
-
-    auto Et2 = 0.5*(gradt(u)+trans(gradt(u)) );// + 0.5*trans(gradv(u))*gradv(u);
-
-    double gammav=0.01;
-
-    form2( M_XhDisplacement, M_XhDisplacement, J)  +=
-        integrate (_range=M_rangeMeshElements,
-                   _expr=gammav*M_bdf_displ_struct->polyDerivCoefficient(0)*trace( Et2*trans(grad(v)) ),
-                   _geomap=this->geomap() );
-
-
-    if (this->verbose()) std::cout << "[SolidMechanics] : updateJacobianViscoElasticityTerms finish\n";
-
-#endif
-=======
     const vector_ptrtype& XVec = data.currentSolution();
     this->updateJacobian( data, this->modelContext( XVec, this->rowStartInVector() ) );
->>>>>>> b64a1644
 }
 
 SOLIDMECHANICS_CLASS_TEMPLATE_DECLARATIONS
