/* -*- mode: c++; coding: utf-8; tab-width: 4; indent-tabs-mode: nil; c-basic-offset: 4; show-trailing-whitespace: t -*- vim:fenc=utf-8:ft=cpp:et:sw=4:ts=4:sts=4 
 */


#include <feel/feelmodels/solid/solidmechanics.hpp>
#include <feel/feelmodels/modelvf/solidmecfirstpiolakirchhoff.hpp>
#include <feel/feelmodels/modelvf/solidmecincompressibility.hpp>
#include <feel/feelmodels/modelcore/modelmeasuresnormevaluation.hpp>
#include <feel/feelmodels/modelcore/modelmeasuresstatisticsevaluation.hpp>

namespace Feel
{
namespace FeelModels
{

//---------------------------------------------------------------------------------------------------//

SOLIDMECHANICS_CLASS_TEMPLATE_DECLARATIONS
std::shared_ptr<std::ostringstream>
SOLIDMECHANICS_CLASS_TEMPLATE_TYPE::getInfo() const
{
    this->log("SolidMechanics","getInfo", "start" );

    std::shared_ptr<std::ostringstream> _ostr( new std::ostringstream() );

    std::string StateTemporal = (this->isStationary())? "Stationary" : "Transient";
    size_type nElt,nDof;
    if (this->hasSolidEquationStandard()) {nElt=M_mesh->numGlobalElements(); nDof=M_XhDisplacement->nDof();}
#if 0
    else {nElt=M_mesh_1dReduced->numGlobalElements(); nDof=M_Xh_1dReduced->nDof();}
#endif
    std::string ResartMode;
    if (this->doRestart()) ResartMode = "Yes";
    else ResartMode = "No";

    std::string hovisuMode,myexporterType;
    int myexporterFreq=1;
    std::string doExport_str;
    if ( this->hasSolidEquationStandard() )
    {
        if ( M_isHOVisu && M_exporter_ho )
        {
            std::string hovisuSpaceUsed = soption(_name="hovisu.space-used",_prefix=this->prefix());
            if ( hovisuSpaceUsed == "displacement" || hovisuSpaceUsed == "pressure" )
                hovisuMode = "ON (with OperatorLagrangeP1 on "+hovisuSpaceUsed+")";
            else if ( hovisuSpaceUsed == "p1" )
                hovisuMode = "ON (with createP1mesh)";
#if 1 //defined(FEELPP_HAS_VTK)
            myexporterType = M_exporter_ho->type();
            myexporterFreq = M_exporter_ho->freq();
#endif
        }
        else if ( M_exporter )
        {
            hovisuMode = "OFF";
            myexporterType = M_exporter->type();
            myexporterFreq = M_exporter->freq();
        }
        for ( std::string const& fieldName : this->postProcessExportsFields() )
            doExport_str=(doExport_str.empty())? fieldName : doExport_str + " - " + fieldName;
    }
    else
    {
#if 0
        if ( M_exporter_1dReduced )
        {
            hovisuMode = "OFF";
            myexporterType = M_exporter_1dReduced->type();
            myexporterFreq = M_exporter_1dReduced->freq();
        }
#endif
    }

    *_ostr << "\n||==============================================||"
           << "\n||----------Info : SolidMechanics---------------||"
           << "\n||==============================================||"
           << "\n   Prefix : " << this->prefix()
           << "\n   Root Repository : " << this->rootRepository()
           << "\n   Physical Model"
        //<< "\n     -- model : " << M_modelName
        //           << "\n     -- material law : " << this->mechanicalProperties()->materialLaw()
           << "\n     -- has displacement-pressure formulation : " << std::boolalpha << this->hasDisplacementPressureFormulation()
           << "\n     -- time mode : " << StateTemporal;
    *_ostr << this->materialsProperties()->getInfoMaterialParameters()->str();
    if ( this->hasSolidEquationStandard() )
    {
        *_ostr << "\n   Boundary conditions"
               << M_bcDirichletMarkerManagement.getInfoDirichletBC()
               << M_bcNeumannMarkerManagement.getInfoNeumannBC()
               << M_bcNeumannEulerianFrameMarkerManagement.getInfoNeumannEulerianFrameBC()
               << M_bcRobinMarkerManagement.getInfoRobinBC()
               << M_bcFSIMarkerManagement.getInfoFluidStructureInterfaceBC();
        *_ostr << "\n   Space Discretization";
        if ( this->hasGeoFile() )
            *_ostr << "\n     -- geo file name   : " << this->geoFile();
        *_ostr << "\n     -- mesh file name   : " << this->meshFile()
               << "\n     -- nb elt in mesh : " << nElt
               << "\n     -- nb dof (displacement) : " << nDof
               << "\n     -- polynomial order : " << nOrder;
        if ( this->hasDisplacementPressureFormulation() )
            *_ostr << "\n     -- nb dof (pressure) : " << M_XhPressure->nDof();
    }
    if ( !this->isStationary() )
    {
        *_ostr << "\n   Time Discretization"
               << "\n     -- initial time : " << this->timeStepBase()->timeInitial()
               << "\n     -- final time   : " << this->timeStepBase()->timeFinal()
               << "\n     -- time step    : " << this->timeStepBase()->timeStep()
               << "\n     -- type : " << M_timeStepping;
        if ( M_timeStepping == "Newmark" )
        {
            if (this->hasSolidEquationStandard())
                *_ostr << " ( gamma="<< this->timeStepNewmark()->gamma() <<", beta="<< this->timeStepNewmark()->beta() << " )";
#if 0
            else// if (this->is1dReducedModel())
                *_ostr << " ( gamma="<< this->timeStepNewmark1dReduced()->gamma() <<", beta="<< this->timeStepNewmark1dReduced()->beta() << " )";
#endif
        }
        else if ( M_timeStepping == "BDF" )
        {
            if (this->hasSolidEquationStandard())
                *_ostr << " ( order=" << M_timeStepBdfDisplacement->timeOrder() << " )";
        }
        else if ( M_timeStepping == "Theta" )
        {
            *_ostr << " ( theta=" << M_timeStepThetaValue << " )";
        }
        *_ostr << "\n     -- restart mode : " << ResartMode
               << "\n     -- save on disk : " << std::boolalpha << this->timeStepBase()->saveInFile();
        if ( this->timeStepBase()->saveFreq() )
            *_ostr << "\n     -- freq save : " << this->timeStepBase()->saveFreq()
                   << "\n     -- file format save : " << this->timeStepBase()->fileFormat();
    }
    if ( !myexporterType.empty() )
        *_ostr << "\n   Exporter"
               << "\n     -- type            : " << myexporterType
               << "\n     -- high order visu : " << hovisuMode
               << "\n     -- freq save       : " << myexporterFreq
               << "\n     -- fields exported : " << doExport_str;
    *_ostr << "\n   Processors"
           << "\n     -- number of proc environnement : " << Environment::worldComm().globalSize()
           << "\n     -- environement rank : " << Environment::worldComm().rank()
           << "\n     -- global rank : " << this->worldComm().globalRank()
           << "\n     -- local rank : " << this->worldComm().localRank()
           << "\n   Numerical Solver"
           << "\n     -- solver : " << M_solverName;
    if ( M_algebraicFactory )
        *_ostr << M_algebraicFactory->getInfo()->str();
    *_ostr << "\n||==============================================||"
           << "\n";

    this->log("SolidMechanics","getInfo", "finish" );

    return _ostr;
}

//---------------------------------------------------------------------------------------------------//
#if 0
SOLIDMECHANICS_CLASS_TEMPLATE_DECLARATIONS
void
SOLIDMECHANICS_CLASS_TEMPLATE_TYPE::setModelName( std::string const& type )
{
    // if pde change -> force to rebuild all algebraic data at next solve
    if ( type != M_modelName )
        this->setNeedToRebuildCstPart(true);

    if ( type == "Elasticity" )
        M_modelName = "Elasticity";
    else if ( type == "Elasticity-Large-Deformation" )
        M_modelName="Elasticity-Large-Deformation";
    else if ( type == "Hyper-Elasticity" )
        M_modelName = "Hyper-Elasticity";
    else if ( type == "Generalised-String" )
        M_modelName = "Generalised-String";
    else
        CHECK( false ) << "invalid modelName "<< type << "\n";

    M_isStandardModel= (M_modelName != "Generalised-String" );
    M_is1dReducedModel=!M_isStandardModel;
}
//---------------------------------------------------------------------------------------------------//
#endif

SOLIDMECHANICS_CLASS_TEMPLATE_DECLARATIONS
void
SOLIDMECHANICS_CLASS_TEMPLATE_TYPE::setSolver( std::string const& type )
{
    // if solver change -> force to rebuild all algebraic data at next solve
    if ( type != M_solverName )
        this->setNeedToRebuildCstPart(true);
    if ( type == "automatic" )
        M_solverName = "automatic";
    else if ( type == "LinearSystem" )
        M_solverName="LinearSystem";
    else if ( type == "Newton" )
        M_solverName="Newton";
    else
        CHECK( false ) << "invalid solver name " << type << "\n";
}

//---------------------------------------------------------------------------------------------------//

SOLIDMECHANICS_CLASS_TEMPLATE_DECLARATIONS
int
SOLIDMECHANICS_CLASS_TEMPLATE_TYPE::nBlockMatrixGraph() const
{
    int nBlock = 0;
    if ( this->hasSolidEquationStandard() )
    {
        ++nBlock;
        if ( this->hasDisplacementPressureFormulation() )
            ++nBlock;
        if ( M_timeSteppingUseMixedFormulation )
            ++nBlock;
    }
    if ( this->hasSolidEquation1dReduced() )
    {
        nBlock += M_solid1dReduced->blockVectorSolution().size();
    }
    return nBlock;
}

SOLIDMECHANICS_CLASS_TEMPLATE_DECLARATIONS
BlocksBaseGraphCSR
SOLIDMECHANICS_CLASS_TEMPLATE_TYPE::buildBlockMatrixGraph() const
{
    this->log("SolidMechanics","buildBlockMatrixGraph", "start" );
    int nBlock = this->nBlockMatrixGraph();

    BlocksBaseGraphCSR myblockGraph(nBlock,nBlock);
    int indexBlock=0;

    if ( this->hasSolidEquationStandard() )
    {
        myblockGraph(indexBlock,indexBlock) =stencil(_test=this->functionSpace(),_trial=this->functionSpace(),
                                                     //_pattern_block=this->blockPattern(),
                                                     _diag_is_nonzero=(nBlock==1),
                                                     _close=(nBlock==1) )->graph();
        ++indexBlock;

        if ( this->hasDisplacementPressureFormulation() )
        {
            myblockGraph(indexBlock,0) = stencil(_test=M_XhPressure,_trial=M_XhDisplacement,
                                                 _diag_is_nonzero=false,_close=false)->graph();
            myblockGraph(0,indexBlock) = stencil(_test=M_XhDisplacement,_trial=M_XhPressure,
                                                 _diag_is_nonzero=false,_close=false)->graph();
            myblockGraph(indexBlock,indexBlock) = stencil(_test=M_XhPressure,_trial=M_XhPressure,
                                                          _diag_is_nonzero=false,_close=false)->graph();
            ++indexBlock;
        }

        if ( M_timeSteppingUseMixedFormulation )
        {
            myblockGraph(indexBlock,0) = stencil(_test=M_XhDisplacement,_trial=M_XhDisplacement,
                                                 _diag_is_nonzero=false,_close=false)->graph();
            myblockGraph(0,indexBlock) = stencil(_test=M_XhDisplacement,_trial=M_XhDisplacement,
                                                 _diag_is_nonzero=false,_close=false)->graph();
            myblockGraph(indexBlock,indexBlock) = stencil(_test=M_XhDisplacement,_trial=M_XhDisplacement,
                                                          _diag_is_nonzero=false,_close=false)->graph();
            ++indexBlock;
        }
    }

    if ( this->hasSolidEquation1dReduced() )
    {
        int startIndexBlock1dReduced = indexBlock;
        auto blockMat1dReduced = M_solid1dReduced->buildBlockMatrixGraph();
        for (int tk1=0;tk1<blockMat1dReduced.nRow() ;++tk1 )
            for (int tk2=0;tk2<blockMat1dReduced.nCol() ;++tk2 )
                myblockGraph(startIndexBlock1dReduced+tk1,startIndexBlock1dReduced+tk2) = blockMat1dReduced(tk1,tk2);
    }

    myblockGraph.close();

    this->log("SolidMechanics","buildBlockMatrixGraph", "finish" );
    return myblockGraph;
}


//---------------------------------------------------------------------------------------------------//

SOLIDMECHANICS_CLASS_TEMPLATE_DECLARATIONS
void
SOLIDMECHANICS_CLASS_TEMPLATE_TYPE::exportResults( double time )
{
    auto mfields = this->modelFields();
    auto se = this->symbolsExpr( mfields );
    if ( this->hasSolidEquationStandard() )
        this->exportResults( time, mfields, se, this->exprPostProcessExports( se ) );
    if ( this->hasSolidEquation1dReduced() )
        M_solid1dReduced->exportResults( time, se );

    // this->log("SolidMechanics","exportResults",(boost::format("start at time %1%")%time).str() );
    // this->timerTool("PostProcessing").start();

    // if (!M_isHOVisu)
    //     this->exportFields( time );
    // else
    //     this->exportFieldsImplHO( time );

    // this->exportMeasures( time );

    // this->timerTool("PostProcessing").stop("exportResults");
    // if ( this->scalabilitySave() )
    // {
    //     if ( !this->isStationary() )
    //         this->timerTool("PostProcessing").setAdditionalParameter("time",this->currentTime());
    //     this->timerTool("PostProcessing").save();
    // }

    // this->log("SolidMechanics","exportResults", "finish" );

} // SolidMechanics::export

#if 0
SOLIDMECHANICS_CLASS_TEMPLATE_DECLARATIONS
void
SOLIDMECHANICS_CLASS_TEMPLATE_TYPE::exportFields( double time )
{
    if (this->isStandardModel())
    {
        bool hasFieldToExport = this->updateExportedFields( M_exporter, M_postProcessFieldExported, time );
        if ( hasFieldToExport )
        {
            M_exporter->save();
            this->upload( M_exporter->path() );
        }
    }
    else
    {
        bool hasFieldToExport = this->updateExportedFields1dReduced( M_exporter_1dReduced, M_postProcessFieldExported, time );
        if ( hasFieldToExport )
        {
            M_exporter_1dReduced->save();
            this->upload( M_exporter_1dReduced->path() );
        }
    }
}


SOLIDMECHANICS_CLASS_TEMPLATE_DECLARATIONS
bool
SOLIDMECHANICS_CLASS_TEMPLATE_TYPE::updateExportedFields( exporter_ptrtype exporter, std::set<std::string> const& fields, double time )
{
    if ( !exporter ) return false;
    if ( !exporter->doExport() ) return false;

    bool hasFieldToExport = false;
    if ( fields.find( "pid" ) != fields.end() )
    {
        exporter->step( time )->addRegions( this->prefix(), this->subPrefix().empty()? this->prefix() : prefixvm(this->prefix(),this->subPrefix()) );
        hasFieldToExport = true;
    }
    if ( fields.find( "displacement" ) != fields.end() )
    {
        exporter->step( time )->add( prefixvm(this->prefix(),"displacement"), this->fieldDisplacement() );
        hasFieldToExport = true;
    }
    if ( fields.find( "pressure" ) != fields.end() && M_useDisplacementPressureFormulation )
    {
        exporter->step( time )->add( prefixvm(this->prefix(),"pressure"), *M_fieldPressure );
        hasFieldToExport = true;
    }
    if ( fields.find( "velocity" ) != fields.end() && M_fieldVelocity )
    {
        exporter->step( time )->add( prefixvm(this->prefix(),"velocity"), this->fieldVelocity() );
        hasFieldToExport = true;
    }
    if ( fields.find( "acceleration" ) != fields.end() && M_fieldAcceleration )
    {
        exporter->step( time )->add( prefixvm(this->prefix(),"acceleration"), this->fieldAcceleration() );
        hasFieldToExport = true;
    }
    if ( fields.find( "normal-stress" ) != fields.end() )
    {
        this->updateNormalStressFromStruct();
        exporter->step( time )->add( prefixvm(this->prefix(),"normalstress"), *M_fieldNormalStressFromStruct );
        hasFieldToExport = true;
    }
    if ( ( fields.find( "Von-Mises" ) != fields.end() ) ||
         ( fields.find( "Tresca" ) != fields.end() ) ||
         ( fields.find( "principal-stresses" ) != fields.end() ) )
    {
        this->updateStressCriterions();
        if ( fields.find( "Von-Mises" ) != fields.end() )
            exporter->step( time )->add( prefixvm(this->prefix(),"von-mises-criterions"), *M_fieldVonMisesCriterions );
        if ( fields.find( "Tresca" ) != fields.end() )
            exporter->step( time )->add( prefixvm(this->prefix(),"tresca-criterions"), *M_fieldTrescaCriterions );
        if ( fields.find( "principal-stresses" ) != fields.end() )
            for (int d=0;d<M_fieldsPrincipalStresses.size();++d)
                exporter->step( time )->add( prefixvm(this->prefix(),(boost::format("princial-stress-%1%")%d).str() ), *M_fieldsPrincipalStresses[d] );
#if 0
            exporter->step( time )->add( prefixvm(this->prefix(),"sigma_xx"), M_fieldStressTensor->comp( Component::X,Component::X ) );
            exporter->step( time )->add( prefixvm(this->prefix(),"sigma_xy"), M_fieldStressTensor->comp( Component::X,Component::Y ) );
            exporter->step( time )->add( prefixvm(this->prefix(),"sigma_yx"), M_fieldStressTensor->comp( Component::Y,Component::X ) );
            exporter->step( time )->add( prefixvm(this->prefix(),"sigma_yy"), M_fieldStressTensor->comp( Component::Y,Component::Y ) );
            if (nDim==3)
            {
                exporter->step( time )->add( prefixvm(this->prefix(),"sigma_xz"), M_fieldStressTensor->comp( Component::X,Component::Z ) );
                exporter->step( time )->add( prefixvm(this->prefix(),"sigma_yz"), M_fieldStressTensor->comp( Component::Y,Component::Z ) );
                exporter->step( time )->add( prefixvm(this->prefix(),"sigma_zx"), M_fieldStressTensor->comp( Component::Z,Component::X ) );
                exporter->step( time )->add( prefixvm(this->prefix(),"sigma_zy"), M_fieldStressTensor->comp( Component::Z,Component::Y ) );
                exporter->step( time )->add( prefixvm(this->prefix(),"sigma_zz"), M_fieldStressTensor->comp( Component::Z,Component::Z ) );
            }
#endif
            hasFieldToExport = true;
        }
    if ( fields.find( "material-properties" ) != fields.end() )
    {
        exporter->step( time )->add( prefixvm(this->prefix(),"YoungModulus"), this->mechanicalProperties()->fieldYoungModulus() );
        exporter->step( time )->add( prefixvm(this->prefix(),"PoissonCoefficient"), this->mechanicalProperties()->fieldCoeffPoisson() );
        exporter->step( time )->add( prefixvm(this->prefix(),"Lame1"), this->mechanicalProperties()->fieldCoeffLame1() );
        exporter->step( time )->add( prefixvm(this->prefix(),"Lame2"), this->mechanicalProperties()->fieldCoeffLame2() );
        hasFieldToExport = true;
    }
    /*if ( fields.find( "fsi" ) != fields.end() )
     {
         exporter->step( time )->add( prefixvm(this->prefix(),"velocity-interface-from-fluid"), this->fieldVelocityInterfaceFromFluid() );
         hasFieldToExport = true;
     }*/
    for ( auto const& fieldUserScalar : this->fieldsUserScalar() )
    {
        std::string const& userFieldName = fieldUserScalar.first;
        if ( fields.find( userFieldName ) != fields.end() )
        {
            exporter->step( time )->add( prefixvm(this->prefix(),userFieldName), this->fieldUserScalar( userFieldName ) );
            hasFieldToExport = true;
        }
    }
    for ( auto const& fieldUserVectorial : this->fieldsUserVectorial() )
    {
        std::string const& userFieldName = fieldUserVectorial.first;
        if ( fields.find( userFieldName ) != fields.end() )
        {
            exporter->step( time )->add( prefixvm(this->prefix(),userFieldName), this->fieldUserVectorial( userFieldName ) );
            hasFieldToExport = true;
        }
    }

    return hasFieldToExport;
}


SOLIDMECHANICS_CLASS_TEMPLATE_DECLARATIONS
bool
SOLIDMECHANICS_CLASS_TEMPLATE_TYPE::updateExportedFields1dReduced( exporter_1dreduced_ptrtype exporter, std::set<std::string> const& fields, double time )
{
    if ( !exporter ) return false;
    if ( !exporter->doExport() ) return false;

    bool hasFieldToExport = false;
    if ( fields.find( "pid" ) != fields.end() )
    {
        exporter->step( time )->addRegions( prefixvm(this->prefix(),"1d-reduced"),
                                            prefixvm(this->prefix(),prefixvm(this->subPrefix(),"1d-reduced") ) );
        hasFieldToExport = true;
    }
    if ( fields.find( "displacement" ) != fields.end() )
    {
        exporter->step( time )->add( prefixvm(this->prefix(),"1d-reduced-displacement"), *M_disp_1dReduced );
        hasFieldToExport = true;
    }
    if ( fields.find( "velocity" ) != fields.end() )
    {
        exporter->step( time )->add( prefixvm(this->prefix(),"1d-reduced-velocity"), this->timeStepNewmark1dReduced()->currentVelocity()  /**M_velocity_1dReduced*/ );
        hasFieldToExport = true;
    }
    if ( fields.find( "acceleration" ) != fields.end() )
    {
        exporter->step( time )->add( prefixvm(this->prefix(),"1d-reduced-acceleration"), this->timeStepNewmark1dReduced()->currentAcceleration() );
        hasFieldToExport = true;
    }
    return hasFieldToExport;
}


SOLIDMECHANICS_CLASS_TEMPLATE_DECLARATIONS
void
SOLIDMECHANICS_CLASS_TEMPLATE_TYPE::exportFieldsImplHO( double time )
{
    std::set<std::string> const& fields = M_postProcessFieldExported;
    if (this->isStandardModel())
    {
#if 1 //defined(FEELPP_HAS_VTK)
        if ( !M_exporter_ho->doExport() ) return;
        //M_exporter_ho->step( time )->setMesh( M_displacementVisuHO->mesh() );

        bool hasFieldToExport = false;
        if ( fields.find( "pid" ) != fields.end() )
        {
            M_exporter_ho->step( time )->addRegions( this->prefix(), this->subPrefix().empty()? this->prefix() : prefixvm(this->prefix(),this->subPrefix()) );
            hasFieldToExport = true;
        }
        if ( fields.find( "displacement" ) != fields.end() )
        {
            M_opIdisplacement->apply(this->fieldDisplacement(),*M_displacementVisuHO);
            M_exporter_ho->step( time )->add( prefixvm(this->prefix(),"displacement-ho"), *M_displacementVisuHO );
            hasFieldToExport = true;
        }
        if ( fields.find( "pressure" ) != fields.end() && M_useDisplacementPressureFormulation )
        {
            M_opIpressure->apply(*M_fieldPressure,*M_pressureVisuHO);
            M_exporter_ho->step( time )->add( prefixvm(this->prefix(),"pressure-ho"), *M_pressureVisuHO );
            hasFieldToExport = true;
        }
        if ( fields.find( "velocity" ) != fields.end() )
        {
            auto velocityVisuHO = M_XhVectorialVisuHO->element();
            M_opIdisplacement->apply( this->timeStepNewmark()->currentVelocity(),velocityVisuHO );
            M_exporter_ho->step( time )->add( prefixvm(this->prefix(),"velocity-ho"), velocityVisuHO );
            hasFieldToExport = true;
        }
        if ( fields.find( "acceleration" ) != fields.end() )
        {
            auto accelerationVisuHO = M_XhVectorialVisuHO->element();
            M_opIdisplacement->apply( this->timeStepNewmark()->currentAcceleration(),accelerationVisuHO );
            M_exporter_ho->step( time )->add( prefixvm(this->prefix(),"acceleration-ho"), accelerationVisuHO );
            hasFieldToExport = true;
        }
        if ( fields.find( "normal-stress" ) != fields.end() )
        {
            auto normalstressVisuHO = M_XhVectorialVisuHO->element();
            this->updateNormalStressFromStruct();
            M_opInormalstress->apply( *M_fieldNormalStressFromStruct,normalstressVisuHO);
            M_exporter_ho->step( time )->add( prefixvm(this->prefix(),"normalstress-ho"), normalstressVisuHO );
            hasFieldToExport = true;
        }
        if ( hasFieldToExport )
            M_exporter_ho->save();
#endif
    }

}
#endif

#if 0
namespace detail
{
template <typename ElementTensor2Type>
typename ElementTensor2Type::component_functionspace_type::element_ptrtype
componentFieldFromTensor2Field( ElementTensor2Type const uTensor2, uint16_type c1, uint16_type c2 )
{
    auto compSpace = uTensor2.compSpace();
    auto uComp = compSpace->elementPtr();
    static const uint16_type nComponents2 = ElementTensor2Type::functionspace_type::nComponents2;
    auto dofTensor2 = uTensor2.functionSpace()->dof();
    auto dofComp = compSpace->dof();
    int nLocDofPerComp = dofTensor2->nLocalDof( true );
    CHECK(  nLocDofPerComp == dofComp->nLocalDof() ) << "must be same size";

    for ( auto const& elt : elements(uTensor2.mesh()) )
    {
        for ( size_type j =0; j < nLocDofPerComp;++j )
        {
            uint16_type compTensor2 = c1*nComponents2+c2;
            size_type gdofTensor2 = dofTensor2->localToGlobal( elt, j, compTensor2 ).index();
            double val = uTensor2( gdofTensor2 );

            size_type gdofComp = dofComp->localToGlobal( elt, j, 0 ).index();
            uComp->set( gdofComp, val );
        }
    }
    return uComp;
}
} // namespace detail
#endif


#if 0
SOLIDMECHANICS_CLASS_TEMPLATE_DECLARATIONS
void
SOLIDMECHANICS_CLASS_TEMPLATE_TYPE::exportMeasures( double time )
{
    if (!this->isStandardModel())
        return;

    std::string modelName = "solid";
    bool hasMeasure = false;

    // volume variation
    for ( auto const& ppvv : M_postProcessVolumeVariation )
    {
        std::string const& vvname = ppvv.first;
        auto const& vvmarkers = ppvv.second;
        elements_reference_wrapper_t<mesh_type> vvrange = ( vvmarkers.size() == 1 && vvmarkers.begin()->empty() )?
            M_rangeMeshElements : markedelements( this->mesh(),vvmarkers );
        double volVar = this->computeVolumeVariation( vvrange );
        this->postProcessMeasuresIO().setMeasure( vvname, volVar );
        hasMeasure = true;
    }

    std::set<std::string> fieldNameStressScalar = { "Von-Mises","Tresca","princial-stress-1","princial-stress-2","princial-stress-3",
                                                    "stress_xx","stress_xy","stress_xz","stress_yx","stress_yy","stress_yz","stress_zx","stress_zy","stress_zz" };
    // points evaluation
    // this->modelProperties().parameters().updateParameterValues();
    // auto paramValues = this->modelProperties().parameters().toParameterValues();
    // this->modelProperties().postProcess().setParameterValues( paramValues );
    for ( auto const& evalPoints : this->modelProperties().postProcess().measuresPoint( modelName ) )
    {
        auto const& ptPos = evalPoints.pointPosition();
        if ( !ptPos.hasExpression() )
            continue;
        node_type ptCoord(3);
        for ( int c=0;c<3;++c )
            ptCoord[c]=ptPos.value()(c);

        auto const& fields = evalPoints.fields();
        for ( std::string const& field : fields )
        {
            if ( field == "displacement" || field == "velocity" || field == "acceleration" )
            {
                std::string ptNameExport = (boost::format("%1%_%2%")%field %ptPos.name()).str();
                int ptIdInCtx = this->postProcessMeasuresEvaluatorContext().ctxId(field,ptNameExport);
                if ( ptIdInCtx >= 0 )
                    M_postProcessMeasuresContextDisplacement->replace( ptIdInCtx, ptCoord );
            }
            else if ( field == "pressure" )
            {
                if ( !M_useDisplacementPressureFormulation )
                    continue;
                std::string ptNameExport = (boost::format("pressure_%1%")%ptPos.name()).str();
                int ptIdInCtx = this->postProcessMeasuresEvaluatorContext().ctxId("pressure",ptNameExport);
                if ( ptIdInCtx >= 0 )
                    M_postProcessMeasuresContextPressure->replace( ptIdInCtx, ptCoord );
            }
            else if ( fieldNameStressScalar.find( field ) != fieldNameStressScalar.end() )
            {
                std::string ptNameExport = (boost::format("%1%_%2%")%field %ptPos.name()).str();
                int ptIdInCtx = this->postProcessMeasuresEvaluatorContext().ctxId(field,ptNameExport);
                if ( ptIdInCtx >= 0 )
                    M_postProcessMeasuresContextStressScalar->replace( ptIdInCtx, ptCoord );
            }
        }
    }

    if ( M_postProcessMeasuresContextDisplacement )
    {
        Eigen::Matrix<value_type,Eigen::Dynamic,1> evalAtNodes;
        for ( std::string const& field : std::vector<std::string>( { "displacement","velocity","acceleration" } ) )
        {
            if ( !this->postProcessMeasuresEvaluatorContext().has(field) ) continue;

            if ( field == "displacement")
                evalAtNodes = evaluateFromContext( _context=*M_postProcessMeasuresContextDisplacement,
                                                   _expr=idv(this->fieldDisplacement()) );
            else if ( field == "velocity")
                evalAtNodes = evaluateFromContext( _context=*M_postProcessMeasuresContextDisplacement,
                                                   _expr=idv(this->fieldVelocity()) );
            else if ( field == "acceleration")
                evalAtNodes = evaluateFromContext( _context=*M_postProcessMeasuresContextDisplacement,
                                                   _expr=idv(this->fieldAcceleration()) );
            for ( int ctxId=0;ctxId<M_postProcessMeasuresContextDisplacement->nPoints();++ctxId )
            {
                if ( !this->postProcessMeasuresEvaluatorContext().has( field, ctxId ) ) continue;
                std::string const& ptNameExport = this->postProcessMeasuresEvaluatorContext().name( field,ctxId );
                std::vector<double> vecValues = { evalAtNodes( ctxId*nDim ) };
                if ( nDim > 1 ) vecValues.push_back( evalAtNodes( ctxId*nDim+1 ) );
                if ( nDim > 2 ) vecValues.push_back( evalAtNodes( ctxId*nDim+2 ) );
                this->postProcessMeasuresIO().setMeasureComp( ptNameExport, vecValues );
                //std::cout << "export point " << ptNameExport << " with node " << M_postProcessEvalPointDisplacement->node( ctxId ) << "\n";
                hasMeasure = true;
            }
        }
    }
    if ( M_useDisplacementPressureFormulation && M_postProcessMeasuresContextPressure && this->postProcessMeasuresEvaluatorContext().has("pressure") )
    {
        auto evalAtNodes = evaluateFromContext( _context=*M_postProcessMeasuresContextPressure,
                                                _expr=idv(this->fieldPressure()) );
        for ( int ctxId=0;ctxId<M_postProcessMeasuresContextPressure->nPoints();++ctxId )
        {
            if ( !this->postProcessMeasuresEvaluatorContext().has( "pressure", ctxId ) ) continue;
            std::string ptNameExport = this->postProcessMeasuresEvaluatorContext().name( "pressure",ctxId );
            this->postProcessMeasuresIO().setMeasure( ptNameExport, evalAtNodes( ctxId ) );
            //std::cout << "export point " << ptNameExport << " with node " << M_postProcessEvalPointPressure->node( ctxId ) << "\n";
            hasMeasure = true;
        }
    }
    if ( M_postProcessMeasuresContextStressScalar )
    {
        this->updateStressCriterions();
        Eigen::Matrix<value_type,Eigen::Dynamic,1> evalAtNodes;
        for ( std::string const& field : fieldNameStressScalar )
        {
            if ( !this->postProcessMeasuresEvaluatorContext().has(field) ) continue;

            if ( field == "Von-Mises")
                evalAtNodes = evaluateFromContext( _context=*M_postProcessMeasuresContextStressScalar,
                                                   _expr=idv(this->fieldVonMisesCriterions()) );
            else if ( field == "Tresca")
                evalAtNodes = evaluateFromContext( _context=*M_postProcessMeasuresContextStressScalar,
                                                   _expr=idv(this->fieldTrescaCriterions()) );
            else if ( field == "princial-stress-1")
                evalAtNodes = evaluateFromContext( _context=*M_postProcessMeasuresContextStressScalar,
                                                   _expr=idv(this->fieldPrincipalStresses(0)) );
            else if ( field == "princial-stress-2")
                evalAtNodes = evaluateFromContext( _context=*M_postProcessMeasuresContextStressScalar,
                                                   _expr=idv(this->fieldPrincipalStresses(1)) );
            else if ( field == "princial-stress-3" && nDim == 3 )
                evalAtNodes = evaluateFromContext( _context=*M_postProcessMeasuresContextStressScalar,
                                                   _expr=idv(this->fieldPrincipalStresses(2)) );
            else if ( field == "stress_xx")
                evalAtNodes = evaluateFromContext( _context=*M_postProcessMeasuresContextStressScalar,
                                                   _expr=idv(this->fieldStressTensor().comp(Component::X,Component::X)) );
            else if ( field == "stress_xy")
                evalAtNodes = evaluateFromContext( _context=*M_postProcessMeasuresContextStressScalar,
                                                   _expr=idv(this->fieldStressTensor().comp(Component::X,Component::Y)) );
            else if ( field == "stress_xz" && nDim == 3 )
                evalAtNodes = evaluateFromContext( _context=*M_postProcessMeasuresContextStressScalar,
                                                   _expr=idv(this->fieldStressTensor().comp(Component::X,Component::Z)) );
            else if ( field == "stress_yx")
                evalAtNodes = evaluateFromContext( _context=*M_postProcessMeasuresContextStressScalar,
                                                   _expr=idv(this->fieldStressTensor().comp(Component::Y,Component::X)) );
            else if ( field == "stress_yy")
                evalAtNodes = evaluateFromContext( _context=*M_postProcessMeasuresContextStressScalar,
                                                   _expr=idv(this->fieldStressTensor().comp(Component::Y,Component::Y)) );
            else if ( field == "stress_yz" && nDim == 3)
                evalAtNodes = evaluateFromContext( _context=*M_postProcessMeasuresContextStressScalar,
                                                   _expr=idv(this->fieldStressTensor().comp(Component::Y,Component::Z)) );
            else if ( field == "stress_zx" && nDim == 3)
                evalAtNodes = evaluateFromContext( _context=*M_postProcessMeasuresContextStressScalar,
                                                   _expr=idv(this->fieldStressTensor().comp(Component::Z,Component::X)) );
            else if ( field == "stress_zy" && nDim == 3)
                evalAtNodes = evaluateFromContext( _context=*M_postProcessMeasuresContextStressScalar,
                                                   _expr=idv(this->fieldStressTensor().comp(Component::Z,Component::Y)) );
            else if ( field == "stress_zz" && nDim == 3)
                evalAtNodes = evaluateFromContext( _context=*M_postProcessMeasuresContextStressScalar,
                                                   _expr=idv(this->fieldStressTensor().comp(Component::Z,Component::Z)) );
            for ( int ctxId=0;ctxId<M_postProcessMeasuresContextStressScalar->nPoints();++ctxId )
            {
                if ( !this->postProcessMeasuresEvaluatorContext().has( field, ctxId ) ) continue;
                std::string const& ptNameExport = this->postProcessMeasuresEvaluatorContext().name( field,ctxId );
                this->postProcessMeasuresIO().setMeasure( ptNameExport, evalAtNodes( ctxId ) );
                hasMeasure = true;
            }

        }
    }


    auto mfields = this->modelFields();
    auto symbolsExpr = this->symbolsExpr( mfields );
    bool hasMeasureNorm = this->updatePostProcessMeasuresNorm( this->mesh(), M_rangeMeshElements, symbolsExpr, mfields );
    bool hasMeasureStatistics = this->updatePostProcessMeasuresStatistics( this->mesh(), M_rangeMeshElements, symbolsExpr, mfields );
    bool hasMeasurePoint = false;//this->updatePostProcessMeasuresPoint( M_measurePointsEvaluation, mfields );
    if ( hasMeasureNorm || hasMeasureStatistics || hasMeasurePoint )
        hasMeasure = true;

    if ( hasMeasure )
    {
        if ( !this->isStationary() )
            this->postProcessMeasuresIO().setMeasure( "time", time );
        this->postProcessMeasuresIO().exportMeasures();
        this->upload( this->postProcessMeasuresIO().pathFile() );
    }

}
#endif
//---------------------------------------------------------------------------------------------------//

SOLIDMECHANICS_CLASS_TEMPLATE_DECLARATIONS
void
SOLIDMECHANICS_CLASS_TEMPLATE_TYPE::startTimeStep()
{
    this->log("SolidMechanics","startTimeStep", "start" );

    // some time stepping require to compute residual without time derivative
    this->updateTimeStepCurrentResidual();

    // go to next time step : ti + \Delta t
    if ( this->hasSolidEquationStandard() )
    {
        if ( M_timeStepping == "Newmark" )
        {
            // start time step
            if ( !this->doRestart() )
                M_timeStepNewmark->start(*M_fieldDisplacement);
        }
        else if ( M_timeStepping == "BDF" || M_timeStepping == "Theta" )
        {
            // start time step
            if ( !this->doRestart() )
            {
                M_timeStepBdfDisplacement->start( *M_fieldDisplacement );
                M_timeStepBdfVelocity->start( *M_fieldVelocity );
            }
        }
        // start save pressure
        if ( this->hasDisplacementPressureFormulation() && !this->doRestart() )
            M_savetsPressure->start( *M_fieldPressure );
    }
<<<<<<< HEAD
    else if (this->is1dReducedModel())
    {
        // start time step
        if ( !this->doRestart() )
            M_newmark_displ_1dReduced->start(*M_disp_1dReduced);
        // up current time
        this->updateTime( M_newmark_displ_1dReduced->time() );
    }
=======

    if ( this->hasSolidEquation1dReduced() )
        M_solid1dReduced->startTimeStep();

    // up current time
    this->updateTime( this->timeStepBase()->time() );
>>>>>>> b64a1644

    this->updateParameterValues();

    this->log("SolidMechanics","startTimeStep", "finish" );
}

SOLIDMECHANICS_CLASS_TEMPLATE_DECLARATIONS
void
SOLIDMECHANICS_CLASS_TEMPLATE_TYPE::updateTimeStep()
{
    this->log("SolidMechanics","updateTimeStep", "start" );
    this->timerTool("TimeStepping").setAdditionalParameter("time",this->currentTime());
    this->timerTool("TimeStepping").start();

    // some time stepping require to compute residual without time derivative
    this->updateTimeStepCurrentResidual();

    // go to next time step
    if (this->hasSolidEquationStandard())
    {
        if ( M_timeStepping == "Newmark" )
        {
            // next time step
            M_timeStepNewmark->next( *M_fieldDisplacement );
        }
        else if ( M_timeStepping == "BDF" || M_timeStepping == "Theta" )
        {
            M_timeStepBdfDisplacement->next( *M_fieldDisplacement );
            M_timeStepBdfVelocity->next( *M_fieldVelocity );
        }

        if ( this->hasDisplacementPressureFormulation() )
            M_savetsPressure->next(*M_fieldPressure);
    }

    if ( this->hasSolidEquation1dReduced() )
        M_solid1dReduced->updateTimeStep();

    // up current time
    this->updateTime( this->timeStepBase()->time() );

    this->updateParameterValues();

    this->updateParameterValues();

    // update user functions which depend of time only
    this->updateUserFunctions(true);

    this->timerTool("TimeStepping").stop("updateTimeStep");

    if ( this->scalabilitySave() ) this->timerTool("TimeStepping").save();
    this->log("SolidMechanics","updateTimeStep", "finish" );
}

//---------------------------------------------------------------------------------------------------//

SOLIDMECHANICS_CLASS_TEMPLATE_DECLARATIONS
void
SOLIDMECHANICS_CLASS_TEMPLATE_TYPE::updateTimeStepCurrentResidual()
{
    if ( this->hasSolidEquationStandard() )
    {
        if ( !M_algebraicFactory || M_timeStepping == "BDF" || M_timeStepping == "Newmark" )
            return;

        if ( M_timeStepping == "Theta" )
        {
            M_timeStepThetaSchemePreviousContrib->zero();
            M_blockVectorSolution.updateVectorFromSubVectors();
            std::vector<std::string> infos = { prefixvm(this->prefix(),"time-stepping.evaluate-residual-without-time-derivative") };
            M_algebraicFactory->setActivationAddVectorResidualAssembly( "Theta-Time-Stepping-Previous-Contrib", false );
            M_algebraicFactory->evaluateResidual(  M_blockVectorSolution.vectorMonolithic(), M_timeStepThetaSchemePreviousContrib, infos, false );
            M_algebraicFactory->setActivationAddVectorResidualAssembly( "Theta-Time-Stepping-Previous-Contrib", true );
        }
    }
}

//---------------------------------------------------------------------------------------------------//

SOLIDMECHANICS_CLASS_TEMPLATE_DECLARATIONS
void
SOLIDMECHANICS_CLASS_TEMPLATE_TYPE::predictorDispl()
{
    this->log("SolidMechanics","predictorDispl", "start" );

    if (this->hasSolidEquationStandard())
    {
        if ( M_timeStepping == "Newmark" )
        {
            //std::string mytype = soption(_name="predictor-disp-type",_prefix=this->prefix());
            double dt = M_timeStepNewmark->timeStep();
            if (M_timeStepNewmark->iteration() == 1) //order 1: \tilde{u} = u_n + dt* \dot{u}_n
            {
                //this->fieldDisplacement().add(M_timeStepNewmark->timeStep(),M_timeStepNewmark->currentVelocity());
                this->fieldDisplacement().add( dt, M_timeStepNewmark->previousVelocity(0));
            }
            else //order 2: \tilde{u} = u_n + dt*( (3/2)*\dot{u}_n-(1/2)*\dot{u}_{n-1}
            {
                //this->fieldDisplacement().add((3./2.)*M_timeStepNewmark->timeStep(), M_timeStepNewmark->currentVelocity() );
                //this->fieldDisplacement().add((-1./2.)*M_timeStepNewmark->timeStep(), M_timeStepNewmark->previousVelocity());
                this->fieldDisplacement().add( (3./2.)*dt, M_timeStepNewmark->previousVelocity(0) );
                this->fieldDisplacement().add( (-1./2.)*dt, M_timeStepNewmark->previousVelocity(1) );
            }
        }
        else
        {
            *M_fieldDisplacement = M_timeStepBdfDisplacement->poly();
            *M_fieldVelocity = M_timeStepBdfVelocity->poly();
        }
    }

    if ( this->hasSolidEquation1dReduced() )
        M_solid1dReduced->predictorDispl();

    this->log("SolidMechanics","predictorDispl", "finish" );
}

//---------------------------------------------------------------------------------------------------//

SOLIDMECHANICS_CLASS_TEMPLATE_DECLARATIONS
void
SOLIDMECHANICS_CLASS_TEMPLATE_TYPE::updateParameterValues()
{
    if ( !this->manageParameterValues() )
        return;

    this->modelProperties().parameters().updateParameterValues();
    auto paramValues = this->modelProperties().parameters().toParameterValues();
<<<<<<< HEAD
    //this->materialsProperties()->updateParameterValues( paramValues );
=======
    this->materialsProperties()->updateParameterValues( paramValues );
>>>>>>> b64a1644

    this->setParameterValues( paramValues );
}
SOLIDMECHANICS_CLASS_TEMPLATE_DECLARATIONS
void
SOLIDMECHANICS_CLASS_TEMPLATE_TYPE::setParameterValues( std::map<std::string,double> const& paramValues )
{
    if ( this->manageParameterValuesOfModelProperties() )
    {
        this->modelProperties().parameters().setParameterValues( paramValues );
        this->modelProperties().postProcess().setParameterValues( paramValues );
<<<<<<< HEAD
        //this->materialsProperties()->setParameterValues( paramValues );
=======
        this->materialsProperties()->setParameterValues( paramValues );
>>>>>>> b64a1644
    }

    this->M_bcDirichlet.setParameterValues( paramValues );
    for ( auto & bcDirComp : this->M_bcDirichletComponents )
        bcDirComp.second.setParameterValues( paramValues );
    this->M_bcNeumannScalar.setParameterValues( paramValues );
    this->M_bcNeumannVectorial.setParameterValues( paramValues );
    this->M_bcNeumannTensor2.setParameterValues( paramValues );
    this->M_bcNeumannEulerianFrameScalar.setParameterValues( paramValues );
    this->M_bcNeumannEulerianFrameVectorial.setParameterValues( paramValues );
    this->M_bcNeumannEulerianFrameTensor2.setParameterValues( paramValues );
    this->M_bcRobin.setParameterValues( paramValues );
    this->M_volumicForcesProperties.setParameterValues( paramValues );

    if ( this->hasSolidEquation1dReduced() )
        M_solid1dReduced->setParameterValues( paramValues );
}

SOLIDMECHANICS_CLASS_TEMPLATE_DECLARATIONS
void
SOLIDMECHANICS_CLASS_TEMPLATE_TYPE::solve( bool upVelAcc )
{
    this->log("SolidMechanics","solve", "start" );
    this->timerTool("Solve").start();

    //this->updateParameterValues();
<<<<<<< HEAD

    if ( this->isStandardModel() )
    {
        if ( M_solverName == "LinearSystem" )
            CHECK( M_modelName == "Elasticity" ) << "model is not linear";
        M_blockVectorSolution.updateVectorFromSubVectors();
        M_algebraicFactory->solve( M_solverName, M_blockVectorSolution.vectorMonolithic() );
        M_blockVectorSolution.localize();
    }
    else if ( this->is1dReducedModel() )
    {
        if ( M_solverName == "LinearSystem" )
            CHECK( M_modelName =="Generalised-String" ) << "model is not linear";
        M_blockVectorSolution_1dReduced.updateVectorFromSubVectors();
        M_algebraicFactory_1dReduced->solve( M_solverName, M_blockVectorSolution_1dReduced.vectorMonolithic() );
        M_blockVectorSolution_1dReduced.localize();
    }
=======
>>>>>>> b64a1644

    M_blockVectorSolution.updateVectorFromSubVectors();
    M_algebraicFactory->solve( M_solverName, M_blockVectorSolution.vectorMonolithic() );
    M_blockVectorSolution.localize();

    if ( upVelAcc && !this->isStationary() )
        this->updateVelocity();

    double tElapsed = this->timerTool("Solve").stop("solve");
    if ( this->scalabilitySave() )
    {
        if ( !this->isStationary() )
            this->timerTool("Solve").setAdditionalParameter("time",this->currentTime());
        this->timerTool("Solve").save();
    }

    this->log("SolidMechanics","solve", (boost::format("finish in %1% s")%tElapsed).str() );
}

//---------------------------------------------------------------------------------------------------//

SOLIDMECHANICS_CLASS_TEMPLATE_DECLARATIONS
void
SOLIDMECHANICS_CLASS_TEMPLATE_TYPE::updateVelocity()
{
    if ( M_timeStepping != "Newmark" )
        return;

    this->log("SolidMechanics","updateVelocityAndAcceleration", "start" );

    if (this->hasSolidEquationStandard())
    {
        M_timeStepNewmark->updateFromDisp(*M_fieldDisplacement);
    }

    if ( this->hasSolidEquation1dReduced() )
    {
        M_solid1dReduced->updateVelocity();
    }

    this->log("SolidMechanics","updateVelocityAndAcceleration", "finish" );
}

//---------------------------------------------------------------------------------------------------//

SOLIDMECHANICS_CLASS_TEMPLATE_DECLARATIONS
void
SOLIDMECHANICS_CLASS_TEMPLATE_TYPE::updateNormalStressFromStruct()
{
#if 0 // TODO VINCENT
    if ( !M_XhNormalStress )
        this->createAdditionalFunctionSpacesNormalStress();

    auto const& u = this->fieldDisplacement();
    auto range = boundaryfaces(this->mesh());
    //auto range = markedfaces(this->mesh(),this->markerNameFSI());


    if ( M_modelName == "Elasticity" )
    {
        auto const& coeffLame1 = this->mechanicalProperties()->fieldCoeffLame1();
        auto const& coeffLame2 = this->mechanicalProperties()->fieldCoeffLame2();

        auto const Id = eye<nDim,nDim>();
        auto eps = sym(gradv(u));//0.5*(gradv(u)+trans(gradv(u)));
        if ( !this->hasDisplacementPressureFormulation() )
        {
            auto sigma = idv(coeffLame1)*trace(eps)*Id + 2*idv(coeffLame2)*eps;
            M_fieldNormalStressFromStruct->on( _range=range,
                                               _expr=sigma*N(),
                                               _geomap=this->geomap() );
        }
        else
        {
            auto const& p = this->fieldPressure();
            auto sigma = idv(p)*Id + 2*idv(coeffLame2)*eps;
            M_fieldNormalStressFromStruct->on( _range=range,
                                               _expr=sigma*N(),
                                               _geomap=this->geomap() );
        }
    }
    else if ( M_modelName=="Elasticity-Large-Deformation" )
    {
        CHECK( false ) << "TODO";
    }
    else if ( M_modelName == "Hyper-Elasticity" )
    {

        auto const sigma = Feel::FeelModels::solidMecFirstPiolaKirchhoffTensor<2*nOrderDisplacement>(u,*this->mechanicalProperties());
        if ( !this->useDisplacementPressureFormulation() )
        {
            M_fieldNormalStressFromStruct->on( _range=range,
                                               _expr=sigma*N(),
                                               _geomap=this->geomap() );
        }
        else
        {
            auto const& p = this->fieldPressure();
            auto sigmaWithPressure = Feel::FeelModels::solidMecPressureFormulationMultiplier(u,p,*this->mechanicalProperties()) + sigma ;
            M_fieldNormalStressFromStruct->on( _range=range,
                                               _expr=sigmaWithPressure*N(),
                                               _geomap=this->geomap() );
        }
    }
#endif

}


//---------------------------------------------------------------------------------------------------//
#if 0
SOLIDMECHANICS_CLASS_TEMPLATE_DECLARATIONS
void
SOLIDMECHANICS_CLASS_TEMPLATE_TYPE::updateStressCriterions()
{
    this->log("SolidMechanics","updateStressCriterions", "start" );

    this->createAdditionalFunctionSpacesStressTensor();

    auto const& u = this->fieldDisplacement();
    if ( M_modelName == "Elasticity" )
    {
        auto const& coeffLame1 = this->mechanicalProperties()->fieldCoeffLame1();
        auto const& coeffLame2 = this->mechanicalProperties()->fieldCoeffLame2();

        auto const Id = eye<nDim,nDim>();
        auto eps = sym(gradv(u));//0.5*(gradv(u)+trans(gradv(u)));
        if ( !this->useDisplacementPressureFormulation() )
        {
            auto sigma = idv(coeffLame1)*trace(eps)*Id + 2*idv(coeffLame2)*eps;
            M_fieldStressTensor->on(_range=M_rangeMeshElements,_expr=sigma );
        }
        else
        {
            auto const& p = this->fieldPressure();
            auto sigma = idv(p)*Id + 2*idv(coeffLame2)*eps;
            M_fieldStressTensor->on(_range=M_rangeMeshElements,_expr=sigma );
        }
    }
    else if ( M_modelName == "Hyper-Elasticity" )
    {
#if 0 // TODO VINCENT
        auto sigma = Feel::FeelModels::solidMecFirstPiolaKirchhoffTensor<2*nOrderDisplacement>(u,*this->mechanicalProperties());
        if ( !this->useDisplacementPressureFormulation() )
        {
            M_fieldStressTensor->on(_range=M_rangeMeshElements,_expr=sigma );
        }
        else
        {
            auto const& p = this->fieldPressure();
            auto sigmaWithPressure = Feel::FeelModels::solidMecPressureFormulationMultiplier(u,p,*this->mechanicalProperties()) + sigma ;
            M_fieldStressTensor->on(_range=M_rangeMeshElements,_expr=sigmaWithPressure );
        }

#if 0
        auto Id = eye<nDim,nDim>();
        auto sigma_dev = sigma-(1./3.)*trace(sigma)*Id;
        M_fieldVonMisesCriterions->on(_range=M_rangeMeshElements,
                                      _expr=sqrt((3./2.)*inner(sigma_dev,sigma_dev, mpl::int_<InnerProperties::IS_SAME>() )) );
#endif
#endif
    }

    typedef Eigen::Matrix<double, nDim, nDim> matrixN_type;
    Eigen::EigenSolver< matrixN_type > eigenSolver;
    matrixN_type sigma_eigen_matrix;
    std::vector<double> eigenValuesSorted(nDim);

    auto dof = M_XhStressTensor->dof();
    for ( auto const& eltWrap : M_rangeMeshElements )
    {
        auto const& elt = boost::unwrap_ref( eltWrap );
        int nLocDofPerComp = dof->nLocalDof( true );
        for ( size_type j =0; j < nLocDofPerComp;++j )
        {
            for ( uint16_type comp1=0; comp1 < space_stress_tensor_type::nComponents1;++comp1 )
                for (uint16_type comp2=0; comp2 < space_stress_tensor_type::nComponents2;++comp2 )
                {
                    uint16_type comp = comp1*space_stress_tensor_type::nComponents2+comp2;
                    size_type gdof = dof->localToGlobal( elt, j, comp ).index();
                    double val = M_fieldStressTensor->operator()( gdof );
                    sigma_eigen_matrix(comp1,comp2) =val;
                }

            //compute eigenvalues
            eigenSolver.compute(sigma_eigen_matrix);

            for ( uint16_type comp=0; comp < space_stress_tensor_type::nComponents1;++comp )
                eigenValuesSorted[comp] = real(eigenSolver.eigenvalues()[comp]);
            std::sort(eigenValuesSorted.begin(), eigenValuesSorted.end(), std::greater/*less*/<double>() );

            // global dof id
            size_type gdofScal = M_XhStressTensor->compSpace()->dof()->localToGlobal( elt, j, 0 ).index();

            // update principal stress
            for ( uint16_type comp=0; comp < space_stress_tensor_type::nComponents1;++comp )
                M_fieldsPrincipalStresses[comp]->set( gdofScal, eigenValuesSorted[comp] );

#if 0
            // update invariants
            double invariant1=0;
            for ( uint16_type comp=0; comp < space_stress_tensor_type::nComponents1;++comp )
                invariant1 += eigenValuesSorted[comp];
            M_fieldsPrincipalStresses[0]->set( gdofScal, invariant1 );
            double invariant2=0;
            for ( uint16_type comp1=0; comp1 < space_stress_tensor_type::nComponents1;++comp1 )
                for ( uint16_type comp2=comp1+1; comp2 < space_stress_tensor_type::nComponents2;++comp2 )
                    invariant2 += eigenValuesSorted[comp1]*eigenValuesSorted[comp2];
            M_fieldsPrincipalStresses[1]->set( gdofScal, invariant2 );
            double invariant3 = 1;
            for ( uint16_type comp=0; comp < space_stress_tensor_type::nComponents1;++comp )
                invariant3 *= eigenValuesSorted[comp];
            M_fieldsPrincipalStresses[2]->set( gdofScal, invariant3 );
#endif
            // update Tresca Criterions
            double resTresca = 0;
            for ( uint16_type comp1=0; comp1 < space_stress_tensor_type::nComponents1;++comp1 )
                for (uint16_type comp2=comp1+1; comp2 < space_stress_tensor_type::nComponents2;++comp2 )
                    resTresca =  std::max( resTresca, std::abs( eigenValuesSorted[comp1] - eigenValuesSorted[comp2] ) );
            M_fieldTrescaCriterions->set( gdofScal, resTresca );

            // update Von Mises Criterions
            double resVonMises = 0;
            for ( uint16_type comp1=0; comp1 < space_stress_tensor_type::nComponents1;++comp1 )
                for (uint16_type comp2=comp1+1; comp2 < space_stress_tensor_type::nComponents2;++comp2 )
                    resVonMises += (1./2.)*std::pow( eigenValuesSorted[comp1] - eigenValuesSorted[comp2], 2 );
            resVonMises = std::sqrt( resVonMises );
            M_fieldVonMisesCriterions->set( gdofScal, resVonMises );
        }
    }

    this->log("SolidMechanics","updateStressCriterions", "finish" );

}
#endif
//---------------------------------------------------------------------------------------------------//

SOLIDMECHANICS_CLASS_TEMPLATE_DECLARATIONS
typename SOLIDMECHANICS_CLASS_TEMPLATE_TYPE::super_type::block_pattern_type
SOLIDMECHANICS_CLASS_TEMPLATE_TYPE::blockPattern() const
{
    if ( this->hasDisplacementPressureFormulation() )
        return BlocksStencilPattern(2,2) << size_type(Pattern::COUPLED) << size_type(Pattern::COUPLED)
                                         << size_type(Pattern::COUPLED) << size_type(Pattern::ZERO);
    else
        return BlocksStencilPattern(1,1) << size_type(Pattern::COUPLED);
}

//---------------------------------------------------------------------------------------------------//
#if 0
SOLIDMECHANICS_CLASS_TEMPLATE_DECLARATIONS
double
SOLIDMECHANICS_CLASS_TEMPLATE_TYPE::computeMaxDisp() const
{
    double res = 0;
    if(this->isStandardModel())
    {
        auto u = this->fieldDisplacement();
        auto dispMagnOnBoundary = vf::project(_space=functionSpaceDisplacement()->compSpace(),
                                              _range=M_rangeMeshElements,
                                              _expr=sqrt(trans(idv(u))*idv(u)) );
        res = dispMagnOnBoundary.max();
    }
    else if(this->is1dReducedModel())
    {
        res = this->fieldDisplacementScal1dReduced().max();
    }

    //if(this->isStandardModel()) res = this->fieldDisplacement().max();
    //else if(this->is1dReducedModel()) res = this->fieldDisplacementScal1dReduced().max();

    return res;
}

//---------------------------------------------------------------------------------------------------//

SOLIDMECHANICS_CLASS_TEMPLATE_DECLARATIONS
double
SOLIDMECHANICS_CLASS_TEMPLATE_TYPE::computeMaxDispOnBoundary(std::string __marker) const
{
    double res = 0;
    auto u = this->fieldDisplacement();
    auto dispMagnOnBoundary = vf::project(_space=functionSpaceDisplacement()->compSpace(),
                                          _range=markedfaces(this->mesh(),__marker),
                                          _expr=sqrt(trans(idv(u))*idv(u)) );
    res = dispMagnOnBoundary.max();

    //if(this->isStandardModel()) res = this->fieldDisplacement().max();
    //else if(this->is1dReducedModel()) res = this->fieldDisplacementScal1dReduced().max();

    return res;
}
#endif
SOLIDMECHANICS_CLASS_TEMPLATE_DECLARATIONS
double
SOLIDMECHANICS_CLASS_TEMPLATE_TYPE::computeExtremumValue( std::string const& field, std::set<std::string> const& markers, std::string const& type ) const
{
    if(!this->hasSolidEquationStandard()) return 0.;
    CHECK( type == "max" || type == "min" ) << "invalid type " << type;

    if ( field == "displacement" || field == "velocity" || field == "acceleration" )
    {
        auto fieldMagnitude = functionSpaceDisplacement()->compSpace()->elementPtr();
        if ( markers.empty() )
        {
            if ( field == "displacement" )
                fieldMagnitude->on(_range=M_rangeMeshElements, _expr=norm2( idv(this->fieldDisplacement()) ) );
            else if ( field == "velocity" )
                fieldMagnitude->on(_range=M_rangeMeshElements, _expr=norm2( idv(this->fieldVelocity()) ) );
            else if ( field == "acceleration" )
                fieldMagnitude->on(_range=M_rangeMeshElements, _expr=norm2( idv(this->fieldAcceleration()) ) );
        }
        else
        {
            if ( this->mesh()->hasFaceMarker( *markers.begin() ) )
            {
                for ( std::string const& marker : markers )
                    CHECK( this->mesh()->hasFaceMarker( marker ) ) << "marker list must be same type (here marker : " << marker << " must be a face marker)";
                if ( field == "displacement" )
                    fieldMagnitude->on(_range=markedfaces(this->mesh(),markers), _expr=norm2( idv(this->fieldDisplacement()) ) );
                else if ( field == "velocity" )
                    fieldMagnitude->on(_range=markedfaces(this->mesh(),markers), _expr=norm2( idv(this->fieldVelocity()) ) );
                else if ( field == "acceleration" )
                    fieldMagnitude->on(_range=markedfaces(this->mesh(),markers), _expr=norm2( idv(this->fieldAcceleration()) ) );
            }
        }
        if ( type == "max" )
            return fieldMagnitude->max();
        else
            return fieldMagnitude->min();
    }
    else if ( field == "pressure" )
    {
        CHECK( this->hasDisplacementPressureFormulation() ) << "model does not take into account the pressure";
        CHECK( false ) << "TODO pressure max/min";
    }

    //if(this->isStandardModel()) res = this->fieldDisplacement().max();
    //else if(this->is1dReducedModel()) res = this->fieldDisplacementScal1dReduced().max();

    return 0.;
}

//---------------------------------------------------------------------------------------------------//

SOLIDMECHANICS_CLASS_TEMPLATE_DECLARATIONS
double
SOLIDMECHANICS_CLASS_TEMPLATE_TYPE::computeVolumeVariation( elements_reference_wrapper_t<mesh_type> const& rangeElt ) const
{
    //using namespace Feel::vf;
    if(!this->hasSolidEquationStandard()) return 0.;

    auto const Id = eye<nDim,nDim>();
    auto const& u = this->fieldDisplacement();
    auto Fv = Id + gradv(u);
    auto detFv = det(Fv);
    double newArea = integrate(_range=rangeElt,
                               _expr=detFv,
                               _geomap=this->geomap() ).evaluate()(0,0);
    double refAera = integrate(_range=rangeElt,
                               _expr=cst(1.),
                               _geomap=this->geomap() ).evaluate()(0,0);

    return (newArea-refAera)/refAera;
}

//---------------------------------------------------------------------------------------------------//



SOLIDMECHANICS_CLASS_TEMPLATE_DECLARATIONS
void
SOLIDMECHANICS_CLASS_TEMPLATE_TYPE::updateMassMatrixLumped()
{
    CHECK ( this->hasSolidEquationStandard() ) << "only compute when isStandardModel";
    auto Vh = this->functionSpaceDisplacement();
    auto const& u = this->fieldDisplacement();
    auto mesh = Vh->mesh();
    auto se = this->symbolsExpr();
    // mass matrix of Vh
    auto massMatrix = this->backend()->newMatrix(_test=Vh,_trial=Vh);
    for ( auto const& [physicName,physicData] : this->physicsFromCurrentType() )
    {
        auto physicSolidData = std::static_pointer_cast<ModelPhysicSolid<nDim>>(physicData);
        for ( std::string const& matName : this->materialsProperties()->physicToMaterials( physicName ) )
        {
            auto const& range = this->materialsProperties()->rangeMeshElementsByMaterial( this->mesh(),matName );
            auto const& densityProp = this->materialsProperties()->density( matName );
            auto densityExpr = expr( densityProp.expr(), se );
            form2( _trial=Vh, _test=Vh,_matrix=massMatrix) =
                integrate(_range=M_rangeMeshElements,
                          _expr=densityExpr*inner(idt(u),id(u)) );
        }
    }
    massMatrix->close();

    // mass matrix lumped
    auto graph = std::make_shared<graph_type>( Vh->dof(),Vh->dof() );
    graph->addMissingZeroEntriesDiagonal();
    graph->close();
    M_massMatrixLumped = this->backend()->newMatrix( 0,0,0,0,graph );
    //M_massMatrixLumped = this->backend()->newMatrix(_test=Vh,_trial=Vh);
    if ( Vh->fe()->nOrder==1)
    {
        M_vecDiagMassMatrixLumped = this->backend()->newVector(Vh);
        auto unityVec = this->backend()->newVector(Vh);
        unityVec->setConstant(1);
        massMatrix->multVector( unityVec,M_vecDiagMassMatrixLumped );
        M_massMatrixLumped->setDiagonal( M_vecDiagMassMatrixLumped );
    }
    else
    {
        // ref for high order :
        // - https://www.sharcnet.ca/Software/Ansys/17.2/en-us/help/ans_thry/thy_et2.html
        // - https://scicomp.stackexchange.com/questions/19704/how-to-formulate-lumped-mass-matrix-in-fem
        // - section 16.2.4 of : Zhu, J., Z. R. L. Taylor, and O. C. Zienkiewicz. "The finite element method: its basis and fundamentals." (2005): 54-102.
        auto sumRow = this->backend()->newVector(Vh);
        auto unityVec = this->backend()->newVector(Vh);
        unityVec->setConstant(1);
        massMatrix->multVector( unityVec,sumRow );
        double sumMatrix = sumRow->sum();
        M_vecDiagMassMatrixLumped = massMatrix->diagonal();
        double sumDiag = M_vecDiagMassMatrixLumped->sum();
        M_vecDiagMassMatrixLumped->scale( sumMatrix/sumDiag );
        M_massMatrixLumped->setDiagonal( M_vecDiagMassMatrixLumped );
    }
}

} // FeelModels


} // Feel



<|MERGE_RESOLUTION|>--- conflicted
+++ resolved
@@ -788,23 +788,12 @@
         if ( this->hasDisplacementPressureFormulation() && !this->doRestart() )
             M_savetsPressure->start( *M_fieldPressure );
     }
-<<<<<<< HEAD
-    else if (this->is1dReducedModel())
-    {
-        // start time step
-        if ( !this->doRestart() )
-            M_newmark_displ_1dReduced->start(*M_disp_1dReduced);
-        // up current time
-        this->updateTime( M_newmark_displ_1dReduced->time() );
-    }
-=======
 
     if ( this->hasSolidEquation1dReduced() )
         M_solid1dReduced->startTimeStep();
 
     // up current time
     this->updateTime( this->timeStepBase()->time() );
->>>>>>> b64a1644
 
     this->updateParameterValues();
 
@@ -845,8 +834,6 @@
 
     // up current time
     this->updateTime( this->timeStepBase()->time() );
-
-    this->updateParameterValues();
 
     this->updateParameterValues();
 
@@ -933,11 +920,7 @@
 
     this->modelProperties().parameters().updateParameterValues();
     auto paramValues = this->modelProperties().parameters().toParameterValues();
-<<<<<<< HEAD
-    //this->materialsProperties()->updateParameterValues( paramValues );
-=======
     this->materialsProperties()->updateParameterValues( paramValues );
->>>>>>> b64a1644
 
     this->setParameterValues( paramValues );
 }
@@ -949,11 +932,7 @@
     {
         this->modelProperties().parameters().setParameterValues( paramValues );
         this->modelProperties().postProcess().setParameterValues( paramValues );
-<<<<<<< HEAD
-        //this->materialsProperties()->setParameterValues( paramValues );
-=======
         this->materialsProperties()->setParameterValues( paramValues );
->>>>>>> b64a1644
     }
 
     this->M_bcDirichlet.setParameterValues( paramValues );
@@ -980,26 +959,6 @@
     this->timerTool("Solve").start();
 
     //this->updateParameterValues();
-<<<<<<< HEAD
-
-    if ( this->isStandardModel() )
-    {
-        if ( M_solverName == "LinearSystem" )
-            CHECK( M_modelName == "Elasticity" ) << "model is not linear";
-        M_blockVectorSolution.updateVectorFromSubVectors();
-        M_algebraicFactory->solve( M_solverName, M_blockVectorSolution.vectorMonolithic() );
-        M_blockVectorSolution.localize();
-    }
-    else if ( this->is1dReducedModel() )
-    {
-        if ( M_solverName == "LinearSystem" )
-            CHECK( M_modelName =="Generalised-String" ) << "model is not linear";
-        M_blockVectorSolution_1dReduced.updateVectorFromSubVectors();
-        M_algebraicFactory_1dReduced->solve( M_solverName, M_blockVectorSolution_1dReduced.vectorMonolithic() );
-        M_blockVectorSolution_1dReduced.localize();
-    }
-=======
->>>>>>> b64a1644
 
     M_blockVectorSolution.updateVectorFromSubVectors();
     M_algebraicFactory->solve( M_solverName, M_blockVectorSolution.vectorMonolithic() );
