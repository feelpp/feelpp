--- conflicted
+++ resolved
@@ -1,9 +1,5 @@
 /* -*- mode: c++; coding: utf-8; tab-width: 4; indent-tabs-mode: nil; c-basic-offset: 4; show-trailing-whitespace: t -*- vim:fenc=utf-8:ft=cpp:et:sw=4:ts=4:sts=4
  */
-<<<<<<< HEAD
-
-=======
->>>>>>> b64a1644
 
 #include <feel/feelmodels/solid/solidmechanics.hpp>
 
@@ -16,374 +12,7 @@
 void
 SOLIDMECHANICS_CLASS_TEMPLATE_TYPE::updateLinearPDE( DataUpdateLinear & data ) const
 {
-<<<<<<< HEAD
-    if ( M_modelName == "Generalised-String" )
-    {
-        this->updateLinearGeneralizedString( data );
-        return;
-    }
-
-    //const vector_ptrtype& X = data.
-    sparse_matrix_ptrtype& A = data.matrix();
-    vector_ptrtype& F = data.rhs();
-    bool _buildCstPart = data.buildCstPart();
-
-    this->log("SolidMechanics","updateLinearElasticityGeneralisedAlpha", "start" );
-    this->timerTool("Solve").start();
-
-    double timeSteppingScaling = 1.;
-    if ( !this->isStationary() )
-    {
-        if ( M_timeStepping == "Theta" )
-            timeSteppingScaling = M_timeStepThetaValue;
-        data.addDoubleInfo( prefixvm(this->prefix(),"time-stepping.scaling"), timeSteppingScaling );
-    }
-
-    //---------------------------------------------------------------------------------------//
-
-    bool BuildNonCstPart = !_buildCstPart;
-    bool BuildCstPart = _buildCstPart;
-    bool BuildNonCstPart_TransientForm2Term = BuildNonCstPart;
-    bool BuildNonCstPart_TransientForm1Term = BuildNonCstPart;
-    bool BuildNonCstPart_SourceTerm = BuildNonCstPart;
-    bool BuildNonCstPart_BoundaryNeumannTerm = BuildNonCstPart;
-    if (this->useFSISemiImplicitScheme())
-    {
-        BuildNonCstPart_TransientForm2Term = BuildCstPart;
-        BuildNonCstPart_TransientForm1Term=BuildCstPart;
-        BuildNonCstPart_SourceTerm=BuildCstPart;
-        BuildNonCstPart_BoundaryNeumannTerm=BuildCstPart;
-    }
-    if (M_timeStepNewmark->strategy()==TS_STRATEGY_DT_CONSTANT)
-    {
-        BuildNonCstPart_TransientForm2Term = BuildCstPart;
-    }
-    //---------------------------------------------------------------------------------------//
-
-    auto mesh = M_XhDisplacement->mesh();
-    auto Xh = M_XhDisplacement;
-
-    size_type rowStartInMatrix = this->rowStartInMatrix();
-    size_type colStartInMatrix = this->colStartInMatrix();
-    size_type rowStartInVector = this->rowStartInVector();
-#if 0
-    auto u = Xh->element("u");//u = *X;
-    auto v = Xh->element("v");
-    for ( size_type k=0;k<M_Xh->nLocalDofWithGhost();++k )
-        u(k) = X->operator()(rowStartInVector+k);
-#else
-    auto const& u = this->fieldDisplacement();
-    auto const& v = this->fieldDisplacement();
-#endif
-
-    //auto buzz1 = M_timeStepNewmark->previousUnknown();
-    //---------------------------------------------------------------------------------------//
-    auto const& coeffLame1 = this->mechanicalProperties()->fieldCoeffLame1();
-    auto const& coeffLame2 = this->mechanicalProperties()->fieldCoeffLame2();
-    auto const& rho = this->mechanicalProperties()->fieldRho();
-    // Identity Matrix
-    auto const Id = eye<nDim,nDim>();
-    // deformation tensor
-    auto epst = sym(gradt(u));//0.5*(gradt(u)+trans(gradt(u)));
-    auto eps = sym(grad(u));
-    //---------------------------------------------------------------------------------------//
-    // stress tensor
-#if 0
-    //#if (SOLIDMECHANICS_DIM==2) // cas plan
-    double lll = 2*idv(coeffLame1)*idv(coeffLame2)/(idv(coeffLame1)+2*idv(coeffLame2));
-    auto sigmat = lll*trace(epst)*Id + 2*idv(coeffLame2)*epst;
-    auto sigmaold = lll*trace(epsold)*Id + 2*idv(coeffLame2)*epsold;
-    //#endif
-#endif
-    //#if (SOLIDMECHANICS_DIM==3)  // cas 3d
-    auto sigmat = idv(coeffLame1)*trace(epst)*Id + 2*idv(coeffLame2)*epst;
-    //auto sigmaold = idv(coeffLame1)*trace(epsold)*Id + 2*idv(coeffLame2)*epsold;
-    //#endif
-    //---------------------------------------------------------------------------------------//
-
-#if 0
-    //double rho_s=0.8;
-    double alpha_f=M_genAlpha_alpha_f;
-    double alpha_m=M_genAlpha_alpha_m;
-    double gamma=0.5+alpha_m-alpha_f;
-    double beta=0.25*(1+alpha_m-alpha_f)*(1+alpha_m-alpha_f);
-#endif
-    //---------------------------------------------------------------------------------------//
-    // internal force term
-    if (BuildCstPart)
-    {
-        if ( !this->useDisplacementPressureFormulation() )
-        {
-            form2( _test=Xh, _trial=Xh, _matrix=A )  +=
-                integrate (_range=M_rangeMeshElements,
-                           _expr= timeSteppingScaling*inner(sigmat,grad(v)), // trace( sigmat*trans(grad(v))),
-                           _geomap=this->geomap() );
-        }
-        else
-        {
-            form2( _test=Xh, _trial=Xh, _matrix=A )  +=
-                integrate (_range=M_rangeMeshElements,
-                           _expr= 2*idv(coeffLame2)*inner(epst,grad(v)),
-                           _geomap=this->geomap() );
-
-            auto p = M_XhPressure->element();//*M_fieldPressure;
-            size_type startBlockIndexPressure = this->startSubBlockSpaceIndex("pressure");
-            form2( _test=Xh, _trial=M_XhPressure, _matrix=A,
-                   _rowstart=rowStartInMatrix,
-                   _colstart=colStartInMatrix+startBlockIndexPressure ) +=
-                integrate (_range=M_rangeMeshElements,
-                           _expr= idt(p)*div(v),
-                           _geomap=this->geomap() );
-            form2( _test=M_XhPressure, _trial=Xh, _matrix=A,
-                   _rowstart=rowStartInMatrix+startBlockIndexPressure,
-                   _colstart=colStartInMatrix ) +=
-                integrate(_range=M_rangeMeshElements,
-                          _expr= id(p)*divt(u),
-                          _geomap=this->geomap() );
-            form2( _test=M_XhPressure, _trial=M_XhPressure, _matrix=A,
-                   _rowstart=rowStartInMatrix+startBlockIndexPressure,
-                   _colstart=colStartInMatrix+startBlockIndexPressure ) +=
-                integrate(_range=M_rangeMeshElements,
-                          _expr= -(cst(1.)/idv(coeffLame1))*idt(p)*id(p),
-                          _geomap=this->geomap() );
-        }
-    }
-    //---------------------------------------------------------------------------------------//
-    // discretisation acceleration term
-    if ( !this->isStationary() )
-    {
-        if ( M_timeStepping == "Newmark" )
-        {
-            if ( BuildNonCstPart_TransientForm2Term )
-            {
-                if ( !this->useMassMatrixLumped() )
-                {
-                    form2( _test=Xh, _trial=Xh, _matrix=A )  +=
-                        integrate( _range=M_rangeMeshElements,
-                                   _expr= this->timeStepNewmark()->polySecondDerivCoefficient()*idv(rho)*inner(idt(u),id(v)),
-                                   _geomap=this->geomap() );
-                }
-                else
-                {
-                    A->close();
-                    double thecoeff = this->timeStepNewmark()->polyDerivCoefficient();
-                    if ( this->massMatrixLumped()->size1() == A->size1() )
-                        A->addMatrix( thecoeff, this->massMatrixLumped(), Feel::SUBSET_NONZERO_PATTERN );
-                    else
-                    {
-                        auto vecAddDiagA = this->backend()->newVector( A->mapRowPtr() );
-                        auto uAddDiagA = M_XhDisplacement->element( vecAddDiagA, rowStartInVector );
-                        uAddDiagA = *M_vecDiagMassMatrixLumped;
-                        uAddDiagA.scale( thecoeff );
-                        A->addDiagonal( vecAddDiagA );
-                    }
-                }
-            }
-            if ( BuildNonCstPart_TransientForm1Term )
-            {
-                auto polySecondDerivDisp = this->timeStepNewmark()->polySecondDeriv();
-                if ( !this->useMassMatrixLumped() )
-                {
-                    form1( _test=Xh, _vector=F ) +=
-                        integrate( _range=M_rangeMeshElements,
-                                   _expr= idv(rho)*inner(idv(polySecondDerivDisp),id(v)),
-                                   _geomap=this->geomap() );
-                }
-                else
-                {
-                    if ( this->massMatrixLumped()->size1() == F->size() )
-                    {
-                        auto myvec = this->backend()->newVector(M_XhDisplacement);
-                        *myvec = polySecondDerivDisp;
-                        F->close();
-                        F->addVector( myvec, this->massMatrixLumped() );
-                    }
-                    else
-                    {
-                        F->close();
-                        auto uAddRhs = M_XhDisplacement->element( F, rowStartInVector );
-                        auto uDiagMassMatrixLumped = M_XhDisplacement->element( M_vecDiagMassMatrixLumped );
-                        uAddRhs.add( 1., element_product( uDiagMassMatrixLumped, polySecondDerivDisp ) );
-                    }
-                }
-            }
-        }
-        else // if BDF
-        {
-            CHECK( this->hasStartSubBlockSpaceIndex( "velocity" ) ) << "no SubBlockSpaceIndex velocity";
-            size_type startBlockIndexVelocity = this->startSubBlockSpaceIndex("velocity");
-
-            if ( BuildNonCstPart_TransientForm2Term )
-            {
-                if ( !this->useMassMatrixLumped() )
-                {
-                    form2( _test=Xh, _trial=Xh, _matrix=A,
-                           _rowstart=rowStartInMatrix,
-                           _colstart=colStartInMatrix+startBlockIndexVelocity ) +=
-                        integrate( _range=M_rangeMeshElements,
-                                   _expr= M_timeStepBdfVelocity->polyDerivCoefficient(0)*idv(rho)*inner(idt(u),id(v)),
-                                   _geomap=this->geomap() );
-                }
-                else
-                {
-                    double thecoeff = M_timeStepBdfVelocity->polyDerivCoefficient(0);
-                    for ( size_type i=0;i<M_XhDisplacement->nLocalDofWithoutGhost();++i)
-                        A->add( A->mapRowPtr()->dofIdToContainerId(rowStartInMatrix)[i],
-                                A->mapColPtr()->dofIdToContainerId(rowStartInMatrix+startBlockIndexVelocity)[i],
-                                thecoeff*M_vecDiagMassMatrixLumped->operator()(i) );
-                }
-                form2( _test=Xh, _trial=Xh, _matrix=A,
-                       _rowstart=rowStartInMatrix+startBlockIndexVelocity,
-                       _colstart=colStartInMatrix ) +=
-                    integrate( _range=M_rangeMeshElements,
-                               _expr= M_timeStepBdfDisplacement->polyDerivCoefficient(0)*idv(rho)*inner(idt(u),id(v)),
-                               _geomap=this->geomap() );
-                form2( _test=Xh, _trial=Xh, _matrix=A,
-                       _rowstart=rowStartInMatrix+startBlockIndexVelocity,
-                       _colstart=colStartInMatrix+startBlockIndexVelocity ) +=
-                    integrate( _range=M_rangeMeshElements,
-                               _expr= -timeSteppingScaling*idv(rho)*inner(idt(u),id(v)),
-                               _geomap=this->geomap() );
-            }
-            if ( BuildNonCstPart_TransientForm1Term )
-            {
-                auto rhsTimeStepVelocity = M_timeStepBdfVelocity->polyDeriv();
-                if ( !this->useMassMatrixLumped() )
-                {
-                    form1( _test=Xh, _vector=F,
-                           _rowstart=rowStartInVector ) +=
-                        integrate( _range=M_rangeMeshElements,
-                                   _expr= idv(rho)*inner(idv(rhsTimeStepVelocity),id(v)),
-                                   _geomap=this->geomap() );
-                }
-                else
-                {
-                    F->close();
-                    auto uAddRhs = M_XhDisplacement->element( F, rowStartInVector );
-                    auto uDiagMassMatrixLumped = M_XhDisplacement->element( M_vecDiagMassMatrixLumped );
-                    uAddRhs.add( 1., element_product( uDiagMassMatrixLumped, rhsTimeStepVelocity ) );
-                }
-                auto rhsTimeStepDisplacement = M_timeStepBdfDisplacement->polyDeriv();
-                form1( _test=Xh, _vector=F,
-                       _rowstart=rowStartInVector+startBlockIndexVelocity ) +=
-                    integrate( _range=M_rangeMeshElements,
-                               _expr= idv(rho)*inner(idv(rhsTimeStepDisplacement),id(v)),
-                               _geomap=this->geomap() );
-            }
-        }
-    }
-    //---------------------------------------------------------------------------------------//
-    // source term
-    if ( BuildNonCstPart_SourceTerm )
-    {
-        this->updateSourceTermLinearPDE( F, timeSteppingScaling );
-    }
-    // neumann boundary condition
-    if (BuildNonCstPart_BoundaryNeumannTerm)
-    {
-        this->updateBCNeumannLinearPDE( F, timeSteppingScaling );
-    }
-    // robin bc
-    if ( !BuildCstPart )
-    {
-        this->updateBCRobinLinearPDE( A, F, timeSteppingScaling );
-    }
-
-    //---------------------------------------------------------------------------------------//
-    double timeElapsed = this->timerTool("Solve").stop("createMesh");
-    this->log("SolidMechanics","updateLinearElasticityGeneralisedAlpha",
-              (boost::format("finish in %1% s") % timeElapsed).str() );
-
-} // updateLinearElasticityGeneralisedAlpha
-
-//---------------------------------------------------------------------------------------//
-//---------------------------------------------------------------------------------------//
-//---------------------------------------------------------------------------------------//
-
-SOLIDMECHANICS_CLASS_TEMPLATE_DECLARATIONS
-void
-SOLIDMECHANICS_CLASS_TEMPLATE_TYPE::updateLinearPDEDofElimination( DataUpdateLinear & data ) const
-{
-    sparse_matrix_ptrtype& A = data.matrix();
-    vector_ptrtype& F = data.rhs();
- 
-    if ( this->isStandardModel() )
-    {
-        if ( !this->hasMarkerDirichletBCelimination() ) return;
-
-        auto Xh = this->functionSpace();
-        auto bilinearForm = form2( _test=Xh,_trial=Xh,_matrix=A,
-                                   _rowstart=this->rowStartInMatrix(),
-                                   _colstart=this->colStartInMatrix() );
-        auto const& u = this->fieldDisplacement();
-        for( auto const& d : this->M_bcDirichlet )
-        {
-            auto ret = detail::distributeMarkerListOnSubEntity(this->mesh(),this->markerDirichletBCByNameId( "elimination",name(d) ) );
-            auto const& listMarkerFaces = std::get<0>( ret );
-            auto const& listMarkerEdges = std::get<1>( ret );
-            auto const& listMarkerPoints = std::get<2>( ret );
-            if ( !listMarkerFaces.empty() )
-                bilinearForm +=
-                    on( _range=markedfaces(this->mesh(), listMarkerFaces),
-                        _element=u,_rhs=F,_expr=expression(d,this->symbolsExpr()),
-                        _prefix=this->prefix() );
-            if ( !listMarkerEdges.empty() )
-                bilinearForm +=
-                    on( _range=markededges(this->mesh(), listMarkerEdges),
-                        _element=u,_rhs=F,_expr=expression(d,this->symbolsExpr()),
-                        _prefix=this->prefix() );
-            if ( !listMarkerPoints.empty() )
-                bilinearForm +=
-                    on( _range=markedpoints(this->mesh(), listMarkerPoints),
-                        _element=u,_rhs=F,_expr=expression(d,this->symbolsExpr()),
-                        _prefix=this->prefix() );
-        }
-        for ( auto const& bcDirComp : this->M_bcDirichletComponents )
-        {
-            ComponentType comp = bcDirComp.first;
-            for( auto const& d : bcDirComp.second )
-            {
-                auto ret = detail::distributeMarkerListOnSubEntity(this->mesh(),this->markerDirichletBCByNameId( "elimination",name(d),comp ) );
-                auto const& listMarkerFaces = std::get<0>( ret );
-                auto const& listMarkerEdges = std::get<1>( ret );
-                auto const& listMarkerPoints = std::get<2>( ret );
-                if ( !listMarkerFaces.empty() )
-                    bilinearForm +=
-                        on( _range=markedfaces(this->mesh(), listMarkerFaces),
-                            _element=u[comp],_rhs=F,_expr=expression(d,this->symbolsExpr()),
-                            _prefix=this->prefix() );
-                if ( !listMarkerEdges.empty() )
-                    bilinearForm +=
-                        on( _range=markededges(this->mesh(), listMarkerEdges),
-                            _element=u[comp],_rhs=F,_expr=expression(d,this->symbolsExpr()),
-                            _prefix=this->prefix() );
-                if ( !listMarkerPoints.empty() )
-                    bilinearForm +=
-                        on( _range=markedpoints(this->mesh(), listMarkerPoints),
-                            _element=u[comp],_rhs=F,_expr=expression(d,this->symbolsExpr()),
-                            _prefix=this->prefix() );
-            }
-        }
-    }
-    else if ( this->is1dReducedModel() )
-    {
-        if ( this->M_bcDirichlet.empty() ) return;
-
-        auto Xh = this->functionSpace1dReduced();
-        auto bilinearForm = form2( _test=Xh,_trial=Xh,_matrix=A,
-                                   _rowstart=this->rowStartInMatrix(),
-                                   _colstart=this->colStartInMatrix() );
-        auto const& u = this->fieldDisplacementScal1dReduced();
-        //WARNING : fixed at zero
-        for( auto const& d : this->M_bcDirichlet )
-            bilinearForm +=
-                on( _range=markedfaces(Xh->mesh(),this->markerDirichletBCByNameId( "elimination",name(d) ) ),
-                    _element=u, _rhs=F, _expr=cst(0.),
-                    _prefix=this->prefix() );
-    }
-=======
     this->updateLinearPDE( data, this->modelContext() );
->>>>>>> b64a1644
 }
 
 SOLIDMECHANICS_CLASS_TEMPLATE_DECLARATIONS
