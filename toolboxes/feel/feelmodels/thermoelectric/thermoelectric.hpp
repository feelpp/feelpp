/* -*- mode: c++; coding: utf-8; tab-width: 4; indent-tabs-mode: nil; c-basic-offset: 4; show-trailing-whitespace: t -*- vim:fenc=utf-8:ft=cpp:et:sw=4:ts=4:sts=4

  This file is part of the Feel library

  Author(s): Vincent Chabannes <vincent.chabannes@feelpp.org>
       Date: 2016-12-12

  Copyright (C) 2016 Feel++ Consortium

  This library is free software; you can redistribute it and/or
  modify it under the terms of the GNU Lesser General Public
  License as published by the Free Software Foundation; either
  version 3.0 of the License, or (at your option) any later version.

  This library is distributed in the hope that it will be useful,
  but WITHOUT ANY WARRANTY; without even the implied warranty of
  MERCHANTABILITY or FITNESS FOR A PARTICULAR PURPOSE.  See the GNU
  Lesser General Public License for more details.

  You should have received a copy of the GNU Lesser General Public
  License along with this library; if not, write to the Free Software
  Foundation, Inc., 51 Franklin Street, Fifth Floor, Boston, MA  02110-1301  USA
*/
/**
   \file thermoelectric.hpp
   \author Vincent Chabannes <vincent.chabannes@feelpp.org>
   \date 2016-12-12
 */

#ifndef FEELPP_TOOLBOXES_THERMOELECTRIC_HPP
#define FEELPP_TOOLBOXES_THERMOELECTRIC_HPP 1

#include <feel/feelmodels/heat/heat.hpp>
#include <feel/feelmodels/electric/electric.hpp>


namespace Feel
{
namespace FeelModels
{

template< typename HeatType, typename ElectricType>
class ThermoElectric : public ModelNumerical,
                       public ModelPhysics<HeatType::convex_type::nDim>,
                       public std::enable_shared_from_this< ThermoElectric<HeatType,ElectricType> >
{

public:
    typedef ModelNumerical super_type;
    typedef ThermoElectric<HeatType,ElectricType> self_type;
    typedef std::shared_ptr<self_type> self_ptrtype;

    typedef HeatType heat_model_type;
    typedef std::shared_ptr<heat_model_type> heat_model_ptrtype;

    typedef ElectricType electric_model_type;
    typedef std::shared_ptr<electric_model_type> electric_model_ptrtype;

    // mesh
    typedef typename heat_model_type::mesh_type mesh_heat_type;
    typedef typename electric_model_type::mesh_type mesh_electric_type;
    typedef mesh_heat_type mesh_type;
    typedef std::shared_ptr<mesh_type> mesh_ptrtype;

<<<<<<< HEAD
    typedef MaterialsProperties<mesh_type> materialsproperties_type;
=======
    typedef MaterialsProperties<mesh_type::nRealDim> materialsproperties_type;
>>>>>>> b64a1644
    typedef std::shared_ptr<materialsproperties_type> materialsproperties_ptrtype;

    // exporter
    typedef Exporter<mesh_type,mesh_type::nOrder> export_type;
    typedef std::shared_ptr<export_type> export_ptrtype;

    // algebraic solver
    typedef ModelAlgebraicFactory model_algebraic_factory_type;
    typedef std::shared_ptr< model_algebraic_factory_type > model_algebraic_factory_ptrtype;

    //___________________________________________________________________________________//
    // constructor
    ThermoElectric( std::string const& prefix,
                    std::string const& keyword = "thermo-electric",
                    worldcomm_ptr_t const& _worldComm = Environment::worldCommPtr(),
                    std::string const& subPrefix = "",
                    ModelBaseRepository const& modelRep = ModelBaseRepository() );
    std::string fileNameMeshPath() const { return prefixvm(this->prefix(),"ThermoElectricMesh.path"); }
    std::shared_ptr<std::ostringstream> getInfo() const override;
    void updateInformationObject( pt::ptree & p ) override;

private :
    void loadParameterFromOptionsVm();
    void initMesh();
    void initPostProcess() override;
public :
    // update for use
    void init( bool buildModelAlgebraicFactory = true );

    BlocksBaseGraphCSR buildBlockMatrixGraph() const override;
    int nBlockMatrixGraph() const;

    void exportResults() { this->exportResults( this->currentTime() ); }
    void exportResults( double time );

    void updateParameterValues();
    void setParameterValues( std::map<std::string,double> const& paramValues );

    //___________________________________________________________________________________//

    mesh_ptrtype const& mesh() const { return M_mesh; }
    void setMesh( mesh_ptrtype const& mesh ) { M_mesh = mesh; }
    //elements_reference_wrapper_t<mesh_type> const& rangeMeshElements() const { return M_rangeMeshElements; }

    heat_model_ptrtype const& heatModel() const { return M_heatModel; }
    heat_model_ptrtype heatModel() { return M_heatModel; }

    electric_model_ptrtype const& electricModel() const { return M_electricModel; }
    electric_model_ptrtype electricModel() { return M_electricModel; }

    materialsproperties_ptrtype const& materialsProperties() const { return M_materialsProperties; }
    materialsproperties_ptrtype & materialsProperties() { return M_materialsProperties; }
    void setMaterialsProperties( materialsproperties_ptrtype mp ) { M_materialsProperties = mp; }


    backend_ptrtype const& backend() const { return M_backendMonolithic; }
    BlocksBaseVector<double> const& blockVectorSolutionMonolithic() const { return M_blockVectorSolutionMonolithic; }
    BlocksBaseVector<double> & blockVectorSolutionMonolithic() { return M_blockVectorSolutionMonolithic; }

    //___________________________________________________________________________________//

    std::shared_ptr<TSBase> timeStepBase() { return this->heatModel()->timeStepBase(); }
    std::shared_ptr<TSBase> timeStepBase() const { return this->heatModel()->timeStepBase(); }
    void startTimeStep();
    void updateTimeStep();

    //___________________________________________________________________________________//
    // toolbox fields
    //___________________________________________________________________________________//

    auto modelFields( std::string const& prefix = "" ) const
        {
            return Feel::FeelModels::modelFields( this->heatModel()->modelFields( prefixvm( prefix, this->heatModel()->keyword() ) ),
                                                  this->electricModel()->modelFields( prefixvm( prefix, this->electricModel()->keyword() ) ) );
        }
    auto modelFields( vector_ptrtype sol, size_type rowStartInVectorHeat, size_type rowStartInVectorElectric, std::string const& prefix = "" ) const
        {
            return Feel::FeelModels::modelFields( this->heatModel()->modelFields( sol, rowStartInVectorHeat, prefixvm( prefix,this->heatModel()->keyword() ) ),
                                                  this->electricModel()->modelFields( sol, rowStartInVectorElectric, prefixvm( prefix,this->electricModel()->keyword() ) ) );
        }
    template <typename ModelFieldsHeatType,typename ModelFieldsElectricType>
    auto modelFields( ModelFieldsHeatType const& mfieldsHeat, ModelFieldsElectricType const& mfieldsElectric, std::string const& prefix = "" ) const
        {
            return Feel::FeelModels::modelFields( mfieldsHeat, mfieldsElectric );
        }

    auto trialSelectorModelFields( size_type startBlockSpaceIndexHeat, size_type startBlockSpaceIndexElectric ) const
        {
            return Feel::FeelModels::selectorModelFields( this->heatModel()->trialSelectorModelFields( startBlockSpaceIndexHeat ),
                                                          this->electricModel()->trialSelectorModelFields( startBlockSpaceIndexElectric ) );
        }


    //___________________________________________________________________________________//
    // model context helper
    //___________________________________________________________________________________//

    // template <typename ModelFieldsType>
    // auto modelContext( ModelFieldsType const& mfields, std::string const& prefix = "" ) const
    //     {
    //         return Feel::FeelModels::modelContext( mfields, this->symbolsExpr( mfields ) );
    //     }
    auto modelContext( std::string const& prefix = "" ) const
        {
            auto mfields = this->modelFields( prefix );
            return Feel::FeelModels::modelContext( std::move( mfields ), this->symbolsExpr( mfields ) );
        }
    auto modelContext( vector_ptrtype sol, size_type startBlockSpaceIndexHeat, size_type startBlockSpaceIndexElectric, std::string const& prefix = "" ) const
        {
            auto mfields = this->modelFields( sol, startBlockSpaceIndexHeat, startBlockSpaceIndexElectric, prefix );
            auto se = this->symbolsExpr( mfields );
            auto tse =  this->trialSymbolsExpr( mfields, trialSelectorModelFields( startBlockSpaceIndexHeat, startBlockSpaceIndexElectric ) );
            return Feel::FeelModels::modelContext( std::move( mfields ), std::move( se ), std::move( tse ) );
        }

    //___________________________________________________________________________________//
    // symbols expressions
    //___________________________________________________________________________________//

    template <typename ModelFieldsType>
    auto symbolsExpr( ModelFieldsType const& mfields ) const
        {
            auto seHeat = this->heatModel()->symbolsExprToolbox( mfields );
            auto seElectric = this->electricModel()->symbolsExprToolbox( mfields );
            auto seParam = this->symbolsExprParameter();
            auto seMat = this->materialsProperties()->symbolsExpr();
            auto seFields = mfields.symbolsExpr();
            return Feel::vf::symbolsExpr( seHeat,seElectric,seParam,seMat,seFields );
        }
    auto symbolsExpr( std::string const& prefix = "" ) const { return this->symbolsExpr( this->modelFields( prefix ) ); }

    template <typename ModelFieldsType, typename TrialSelectorModelFieldsType>
    auto trialSymbolsExpr( ModelFieldsType const& mfields, TrialSelectorModelFieldsType const& tsmf ) const
        {
            return mfields.trialSymbolsExpr( tsmf );
        }

    //___________________________________________________________________________________//
    // apply assembly and solver
    void solve();

    void updateLinear_Heat( DataUpdateLinear & data ) const;
    void updateResidual_Heat( DataUpdateResidual & data ) const;
    void updateLinear_Electric( DataUpdateLinear & data ) const;

    void updateLinearPDE( DataUpdateLinear & data ) const override;
    void updateLinearPDEDofElimination( DataUpdateLinear & data ) const override;

    void updateNewtonInitialGuess( DataNewtonInitialGuess & data ) const override;
    void updateJacobian( DataUpdateJacobian & data ) const override;
    void updateJacobianDofElimination( DataUpdateJacobian & data ) const override;
    void updateResidual( DataUpdateResidual & data ) const override;
    void updateResidualDofElimination( DataUpdateResidual & data ) const override;

    //___________________________________________________________________________________//

    bool checkResults() const override
        {
            // several calls (not do in on line) to be sure that all check have been run
            bool checkThermoElectric = super_type::checkResults();
            bool checkHeat = this->heatModel()->checkResults();
            bool checkElectric = this->electricModel()->checkResults();
            return checkThermoElectric && checkHeat && checkElectric;
        }

private :
    heat_model_ptrtype M_heatModel;
    electric_model_ptrtype M_electricModel;

    bool M_hasBuildFromMesh, M_isUpdatedForUse;

    mesh_ptrtype M_mesh;

    // physical parameter
    std::string M_modelName;
    bool M_modelUseJouleEffect;
    materialsproperties_ptrtype M_materialsProperties;

    // solver
    std::string M_solverName;
    bool M_solverNewtonInitialGuessUseLinearThermoElectric,M_solverNewtonInitialGuessUseLinearHeat,M_solverNewtonInitialGuessUseLinearElectric;

    // algebraic data/tools
    backend_ptrtype M_backendMonolithic;
    model_algebraic_factory_ptrtype M_algebraicFactoryMonolithic;
    BlocksBaseVector<double> M_blockVectorSolutionMonolithic;

    // post-process
    export_ptrtype M_exporter;
};

} // namespace FeelModels
} // namespace Feel

#endif // FEELPP_TOOLBOXES_THERMOELECTRIC_HPP<|MERGE_RESOLUTION|>--- conflicted
+++ resolved
@@ -62,11 +62,7 @@
     typedef mesh_heat_type mesh_type;
     typedef std::shared_ptr<mesh_type> mesh_ptrtype;
 
-<<<<<<< HEAD
-    typedef MaterialsProperties<mesh_type> materialsproperties_type;
-=======
     typedef MaterialsProperties<mesh_type::nRealDim> materialsproperties_type;
->>>>>>> b64a1644
     typedef std::shared_ptr<materialsproperties_type> materialsproperties_ptrtype;
 
     // exporter
