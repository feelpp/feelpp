--- conflicted
+++ resolved
@@ -371,21 +371,15 @@
     this->log("ThermoElectric","exportResults", "start");
     this->timerTool("PostProcessing").start();
 
-<<<<<<< HEAD
-    bool hasFieldToExportHeat = M_heatModel->updateExportedFields( M_exporter,M_postProcessFieldExportedHeat,time );
-    bool hasFieldToExportElectric = M_electricModel->updateExportedFields( M_exporter,M_postProcessFieldExportedElectric,time );
-    if ( hasFieldToExportHeat || hasFieldToExportElectric )
-    {
-        M_exporter->save();
-        this->upload( M_exporter->path() );
-=======
     if ( M_exporter && M_exporter->doExport() )
     {
         bool hasFieldToExportHeat = M_heatModel->updateExportedFields( M_exporter,M_postProcessFieldExportedHeat,time );
         bool hasFieldToExportElectric = M_electricModel->updateExportedFields( M_exporter,M_postProcessFieldExportedElectric,time );
         if ( hasFieldToExportHeat || hasFieldToExportElectric )
+        {
             M_exporter->save();
->>>>>>> 5cfef09f
+            this->upload( M_exporter->path() );
+        }
     }
 
     M_heatModel->exportResults( time );
