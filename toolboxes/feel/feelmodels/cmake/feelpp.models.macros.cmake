--- conflicted
+++ resolved
@@ -494,21 +494,7 @@
         UNKNOWN_BASIS_TAG       ${COEFFICIENTFORMPDE_UNKNOWN_BASIS_TAG}
         GEO_ORDER               ${COEFFICIENTFORMPDES_ORDERGEO}
         )
-<<<<<<< HEAD
     set(COEFFICIENTFORMPDES_LIB_DEPENDS ${COEFFICIENTFORMPDES_LIB_DEPENDS} ${COEFFICIENTFORMPDE_LIB_NAME})
-=======
-      set(COEFFICIENTFORMPDE_LIB_DEPENDS feelpp_modelmesh feelpp_modelcore feelpp_toolbox_coefficientformpdebase  ) 
-      # generate the lib target
-      genLibBase(
-        LIB_NAME ${COEFFICIENTFORMPDE_LIB_NAME}
-        LIB_DIR ${COEFFICIENTFORMPDE_LIB_DIR}
-        LIB_DEPENDS ${COEFFICIENTFORMPDE_LIB_DEPENDS}
-        FILES_TO_COPY ${COEFFICIENTFORMPDE_CODEGEN_FILES_TO_COPY}
-        FILES_SOURCES ${COEFFICIENTFORMPDE_CODEGEN_SOURCES}
-        CONFIG_PATH ${FEELPP_TOOLBOXES_SOURCE_DIR}/feel/feelmodels/coefficientformpdes/coefficientformpdeconfig.h.in
-        )
-    endif()
->>>>>>> b645a10b
   endforeach()
 
   set(COEFFICIENTFORMPDES_LIB_VARIANTS ${COEFFICIENTFORMPDES_DIM}dG${COEFFICIENTFORMPDES_ORDERGEO} )
@@ -847,11 +833,7 @@
           ${LEVELSET_LIB_DIR}/levelset_inst.cpp
           #${LEVELSET_LIB_DIR}/levelsetadvection_inst.cpp
           ${LEVELSET_LIB_DIR}/parameter_map.cpp )
-<<<<<<< HEAD
       #set(LEVELSET_LIB_DEPENDS feelpp_modelalg feelpp_modelmesh feelpp_modelcore ${LEVELSETBASE_LIB_NAME} feelpp_toolbox_coefficientformpde_2dPch1G1 )
-=======
-      set(LEVELSET_LIB_DEPENDS feelpp_modelmesh feelpp_modelcore ${LEVELSETBASE_LIB_NAME} )
->>>>>>> b645a10b
       # generate the lib target
       genLibBase(
           LIB_NAME ${LEVELSET_LIB_NAME}
