#############################################################################
# create generic simple lib
#############################################################################
macro(genLibBase)
  PARSE_ARGUMENTS(FEELMODELS_GENLIB_BASE
    "LIB_NAME;LIB_DIR;LIB_DEPENDS;FILES_TO_COPY;FILES_SOURCES;CONFIG_PATH"
    ""
    ${ARGN}
    )

  set( FEELMODELS_GENLIB_APPLICATION_DIR ${FEELMODELS_GENLIB_BASE_LIB_DIR} )
  #CAR(APPLICATION_NAME      ${FEELMODELS_GENLIB_BASE_DEFAULT_ARGS})
  #CDR(FEELMODELS_GENLIB_APPLICATION_DIR       ${FEELMODELS_GENLIB_BASE_DEFAULT_ARGS})

  set(LIB_DEPENDS           ${FEELMODELS_GENLIB_BASE_LIB_DEPENDS})
  set(LIB_APPLICATION_NAME ${FEELMODELS_GENLIB_BASE_LIB_NAME})

  set(CODEGEN_FILES_TO_COPY ${FEELMODELS_GENLIB_BASE_FILES_TO_COPY})
  set(CODEGEN_SOURCES       ${FEELMODELS_GENLIB_BASE_FILES_SOURCES})

  if ( FEELMODELS_GENLIB_BASE_CONFIG_PATH )
    set(FEELMODELS_GENLIB_CONFIG_PATH       ${FEELMODELS_GENLIB_BASE_CONFIG_PATH})
    get_filename_component(FEELMODELS_GENLIB_CONFIG_FILENAME_WE ${FEELMODELS_GENLIB_CONFIG_PATH} NAME_WE)
    CONFIGURE_FILE( ${FEELMODELS_GENLIB_CONFIG_PATH} ${FEELMODELS_GENLIB_APPLICATION_DIR}/${FEELMODELS_GENLIB_CONFIG_FILENAME_WE}.h  )
  endif()

  add_custom_target(codegen_${LIB_APPLICATION_NAME}  ALL COMMENT "Copying modified files"  )

  # lib files
  foreach(filepath ${CODEGEN_FILES_TO_COPY})
    get_filename_component(filename ${filepath} NAME)
    if ( NOT EXISTS ${FEELMODELS_GENLIB_APPLICATION_DIR}/${filename} )
      #configure_file( ${filepath} ${FEELMODELS_GENLIB_APPLICATION_DIR}/${filename} COPYONLY)
      file(WRITE ${FEELMODELS_GENLIB_APPLICATION_DIR}/${filename} "") #write empty file
    endif()
    add_custom_command(TARGET codegen_${LIB_APPLICATION_NAME} COMMAND ${CMAKE_COMMAND} -E copy_if_different
      ${filepath} ${FEELMODELS_GENLIB_APPLICATION_DIR}/${filename} )
  endforeach()

   # message (CODEGEN_SOURCES   :    ${CODEGEN_SOURCES})
   # message( CODEGEN_FILES_TO_COPY  ${CODEGEN_FILES_TO_COPY})
  # generate library
  add_library(
    ${LIB_APPLICATION_NAME}
    SHARED
    ${CODEGEN_SOURCES}
    )
  add_dependencies(${LIB_APPLICATION_NAME} codegen_${LIB_APPLICATION_NAME})
  target_link_libraries(${LIB_APPLICATION_NAME} ${LIB_DEPENDS} )
  set_target_properties(${LIB_APPLICATION_NAME} PROPERTIES LIBRARY_OUTPUT_DIRECTORY "${FEELMODELS_GENLIB_APPLICATION_DIR}")
  set_property(TARGET ${LIB_APPLICATION_NAME} PROPERTY MACOSX_RPATH ON)

  if( FEELPP_ENABLE_PCH_MODELS )
      add_precompiled_header( ${LIB_APPLICATION_NAME} )
  endif()

  # install process
  INSTALL(TARGETS ${LIB_APPLICATION_NAME} DESTINATION lib/ COMPONENT Libs EXPORT feelpp-toolboxes-targets)

endmacro(genLibBase)

#############################################################################
#############################################################################
#############################################################################
#############################################################################
#############################################################################
macro( genLibHeat )
  PARSE_ARGUMENTS(FEELMODELS_APP
    "DIM;T_ORDER;GEO_ORDER"
    ""
    ${ARGN}
    )

  if ( NOT ( FEELMODELS_APP_DIM OR FEELMODELS_APP_T_ORDER OR  FEELMODELS_APP_GEO_ORDER ) )
    message(FATAL_ERROR "miss argument! FEELMODELS_APP_DIM OR FEELMODELS_APP_T_ORDER OR  FEELMODELS_APP_GEO_ORDER")
  endif()

  set(HEAT_DIM ${FEELMODELS_APP_DIM})
  set(HEAT_ORDERPOLY ${FEELMODELS_APP_T_ORDER})
  set(HEAT_ORDERGEO ${FEELMODELS_APP_GEO_ORDER})

  set(HEAT_LIB_VARIANTS ${HEAT_DIM}dP${HEAT_ORDERPOLY}G${HEAT_ORDERGEO} )
  set(HEAT_LIB_NAME feelpp_toolbox_heat_lib_${HEAT_LIB_VARIANTS})

  if ( NOT TARGET ${HEAT_LIB_NAME} )
    # configure the lib
    set(HEAT_LIB_DIR ${FEELPP_TOOLBOXES_BINARY_DIR}/feel/feelmodels/heat/${HEAT_LIB_VARIANTS})
    set(HEAT_CODEGEN_FILES_TO_COPY
      ${FEELPP_TOOLBOXES_SOURCE_DIR}/feel/feelmodels/heat/heatcreate_inst.cpp
      ${FEELPP_TOOLBOXES_SOURCE_DIR}/feel/feelmodels/heat/heatassembly_inst.cpp )
    set(HEAT_CODEGEN_SOURCES
      ${HEAT_LIB_DIR}/heatcreate_inst.cpp
      ${HEAT_LIB_DIR}/heatassembly_inst.cpp )
    set(HEAT_LIB_DEPENDS feelpp_modelalg feelpp_modelmesh feelpp_modelcore  ) 
    # generate the lib target
    genLibBase(
      LIB_NAME ${HEAT_LIB_NAME}
      LIB_DIR ${HEAT_LIB_DIR}
      LIB_DEPENDS ${HEAT_LIB_DEPENDS}
      FILES_TO_COPY ${HEAT_CODEGEN_FILES_TO_COPY}
      FILES_SOURCES ${HEAT_CODEGEN_SOURCES}
      CONFIG_PATH ${FEELPP_TOOLBOXES_SOURCE_DIR}/feel/feelmodels/heat/heatconfig.h.in
      )
  endif()
endmacro(genLibHeat)


#############################################################################
#############################################################################
#############################################################################
#############################################################################
#############################################################################
macro( genLibElectric )
  PARSE_ARGUMENTS(FEELMODELS_APP
    "DIM;P_ORDER;GEO_ORDER;"
    ""
    ${ARGN}
    )

  if ( NOT ( FEELMODELS_APP_DIM OR FEELMODELS_APP_P_ORDER OR  FEELMODELS_APP_GEO_ORDER ) )
    message(FATAL_ERROR "miss argument! FEELMODELS_APP_DIM OR FEELMODELS_APP_P_ORDER OR  FEELMODELS_APP_GEO_ORDER")
  endif()

  set(ELECTRIC_DIM ${FEELMODELS_APP_DIM})
  set(ELECTRIC_ORDERPOLY ${FEELMODELS_APP_P_ORDER})
  set(ELECTRIC_ORDERGEO ${FEELMODELS_APP_GEO_ORDER})

  set(ELECTRIC_LIB_VARIANTS ${ELECTRIC_DIM}dP${ELECTRIC_ORDERPOLY}G${ELECTRIC_ORDERGEO} )
  set(ELECTRIC_LIB_NAME feelpp_toolbox_electric_lib_${ELECTRIC_LIB_VARIANTS})

  if ( NOT TARGET ${ELECTRIC_LIB_NAME} )
    # configure the lib
    set(ELECTRIC_LIB_DIR ${FEELPP_TOOLBOXES_BINARY_DIR}/feel/feelmodels/electric/${ELECTRIC_LIB_VARIANTS})
    set(ELECTRIC_CODEGEN_FILES_TO_COPY
      ${FEELPP_TOOLBOXES_SOURCE_DIR}/feel/feelmodels/electric/electric_inst.cpp )
    set(ELECTRIC_CODEGEN_SOURCES
      ${ELECTRIC_LIB_DIR}/electric_inst.cpp )
    set(ELECTRIC_LIB_DEPENDS feelpp_modelalg feelpp_modelmesh feelpp_modelcore  )
    # generate the lib target
    genLibBase(
      LIB_NAME ${ELECTRIC_LIB_NAME}
      LIB_DIR ${ELECTRIC_LIB_DIR}
      LIB_DEPENDS ${ELECTRIC_LIB_DEPENDS}
      FILES_TO_COPY ${ELECTRIC_CODEGEN_FILES_TO_COPY}
      FILES_SOURCES ${ELECTRIC_CODEGEN_SOURCES}
      CONFIG_PATH ${FEELPP_TOOLBOXES_SOURCE_DIR}/feel/feelmodels/electric/electricconfig.h.in
      )
  endif()
endmacro(genLibElectric)

#############################################################################
#############################################################################
#############################################################################
#############################################################################

macro( genLibSolidMechanics )
  PARSE_ARGUMENTS(FEELMODELS_APP
    "DIM;DISP_ORDER;GEO_ORDER;DENSITY_COEFFLAME_TYPE"
    ""
    ${ARGN}
    )

  if ( NOT ( FEELMODELS_APP_DIM OR FEELMODELS_APP_DISP_ORDER OR  FEELMODELS_APP_GEO_ORDER ) )
    message(FATAL_ERROR "miss argument! FEELMODELS_APP_DIM OR FEELMODELS_APP_DISP_ORDER OR FEELMODELS_APP_GEO_ORDER")
  endif()

  set(SOLIDMECHANICS_DIM ${FEELMODELS_APP_DIM})
  set(SOLIDMECHANICS_ORDERGEO ${FEELMODELS_APP_GEO_ORDER})
  set(SOLIDMECHANICS_ORDER_DISPLACEMENT ${FEELMODELS_APP_DISP_ORDER})

  if (FEELMODELS_APP_DENSITY_COEFFLAME_TYPE)
    if ("${FEELMODELS_APP_DENSITY_COEFFLAME_TYPE}" STREQUAL "P0c" )
      set(FEELMODELS_DENSITY_COEFFLAME_TAG DCLP0c)
      set(SOLIDMECHANICS_USE_CST_DENSITY_COEFFLAME 1)
    elseif ("${FEELMODELS_APP_DENSITY_COEFFLAME_TYPE}" STREQUAL "P0d" )
      unset(FEELMODELS_DENSITY_COEFFLAME_TAG) # default tag P0d
      set(SOLIDMECHANICS_USE_CST_DENSITY_COEFFLAME 0)
    else()
      message(FATAL_ERROR "DENSITY_COEFFLAME_TYPE : ${FEELMODELS_APP_DENSITY_COEFFLAME_TYPE} is not valid! It must be P0c or P0d")
    endif()
  else()
    # default value
    unset(FEELMODELS_DENSITY_COEFFLAME_TAG) # default tag P0d
    set(SOLIDMECHANICS_USE_CST_DENSITY_COEFFLAME 0)
  endif()

  set(SOLIDMECHANICS_LIB_VARIANTS ${SOLIDMECHANICS_DIM}dP${SOLIDMECHANICS_ORDER_DISPLACEMENT}G${SOLIDMECHANICS_ORDERGEO}${FEELMODELS_DENSITY_COEFFLAME_TAG})
  set(SOLIDMECHANICS_LIB_NAME feelpp_toolbox_solid_lib_${SOLIDMECHANICS_LIB_VARIANTS})

  if ( NOT TARGET ${SOLIDMECHANICS_LIB_NAME} )
    # configure the lib
    set(SOLIDMECHANICS_LIB_DIR ${FEELPP_TOOLBOXES_BINARY_DIR}/feel/feelmodels/solid/${SOLIDMECHANICS_LIB_VARIANTS})
    set(SOLIDMECHANICS_CODEGEN_FILES_TO_COPY
      ${FEELPP_TOOLBOXES_SOURCE_DIR}/feel/feelmodels/solid/solidmechanicscreate_inst.cpp
      ${FEELPP_TOOLBOXES_SOURCE_DIR}/feel/feelmodels/solid/solidmechanicsothers_inst.cpp
      ${FEELPP_TOOLBOXES_SOURCE_DIR}/feel/feelmodels/solid/solidmechanicsupdatelinear_inst.cpp
      ${FEELPP_TOOLBOXES_SOURCE_DIR}/feel/feelmodels/solid/solidmechanicsupdatelinear1dreduced_inst.cpp
      ${FEELPP_TOOLBOXES_SOURCE_DIR}/feel/feelmodels/solid/solidmechanicsupdatejacobian_inst.cpp
      ${FEELPP_TOOLBOXES_SOURCE_DIR}/feel/feelmodels/solid/solidmechanicsupdateresidual_inst.cpp
      )
    set(SOLIDMECHANICS_CODEGEN_SOURCES
      ${SOLIDMECHANICS_LIB_DIR}/solidmechanicscreate_inst.cpp
      ${SOLIDMECHANICS_LIB_DIR}/solidmechanicsothers_inst.cpp
      ${SOLIDMECHANICS_LIB_DIR}/solidmechanicsupdatelinear_inst.cpp
      ${SOLIDMECHANICS_LIB_DIR}/solidmechanicsupdatelinear1dreduced_inst.cpp
      ${SOLIDMECHANICS_LIB_DIR}/solidmechanicsupdatejacobian_inst.cpp
      ${SOLIDMECHANICS_LIB_DIR}/solidmechanicsupdateresidual_inst.cpp
      )
    set(SOLIDMECHANICS_LIB_DEPENDS feelpp_modelalg feelpp_modelmesh feelpp_modelcore ) 
    # generate the lib target
    genLibBase(
      LIB_NAME ${SOLIDMECHANICS_LIB_NAME}
      LIB_DIR ${SOLIDMECHANICS_LIB_DIR}
      LIB_DEPENDS ${SOLIDMECHANICS_LIB_DEPENDS}
      FILES_TO_COPY ${SOLIDMECHANICS_CODEGEN_FILES_TO_COPY}
      FILES_SOURCES ${SOLIDMECHANICS_CODEGEN_SOURCES}
      CONFIG_PATH ${FEELPP_TOOLBOXES_SOURCE_DIR}/feel/feelmodels/solid/solidmechanicsconfig.h.in
      )
  endif()

endmacro( genLibSolidMechanics )

#############################################################################
#############################################################################
#############################################################################
#############################################################################

macro(genLibFluidMechanics)
  PARSE_ARGUMENTS(FEELMODELS_APP
    "DIM;U_ORDER;P_ORDER;P_CONTINUITY;GEO_ORDER;DENSITY_VISCOSITY_CONTINUITY;DENSITY_VISCOSITY_ORDER"
    ""
    ${ARGN}
    )

  if ( NOT ( FEELMODELS_APP_DIM OR FEELMODELS_APP_GEO_ORDER OR FEELMODELS_APP_U_ORDER OR FEELMODELS_APP_P_ORDER ) )
    message(FATAL_ERROR "miss argument! FEELMODELS_APP_DIM OR FEELMODELS_APP_GEO_ORDER OR FEELMODELS_APP_U_ORDER OR FEELMODELS_APP_P_ORDER")
  endif()

  set(FLUIDMECHANICS_DIM ${FEELMODELS_APP_DIM})
  set(FLUIDMECHANICS_ORDERGEO ${FEELMODELS_APP_GEO_ORDER})
  set(FLUIDMECHANICS_ORDER_VELOCITY ${FEELMODELS_APP_U_ORDER})
  set(FLUIDMECHANICS_ORDER_PRESSURE ${FEELMODELS_APP_P_ORDER})

  #######################################################
  if ( FEELMODELS_APP_P_CONTINUITY )
    if ("${FEELMODELS_APP_P_CONTINUITY}" STREQUAL "Continuous" )
      set(FLUIDMECHANICS_PRESSURE_IS_CONTINUOUS 1)
      unset(FLUIDMECHANICS_PRESSURE_CONTINUITY_TAG) # default tag continuous
    elseif("${FEELMODELS_APP_P_CONTINUITY}" STREQUAL "Discontinuous" )
      set(FLUIDMECHANICS_PRESSURE_IS_CONTINUOUS 0)
      set(FLUIDMECHANICS_PRESSURE_CONTINUITY_TAG  d)
    else()
      message(FATAL_ERROR "P_CONTINUITY ${FEELMODELS_APP_P_CONTINUITY} : is not valid! It must be Continuous or Discontinuous")
    endif()
  else()
    # default value
    set(FLUIDMECHANICS_PRESSURE_IS_CONTINUOUS 1)
    unset(FLUIDMECHANICS_PRESSURE_CONTINUITY_TAG) # default tag continuous
  endif()
  #######################################################
  if (FEELMODELS_APP_DENSITY_VISCOSITY_ORDER)
    set(FLUIDMECHANICS_ORDER_DENSITY_VISCOSITY ${FEELMODELS_APP_DENSITY_VISCOSITY_ORDER} )
  else()
    # default value
    set(FLUIDMECHANICS_ORDER_DENSITY_VISCOSITY 0)
  endif()
  #######################################################
  if (FEELMODELS_APP_DENSITY_VISCOSITY_CONTINUITY)
    if ("${FEELMODELS_APP_DENSITY_VISCOSITY_CONTINUITY}" STREQUAL "Continuous" )
      set(FLUIDMECHANICS_USE_CONTINUOUS_DENSITY_VISCOSITY 1)
      set(FLUIDMECHANICS_DENSITY_VISCOSITY_TAG DVP${FLUIDMECHANICS_ORDER_DENSITY_VISCOSITY}c)
    elseif ("${FEELMODELS_APP_DENSITY_VISCOSITY_CONTINUITY}" STREQUAL "Discontinuous" )
      set(FLUIDMECHANICS_USE_CONTINUOUS_DENSITY_VISCOSITY 0)
      if ( "${FLUIDMECHANICS_ORDER_DENSITY_VISCOSITY}" STREQUAL "0" )
        unset(FLUIDMECHANICS_DENSITY_VISCOSITY_TAG) # default value P0d
      else()
        set(FLUIDMECHANICS_DENSITY_VISCOSITY_TAG DVP${FLUIDMECHANICS_ORDER_DENSITY_VISCOSITY}d)
      endif()
    else()
      message(FATAL_ERROR "DENSITY_VISCOSITY_CONTINUITY ${FEELMODELS_APP_DENSITY_VISCOSITY}_CONTINUITY : is not valid! It must be Continuous or Discontinuous")
    endif()
  else()
    # default value
    set(FLUIDMECHANICS_USE_CONTINUOUS_DENSITY_VISCOSITY 0)
    unset(FLUIDMECHANICS_DENSITY_VISCOSITY_TAG) # default value P0d
  endif()
  #######################################################


  set(FLUIDMECHANICS_LIB_VARIANTS ${FLUIDMECHANICS_DIM}dP${FLUIDMECHANICS_ORDER_VELOCITY}P${FLUIDMECHANICS_ORDER_PRESSURE}${FLUIDMECHANICS_PRESSURE_CONTINUITY_TAG}G${FLUIDMECHANICS_ORDERGEO}${FLUIDMECHANICS_DENSITY_VISCOSITY_TAG})
  set(FLUIDMECHANICS_LIB_NAME feelpp_toolbox_fluid_lib_${FLUIDMECHANICS_LIB_VARIANTS})

  if ( NOT TARGET ${FLUIDMECHANICS_LIB_NAME} )
    # configure the lib
    set(FLUIDMECHANICS_LIB_DIR ${FEELPP_TOOLBOXES_BINARY_DIR}/feel/feelmodels/fluid/${FLUIDMECHANICS_LIB_VARIANTS})
    set(FLUIDMECHANICS_CODEGEN_FILES_TO_COPY
      ${FEELPP_TOOLBOXES_SOURCE_DIR}/feel/feelmodels/fluid/fluidmechanicscreate_inst.cpp
      ${FEELPP_TOOLBOXES_SOURCE_DIR}/feel/feelmodels/fluid/fluidmechanicsothers_inst.cpp
      ${FEELPP_TOOLBOXES_SOURCE_DIR}/feel/feelmodels/fluid/fluidmechanicsupdatelinear_inst.cpp
      ${FEELPP_TOOLBOXES_SOURCE_DIR}/feel/feelmodels/fluid/fluidmechanicsupdatelinearbc_inst.cpp
      ${FEELPP_TOOLBOXES_SOURCE_DIR}/feel/feelmodels/fluid/fluidmechanicsupdatejacobian_inst.cpp
      ${FEELPP_TOOLBOXES_SOURCE_DIR}/feel/feelmodels/fluid/fluidmechanicsupdatejacobianbc_inst.cpp
      ${FEELPP_TOOLBOXES_SOURCE_DIR}/feel/feelmodels/fluid/fluidmechanicsupdateresidual_inst.cpp
      ${FEELPP_TOOLBOXES_SOURCE_DIR}/feel/feelmodels/fluid/fluidmechanicsupdateresidualbc_inst.cpp
      ${FEELPP_TOOLBOXES_SOURCE_DIR}/feel/feelmodels/fluid/fluidmechanicsupdatestabilisation_inst.cpp
      )
    set(FLUIDMECHANICS_CODEGEN_SOURCES
      ${FLUIDMECHANICS_LIB_DIR}/fluidmechanicscreate_inst.cpp
      ${FLUIDMECHANICS_LIB_DIR}/fluidmechanicsothers_inst.cpp
      ${FLUIDMECHANICS_LIB_DIR}/fluidmechanicsupdatelinear_inst.cpp
      ${FLUIDMECHANICS_LIB_DIR}/fluidmechanicsupdatelinearbc_inst.cpp
      ${FLUIDMECHANICS_LIB_DIR}/fluidmechanicsupdatejacobian_inst.cpp
      ${FLUIDMECHANICS_LIB_DIR}/fluidmechanicsupdatejacobianbc_inst.cpp
      ${FLUIDMECHANICS_LIB_DIR}/fluidmechanicsupdateresidual_inst.cpp
      ${FLUIDMECHANICS_LIB_DIR}/fluidmechanicsupdateresidualbc_inst.cpp
      ${FLUIDMECHANICS_LIB_DIR}/fluidmechanicsupdatestabilisation_inst.cpp
      )
    set(FLUIDMECHANICS_LIB_DEPENDS feelpp_modelalg feelpp_modelmesh feelpp_modelcore )
    if ( FEELPP_TOOLBOXES_ENABLE_MESHALE )
      set(FLUIDMECHANICS_LIB_DEPENDS feelpp_modelmeshale ${FLUIDMECHANICS_LIB_DEPENDS})
    endif()

    # generate the lib target
    genLibBase(
      LIB_NAME ${FLUIDMECHANICS_LIB_NAME}
      LIB_DIR ${FLUIDMECHANICS_LIB_DIR}
      LIB_DEPENDS ${FLUIDMECHANICS_LIB_DEPENDS}
      FILES_TO_COPY ${FLUIDMECHANICS_CODEGEN_FILES_TO_COPY}
      FILES_SOURCES ${FLUIDMECHANICS_CODEGEN_SOURCES}
      CONFIG_PATH ${FEELPP_TOOLBOXES_SOURCE_DIR}/feel/feelmodels/fluid/fluidmechanicsconfig.h.in
      )

  endif()

endmacro( genLibFluidMechanics )

#############################################################################
#############################################################################
#############################################################################
#############################################################################

macro(genLibFSI)
  PARSE_ARGUMENTS(FEELMODELS_APP
    "DIM;BC_MARKERS;FLUID_U_ORDER;FLUID_P_ORDER;FLUID_P_CONTINUITY;FLUID_GEO_ORDER;FLUID_GEO_DESC;FLUID_BC_DESC;FLUID_DENSITY_VISCOSITY_CONTINUITY;FLUID_DENSITY_VISCOSITY_ORDER;SOLID_DISP_ORDER;SOLID_GEO_ORDER;SOLID_BC_DESC;SOLID_GEO_DESC;SOLID_DENSITY_COEFFLAME_TYPE"
    ""
    ${ARGN}
    )

  if ( NOT ( FEELMODELS_APP_DIM OR FEELMODELS_APP_FLUID_GEO_ORDER OR FEELMODELS_APP_FLUID_U_ORDER OR FEELMODELS_APP_FLUID_P_ORDER OR
        FEELMODELS_APP_SOLID_DISP_ORDER OR FEELMODELS_APP_SOLID_GEO_ORDER ) )
    message(FATAL_ERROR "miss argument!")
  endif()

  # fluid lib
  genLibFluidMechanics(
    DIM          ${FEELMODELS_APP_DIM}
    GEO_ORDER    ${FEELMODELS_APP_FLUID_GEO_ORDER}
    U_ORDER      ${FEELMODELS_APP_FLUID_U_ORDER}
    P_ORDER      ${FEELMODELS_APP_FLUID_P_ORDER}
    P_CONTINUITY ${FEELMODELS_APP_FLUID_P_CONTINUITY}
    DENSITY_VISCOSITY_CONTINUITY ${FEELMODELS_APP_FLUID_DENSITY_VISCOSITY_CONTINUITY}
    DENSITY_VISCOSITY_ORDER      ${FEELMODELS_APP_FLUID_DENSITY_VISCOSITY_ORDER}
    )
  # solid lib
  genLibSolidMechanics(
    DIM ${FEELMODELS_APP_DIM}
    DISP_ORDER ${FEELMODELS_APP_SOLID_DISP_ORDER}
    GEO_ORDER ${FEELMODELS_APP_SOLID_GEO_ORDER}
    DENSITY_COEFFLAME_TYPE ${FEELMODELS_APP_SOLID_DENSITY_COEFFLAME_TYPE}
    )

  set(FSI_LIB_VARIANTS ${FLUIDMECHANICS_LIB_VARIANTS}_${SOLIDMECHANICS_LIB_VARIANTS})
  set(FSI_LIB_NAME feelpp_toolbox_fsi_lib_${FSI_LIB_VARIANTS})

  if ( NOT TARGET ${FSI_LIB_NAME} )
    # configure the lib
    set(FSI_LIB_DIR ${FEELPP_TOOLBOXES_BINARY_DIR}/feel/feelmodels/fsi/${FSI_LIB_VARIANTS})
    set(FSI_CODEGEN_FILES_TO_COPY
      ${FEELPP_TOOLBOXES_SOURCE_DIR}/feel/feelmodels/fsi/fsi_inst.cpp
      ${FEELPP_TOOLBOXES_SOURCE_DIR}/feel/feelmodels/fsi/fsibc_inst.cpp
      )
    set(FSI_CODEGEN_SOURCES
      ${FSI_LIB_DIR}/fsi_inst.cpp
      ${FSI_LIB_DIR}/fsibc_inst.cpp
      )
    set(FSI_LIB_DEPENDS ${FLUIDMECHANICS_LIB_NAME} ${SOLIDMECHANICS_LIB_NAME})
    # generate the lib target
    genLibBase(
      LIB_NAME ${FSI_LIB_NAME}
      LIB_DIR ${FSI_LIB_DIR}
      LIB_DEPENDS ${FSI_LIB_DEPENDS}
      FILES_TO_COPY ${FSI_CODEGEN_FILES_TO_COPY}
      FILES_SOURCES ${FSI_CODEGEN_SOURCES}
      CONFIG_PATH ${FEELPP_TOOLBOXES_SOURCE_DIR}/feel/feelmodels/fsi/fsiconfig.h.in
      )
  endif()

endmacro( genLibFSI )

#############################################################################
#############################################################################
#############################################################################
#############################################################################
#############################################################################
macro( genLibAdvection )
  PARSE_ARGUMENTS(FEELMODELS_APP
      "DIM;POLY_ORDER;CONTINUITY;POLY_SET;GEO_ORDER;DIFFUSION_REACTION_ORDER;DIFFUSIONCOEFF_POLY_SET;REACTIONCOEFF_POLY_SET;DIFFUSION_REACTION_CONTINUITY"
      ""
      ${ARGN}
    )

  if ( NOT ( FEELMODELS_APP_DIM OR FEELMODELS_APP_T_ORDER OR  FEELMODELS_APP_GEO_ORDER ) )
    message(FATAL_ERROR "miss argument! FEELMODELS_APP_DIM OR FEELMODELS_APP_T_ORDER OR  FEELMODELS_APP_GEO_ORDER")
  endif()

  set(ADVECTION_DIM ${FEELMODELS_APP_DIM})
  set(ADVECTION_ORDERPOLY ${FEELMODELS_APP_POLY_ORDER})

  # continuity
  if (FEELMODELS_APP_CONTINUITY)
      if ("${FEELMODELS_APP_CONTINUITY}" STREQUAL "Continuous" )
          set(ADVECTION_USE_CONTINUOUS 1)
          unset(ADVECTION_CONTINUITY_TAG)
      elseif ("${FEELMODELS_APP_CONTINUITY}" STREQUAL "Discontinuous" )
          set(ADVECTION_USE_CONTINUOUS 0)
          set(ADVECTION_CONTINUITY_TAG d)
      else()
          message(FATAL_ERROR "CONTINUITY ${FEELMODELS_APP_CONTINUITY} : is not valid! It must be Continuous or Discontinuous")
      endif()
  else()
      # default value (Continuous)
    set(ADVECTION_USE_CONTINUOUS 1)
    unset(ADVECTION_CONTINUITY_TAG) 
  endif()

  # geometric order
  set(ADVECTION_ORDERGEO ${FEELMODELS_APP_GEO_ORDER})

  # polynomial set
  if(FEELMODELS_APP_POLY_SET)
      set(ADVECTION_POLYSET ${FEELMODELS_APP_POLY_SET})
      if("${FEELMODELS_APP_POLY_SET}" STREQUAL "Scalar" )
          unset(ADVECTION_POLY_SET_TAG)
      elseif("${FEELMODELS_APP_POLY_SET}" STREQUAL "Vectorial" )
          set(ADVECTION_POLY_SET_TAG Vec)
      else()
          message(FATAL_ERROR "POLY_SET ${FEELMODELS_APP_POLY_SET} is not valid! It must be Scalar or Vectorial")
      endif()
  else()
      #default value
      set(ADVECTION_POLYSET Scalar)
      unset(ADVECTION_POLY_SET_TAG)
  endif()
  #######################################################
  if (FEELMODELS_APP_DIFFUSION_REACTION_ORDER)
      set(ADVECTION_ORDER_DIFFUSION_REACTION ${FEELMODELS_APP_DIFFUSION_REACTION_ORDER} )
  else()
    # default value
    set(ADVECTION_ORDER_DIFFUSION_REACTION ${FEELMODELS_APP_POLY_ORDER} )
  endif()
  if(FEELMODELS_APP_DIFFUSIONCOEFF_POLY_SET)
      set(ADVECTION_DIFFUSIONCOEFF_POLYSET ${FEELMODELS_APP_DIFFUSIONCOEFF_POLY_SET})
      if("${FEELMODELS_APP_DIFFUSIONCOEFF_POLY_SET}" STREQUAL "Scalar" )
          unset(ADVECTION_DIFFUSIONCOEFF_POLY_SET_TAG)
      elseif("${FEELMODELS_APP_DIFFUSIONCOEFF_POLY_SET}" STREQUAL "Tensor2" )
          set(ADVECTION_DIFFUSIONCOEFF_POLY_SET_TAG t)
      elseif("${FEELMODELS_APP_DIFFUSIONCOEFF_POLY_SET}" STREQUAL "Tensor2Symm" )
          set(ADVECTION_DIFFUSIONCOEFF_POLY_SET_TAG ts)
      else()
          message(FATAL_ERROR "DIFFUSIONCOEFF_POLY_SET ${FEELMODELS_APP_DIFFUSIONCOEFF_POLY_SET} is not valid! It must be Scalar or Tensor2 or Tensor2Symm")
      endif()
  else()
      #default value
      set(ADVECTION_DIFFUSIONCOEFF_POLYSET Scalar)
      unset(ADVECTION_DIFFUSIONCOEFF_POLY_SET_TAG)
  endif()
  if(FEELMODELS_APP_REACTIONCOEFF_POLY_SET)
      set(ADVECTION_REACTIONCOEFF_POLYSET ${FEELMODELS_APP_REACTIONCOEFF_POLY_SET})
      if("${FEELMODELS_APP_REACTIONCOEFF_POLY_SET}" STREQUAL "Scalar" )
          unset(ADVECTION_REACTIONCOEFF_POLY_SET_TAG)
      elseif("${FEELMODELS_APP_REACTIONCOEFF_POLY_SET}" STREQUAL "Tensor2" )
          set(ADVECTION_REACTIONCOEFF_POLY_SET_TAG t)
      elseif("${FEELMODELS_APP_REACTIONCOEFF_POLY_SET}" STREQUAL "Tensor2Symm" )
          set(ADVECTION_REACTIONCOEFF_POLY_SET_TAG ts)
      else()
          message(FATAL_ERROR "REACTIONCOEFF_POLY_SET ${FEELMODELS_APP_REACTIONCOEFF_POLY_SET} is not valid! It must be Scalar or Tensor2 or Tensor2Symm")
      endif()
  else()
      #default value
      set(ADVECTION_REACTIONCOEFF_POLYSET Scalar)
      unset(ADVECTION_REACTIONCOEFF_POLY_SET_TAG)
  endif()
  #######################################################
  if (FEELMODELS_APP_DIFFUSION_REACTION_CONTINUITY)
      if ("${FEELMODELS_APP_DIFFUSION_REACTION_CONTINUITY}" STREQUAL "Continuous" )
          set(ADVECTION_USE_CONTINUOUS_DIFFUSION_REACTION 1)
          unset(ADVECTION_DIFFUSION_REACTION_CONTINUITY_TAG)
      elseif ("${FEELMODELS_APP_DIFFUSION_REACTION_CONTINUITY}" STREQUAL "Discontinuous" )
          set(ADVECTION_USE_CONTINUOUS_DIFFUSION_REACTION 0)
          set(ADVECTION_DIFFUSION_REACTION_CONTINUITY_TAG d)
      else()
          message(FATAL_ERROR "DIFFUSION_REACTION_CONTINUITY ${FEELMODELS_APP_DIFFUSION_REACTION_CONTINUITY} : is not valid! It must be Continuous or Discontinuous")
      endif()
  else()
    # default value
    set(ADVECTION_USE_CONTINUOUS_DIFFUSION_REACTION 1)
    unset(ADVECTION_DIFFUSION_REACTION_CONTINUITY_TAG)
  endif()
  set(ADVECTION_DIFFUSION_REACTION_TAG DRP${ADVECTION_ORDER_DIFFUSION_REACTION}${ADVECTION_DIFFUSIONCOEFF_POLY_SET_TAG}${ADVECTION_DIFFUSION_REACTION_CONTINUITY_TAG}) # default value P${ORDER_POLY}${POLY_SET}
  #######################################################

  set(ADVECTION_LIB_VARIANTS ${ADVECTION_DIM}dP${ADVECTION_ORDERPOLY}${ADVECTION_CONTINUITY_TAG}${ADVECTION_POLY_SET_TAG}G${ADVECTION_ORDERGEO}${ADVECTION_DIFFUSION_REACTION_TAG} )
  set(ADVECTION_LIB_NAME feelpp_toolbox_advection_lib_${ADVECTION_LIB_VARIANTS})

  if ( NOT TARGET ${ADVECTION_LIB_NAME} )
    # configure the lib
    set(ADVECTION_LIB_DIR ${FEELPP_TOOLBOXES_BINARY_DIR}/feel/feelmodels/advection/${ADVECTION_LIB_VARIANTS})    
    set(ADVECTION_CODEGEN_FILES_TO_COPY
      ${FEELPP_TOOLBOXES_SOURCE_DIR}/feel/feelmodels/advection/advection_inst.cpp )
    set(ADVECTION_CODEGEN_SOURCES
      ${ADVECTION_LIB_DIR}/advection_inst.cpp )
    set(ADVECTION_LIB_DEPENDS feelpp_modelalg feelpp_modelmesh feelpp_modelcore  ) 
    # generate the lib target
    genLibBase(
      LIB_NAME ${ADVECTION_LIB_NAME}
      LIB_DIR ${ADVECTION_LIB_DIR}
      LIB_DEPENDS ${ADVECTION_LIB_DEPENDS}
      FILES_TO_COPY ${ADVECTION_CODEGEN_FILES_TO_COPY}
      FILES_SOURCES ${ADVECTION_CODEGEN_SOURCES}
      CONFIG_PATH ${FEELPP_TOOLBOXES_SOURCE_DIR}/feel/feelmodels/advection/advectionconfig.h.in
      )
  endif()


endmacro(genLibAdvection)
#############################################################################
#############################################################################
#############################################################################
#############################################################################
#############################################################################
macro( genLibLevelset )
  PARSE_ARGUMENTS(FEELMODELS_APP
    "DIM;LEVELSET_ORDER;LEVELSET_PN_ORDER;GEO_ORDER;VELOCITY_ORDER;ADVECTION_DIFFUSION_REACTION_ORDER;ADVECTION_DIFFUSION_REACTION_CONTINUITY"
    ""
    ${ARGN}
    )

  if ( NOT ( FEELMODELS_APP_DIM OR FEELMODELS_APP_LEVELSET_ORDER OR  FEELMODELS_APP_GEO_ORDER ) )
    message(FATAL_ERROR "miss argument! FEELMODELS_APP_DIM OR FEELMODELS_APP_LEVELSET_ORDER OR  FEELMODELS_APP_GEO_ORDER")
  endif()

  set(LEVELSET_DIM ${FEELMODELS_APP_DIM})
  set(LEVELSET_ORDERPOLY ${FEELMODELS_APP_LEVELSET_ORDER})
  set(LEVELSET_ORDERGEO ${FEELMODELS_APP_GEO_ORDER})
  #######################################################
  if(FEELMODELS_APP_LEVELSET_PN_ORDER)
  set(LEVELSET_PN_ORDERPOLY ${FEELMODELS_APP_LEVELSET_PN_ORDER})
  else()
  set(LEVELSET_PN_ORDERPOLY ${FEELMODELS_APP_LEVELSET_ORDER})
  endif()
  #######################################################
  if(FEELMODELS_APP_VELOCITY_ORDER)
  set(LEVELSET_VELOCITY_ORDER ${FEELMODELS_APP_VELOCITY_ORDER})
  else()
  set(LEVELSET_VELOCITY_ORDER ${FEELMODELS_APP_LEVELSET_ORDER})
  endif()
  #######################################################
  if(FEELMODELS_APP_ADVECTION_DIFFUSION_REACTION_ORDER)
    set(LEVELSET_ADVECTION_DIFFUSION_REACTION_ORDER ${FEELMODELS_APP_ADVECTION_DIFFUSION_REACTION_ORDER})
  else()
    set(LEVELSET_ADVECTION_DIFFUSION_REACTION_ORDER ${LEVELSET_ORDERPOLY})
  endif()
  if(FEELMODELS_APP_ADVECTION_DIFFUSION_REACTION_CONTINUITY)
    set(LEVELSET_ADVECTION_DIFFUSION_REACTION_CONTINUITY ${FEELMODELS_APP_ADVECTION_DIFFUSION_REACTION_CONTINUITY})
  else()
    set(LEVELSET_ADVECTION_DIFFUSION_REACTION_CONTINUITY Continuous)
  endif()
  #######################################################

  set(LEVELSET_LIB_VARIANTS ${LEVELSET_DIM}dP${LEVELSET_ORDERPOLY}P${LEVELSET_VELOCITY_ORDER}G${LEVELSET_ORDERGEO} )
  set(LEVELSET_LIB_NAME feelpp_toolbox_levelset_lib_${LEVELSET_LIB_VARIANTS})

  if ( NOT TARGET ${LEVELSET_LIB_NAME} )
    # configure the lib
    set(LEVELSET_LIB_DIR ${FEELPP_TOOLBOXES_BINARY_DIR}/feel/feelmodels/levelset/${LEVELSET_LIB_VARIANTS})
    set(LEVELSET_CODEGEN_FILES_TO_COPY
      ${FEELPP_TOOLBOXES_SOURCE_DIR}/feel/feelmodels/levelset/levelset_inst.cpp
      ${FEELPP_TOOLBOXES_SOURCE_DIR}/feel/feelmodels/levelset/levelsetadvection_inst.cpp
      ${FEELPP_TOOLBOXES_SOURCE_DIR}/feel/feelmodels/levelset/parameter_map.cpp )
    set(LEVELSET_CODEGEN_SOURCES
      ${LEVELSET_LIB_DIR}/levelset_inst.cpp
      ${LEVELSET_LIB_DIR}/levelsetadvection_inst.cpp
      ${LEVELSET_LIB_DIR}/parameter_map.cpp )
<<<<<<< HEAD
    set(LEVELSET_LIB_DEPENDS feelpp_modelalg feelpp_modelmesh feelpp_modelcore ${FEELPP_LIBRARIES} )
=======
    set(LEVELSET_LIB_DEPENDS ${ADVECTION_SCALAR_LIB_NAME} ${ADVECTION_VECTORIAL_LIB_NAME} feelpp_modelcore )
>>>>>>> fb5471c0
    # generate the lib target
    genLibBase(
      LIB_NAME ${LEVELSET_LIB_NAME}
      LIB_DIR ${LEVELSET_LIB_DIR}
      LIB_DEPENDS ${LEVELSET_LIB_DEPENDS}
      FILES_TO_COPY ${LEVELSET_CODEGEN_FILES_TO_COPY}
      FILES_SOURCES ${LEVELSET_CODEGEN_SOURCES}
      CONFIG_PATH ${FEELPP_TOOLBOXES_SOURCE_DIR}/feel/feelmodels/levelset/levelsetconfig.h.in
      )
  endif()
endmacro(genLibLevelset)
#############################################################################
#############################################################################
#############################################################################
#############################################################################

macro(genLibMultiFluid)
  PARSE_ARGUMENTS(FEELMODELS_APP
    "DIM;FLUID_U_ORDER;FLUID_P_ORDER;FLUID_P_CONTINUITY;GEO_ORDER;FLUID_DENSITY_VISCOSITY_CONTINUITY;FLUID_DENSITY_VISCOSITY_ORDER;LEVELSET_ORDER;LEVELSET_PN_ORDER;LEVELSET_DIFFUSION_REACTION_ORDER;LEVELSET_DIFFUSION_REACTION_CONTINUITY"
    ""
    ${ARGN}
    )

  if ( NOT ( FEELMODELS_APP_DIM OR FEELMODELS_APP_FLUID_GEO_ORDER OR FEELMODELS_APP_FLUID_U_ORDER OR FEELMODELS_APP_FLUID_P_ORDER OR
      LEVELSET_ORDER ) )
    message(FATAL_ERROR "miss argument!")
  endif()

  ###############################################################
  # fluid lib
  genLibFluidMechanics(
    DIM          ${FEELMODELS_APP_DIM}
    GEO_ORDER    ${FEELMODELS_APP_GEO_ORDER}
    U_ORDER      ${FEELMODELS_APP_FLUID_U_ORDER}
    P_ORDER      ${FEELMODELS_APP_FLUID_P_ORDER}
    P_CONTINUITY ${FEELMODELS_APP_FLUID_P_CONTINUITY}
    DENSITY_VISCOSITY_CONTINUITY ${FEELMODELS_APP_FLUID_DENSITY_VISCOSITY_CONTINUITY}
    DENSITY_VISCOSITY_ORDER      ${FEELMODELS_APP_FLUID_DENSITY_VISCOSITY_ORDER}
    )
  ###############################################################
  # levelset lib
  genLibLevelset(
    DIM ${FEELMODELS_APP_DIM}
    LEVELSET_ORDER ${FEELMODELS_APP_LEVELSET_ORDER}
    LEVELSET_PN_ORDER ${FEELMODELS_APP_LEVELSET_PN_ORDER}
    GEO_ORDER ${FEELMODELS_APP_GEO_ORDER}
    VELOCITY_ORDER ${FEELMODELS_APP_FLUID_U_ORDER}
    ADVECTION_DIFFUSION_REACTION_ORDER ${FEELMODELS_APP_LEVELSET_DIFFUSION_REACTION_ORDER}
    ADVECTION_DIFFUSION_REACTION_CONTINUITY ${FEELMODELS_APP_LEVELSET_DIFFUSION_REACTION_CONTINUITY}
    )
  ###############################################################
  # multifluid lib
  set(MULTIFLUID_LIB_VARIANTS ${FLUIDMECHANICS_LIB_VARIANTS}_${LEVELSET_LIB_VARIANTS}  )
  set(MULTIFLUID_LIB_NAME feelpp_toolbox_multifluid_lib_${MULTIFLUID_LIB_VARIANTS})

  if ( NOT TARGET ${MULTIFLUID_LIB_NAME} )
    # configure the lib
    set(MULTIFLUID_LIB_DIR ${FEELPP_TOOLBOXES_BINARY_DIR}/feel/feelmodels/multifluid/${MULTIFLUID_LIB_VARIANTS})
    set(MULTIFLUID_CODEGEN_FILES_TO_COPY
      ${FEELPP_TOOLBOXES_SOURCE_DIR}/feel/feelmodels/multifluid/multifluid_inst.cpp
      )
    set(MULTIFLUID_CODEGEN_SOURCES
      ${MULTIFLUID_LIB_DIR}/multifluid_inst.cpp
      )
    set(MULTIFLUID_LIB_DEPENDS ${FLUIDMECHANICS_LIB_NAME} ${LEVELSET_LIB_NAME})
    # generate the lib target
    genLibBase(
      LIB_NAME ${MULTIFLUID_LIB_NAME}
      LIB_DIR ${MULTIFLUID_LIB_DIR}
      LIB_DEPENDS ${MULTIFLUID_LIB_DEPENDS}
      FILES_TO_COPY ${MULTIFLUID_CODEGEN_FILES_TO_COPY}
      FILES_SOURCES ${MULTIFLUID_CODEGEN_SOURCES}
      CONFIG_PATH ${FEELPP_TOOLBOXES_SOURCE_DIR}/feel/feelmodels/multifluid/multifluidconfig.h.in
      )
  endif()

endmacro( genLibMultiFluid )

#############################################################################
#############################################################################
#############################################################################
#############################################################################
#############################################################################
macro( genLibThermoElectric )
  PARSE_ARGUMENTS(FEELMODELS_APP
    "DIM;T_ORDER;P_ORDER;GEO_ORDER;"
    ""
    ${ARGN}
    )

  if ( NOT ( FEELMODELS_APP_DIM OR FEELMODELS_APP_T_ORDER OR FEELMODELS_APP_P_ORDER OR FEELMODELS_APP_GEO_ORDER ) )
    message(FATAL_ERROR "miss argument! FEELMODELS_APP_DIM OR FEELMODELS_APP_T_ORDER OR FEELMODELS_APP_P_ORDER OR FEELMODELS_APP_GEO_ORDER")
  endif()

  set(THERMOELECTRIC_DIM ${FEELMODELS_APP_DIM})
  set(THERMOELECTRIC_T_ORDER ${FEELMODELS_APP_T_ORDER})
  set(THERMOELECTRIC_P_ORDER ${FEELMODELS_APP_P_ORDER})
  set(THERMOELECTRIC_ORDERGEO ${FEELMODELS_APP_GEO_ORDER})

  genLibHeat(
    DIM     ${THERMOELECTRIC_DIM}
    T_ORDER ${THERMOELECTRIC_T_ORDER}
    GEO_ORDER ${THERMOELECTRIC_ORDERGEO}
    )
  genLibElectric(
    DIM     ${THERMOELECTRIC_DIM}
    P_ORDER ${THERMOELECTRIC_P_ORDER}
    GEO_ORDER ${THERMOELECTRIC_ORDERGEO}
    )

  set(THERMOELECTRIC_LIB_VARIANTS ${HEAT_LIB_VARIANTS}_${ELECTRIC_LIB_VARIANTS})
  set(THERMOELECTRIC_LIB_NAME feelpp_toolbox_thermoelectric_lib_${THERMOELECTRIC_LIB_VARIANTS})

  if ( NOT TARGET ${THERMOELECTRIC_LIB_NAME} )
    # configure the lib
    set(THERMOELECTRIC_LIB_DIR ${FEELPP_TOOLBOXES_BINARY_DIR}/feel/feelmodels/thermoelectric/${THERMOELECTRIC_LIB_VARIANTS})
    set(THERMOELECTRIC_CODEGEN_FILES_TO_COPY
      ${FEELPP_TOOLBOXES_SOURCE_DIR}/feel/feelmodels/thermoelectric/thermoelectric_inst.cpp )
    set(THERMOELECTRIC_CODEGEN_SOURCES
      ${THERMOELECTRIC_LIB_DIR}/thermoelectric_inst.cpp )
    set(THERMOELECTRIC_LIB_DEPENDS feelpp_modelalg feelpp_modelmesh feelpp_modelcore )
    set(THERMOELECTRIC_LIB_DEPENDS ${HEAT_LIB_NAME} ${ELECTRIC_LIB_NAME} ${THERMOELECTRIC_LIB_DEPENDS} )
    # generate the lib target
    genLibBase(
      LIB_NAME ${THERMOELECTRIC_LIB_NAME}
      LIB_DIR ${THERMOELECTRIC_LIB_DIR}
      LIB_DEPENDS ${THERMOELECTRIC_LIB_DEPENDS}
      FILES_TO_COPY ${THERMOELECTRIC_CODEGEN_FILES_TO_COPY}
      FILES_SOURCES ${THERMOELECTRIC_CODEGEN_SOURCES}
      CONFIG_PATH ${FEELPP_TOOLBOXES_SOURCE_DIR}/feel/feelmodels/thermoelectric/thermoelectricconfig.h.in
      )
  endif()

endmacro(genLibThermoElectric)

#############################################################################
#############################################################################
#############################################################################
#############################################################################

macro( genLibHeatFluid )
  PARSE_ARGUMENTS(FEELMODELS_APP
    "DIM;U_ORDER;P_ORDER;T_ORDER;GEO_ORDER;"
    ""
    ${ARGN}
    )

  if ( NOT ( FEELMODELS_APP_DIM OR FEELMODELS_APP_U_ORDER OR FEELMODELS_APP_P_ORDER OR FEELMODELS_APP_T_ORDER OR FEELMODELS_APP_GEO_ORDER ) )
    message(FATAL_ERROR "miss argument! FEELMODELS_APP_DIM OR FEELMODELS_APP_U_ORDER OR FEELMODELS_APP_P_ORDER OR FEELMODELS_APP_T_ORDER OR FEELMODELS_APP_GEO_ORDER")
  endif()

  set(HEATFLUID_DIM ${FEELMODELS_APP_DIM})
  set(HEATFLUID_U_ORDER ${FEELMODELS_APP_U_ORDER})
  set(HEATFLUID_P_ORDER ${FEELMODELS_APP_P_ORDER})
  set(HEATFLUID_T_ORDER ${FEELMODELS_APP_T_ORDER})
  set(HEATFLUID_ORDERGEO ${FEELMODELS_APP_GEO_ORDER})

  genLibHeat(
    DIM     ${HEATFLUID_DIM}
    T_ORDER ${HEATFLUID_T_ORDER}
    GEO_ORDER ${HEATFLUID_ORDERGEO}
    )
  genLibFluidMechanics(
    DIM     ${HEATFLUID_DIM}
    U_ORDER ${HEATFLUID_U_ORDER}
    P_ORDER ${HEATFLUID_P_ORDER}
    GEO_ORDER ${HEATFLUID_ORDERGEO}
    )

  set(HEATFLUID_LIB_VARIANTS ${HEAT_LIB_VARIANTS}_${FLUIDMECHANICS_LIB_VARIANTS})
  set(HEATFLUID_LIB_NAME feelpp_toolbox_heatfluid_lib_${HEATFLUID_LIB_VARIANTS})

  if ( NOT TARGET ${HEATFLUID_LIB_NAME} )
    # configure the lib
    set(HEATFLUID_LIB_DIR ${FEELPP_TOOLBOXES_BINARY_DIR}/feel/feelmodels/heatfluid/${HEATFLUID_LIB_VARIANTS})
    set(HEATFLUID_CODEGEN_FILES_TO_COPY
      ${FEELPP_TOOLBOXES_SOURCE_DIR}/feel/feelmodels/heatfluid/heatfluid_inst.cpp )
    set(HEATFLUID_CODEGEN_SOURCES
      ${HEATFLUID_LIB_DIR}/heatfluid_inst.cpp )
    set(HEATFLUID_LIB_DEPENDS feelpp_modelalg feelpp_modelmesh feelpp_modelcore )
    set(HEATFLUID_LIB_DEPENDS ${HEAT_LIB_NAME} ${FLUIDMECHANICS_LIB_NAME} ${HEATFLUID_LIB_DEPENDS} )
    # generate the lib target
    genLibBase(
      LIB_NAME ${HEATFLUID_LIB_NAME}
      LIB_DIR ${HEATFLUID_LIB_DIR}
      LIB_DEPENDS ${HEATFLUID_LIB_DEPENDS}
      FILES_TO_COPY ${HEATFLUID_CODEGEN_FILES_TO_COPY}
      FILES_SOURCES ${HEATFLUID_CODEGEN_SOURCES}
      CONFIG_PATH ${FEELPP_TOOLBOXES_SOURCE_DIR}/feel/feelmodels/heatfluid/heatfluidconfig.h.in
      )
  endif()

endmacro(genLibHeatFluid)

#############################################################################
#############################################################################
#############################################################################
#############################################################################
#############################################################################
macro( genLibMaxwell )
  PARSE_ARGUMENTS(FEELMODELS_APP
    "DIM;P_ORDER;GEO_ORDER;"
    ""
    ${ARGN}
    )

  if ( NOT ( FEELMODELS_APP_DIM OR FEELMODELS_APP_P_ORDER OR  FEELMODELS_APP_GEO_ORDER ) )
    message(FATAL_ERROR "miss argument! FEELMODELS_APP_DIM OR FEELMODELS_APP_P_ORDER OR  FEELMODELS_APP_GEO_ORDER")
  endif()

  set(MAXWELL_DIM ${FEELMODELS_APP_DIM})
  set(MAXWELL_ORDERPOLY ${FEELMODELS_APP_P_ORDER})
  set(MAXWELL_ORDERGEO ${FEELMODELS_APP_GEO_ORDER})

  set(MAXWELL_LIB_VARIANTS ${MAXWELL_DIM}dP${MAXWELL_ORDERPOLY}G${MAXWELL_ORDERGEO} )
  set(MAXWELL_LIB_NAME feelpp_toolbox_maxwell_lib_${MAXWELL_LIB_VARIANTS})

  if ( NOT TARGET ${MAXWELL_LIB_NAME} )
    # configure the lib
    set(MAXWELL_LIB_DIR ${FEELPP_TOOLBOXES_BINARY_DIR}/feel/feelmodels/maxwell/${MAXWELL_LIB_VARIANTS})
    set(MAXWELL_CODEGEN_FILES_TO_COPY
      ${FEELPP_TOOLBOXES_SOURCE_DIR}/feel/feelmodels/maxwell/maxwell_inst.cpp )
    set(MAXWELL_CODEGEN_SOURCES
      ${MAXWELL_LIB_DIR}/maxwell_inst.cpp )
    set(MAXWELL_LIB_DEPENDS feelpp_modelalg feelpp_modelmesh feelpp_modelcore )
    # generate the lib target
    genLibBase(
      LIB_NAME ${MAXWELL_LIB_NAME}
      LIB_DIR ${MAXWELL_LIB_DIR}
      LIB_DEPENDS ${MAXWELL_LIB_DEPENDS}
      FILES_TO_COPY ${MAXWELL_CODEGEN_FILES_TO_COPY}
      FILES_SOURCES ${MAXWELL_CODEGEN_SOURCES}
      CONFIG_PATH ${FEELPP_TOOLBOXES_SOURCE_DIR}/feel/feelmodels/maxwell/maxwellconfig.h.in
      )
  endif()
endmacro(genLibMaxwell)
<|MERGE_RESOLUTION|>--- conflicted
+++ resolved
@@ -591,11 +591,7 @@
       ${LEVELSET_LIB_DIR}/levelset_inst.cpp
       ${LEVELSET_LIB_DIR}/levelsetadvection_inst.cpp
       ${LEVELSET_LIB_DIR}/parameter_map.cpp )
-<<<<<<< HEAD
-    set(LEVELSET_LIB_DEPENDS feelpp_modelalg feelpp_modelmesh feelpp_modelcore ${FEELPP_LIBRARIES} )
-=======
-    set(LEVELSET_LIB_DEPENDS ${ADVECTION_SCALAR_LIB_NAME} ${ADVECTION_VECTORIAL_LIB_NAME} feelpp_modelcore )
->>>>>>> fb5471c0
+    set(LEVELSET_LIB_DEPENDS feelpp_modelalg feelpp_modelmesh feelpp_modelcore )
     # generate the lib target
     genLibBase(
       LIB_NAME ${LEVELSET_LIB_NAME}
