/* -*- mode: c++; coding: utf-8; tab-width: 4; indent-tabs-mode: nil; c-basic-offset: 4; show-trailing-whitespace: t -*- vim:fenc=utf-8:ft=cpp:et:sw=4:ts=4:sts=4

  This file is part of the Feel library

  Author(s): Vincent Chabannes <vincent.chabannes@feelpp.org>
       Date: 2014-06-04

  Copyright (C) 2014 Université Joseph Fourier (Grenoble I)

  This library is free software; you can redistribute it and/or
  modify it under the terms of the GNU Lesser General Public
  License as published by the Free Software Foundation; either
  version 3.0 of the License, or (at your option) any later version.

  This library is distributed in the hope that it will be useful,
  but WITHOUT ANY WARRANTY; without even the implied warranty of
  MERCHANTABILITY or FITNESS FOR A PARTICULAR PURPOSE.  See the GNU
  Lesser General Public License for more details.

  You should have received a copy of the GNU Lesser General Public
  License along with this library; if not, write to the Free Software
  Foundation, Inc., 51 Franklin Street, Fifth Floor, Boston, MA  02110-1301  USA
*/
/**
   \file heat.hpp
   \author Vincent Chabannes <vincent.chabannes@feelpp.org>
   \date 2014-06-04
 */


#ifndef FEELPP_TOOLBOXES_HEAT_HPP
#define FEELPP_TOOLBOXES_HEAT_HPP 1

#include <feel/feeldiscr/functionspace.hpp>
#include <feel/feelfilters/exporter.hpp>
//#include <feel/feelvf/vf.hpp>
#include <feel/feelts/bdf.hpp>

#include <feel/feelmodels/modelcore/modelnumerical.hpp>
#include <feel/feelmodels/modelcore/markermanagement.hpp>
#include <feel/feelmodels/modelcore/options.hpp>
#include <feel/feelmodels/modelalg/modelalgebraicfactory.hpp>

#include <feel/feelmodels/heat/thermalpropertiesdescription.hpp>

#include <feel/feelmodels/modelcore/stabilizationglsparameterbase.hpp>


namespace Feel
{
namespace FeelModels
{

template< typename ConvexType, typename BasisTemperatureType>
class Heat : public ModelNumerical,
                     public std::enable_shared_from_this< Heat<ConvexType,BasisTemperatureType> >,
                     public MarkerManagementDirichletBC,
                     public MarkerManagementNeumannBC,
                     public MarkerManagementRobinBC,
                     public MarkerManagementRadiationBC
    {
    public:
        typedef ModelNumerical super_type;
        typedef Heat<ConvexType,BasisTemperatureType> self_type;
        typedef std::shared_ptr<self_type> self_ptrtype;
        //___________________________________________________________________________________//
        // mesh
        typedef ConvexType convex_type;
        static const uint16_type nDim = convex_type::nDim;
        static const uint16_type nOrderGeo = convex_type::nOrder;
        typedef Mesh<convex_type> mesh_type;
        typedef std::shared_ptr<mesh_type> mesh_ptrtype;
        // basis
        static const uint16_type nOrderTemperature = BasisTemperatureType::nOrder;
        static const uint16_type nOrderPoly = nOrderTemperature;
        typedef BasisTemperatureType basis_temperature_type;
        typedef Lagrange<nOrderPoly, Vectorial,Continuous,PointSetFekete> basis_velocityconvection_type;
        // function space temperature
        typedef FunctionSpace<mesh_type, bases<basis_temperature_type> > space_temperature_type;
        typedef std::shared_ptr<space_temperature_type> space_temperature_ptrtype;
        typedef typename space_temperature_type::element_type element_temperature_type;
        typedef std::shared_ptr<element_temperature_type> element_temperature_ptrtype;
        typedef typename space_temperature_type::element_external_storage_type element_temperature_external_storage_type;
        // function space velocity convection
        typedef FunctionSpace<mesh_type, bases<basis_velocityconvection_type> > space_velocityconvection_type;
        typedef std::shared_ptr<space_velocityconvection_type> space_velocityconvection_ptrtype;
        typedef typename space_velocityconvection_type::element_type element_velocityconvection_type;
        typedef std::shared_ptr<element_velocityconvection_type> element_velocityconvection_ptrtype;
        // mechanical properties desc
        typedef bases<Lagrange<0, Scalar,Discontinuous> > basis_scalar_P0_type;
        typedef FunctionSpace<mesh_type, basis_scalar_P0_type> space_scalar_P0_type;
        typedef std::shared_ptr<space_scalar_P0_type> space_scalar_P0_ptrtype;
        typedef ThermalPropertiesDescription<space_scalar_P0_type> thermalproperties_type;
        typedef std::shared_ptr<thermalproperties_type> thermalproperties_ptrtype;
        // time scheme
        typedef Bdf<space_temperature_type>  bdf_temperature_type;
        typedef std::shared_ptr<bdf_temperature_type> bdf_temperature_ptrtype;
        // stabilization
        typedef StabilizationGLSParameterBase<mesh_type> stab_gls_parameter_type;
        typedef std::shared_ptr<stab_gls_parameter_type> stab_gls_parameter_ptrtype;
        // exporter
        typedef Exporter<mesh_type,nOrderGeo> export_type;
        typedef std::shared_ptr<export_type> export_ptrtype;

        // algebraic solver
        typedef ModelAlgebraicFactory model_algebraic_factory_type;
        typedef std::shared_ptr< model_algebraic_factory_type > model_algebraic_factory_ptrtype;

        // measure tools for points evaluation
        typedef MeasurePointsEvaluation<space_temperature_type> measure_points_evaluation_type;
        typedef std::shared_ptr<measure_points_evaluation_type> measure_points_evaluation_ptrtype;

        Heat( std::string const& prefix,
              std::string const& keyword = "heat",
              worldcomm_ptr_t const& worldComm = Environment::worldCommPtr(),
              std::string const& subPrefix  = "",
              ModelBaseRepository const& modelRep = ModelBaseRepository() );

        std::string fileNameMeshPath() const { return prefixvm(this->prefix(),"HeatMesh.path"); }
        //___________________________________________________________________________________//
        // mesh, space, element temperature
        mesh_ptrtype const& mesh() const { return M_mesh; }
        elements_reference_wrapper_t<mesh_type> const& rangeMeshElements() const { return M_rangeMeshElements; }

        space_temperature_ptrtype const& spaceTemperature() const { return M_Xh; }
        element_temperature_ptrtype const& fieldTemperaturePtr() const { return M_fieldTemperature; }
        element_temperature_type const& fieldTemperature() const { return *M_fieldTemperature; }
        element_velocityconvection_ptrtype const& fieldVelocityConvectionPtr() const { return M_fieldVelocityConvection; }
        element_velocityconvection_ptrtype & fieldVelocityConvectionPtr() { return M_fieldVelocityConvection; }
        element_velocityconvection_type const& fieldVelocityConvection() const { return *M_fieldVelocityConvection; }
        bool fieldVelocityConvectionIsUsed() const { return M_fieldVelocityConvectionIsUsed; }
        bool fieldVelocityConvectionIsIncompressible() const { return M_fieldVelocityConvectionIsIncompressible; }
        void setFieldVelocityConvectionIsUsed(bool b) { M_fieldVelocityConvectionIsUsed=b; }
        bool fieldVelocityConvectionIsOperational() const { return (M_fieldVelocityConvection.use_count() > 0); }
        bool fieldVelocityConvectionIsUsedAndOperational() const { return this->fieldVelocityConvectionIsUsed() && this->fieldVelocityConvectionIsOperational(); }
        void setFieldVelocityConvectionIsIncompressible(bool b) { M_fieldVelocityConvectionIsIncompressible=b; }
        // stabilization
        bool stabilizationGLS() const { return M_stabilizationGLS; }
        std::string const& stabilizationGLSType() const { return M_stabilizationGLSType; }
        stab_gls_parameter_ptrtype const& stabilizationGLSParameter() const { return M_stabilizationGLSParameter; }
        //___________________________________________________________________________________//
        // physical parameters
        thermalproperties_ptrtype const& thermalProperties() const { return M_thermalProperties; }
        thermalproperties_ptrtype & thermalProperties() { return M_thermalProperties; }
        // boundary condition + body forces
        map_scalar_field<2> const& bcDirichlet() const { return M_bcDirichlet; }
        map_scalar_field<2> const& bcNeumann() const { return M_bcNeumann; }
        map_scalar_fields<2> const& bcRobin() const { return M_bcRobin; }
        map_scalar_fields<2> const& bcRadiation() const { return M_bcRadiation; }
        map_scalar_field<2> const& bodyForces() const { return M_volumicForcesProperties; }
        //___________________________________________________________________________________//
        // algebraic data and solver
        backend_ptrtype const& backend() const { return  M_backend; }
        BlocksBaseVector<double> const& blockVectorSolution() const { return M_blockVectorSolution; }
        BlocksBaseVector<double> & blockVectorSolution() { return M_blockVectorSolution; }
        size_type nLocalDof() const;
        model_algebraic_factory_ptrtype const& algebraicFactory() const { return M_algebraicFactory; }
        model_algebraic_factory_ptrtype & algebraicFactory() { return M_algebraicFactory; }
        //___________________________________________________________________________________//
        // time step scheme
        std::string const& timeStepping() const { return M_timeStepping; }
        bdf_temperature_ptrtype const& timeStepBdfTemperature() const { return M_bdfTemperature; }
        std::shared_ptr<TSBase> timeStepBase() { return this->timeStepBdfTemperature(); }
        std::shared_ptr<TSBase> timeStepBase() const { return this->timeStepBdfTemperature(); }
        void startTimeStep();
        void updateTimeStep();
        //___________________________________________________________________________________//

        std::shared_ptr<std::ostringstream> getInfo() const override;
        void updateInformationObject( pt::ptree & p ) override;
    private :
        void loadParameterFromOptionsVm();
        void initMesh();
        void initMaterialProperties();
        void initFunctionSpaces();
        void initBoundaryConditions();
        void initTimeStep();
        void initInitialConditions();
        void initPostProcess() override;

        template <typename FieldTemperatureType>
        constexpr auto symbolsExprField( FieldTemperatureType const& t, hana::int_<2> /**/ ) const
            {
                return Feel::vf::symbolsExpr( symbolExpr("heat_T",idv(t) ),
                                              symbolExpr("heat_dxT",dxv(t) ),
                                              symbolExpr("heat_dyT",dyv(t) ),
                                              symbolExpr("heat_dnT",dnv(t) )
                                              );
            }
        template <typename FieldTemperatureType>
        constexpr auto symbolsExprField( FieldTemperatureType const& t, hana::int_<3> /**/ ) const
            {
                return Feel::vf::symbolsExpr( symbolExpr("heat_T",idv(t) ),
                                              symbolExpr("heat_dxT",dxv(t) ),
                                              symbolExpr("heat_dyT",dyv(t) ),
                                              symbolExpr("heat_dzT",dzv(t) ),
                                              symbolExpr("heat_dnT",dnv(t) )
                                              );
            }
        //auto symbolsExprFit() const { return super_type::symbolsExprFit( this->symbolsExprField() ); }

        template <typename SymbExprType>
        auto symbolsExprFit( SymbExprType const& se ) const { return super_type::symbolsExprFit( se ); }

    public :
        void initAlgebraicFactory();

        void setMesh( mesh_ptrtype const& mesh ) { M_mesh = mesh; }

        BlocksBaseGraphCSR buildBlockMatrixGraph() const override;
        int nBlockMatrixGraph() const { return 1; }
        void init( bool buildModelAlgebraicFactory=true );
        void updateForUseFunctionSpacesVelocityConvection();

        void exportResults() { this->exportResults( this->currentTime() ); }
        void exportResults( double time );
        template <typename SymbolsExpr>
        void exportResults( double time, SymbolsExpr const& symbolsExpr );

        void executePostProcessMeasures( double time );
        template <typename TupleFieldsType,typename SymbolsExpr>
        void executePostProcessMeasures( double time, TupleFieldsType const& tupleFields, SymbolsExpr const& symbolsExpr );
        FEELPP_DEPRECATED void exportMeasures( double time ) { this->executePostProcessMeasures( time ); }
        void setDoExportResults( bool b ) { if (M_exporter) M_exporter->setDoExport( b ); }

        void updateParameterValues();

        template <typename SymbolsExpr>
        void updateFields( SymbolsExpr const& symbolsExpr )
            {
                this->thermalProperties()->updateFields( symbolsExpr );
            }

        auto allFields() const
            {
                return hana::make_tuple( std::make_pair( "temperature",this->fieldTemperaturePtr() ),
                                         std::make_pair( "velocity-convection", this->fieldVelocityConvectionIsOperational()?this->fieldVelocityConvectionPtr() : element_velocityconvection_ptrtype() ),
                                         std::make_pair( "thermal-conductivity",this->thermalProperties()->fieldThermalConductivityPtr() ),
                                         std::make_pair( "density", this->thermalProperties()->fieldRhoPtr() )
                                         );
            }

        template <typename FieldTemperatureType>
        /*constexpr*/auto symbolsExpr( FieldTemperatureType const& t ) const
        {
            auto seField = this->symbolsExprField( t );
            auto seFit = this->symbolsExprFit( seField );
            auto seMat = this->symbolsExprMaterial( Feel::vf::symbolsExpr( seField, seFit ) );
            return Feel::vf::symbolsExpr( seField, seFit, seMat );
        }
        auto symbolsExpr() const { return this->symbolsExpr( this->fieldTemperature() ); }

        constexpr auto symbolsExprField() const { return this->symbolsExprField( this->fieldTemperature() ); }
        template <typename FieldTemperatureType>
        constexpr auto symbolsExprField( FieldTemperatureType const& t ) const { return this->symbolsExprField( t, hana::int_<nDim>() ); }

        template <typename SymbExprType>
        auto symbolsExprMaterial( SymbExprType const& se ) const
        {
            typedef decltype(expr(scalar_field_expression<2>{},se)) _expr_scalar_type;
            std::vector<std::pair<std::string,_expr_scalar_type>> matPropSymbsScalar;
            typedef decltype(expr(matrix_field_expression<nDim,nDim,2>{},se)(0,0)) _expr_matrix_comp_type;
            std::vector<std::pair<std::string,_expr_matrix_comp_type>> matPropSymbsMatrixComp;
            for ( auto const& rangeData : this->thermalProperties()->rangeMeshElementsByMaterial() )
            {
                std::string const& _matName = rangeData.first;
                auto const& thermalConductivity = this->thermalProperties()->thermalConductivity( _matName );
                if ( thermalConductivity.isMatrix() )
                {
#if 0
                    // generate compilation error because need to fix/improve the return type of expr.evaluate(bool, worldcomm_ptr_t)
                    for ( int i=0;i<nDim;++i )
                        for ( int j=0;j<nDim;++j )
                            matPropSymbsMatrixComp.push_back( std::make_pair( (boost::format("heat_%1%_%2%%3%")%_matName%i%j).str(), expr( thermalConductivity.template exprMatrix<nDim,nDim>(), se )(i,j) ) );
#endif
                }
                else
                    matPropSymbsScalar.push_back( std::make_pair( (boost::format("heat_%1%_k")% _matName).str(), expr( thermalConductivity.exprScalar(), se ) ) );
            }
            return Feel::vf::symbolsExpr( symbolExpr( matPropSymbsScalar )/*, symbolExpr( matPropSymbsMatrixComp )*/ );
        }

        //___________________________________________________________________________________//
        //___________________________________________________________________________________//
        // apply assembly and solver
        /*virtual*/ void solve();

        void updateLinearPDE( DataUpdateLinear & data ) const override;
        template <typename SymbolsExpr>
        void updateLinearPDE( DataUpdateLinear & data, SymbolsExpr const& symbolsExpr ) const;
        template <typename RhoCpExprType,typename ConductivityExprType,typename ConvectionExprType,typename RangeType>
        void updateLinearPDEStabilizationGLS( Expr<RhoCpExprType> const& rhocp, Expr<ConductivityExprType> const& kappa,
                                              Expr<ConvectionExprType> const& uconv, RangeType const& range, DataUpdateLinear & data ) const;
        void updateLinearPDEDofElimination( DataUpdateLinear & data ) const override;

        // non linear (newton)
        void updateNewtonInitialGuess( DataNewtonInitialGuess & data ) const override;

        void updateJacobian( DataUpdateJacobian & data ) const override;
<<<<<<< HEAD
        void updateJacobianRobinBC( sparse_matrix_ptrtype& J, bool buildCstPart ) const;
        void updateJacobianRadiationBC( sparse_matrix_ptrtype& J, bool buildCstPart ) const;
        void updateJacobianDofElimination( DataUpdateJacobian & data ) const override;
=======
        template <typename SymbolsExpr>
        void updateJacobian( DataUpdateJacobian & data, SymbolsExpr const& symbolsExpr ) const;
>>>>>>> a60d199b
        template <typename RhoCpExprType,typename ConductivityExprType,typename ConvectionExprType,typename RangeType>
        void updateJacobianStabilizationGLS( Expr<RhoCpExprType> const& rhocp, Expr<ConductivityExprType> const& kappa,
                                             Expr<ConvectionExprType> const& uconv, RangeType const& range, DataUpdateJacobian & data ) const;
        void updateJacobianDofElimination( DataUpdateJacobian & data ) const override;

        void updateResidual( DataUpdateResidual & data ) const override;
<<<<<<< HEAD
        void updateResidualSourceTerm( vector_ptrtype& R, bool buildCstPart ) const;
        void updateResidualNeumannBC( vector_ptrtype& R, bool buildCstPart ) const;
        void updateResidualRobinBC( element_temperature_external_storage_type const& u, vector_ptrtype& R, bool buildCstPart ) const;
        void updateResidualRadiationBC( element_temperature_external_storage_type const& u, vector_ptrtype& R, bool buildCstPart ) const;
        void updateResidualDofElimination( DataUpdateResidual & data ) const override;
        template <typename RhoCpExprType,typename ConductivityExprType,typename ConvectionExprType,typename RangeType>
=======
        template <typename SymbolsExpr>
        void updateResidual( DataUpdateResidual & data, SymbolsExpr const& symbolsExpr ) const;
        template <typename RhoCpExprType,typename ConductivityExprType,typename ConvectionExprType,typename RangeType,typename... ExprT>
>>>>>>> a60d199b
        void updateResidualStabilizationGLS( Expr<RhoCpExprType> const& rhocp, Expr<ConductivityExprType> const& kappa,
                                             Expr<ConvectionExprType> const& uconv, RangeType const& range, DataUpdateResidual & data,
                                             const ExprT&... exprs ) const;
        void updateResidualDofElimination( DataUpdateResidual & data ) const override;

        //___________________________________________________________________________________//
        //___________________________________________________________________________________//
        // update field from expr
        void updateFieldVelocityConvection( bool onlyExprWithTimeSymbol = false );
        template < typename ExprT >
        void updateFieldVelocityConvection( vf::Expr<ExprT> const& expr )
        {
            this->updateFieldVelocityConvection( elements(this->mesh()), expr );
        }
        template < typename ExprT >
        void updateFieldVelocityConvection( elements_reference_wrapper_t<mesh_type> const& range, vf::Expr<ExprT> const& expr )
        {
            if ( !M_fieldVelocityConvection )
                this->updateForUseFunctionSpacesVelocityConvection();
            M_exprVelocityConvection.reset();// symbolic expression is remove
            M_fieldVelocityConvection->on(_range=range, _expr=expr );
        }

    private :
        void updateTimeStepCurrentResidual();

    protected :

        bool M_hasBuildFromMesh, M_isUpdatedForUse;

        mesh_ptrtype M_mesh;
        elements_reference_wrapper_t<mesh_type> M_rangeMeshElements;

        space_temperature_ptrtype M_Xh;
        element_temperature_ptrtype M_fieldTemperature;
        bool M_fieldVelocityConvectionIsUsed, M_fieldVelocityConvectionIsIncompressible;
        space_velocityconvection_ptrtype M_XhVelocityConvection;
        element_velocityconvection_ptrtype M_fieldVelocityConvection; // only define with convection effect
        boost::optional<vector_field_expression<nDim,1,2> > M_exprVelocityConvection;

        // time discretisation
        std::string M_timeStepping;
        bdf_temperature_ptrtype M_bdfTemperature;
        double M_timeStepThetaValue;
        vector_ptrtype M_timeStepThetaSchemePreviousContrib;

        // physical parameter
        space_scalar_P0_ptrtype M_XhScalarP0;
        thermalproperties_ptrtype M_thermalProperties;

        // boundary conditions
        map_scalar_field<2> M_bcDirichlet;
        map_scalar_field<2> M_bcNeumann;
        map_scalar_fields<2> M_bcRobin;
        map_scalar_fields<2> M_bcRadiation;
        map_scalar_field<2> M_volumicForcesProperties;

        // stabilization
        bool M_stabilizationGLS;
        std::string M_stabilizationGLSType;
        stab_gls_parameter_ptrtype M_stabilizationGLSParameter;

        // algebraic data/tools
        backend_ptrtype M_backend;
        model_algebraic_factory_ptrtype M_algebraicFactory;
        BlocksBaseVector<double> M_blockVectorSolution;

        // post-process
        export_ptrtype M_exporter;
        bool M_doExportAll, M_doExportVelocityConvection;
        std::vector< ModelMeasuresForces > M_postProcessMeasuresForces;
        measure_points_evaluation_ptrtype M_measurePointsEvaluation;
    };


template< typename ConvexType, typename BasisTemperatureType>
template <typename SymbolsExpr>
void
Heat<ConvexType,BasisTemperatureType>::exportResults( double time, SymbolsExpr const& symbolsExpr )
{
    this->log("Heat","exportResults", "start");
    this->timerTool("PostProcessing").start();

    this->modelProperties().parameters().updateParameterValues();
    auto paramValues = this->modelProperties().parameters().toParameterValues();
    this->modelProperties().postProcess().setParameterValues( paramValues );

    auto fields = this->allFields();
    this->executePostProcessExports( M_exporter, time, fields );
    this->executePostProcessMeasures( time, fields, symbolsExpr );
    this->executePostProcessSave( (this->isStationary())? invalid_uint32_type_value : M_bdfTemperature->iteration(), fields );

    this->timerTool("PostProcessing").stop("exportResults");
    if ( this->scalabilitySave() )
    {
        if ( !this->isStationary() )
            this->timerTool("PostProcessing").setAdditionalParameter("time",this->currentTime());
        this->timerTool("PostProcessing").save();
    }
    this->log("Heat","exportResults", "finish");
}

template< typename ConvexType, typename BasisTemperatureType>
template <typename TupleFieldsType, typename SymbolsExpr>
void
Heat<ConvexType,BasisTemperatureType>::executePostProcessMeasures( double time, TupleFieldsType const& tupleFields, SymbolsExpr const& symbolsExpr )
{
    bool hasMeasure = false;

    // compute measures
    for ( auto const& ppForces : M_postProcessMeasuresForces )
    {
        CHECK( ppForces.meshMarkers().size() == 1 ) << "TODO";
        auto const& u = this->fieldTemperature();
        auto kappa = idv(this->thermalProperties()->fieldThermalConductivity());
        double heatFlux = integrate(_range=markedfaces(this->mesh(),ppForces.meshMarkers() ),
                                    _expr=kappa*gradv(u)*N() ).evaluate()(0,0);
        std::string name = ppForces.name();
        this->postProcessMeasuresIO().setMeasure("NormalHeatFlux_"+name,heatFlux);
        hasMeasure = true;
    }

    bool hasMeasureNorm = this->executePostProcessMeasuresNorm( this->mesh(), M_rangeMeshElements, tupleFields, symbolsExpr );
    bool hasMeasureStatistics = this->executePostProcessMeasuresStatistics( this->mesh(), M_rangeMeshElements, tupleFields, symbolsExpr );
    bool hasMeasurePoint = this->executePostProcessMeasuresPoint( M_measurePointsEvaluation, tupleFields );
    if ( hasMeasureNorm || hasMeasureStatistics || hasMeasurePoint )
        hasMeasure = true;

    if ( hasMeasure )
    {
        if ( !this->isStationary() )
            this->postProcessMeasuresIO().setMeasure( "time", time );
        this->postProcessMeasuresIO().exportMeasures();
        this->upload( this->postProcessMeasuresIO().pathFile() );
    }
}

} // namespace FeelModels
} // namespace Feel

#include <feel/feelmodels/heat/heatassembly.hpp>
#include <feel/feelmodels/heat/heatupdatestabilizationgls.hpp>


#endif /* FEELPP_TOOLBOXES_HEAT_HPP */<|MERGE_RESOLUTION|>--- conflicted
+++ resolved
@@ -297,32 +297,17 @@
         void updateNewtonInitialGuess( DataNewtonInitialGuess & data ) const override;
 
         void updateJacobian( DataUpdateJacobian & data ) const override;
-<<<<<<< HEAD
-        void updateJacobianRobinBC( sparse_matrix_ptrtype& J, bool buildCstPart ) const;
-        void updateJacobianRadiationBC( sparse_matrix_ptrtype& J, bool buildCstPart ) const;
-        void updateJacobianDofElimination( DataUpdateJacobian & data ) const override;
-=======
         template <typename SymbolsExpr>
         void updateJacobian( DataUpdateJacobian & data, SymbolsExpr const& symbolsExpr ) const;
->>>>>>> a60d199b
         template <typename RhoCpExprType,typename ConductivityExprType,typename ConvectionExprType,typename RangeType>
         void updateJacobianStabilizationGLS( Expr<RhoCpExprType> const& rhocp, Expr<ConductivityExprType> const& kappa,
                                              Expr<ConvectionExprType> const& uconv, RangeType const& range, DataUpdateJacobian & data ) const;
         void updateJacobianDofElimination( DataUpdateJacobian & data ) const override;
 
         void updateResidual( DataUpdateResidual & data ) const override;
-<<<<<<< HEAD
-        void updateResidualSourceTerm( vector_ptrtype& R, bool buildCstPart ) const;
-        void updateResidualNeumannBC( vector_ptrtype& R, bool buildCstPart ) const;
-        void updateResidualRobinBC( element_temperature_external_storage_type const& u, vector_ptrtype& R, bool buildCstPart ) const;
-        void updateResidualRadiationBC( element_temperature_external_storage_type const& u, vector_ptrtype& R, bool buildCstPart ) const;
-        void updateResidualDofElimination( DataUpdateResidual & data ) const override;
-        template <typename RhoCpExprType,typename ConductivityExprType,typename ConvectionExprType,typename RangeType>
-=======
         template <typename SymbolsExpr>
         void updateResidual( DataUpdateResidual & data, SymbolsExpr const& symbolsExpr ) const;
         template <typename RhoCpExprType,typename ConductivityExprType,typename ConvectionExprType,typename RangeType,typename... ExprT>
->>>>>>> a60d199b
         void updateResidualStabilizationGLS( Expr<RhoCpExprType> const& rhocp, Expr<ConductivityExprType> const& kappa,
                                              Expr<ConvectionExprType> const& uconv, RangeType const& range, DataUpdateResidual & data,
                                              const ExprT&... exprs ) const;
