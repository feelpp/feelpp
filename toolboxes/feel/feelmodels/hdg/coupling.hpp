--- conflicted
+++ resolved
@@ -118,21 +118,12 @@
         : super_type() {}
 
     CoupledMixedPoisson( std::string const& prefix,
-<<<<<<< HEAD
-                         MixedPoissonPhysics const& physic = MixedPoissonPhysics::None,
-                         worldcomm_ptr_t const& worldComm = Environment::worldCommPtr(),
-                         std::string const& subPrefix = "",
-                         ModelBaseRepository const& modelRep = ModelBaseRepository() )
-        : super_type( prefix, physic, worldComm, subPrefix, modelRep ) {}
-=======
                          worldcomm_ptr_t const& worldComm = Environment::worldCommPtr(),
                          std::string const& subPrefix = "",
                          ModelBaseRepository const& modelRep = ModelBaseRepository() )
         : super_type( prefix, worldComm, subPrefix, modelRep ) {}
->>>>>>> ec5d52e3
 
     static self_ptrtype New( std::string const& prefix = "hdg.poisson",
-                             MixedPoissonPhysics const& physic = MixedPoissonPhysics::None,
                              worldcomm_ptr_t const& worldComm = Environment::worldCommPtr(),
                              std::string const& subPrefix = "" );
 
@@ -175,17 +166,10 @@
 template <int Dim, int Order, int G_Order, int E_Order>
 typename CoupledMixedPoisson<Dim, Order, G_Order, E_Order>::self_ptrtype
 CoupledMixedPoisson<Dim, Order, G_Order, E_Order>::New( std::string const& prefix,
-<<<<<<< HEAD
-                                                        MixedPoissonPhysics const& physic,
-                                                        worldcomm_ptr_t const& worldComm, std::string const& subPrefix )
-{
-    return std::make_shared<self_type>( prefix, physic, worldComm, subPrefix );
-=======
                                                         worldcomm_ptr_t const& worldComm,
                                                         std::string const& subPrefix )
 {
     return std::make_shared<self_type>( prefix, worldComm, subPrefix );
->>>>>>> ec5d52e3
 }
 
 template <int Dim, int Order, int G_Order, int E_Order>
@@ -598,22 +582,14 @@
     auto bbf = blockform2( *( this->getPS() ), this->M_A_cst );
 #else
     auto bbf = blockform2( *( this->getPS() ), this->M_A );
-<<<<<<< HEAD
-    this->M_A->printMatlab( "A-" + std::to_string( this->currentTime() ) + ".m" );
-=======
     //this->M_A->printMatlab( "A-" + std::to_string( this->currentTime() ) + ".m" );
->>>>>>> ec5d52e3
 #endif
 
     auto blf = blockform1( *( this->getPS() ), this->M_F );
 
     auto U = this->getPS()->element();
 
-<<<<<<< HEAD
-    this->M_F->printMatlab( "F-" + std::to_string( this->currentTime() ) + ".m" );
-=======
     //this->M_F->printMatlab( "F-" + std::to_string( this->currentTime() ) + ".m" );
->>>>>>> ec5d52e3
 
     tic();
     bbf.solve( _solution = U, _rhs = blf, _condense = boption( prefixvm( this->prefix(), "use-sc" ) ), _name = this->prefix() );
