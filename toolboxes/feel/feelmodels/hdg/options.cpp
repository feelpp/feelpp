//! -*- mode: c++; coding: utf-8; tab-width: 4; indent-tabs-mode: nil; c-basic-offset: 4; show-trailing-whitespace: t  -*- vim:fenc=utf-8:ft=cpp:et:sw=4:ts=4:sts=4
//!
//! This file is part of the Feel++ library
//!
//! This library is free software; you can redistribute it and/or
//! modify it under the terms of the GNU Lesser General Public
//! License as published by the Free Software Foundation; either
//! version 2.1 of the License, or (at your option) any later version.
//!
//! This library is distributed in the hope that it will be useful,
//! but WITHOUT ANY WARRANTY; without even the implied warranty of
//! MERCHANTABILITY or FITNESS FOR A PARTICULAR PURPOSE.  See the GNU
//! Lesser General Public License for more details.
//!
//! You should have received a copy of the GNU Lesser General Public
//! License along with this library; if not, write to the Free Software
//! Foundation, Inc., 51 Franklin Street, Fifth Floor, Boston, MA  02110-1301  USA
//!
//! @file
//! @author Christophe Prud'homme <christophe.prudhomme@feelpp.org>
//! @date 25 Nov 2017
//! @copyright 2017 Feel++ Consortium
//!
#include <feel/feelcore/feel.hpp>
#include <feel/feelmodels/hdg/options.hpp>


namespace Feel
{
namespace FeelModels
{

po::options_description
makeMixedPoissonOptions( std::string prefix )
{
    po::options_description mpOptions( "Mixed Poisson HDG options");
    mpOptions.add_options()
        ( "gmsh.submesh", po::value<std::string>()->default_value( "" ), "submesh extraction" )
        ( prefixvm( prefix, "tau_constant").c_str(), po::value<double>()->default_value( 1.0 ), "stabilization constant for hybrid methods" )
        ( prefixvm( prefix, "tau_order").c_str(), po::value<int>()->default_value( 0 ), "order of the stabilization function on the selected edges"  ) // -1, 0, 1 ==> h^-1, h^0, h^1
        ( prefixvm( prefix, "picard.itol").c_str(), po::value<double>()->default_value( 1e-4 ), "tolerance" )
        ( prefixvm( prefix, "picard.itmax").c_str(), po::value<int>()->default_value( 10 ), "iterations max" )
        ( prefixvm( prefix, "hface").c_str(), po::value<int>()->default_value( 0 ), "hface" )
        ( prefixvm( prefix, "conductivity_json").c_str(), po::value<std::string>()->default_value( "cond" ), "key for conductivity in json" )
        ( prefixvm( prefix, "conductivityNL_json").c_str(), po::value<std::string>()->default_value( "condNL" ), "key for non linear conductivity in json (depends on potential p)" )
        ( prefixvm( prefix, "model_json").c_str(), po::value<std::string>()->default_value("model.json"), "json file for the model")
        ( prefixvm( prefix, "use-sc").c_str(), po::value<bool>()->default_value(true), "use static condensation")
        ;
    mpOptions.add ( envfeelmodels_options( prefix ) ).add( modelnumerical_options( prefix ) );
    mpOptions.add ( backend_options( prefixvm(prefix,"sc" ) ) );
    return mpOptions;
}

po::options_description
makeMixedPoissonLibOptions( std::string prefix )
{
    po::options_description mpLibOptions( "Mixed Poisson HDG Lib options");
    // if ( !prefix.empty() )
    //     mpLibOptions.add( backend_options( prefix ) );
    return mpLibOptions;
}

po::options_description
makeMixedElasticityOptions( std::string prefix )
{
    po::options_description mpOptions( "Mixed Elasticity HDG options");
    mpOptions.add_options()
        ( prefixvm( prefix, "gmsh.submesh").c_str(), po::value<std::string>()->default_value( "" ), "submesh extraction" )
        // ( "gmsh.submesh2", po::value<std::string>()->default_value( "" ), "submesh extraction" )
        ( prefixvm( prefix, "hface").c_str(), po::value<int>()->default_value( 0 ), "hface" )
        ( "lambda", po::value<std::string>()->default_value( "1" ), "lambda" )
        ( "mu", po::value<std::string>()->default_value( "1" ), "mu" )
        ( prefixvm( prefix, "model_json").c_str(), po::value<std::string>()->default_value("model.json"), "json file for the model")
        ( prefixvm( prefix,"tau_constant").c_str(), po::value<double>()->default_value( 1.0 ), "stabilization constant for hybrid methods" )
        ( prefixvm( prefix,"tau_order").c_str(), po::value<int>()->default_value( 0 ), "order of the stabilization function on the selected edges"  ) // -1, 0, 1 ==> h^-1, h^0, h^1
        ( prefixvm( prefix, "use-sc").c_str(), po::value<bool>()->default_value(true), "use static condensation")           
        ( prefixvm( prefix, "nullspace").c_str(), po::value<bool>()->default_value( false ), "add null space" )
        ;
    mpOptions.add ( envfeelmodels_options( prefix ) ).add( modelnumerical_options( prefix ) );
    mpOptions.add( backend_options( prefixvm(prefix, "sc") ) );
    return mpOptions;
}

<<<<<<< HEAD
po::options_description
makeMixedElasticityLibOptions( std::string prefix )
=======

po::options_description makeMixedElasticityLibOptions( std::string prefix )
>>>>>>> c860559a
{
    po::options_description mpLibOptions( "Mixed Elasticity HDG Lib options");
    // if ( !prefix.empty() )
    //     mpLibOptions.add( backend_options( prefix ) );
    return mpLibOptions;
}

<<<<<<< HEAD
=======

>>>>>>> c860559a
//!
//! Poroelasticity 
//!
po::options_description
makeMixedPoissonElasticityOptions( std::string prefix  )
{
	po::options_description mpOptions( "Mixed Poisson Elasticity HDG options");
	mpOptions.add ( makeMixedPoissonOptions("mixedpoisson") );
	mpOptions.add ( makeMixedElasticityOptions("mixedelasticity") );
	mpOptions.add_options()
    	( prefixvm( "poroelastic", "itmax").c_str(), po::value<int>()->default_value( 10 ), "Picard max iteration inner loop" )
    	( prefixvm( "poroelastic", "tolerance").c_str(), po::value<double>()->default_value( 1e-10 ), "Picard tolerance inner loop" )
    	;

	return mpOptions;
}

po::options_description
makeMixedPoissonElasticityLibOptions( std::string prefix  )
{
    po::options_description mpLibOptions( "Mixed Poisson Elasticity HDG Lib options");
    // if ( !prefix.empty() )
    //     mpLibOptions.add( backend_options( prefix ) );
    return mpLibOptions;
}


} // FeelModels
} // Feel<|MERGE_RESOLUTION|>--- conflicted
+++ resolved
@@ -81,13 +81,7 @@
     return mpOptions;
 }
 
-<<<<<<< HEAD
-po::options_description
-makeMixedElasticityLibOptions( std::string prefix )
-=======
-
 po::options_description makeMixedElasticityLibOptions( std::string prefix )
->>>>>>> c860559a
 {
     po::options_description mpLibOptions( "Mixed Elasticity HDG Lib options");
     // if ( !prefix.empty() )
@@ -95,10 +89,6 @@
     return mpLibOptions;
 }
 
-<<<<<<< HEAD
-=======
-
->>>>>>> c860559a
 //!
 //! Poroelasticity 
 //!
