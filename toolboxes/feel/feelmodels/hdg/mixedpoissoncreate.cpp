--- conflicted
+++ resolved
@@ -12,14 +12,10 @@
 
 MIXEDPOISSON_CLASS_TEMPLATE_DECLARATIONS
 MIXEDPOISSON_CLASS_TEMPLATE_TYPE::MixedPoisson( std::string const& prefix,
-                                                MixedPoissonPhysics const& physic,
                                                 worldcomm_ptr_t const& worldComm,
                                                 std::string const& subPrefix,
                                                 ModelBaseRepository const& modelRep )
     : super_type( prefix, worldComm, subPrefix, modelRep ),
-      M_physic(physic),
-      M_potentialKey(MixedPoissonPhysicsMap[physic]["potentialK"]),
-      M_fluxKey(MixedPoissonPhysicsMap[physic]["fluxK"]),
       M_tauOrder(ioption( prefixvm(this->prefix(), "tau_order") )),
       M_tauCst(doption( prefixvm(this->prefix(), "tau_constant") )),
       M_hFace(ioption( prefixvm(this->prefix(), "hface") )),
@@ -57,11 +53,10 @@
 MIXEDPOISSON_CLASS_TEMPLATE_DECLARATIONS
 typename MixedPoisson<Dim,Order, G_Order, E_Order>::self_ptrtype
 MixedPoisson<Dim,Order,G_Order, E_Order>::New( std::string const& prefix,
-                                               MixedPoissonPhysics const& physic,
                                                worldcomm_ptr_t const& worldComm, std::string const& subPrefix,
                                                ModelBaseRepository const& modelRep )
 {
-    return std::make_shared<self_type> ( prefix,physic,worldComm,subPrefix,modelRep );
+    return std::make_shared<self_type> ( prefix,worldComm,subPrefix,modelRep );
 }
 
 MIXEDPOISSON_CLASS_TEMPLATE_DECLARATIONS
@@ -122,7 +117,7 @@
     this->modelProperties().postProcess().setParameterValues( M_paramValues );
 
     // initialize marker lists for each boundary condition type
-    auto itField = modelProperties().boundaryConditions().find( M_potentialKey);
+    auto itField = modelProperties().boundaryConditions().find( "potential");
     if ( itField != modelProperties().boundaryConditions().end() )
     {
         auto mapField = (*itField).second;
@@ -190,7 +185,7 @@
     if ( !M_useUserIBC )
     {
         M_IBCList.clear();
-        itField = modelProperties().boundaryConditions().find( M_fluxKey);
+        itField = modelProperties().boundaryConditions().find( "flux");
         if ( itField != modelProperties().boundaryConditions().end() )
         {
             auto mapField = (*itField).second;
@@ -242,35 +237,8 @@
 void
 MIXEDPOISSON_CLASS_TEMPLATE_TYPE::initSpaces()
 {
-    std::set<std::string> markers;
-    for( auto const& m : this->modelProperties().materials() )
-    {
-        auto const& mat = m.second;
-        if( mat.hasPhysics() )
-        {
-            switch(M_physic)
-            {
-            case MixedPoissonPhysics::None:
-                break;
-            case MixedPoissonPhysics::Electric:
-                if( !mat.hasPhysics( { "electric","thermo-electric"} ) )
-                    continue;
-                break;
-            case MixedPoissonPhysics::Heat:
-                if( !mat.hasPhysics( { "heat","thermo-electric"} ) )
-                    continue;
-                break;
-            }
-        }
-        for ( std::string const& matmarker : mat.meshMarkers() )
-            markers.insert( matmarker );
-    }
-    M_Vh = Pdhv<Order>( M_mesh, markedelements(M_mesh, markers) );
-    M_Wh = Pdh<Order>( M_mesh, markedelements(M_mesh, markers) );
-    M_Whp = Pdh<Order+1>( M_mesh, markedelements(M_mesh, markers) );
-
     // Mh only on the faces whitout integral condition
-    auto complement_integral_bdy = complement(faces(support(M_Wh)),[this]( auto const& ewrap ) {
+    auto complement_integral_bdy = complement(faces(M_mesh),[this]( auto const& ewrap ) {
                                                                 auto const& e = unwrap_ref( ewrap );
                                                                 for( auto exAtMarker : this->M_IBCList)
                                                                 {
@@ -282,12 +250,9 @@
     auto face_mesh = createSubmesh( _mesh=M_mesh, _range=complement_integral_bdy, _update=0 );
 
 
-<<<<<<< HEAD
-=======
     M_Vh = Pdhv<Order>( M_mesh, true);
     M_Wh = Pdh<Order>( M_mesh, true );
     M_Whp = Pdh<Order+1>( M_mesh, true );
->>>>>>> ec5d52e3
     M_Mh = Pdh<Order>( face_mesh, true );
     // M_Ch = Pch<0>( M_mesh, true );
     M_M0h = Pdh<0>( face_mesh );
