#ifndef _MIXEDPOISSON2_HPP
#define _MIXEDPOISSON2_HPP

#include <boost/algorithm/string.hpp>
#include <feel/feelalg/topetsc.hpp>
#include <feel/feelalg/vectorblock.hpp>
#include <feel/feelcore/environment.hpp>
#include <feel/feeldiscr/functionspace.hpp>
#include <feel/feeldiscr/operatorinterpolation.hpp>
#include <feel/feeldiscr/pch.hpp>
#include <feel/feeldiscr/pchv.hpp>
#include <feel/feeldiscr/pdh.hpp>
#include <feel/feeldiscr/pdhv.hpp>
#include <feel/feeldiscr/product.hpp>
#include <feel/feeldiscr/stencil.hpp>
#include <feel/feelfilters/exporter.hpp>
#include <feel/feelfilters/loadmesh.hpp>
#include <feel/feelmesh/complement.hpp>
#include <feel/feelmodels/modelcore/modelnumerical.hpp>
#include <feel/feelmodels/modelcore/options.hpp>
#include <feel/feelmodels/modelproperties.hpp>
#include <feel/feelts/bdf.hpp>
#include <feel/feelvf/blockforms.hpp>
#include <feel/feelvf/vf.hpp>

#include <feel/feelmodels/hdg/options.hpp>

#define USE_SAME_MAT 1

namespace Feel
{

namespace FeelModels
{

template <int Dim, int Order, int G_Order = 1, int E_Order = 4>
class MixedPoisson : public ModelNumerical
{
  public:
    typedef ModelNumerical super_type;

    static const uint16_type expr_order = Order + E_Order;
    //! numerical type is double
    typedef double value_type;
    //! linear algebra backend factory
    typedef Backend<value_type> backend_type;
    //! linear algebra backend factory shared_ptr<> type
    typedef typename boost::shared_ptr<backend_type> backend_ptrtype;

    typedef MixedPoisson<Dim, Order, G_Order, E_Order> self_type;
    typedef boost::shared_ptr<self_type> self_ptrtype;

    using sparse_matrix_type = backend_type::sparse_matrix_type;
    using sparse_matrix_ptrtype = backend_type::sparse_matrix_ptrtype;
    using vector_type = backend_type::vector_type;
    using vector_ptrtype = backend_type::vector_ptrtype;

    //! geometry entities type composing the mesh, here Simplex in Dimension Dim of Order G_order
    typedef Simplex<Dim, G_Order> convex_type;
    //! mesh type
    typedef Mesh<convex_type> mesh_type;
    //! mesh shared_ptr<> type
    typedef boost::shared_ptr<mesh_type> mesh_ptrtype;
    // The Lagrange multiplier lives in R^n-1
    typedef Simplex<Dim - 1, G_Order, Dim> face_convex_type;
    typedef Mesh<face_convex_type> face_mesh_type;
    typedef boost::shared_ptr<face_mesh_type> face_mesh_ptrtype;

    // Vh
    using Vh_t = Pdhv_type<mesh_type, Order>;
    using Vh_ptr_t = Pdhv_ptrtype<mesh_type, Order>;
    using Vh_element_t = typename Vh_t::element_type;
    using Vh_element_ptr_t = typename Vh_t::element_ptrtype;
    // Wh
    using Wh_t = Pdh_type<mesh_type, Order>;
    using Wh_ptr_t = Pdh_ptrtype<mesh_type, Order>;
    using Wh_element_t = typename Wh_t::element_type;
    using Wh_element_ptr_t = typename Wh_t::element_ptrtype;
    // Mh
    using Mh_t = Pdh_type<face_mesh_type, Order>;
    using Mh_ptr_t = Pdh_ptrtype<face_mesh_type, Order>;
    using Mh_element_t = typename Mh_t::element_type;
    using Mh_element_ptr_t = typename Mh_t::element_ptrtype;
    // Ch
    using Ch_t = Pch_type<face_mesh_type, 0>;
    using Ch_ptr_t = Pch_ptrtype<face_mesh_type, 0>;
    using Ch_element_t = typename Ch_t::element_type;
    using Ch_element_ptr_t = typename Ch_t::element_ptrtype;
    using Ch_element_vector_type = std::vector<Ch_element_t>;
    // M0h
    using M0h_t = Pdh_type<face_mesh_type, 0>;
    using M0h_ptr_t = Pdh_ptrtype<face_mesh_type, 0>;
    using M0h_element_t = typename M0h_t::element_type;
    using M0h_element_ptr_t = typename M0h_t::element_ptrtype;

    //! Model properties type
    using model_prop_type = ModelProperties;
    using model_prop_ptrtype = std::shared_ptr<model_prop_type>;

    //using product_space_t = boost::shared_ptr<ProductSpace<Ch_ptr_t,true>>;
    using product2_space_type = ProductSpaces2<Ch_ptr_t, Vh_ptr_t, Wh_ptr_t, Mh_ptr_t>;
    using product2_space_ptrtype = boost::shared_ptr<product2_space_type>;
    using block_bilinear_type = BlockBilinearForm<product2_space_type>;
    using block_linear_type = BlockLinearForm<product2_space_type>;

    typedef Exporter<mesh_type, G_Order> exporter_type;
    typedef boost::shared_ptr<exporter_type> exporter_ptrtype;

    using op_interp_ptrtype = boost::shared_ptr<OperatorInterpolation<Wh_t, Pdh_type<mesh_type, Order>>>;
    using opv_interp_ptrtype = boost::shared_ptr<OperatorInterpolation<Vh_t, Pdhv_type<mesh_type, Order>>>;

    using integral_boundary_list_type = std::vector<ExpressionStringAtMarker>;

    // time
    // typedef Lagrange<Order,Scalar,Discontinuous> basis_scalar_type;
    // typedef FunctionSpace<mesh_type, bases<basis_scalar_type>> space_mixedpoisson_type;

    // typedef Bdf<space_mixedpoisson_type>  bdf_type;
    typedef Bdf<Wh_t> bdf_type;
    // typedef Bdf<Pdh_type<mesh_type,Order>> bdf_type;
    typedef boost::shared_ptr<bdf_type> bdf_ptrtype;

    //private:
  protected:
    mesh_ptrtype M_mesh;

    Vh_ptr_t M_Vh; // flux
    Wh_ptr_t M_Wh; // potential
    Mh_ptr_t M_Mh; // potential trace
    Ch_ptr_t M_Ch; // Lagrange multiplier
    M0h_ptr_t M_M0h;
    product2_space_type M_ps;

    backend_ptrtype M_backend;
    block_bilinear_type M_a;
    block_linear_type M_rhs;
    vector_ptrtype M_U;

    Vh_element_t M_up;            // flux solution
    Wh_element_t M_pp;            // potential solution
    Ch_element_vector_type M_mup; // potential solution on the integral boundary conditions

    // time discretization
    bdf_ptrtype M_bdf_mixedpoisson;

    int M_tau_order;

    int M_integralCondition;
    int M_useUserIBC;
    integral_boundary_list_type M_IBCList;

    bool M_isPicard;

  public:
    // constructor
    MixedPoisson( std::string const& prefix = "mixedpoisson",
                  WorldComm const& _worldComm = Environment::worldComm(),
                  std::string const& subPrefix = "",
                  std::string const& rootRepository = ModelBase::rootRepositoryByDefault() );

    MixedPoisson( self_type const& MP ) = default;
    static self_ptrtype New( std::string const& prefix = "mixedpoisson",
                             WorldComm const& worldComm = Environment::worldComm(),
                             std::string const& subPrefix = "",
                             std::string const& rootRepository = ModelBase::rootRepositoryByDefault() );

    // Get Methods
    mesh_ptrtype mesh() const { return M_mesh; }
    Vh_ptr_t fluxSpace() const { return M_Vh; }
    Wh_ptr_t potentialSpace() const { return M_Wh; }
    Mh_ptr_t traceSpace() const { return M_Mh; }
    M0h_ptr_t traceSpaceOrder0() const { return M_M0h; }
    Ch_ptr_t constantSpace() const { return M_Ch; }

    Vh_element_t fluxField() const { return M_up; }
    Wh_element_t potentialField() const { return M_pp; }
    integral_boundary_list_type integralBoundaryList() const { return M_IBCList; }
    int integralCondition() const { return M_integralCondition; }
    void setIBCList( std::vector<std::string> markersIbc );
    int tau_order() const { return M_tau_order; }
    backend_ptrtype get_backend() { return M_backend; }
    product2_space_type getPS() const { return M_ps; }
	block_bilinear_type get_a() { return M_a; }
    block_linear_type get_rhs() { return M_rhs; }


    // time step scheme
    virtual void createTimeDiscretization();
    bdf_ptrtype timeStepBDF() { return M_bdf_mixedpoisson; }
    bdf_ptrtype const& timeStepBDF() const { return M_bdf_mixedpoisson; }
    boost::shared_ptr<TSBase> timeStepBase() { return this->timeStepBDF(); }
    boost::shared_ptr<TSBase> timeStepBase() const { return this->timeStepBDF(); }
    virtual void updateTimeStepBDF();
    virtual void initTimeStep();
    void updateTimeStep() { this->updateTimeStepBDF(); }

    // Exporter
    virtual void exportResults( mesh_ptrtype mesh = nullptr, op_interp_ptrtype Idh = nullptr, opv_interp_ptrtype Idhv = nullptr )
    {
        this->exportResults( this->currentTime(), mesh );
        M_exporter->save();
    }
    void exportResults( double Time, mesh_ptrtype mesh = nullptr, op_interp_ptrtype Idh = nullptr, opv_interp_ptrtype Idhv = nullptr );
    exporter_ptrtype M_exporter;
    exporter_ptrtype exporterMP() { return M_exporter; }

    void init( mesh_ptrtype mesh = nullptr, mesh_ptrtype meshVisu = nullptr );

    virtual void initModel();
    virtual void initSpaces();
    virtual void initExporter( mesh_ptrtype meshVisu = nullptr );
    virtual void assembleAll();
    virtual void assembleCstPart();
    virtual void assembleNonCstPart();
    void setZero();

    void assembleRHS();
    template <typename ExprT>
    void updateConductivityTerm( Expr<ExprT> expr, std::string marker = "" );
    void updateConductivityTerm( bool isNL = false );

    template <typename ExprT>
    void assembleFluxRHS( Expr<ExprT> expr, std::string marker );
    template <typename ExprT>
    void assemblePotentialRHS( Expr<ExprT> expr, std::string marker );

    void assembleBoundaryCond();
    void assembleRhsBoundaryCond();
    void assembleDirichlet( std::string marker );
    void assembleNeumann( std::string marker );
    template <typename ExprT>
    void assembleRobin( Expr<ExprT> expr1, std::string marker );
    template <typename ExprT>
    void assembleRhsDirichlet( Expr<ExprT> expr, std::string marker );
    template <typename ExprT>
    void assembleRhsNeumann( Expr<ExprT> expr, std::string marker );
    template <typename ExprT>
    void assembleRhsInterfaceCondition( Expr<ExprT> expr, std::string marker );
    template <typename ExprT>
    void assembleRhsRobin( Expr<ExprT> expr2, std::string marker );

    void assembleIBC( int i, std::string marker = "" );
    void assembleRhsIBC( int i, std::string marker = "", double intjn = 0 );

    virtual void solve();
};

#if !defined( FEELPP_MODELS_HDG_NOEXTERN )
extern template class MixedPoisson<2, 0, 1, 4>;
extern template class MixedPoisson<2, 1, 1, 4>;
extern template class MixedPoisson<2, 2, 1, 4>;
extern template class MixedPoisson<2, 3, 1, 4>;

extern template class MixedPoisson<3, 0, 1, 4>;
extern template class MixedPoisson<3, 1, 1, 4>;
extern template class MixedPoisson<3, 2, 1, 4>;
extern template class MixedPoisson<3, 3, 1, 4>;
#endif

template <int Dim, int Order, int G_Order, int E_Order>
MixedPoisson<Dim, Order, G_Order, E_Order>::MixedPoisson( std::string const& prefix,
                                                          WorldComm const& worldComm,
                                                          std::string const& subPrefix,
                                                          std::string const& rootRepository )
    : super_type( prefix, worldComm, subPrefix, rootRepository ),
      M_useUserIBC( false )
{
    if ( this->verbose() ) Feel::FeelModels::Log( this->prefix() + ".MixedPoisson", "constructor", "start",
                                                  this->worldComm(), this->verboseAllProc() );

    this->setFilenameSaveInfo( prefixvm( this->prefix(), "MixedPoisson.info" ) );

    if ( this->prefix().empty() )
        M_backend = backend( _rebuild = true );
    else
        M_backend = backend( _name = this->prefix(), _rebuild = true );

    M_tau_order = ioption( prefixvm( this->prefix(), "tau_order" ) );

    //-----------------------------------------------------------------------------//

    std::string nameFileConstructor = this->scalabilityPath() + "/" + this->scalabilityFilename() + ".MixedPoissonConstructor.data";
    std::string nameFileSolve = this->scalabilityPath() + "/" + this->scalabilityFilename() + ".MixedPoissonSolve.data";
    this->addTimerTool( "Constructor", nameFileConstructor );
    this->addTimerTool( "Solve", nameFileSolve );

    if ( this->verbose() ) Feel::FeelModels::Log( this->prefix() + ".MixedPoisson", "constructor", "finish",
                                                  this->worldComm(), this->verboseAllProc() );
}

template <int Dim, int Order, int G_Order, int E_Order>
typename MixedPoisson<Dim, Order, G_Order, E_Order>::self_ptrtype
MixedPoisson<Dim, Order, G_Order, E_Order>::New( std::string const& prefix,
                                                 WorldComm const& worldComm, std::string const& subPrefix,
                                                 std::string const& rootRepository )
{
    return boost::make_shared<self_type>( prefix, worldComm, subPrefix, rootRepository );
}

template <int Dim, int Order, int G_Order, int E_Order>
void MixedPoisson<Dim, Order, G_Order, E_Order>::setIBCList( std::vector<std::string> markersIBC )
{
    M_useUserIBC = true;
    M_IBCList.clear();
    for ( auto const& marker : markersIBC )
    {
        ExpressionStringAtMarker exAtMark( std::make_tuple( "expression", marker, std::string( "" ), std::string( "" ), std::string( "" ) ) );
        M_IBCList.push_back( exAtMark );
    }
}

template <int Dim, int Order, int G_Order, int E_Order>
void MixedPoisson<Dim, Order, G_Order, E_Order>::init( mesh_ptrtype mesh, mesh_ptrtype meshVisu )
{
    tic();
    if ( !mesh )
        M_mesh = loadMesh( new mesh_type );
    else
        M_mesh = mesh;
    toc( "mesh" );

    tic();
    this->initModel();
    toc( "model" );

    tic();
    this->initSpaces();
    toc( "spaces" );

    if ( !this->isStationary() )
    {
        tic();
        this->createTimeDiscretization();
        this->initTimeStep();
        toc( "timeDiscretization", true );
    }

    tic();
    this->initExporter( meshVisu );
    toc( "exporter" );
}

template <int Dim, int Order, int G_Order, int E_Order>
void MixedPoisson<Dim, Order, G_Order, E_Order>::initModel()
{

    // initialize marker lists for each boundary condition type
    auto itField = modelProperties().boundaryConditions().find( "potential" );
    if ( itField != modelProperties().boundaryConditions().end() )
    {
        auto mapField = ( *itField ).second;
        auto itType = mapField.find( "Dirichlet" );

        if ( itType != mapField.end() )
        {
            Feel::cout << "Dirichlet: ";
            for ( auto const& exAtMarker : ( *itType ).second )
            {
                std::string marker = exAtMarker.marker();
                if ( M_mesh->hasFaceMarker( marker ) )
                    Feel::cout << " " << marker;
                else
                    Feel::cout << std::endl
                               << "WARNING!! marker " << marker << "does not exist!" << std::endl;
            }
            Feel::cout << std::endl;
        }

        itType = mapField.find( "Neumann" );
        if ( itType != mapField.end() )
        {
            Feel::cout << "Neumann:";
            for ( auto const& exAtMarker : ( *itType ).second )
            {
                std::string marker = exAtMarker.marker();
                if ( M_mesh->hasFaceMarker( marker ) )
                    Feel::cout << " " << marker;
                else
                    Feel::cout << std::endl
                               << "WARNING!! marker " << marker << "does not exist!" << std::endl;
            }
            Feel::cout << std::endl;
        }

        itType = mapField.find( "Neumann_exact" );
        if ( itType != mapField.end() )
        {
            Feel::cout << "Neumann computed from exact pressure:";
            for ( auto const& exAtMarker : ( *itType ).second )
            {
                std::string marker = exAtMarker.marker();
                if ( M_mesh->hasFaceMarker( marker ) )
                    Feel::cout << " " << marker;
                else
                    Feel::cout << std::endl
                               << "WARNING!! marker " << marker << "does not exist!" << std::endl;
            }
            Feel::cout << std::endl;
        }

        itType = mapField.find( "Robin" );
        if ( itType != mapField.end() )
        {
            Feel::cout << "Robin:";
            for ( auto const& exAtMarker : ( *itType ).second )
            {
                std::string marker = exAtMarker.marker();
                if ( M_mesh->hasFaceMarker( marker ) )
                    Feel::cout << " " << marker;
                else
                    Feel::cout << std::endl
                               << "WARNING!! marker " << marker << "does not exist!" << std::endl;
            }
            Feel::cout << std::endl;
        }
    }
    if ( !M_useUserIBC )
    {
        M_IBCList.clear();
        itField = modelProperties().boundaryConditions().find( "flux" );
        if ( itField != modelProperties().boundaryConditions().end() )
        {
            auto mapField = ( *itField ).second;
            auto itType = mapField.find( "Integral" );
            if ( itType != mapField.end() )
            {
                Feel::cout << "Integral:";
                for ( auto const& exAtMarker : ( *itType ).second )
                {
                    std::string marker = exAtMarker.marker();
                    if ( M_mesh->hasFaceMarker( marker ) )
                        Feel::cout << " " << marker;
                    else
                        Feel::cout << std::endl
                                   << "WARNING!! marker " << marker << "does not exist!" << std::endl;
                    M_IBCList.push_back( exAtMarker );
                }
                Feel::cout << std::endl;
            }

            itType = mapField.find( "InterfaceCondition" );
            if ( itType != mapField.end() )
            {
                Feel::cout << "Interface condition:";
                for ( auto const& exAtMarker : ( *itType ).second )
                {
                    std::string marker = exAtMarker.marker();
                    if ( M_mesh->hasFaceMarker( marker ) )
                        Feel::cout << " " << marker;
                    else
                        Feel::cout << std::endl
                                   << "WARNING!! marker " << marker << "does not exist!" << std::endl;
                }
                Feel::cout << std::endl;
            }
        }
    }

    if ( M_IBCList.empty() )
        M_integralCondition = 0;
    else
        M_integralCondition = M_IBCList.size();

    if ( boost::icontains( modelProperties().model(), "picard" ) )
        M_isPicard = true;
    else
        M_isPicard = false;
}

template <int Dim, int Order, int G_Order, int E_Order>
void MixedPoisson<Dim, Order, G_Order, E_Order>::initSpaces()
{
    // Mh only on the faces whitout integral condition
    auto complement_integral_bdy = complement( faces( M_mesh ), [this]( auto const& ewrap ) {
            auto const& e = unwrap_ref( ewrap );
            for( auto exAtMarker : this->M_IBCList)
            {
                if ( e.hasMarker() && e.marker().value() == this->M_mesh->markerName( exAtMarker.marker() ) )
                    return true;
            }
            return false; } );

    auto face_mesh = createSubmesh( M_mesh, complement_integral_bdy, EXTRACTION_KEEP_MESH_RELATION, 0 );

    M_Vh = Pdhv<Order>( M_mesh, true );
    M_Wh = Pdh<Order>( M_mesh, true );
    M_Mh = Pdh<Order>( face_mesh, true );
    // M_Ch = Pch<0>( M_mesh, true );
    M_M0h = Pdh<0>( face_mesh );

    std::vector<std::string> ibc_markers( M_integralCondition );
    for ( int i = 0; i < M_integralCondition; i++ )
    {
        ibc_markers.push_back( M_IBCList[i].marker() );
    }

    auto ibc_mesh = createSubmesh( M_mesh, markedfaces( M_mesh, ibc_markers ), EXTRACTION_KEEP_MESH_RELATION, 0 );
    M_Ch = Pch<0>( ibc_mesh, true );

    Feel::cout << "Vh<" << Order << "> : " << M_Vh->nDof() << std::endl
               << "Wh<" << Order << "> : " << M_Wh->nDof() << std::endl
               << "Mh<" << Order << "> : " << M_Mh->nDof() << std::endl;
    if ( M_integralCondition )
        Feel::cout << "Ch<" << 0 << "> : " << M_Ch->nDof() << std::endl;

    auto ibcSpaces = boost::make_shared<ProductSpace<Ch_ptr_t, true>>( M_integralCondition, M_Ch );
    M_ps = product2( ibcSpaces, M_Vh, M_Wh, M_Mh );

    M_up = M_Vh->element( "u" );
    M_pp = M_Wh->element( "p" );

    for ( int i = 0; i < M_integralCondition; i++ )
        M_mup.push_back( M_Ch->element( "mup" ) );

    solve::strategy s = boption( prefixvm( prefix(), "use-sc" ) ) ? solve::strategy::static_condensation : solve::strategy::monolithic;

    M_a.setFunctionSpace( M_ps );
    M_a.setStrategy( s, M_backend );
    M_rhs.setFunctionSpace( M_ps );
    M_rhs.setStrategy( s, M_backend );
    //M_a = blockform2( M_ps, s, M_backend );
    //M_rhs = blockform1( M_ps, s, M_backend );
}

template <int Dim, int Order, int G_Order, int E_Order>
void MixedPoisson<Dim, Order, G_Order, E_Order>::initExporter( mesh_ptrtype meshVisu )
{
    std::string geoExportType = "static"; //change_coords_only, change, static
    M_exporter = exporter( _mesh = meshVisu ? meshVisu : this->mesh(),
                           _name = "Export",
                           _geo = geoExportType,
                           _path = this->exporterPath() );
}

template <int Dim, int Order, int G_Order, int E_Order>
void MixedPoisson<Dim, Order, G_Order, E_Order>::solve()
{
    tic();

    auto U = M_ps.element();

    tic();
    Feel::cout << "Start solving" << std::endl;
    M_a.solve( _solution = U, _rhs = M_rhs, _condense = boption( prefixvm( prefix(), "use-sc" ) ), _name=prefix() );
    toc( "MixedPoisson : static condensation" );

    toc( "solve" );

    M_up = U( 0_c );
    M_pp = U( 1_c );

    for ( int i = 0; i < M_integralCondition; i++ )
        M_mup[i] = U( 3_c, i );
}

template <int Dim, int Order, int G_Order, int E_Order>
void MixedPoisson<Dim, Order, G_Order, E_Order>::setZero()
{
    M_a.zero();
    M_rhs.zero();
}

template <int Dim, int Order, int G_Order, int E_Order>
void MixedPoisson<Dim, Order, G_Order, E_Order>::assembleAll()
{
<<<<<<< HEAD
    this->setZero();
=======
	M_a.zero();
	M_rhs.zero();

>>>>>>> c860559a
	this->assembleCstPart();
    this->assembleNonCstPart();
}

template <int Dim, int Order, int G_Order, int E_Order>
void MixedPoisson<Dim, Order, G_Order, E_Order>::assembleCstPart()
{
    auto u = M_Vh->element( "u" );
    auto v = M_Vh->element( "v" );
    auto p = M_Wh->element( "p" );
    auto q = M_Wh->element( "p" );
    auto w = M_Wh->element( "w" );
    auto nu = M_Ch->element( "nu" );
    auto uI = M_Ch->element( "uI" );

    auto phat = M_Mh->element( "phat" );
    auto l = M_Mh->element( "lambda" );

    // stabilisation parameter
    auto tau_constant = cst( doption( prefixvm( prefix(), "tau_constant" ) ) );

    auto sc_param = boption( prefixvm( prefix(), "use-sc" ) ) ? 0.5 : 1.0;

    auto gammaMinusIntegral = complement( boundaryfaces( M_mesh ),
                                          [this]( auto const& ewrap ) {
                                              auto const& e = unwrap_ref( ewrap );
                                              for ( auto exAtMarker : this->M_IBCList )
                                              {
                                                  if ( e.hasMarker() && e.marker().value() == this->M_mesh->markerName( exAtMarker.marker() ) )
                                                      return true;
                                              }
                                              return false;
                                          } );

    // -(p,div(v))_Omega
    M_a( 0_c, 1_c ) += integrate( _range = elements( M_mesh ), _expr = -( idt( p ) * div( v ) ) );

    // <phat,v.n>_Gamma\Gamma_I
    M_a( 0_c, 2_c ) += integrate( _range = internalfaces( M_mesh ),
                                  _expr = idt( phat ) * ( leftface( normal( v ) ) + rightface( normal( v ) ) ) );
    M_a( 0_c, 2_c ) += integrate( _range = gammaMinusIntegral,
                                  _expr = idt( phat ) * normal( v ) );

    // (div(j),q)_Omega
    M_a( 1_c, 0_c ) += integrate( _range = elements( M_mesh ), _expr = -( id( w ) * divt( u ) ) );

    // <tau p, w>_Gamma
    M_a( 1_c, 1_c ) += integrate( _range = internalfaces( M_mesh ),
                                  _expr = -tau_constant *
                                          ( leftfacet( idt( p ) ) * leftface( id( w ) ) +
                                            rightfacet( idt( p ) ) * rightface( id( w ) ) ) );
    M_a( 1_c, 1_c ) += integrate( _range = boundaryfaces( M_mesh ),
                                  _expr = -( tau_constant * id( w ) * idt( p ) ) );

    // <-tau phat, w>_Gamma\Gamma_I
    M_a( 1_c, 2_c ) += integrate( _range = internalfaces( M_mesh ),
                                  _expr = tau_constant * idt( phat ) *
                                          ( leftface( id( w ) ) +
                                            rightface( id( w ) ) ) );
    M_a( 1_c, 2_c ) += integrate( _range = gammaMinusIntegral,
                                  _expr = tau_constant * idt( phat ) * id( w ) );

    // <j.n,mu>_Omega/Gamma
    M_a( 2_c, 0_c ) += integrate( _range = internalfaces( M_mesh ),
                                  _expr = id( l ) * ( leftfacet( normalt( u ) ) + rightfacet( normalt( u ) ) ) );

    // <tau p, mu>_Omega/Gamma
    M_a( 2_c, 1_c ) += integrate( _range = internalfaces( M_mesh ),
                                  _expr = tau_constant * id( l ) * ( leftfacet( idt( p ) ) + rightfacet( idt( p ) ) ) );

    // <-tau phat, mu>_Omega/Gamma
    M_a( 2_c, 2_c ) += integrate( _range = internalfaces( M_mesh ),
                                  _expr = -sc_param * tau_constant * idt( phat ) * id( l ) );

    this->assembleBoundaryCond();
}

template <int Dim, int Order, int G_Order, int E_Order>
void MixedPoisson<Dim, Order, G_Order, E_Order>::assembleNonCstPart()
{
    modelProperties().parameters().updateParameterValues();

    this->updateConductivityTerm();
    this->assembleRHS();
    this->assembleRhsBoundaryCond();
}

template <int Dim, int Order, int G_Order, int E_Order>
template <typename ExprT>
void MixedPoisson<Dim, Order, G_Order, E_Order>::updateConductivityTerm( Expr<ExprT> expr, std::string marker )
{
    auto u = M_Vh->element( "u" );
    auto v = M_Vh->element( "v" );
    auto p = M_Wh->element( "p" );
    auto w = M_Wh->element( "w" );

    if ( marker.empty() )
        M_a( 0_c, 0_c ) += integrate( _quad = _Q<expr_order>(), _range = elements( M_mesh ), _expr = inner( idt( u ), id( v ) ) / expr );
    else
        M_a( 0_c, 0_c ) += integrate( _quad = _Q<expr_order>(), _range = markedelements( M_mesh, marker ), _expr = inner( idt( u ), id( v ) ) / expr );

    // (1/delta_t p, w)_Omega  [only if it is not stationary]
    if ( !this->isStationary() )
    {
        M_a( 1_c, 1_c ) += integrate( _range = elements( M_mesh ),
                                      _expr = -( this->timeStepBDF()->polyDerivCoefficient( 0 ) * idt( p ) * id( w ) ) );
    }
}

template <int Dim, int Order, int G_Order, int E_Order>
void MixedPoisson<Dim, Order, G_Order, E_Order>::updateConductivityTerm( bool isNL )
{
    auto u = M_Vh->element( "u" );
    auto v = M_Vh->element( "v" );
    auto p = M_Wh->element( "p" );
    auto w = M_Wh->element( "w" );

    for ( auto const& pairMat : modelProperties().materials() )
    {
        auto marker = pairMat.first;
        auto material = pairMat.second;
        if ( !isNL )
        {
            auto cond = material.getScalar( soption( prefixvm( prefix(), "conductivity_json" ) ) );
            // (sigma^-1 j, v)
            M_a( 0_c, 0_c ) += integrate( _quad = _Q<expr_order>(), _range = markedelements( M_mesh, marker ),
                                          _expr = ( trans( idt( u ) ) * id( v ) ) / cond );
        }
        else
        {
            auto cond = material.getScalar( soption( prefixvm( prefix(), "conductivityNL_json" ) ), "p", idv( M_pp ) );
            // (sigma(p)^-1 j, v)
            M_a( 0_c, 0_c ) += integrate( _quad = _Q<expr_order>(), _range = markedelements( M_mesh, marker ),
                                          _expr = ( trans( idt( u ) ) * id( v ) ) / cond );
        }
    }

    // (1/delta_t p, w)_Omega  [only if it is not stationary]
    if ( !this->isStationary() )
    {
        M_a( 1_c, 1_c ) += integrate( _range = elements( M_mesh ),
                                      _expr = -( this->timeStepBDF()->polyDerivCoefficient( 0 ) * idt( p ) * id( w ) ) );
    }
}

template <int Dim, int Order, int G_Order, int E_Order>
void MixedPoisson<Dim, Order, G_Order, E_Order>::assembleRHS()
{
    // (p_old,w)_Omega
    if ( !this->isStationary() )
    {
        auto bdf_poly = M_bdf_mixedpoisson->polyDeriv();
        this->assemblePotentialRHS( idv( bdf_poly ), "" );
    }

    auto itField = modelProperties().boundaryConditions().find( "potential" );
    if ( itField != modelProperties().boundaryConditions().end() )
    {
        auto mapField = ( *itField ).second;
        auto itType = mapField.find( "SourceTerm" );
        if ( itType != mapField.end() )
        {
            for ( auto const& exAtMarker : ( *itType ).second )
            {
                std::string marker = exAtMarker.marker();
                auto g = expr<expr_order>( exAtMarker.expression() );
                if ( !this->isStationary() )
                    g.setParameterValues( {{"t", M_bdf_mixedpoisson->time()}} );
                this->assemblePotentialRHS( g, marker );
            }
        }
    }

    itField = modelProperties().boundaryConditions().find( "flux" );
    if ( itField != modelProperties().boundaryConditions().end() )
    {
        auto mapField = ( *itField ).second;
        auto itType = mapField.find( "SourceTerm" );
        if ( itType != mapField.end() )
        {
            for ( auto const& exAtMarker : ( *itType ).second )
            {
                std::string marker = exAtMarker.marker();
                auto g = expr<Dim, 1, expr_order>( exAtMarker.expression() );
                if ( !this->isStationary() )
                    g.setParameterValues( {{"t", M_bdf_mixedpoisson->time()}} );
                this->assembleFluxRHS( g, marker );
            }
        }
    }
}

template <int Dim, int Order, int G_Order, int E_Order>
template <typename ExprT>
void MixedPoisson<Dim, Order, G_Order, E_Order>::assembleFluxRHS( Expr<ExprT> expr, std::string marker )
{
    auto v = M_Vh->element();

    if ( marker.empty() )
        M_rhs( 0_c ) += integrate( _quad = _Q<expr_order>(), _range = elements( M_mesh ),
                                   _expr = inner( expr, id( v ) ) );
    else
        M_rhs( 0_c ) += integrate( _quad = _Q<expr_order>(), _range = markedelements( M_mesh, marker ),
                                   _expr = inner( expr, id( v ) ) );
}

template <int Dim, int Order, int G_Order, int E_Order>
template <typename ExprT>
void MixedPoisson<Dim, Order, G_Order, E_Order>::assemblePotentialRHS( Expr<ExprT> expr, std::string marker )
{
    auto w = M_Wh->element();

    if ( marker.empty() )
    {
        M_rhs( 1_c ) += integrate( _quad = _Q<expr_order>(), _range = elements( M_mesh ),
                                   _expr = -inner( expr, id( w ) ) );
    }
    else
    {
        M_rhs( 1_c ) += integrate( _quad = _Q<expr_order>(), _range = markedelements( M_mesh, marker ),
                                   _expr = -inner( expr, id( w ) ) );
    }
}

template <int Dim, int Order, int G_Order, int E_Order>
void MixedPoisson<Dim, Order, G_Order, E_Order>::assembleBoundaryCond()
{
    auto itField = modelProperties().boundaryConditions().find( "potential" );
    if ( itField != modelProperties().boundaryConditions().end() )
    {
        auto mapField = ( *itField ).second;
        auto itType = mapField.find( "Dirichlet" );
        if ( itType != mapField.end() )
        {
            for ( auto const& exAtMarker : ( *itType ).second )
            {
                std::string marker = exAtMarker.marker();
                this->assembleDirichlet( marker );
            }
        }

        itType = mapField.find( "Neumann" );
        if ( itType != mapField.end() )
        {
            for ( auto const& exAtMarker : ( *itType ).second )
            {
                std::string marker = exAtMarker.marker();
                this->assembleNeumann( marker );
            }
        }

        itType = mapField.find( "Neumann_exact" );
        if ( itType != mapField.end() )
        {
            for ( auto const& exAtMarker : ( *itType ).second )
            {
                std::string marker = exAtMarker.marker();
                this->assembleNeumann( marker );
            }
        }

        // Robin depends on expression, so it is in Rhs
    }

    for ( int i = 0; i < M_integralCondition; i++ )
        this->assembleIBC( i );
}

template <int Dim, int Order, int G_Order, int E_Order>
void MixedPoisson<Dim, Order, G_Order, E_Order>::assembleRhsBoundaryCond()
{

    auto itField = modelProperties().boundaryConditions().find( "potential" );
    if ( itField != modelProperties().boundaryConditions().end() )
    {
        auto mapField = ( *itField ).second;
        auto itType = mapField.find( "Dirichlet" );
        if ( itType != mapField.end() )
        {
            for ( auto const& exAtMarker : ( *itType ).second )
            {
                std::string marker = exAtMarker.marker();
                if ( exAtMarker.isExpression() )
                {
                    auto g = expr<expr_order>( exAtMarker.expression() );
                    if ( !this->isStationary() )
                        g.setParameterValues( {{"t", M_bdf_mixedpoisson->time()}} );
                    this->assembleRhsDirichlet( g, marker );
                }
                else if ( exAtMarker.isFile() )
                {
                    double g = 0;
                    if ( !this->isStationary() )
                    {
                        Feel::cout << "use data file to set rhs for Dirichlet BC at time " << M_bdf_mixedpoisson->time() << std::endl;
                        LOG( INFO ) << "use data file to set rhs for Dirichlet BC at time " << M_bdf_mixedpoisson->time() << std::endl;

                        // data may depend on time
                        g = exAtMarker.data( M_bdf_mixedpoisson->time() );
                    }
                    else
                        g = exAtMarker.data( 0.1 );

                    LOG( INFO ) << "use g=" << g << std::endl;
                    Feel::cout << "g=" << g << std::endl;

                    this->assembleRhsDirichlet( cst( g ), marker );
                }
            }
        }
        itType = mapField.find( "Neumann" );
        if ( itType != mapField.end() )
        {
            for ( auto const& exAtMarker : ( *itType ).second )
            {
                std::string marker = exAtMarker.marker();
                std::string exprString = exAtMarker.expression();
                int nComp = nbComp( exprString );
                if ( nComp == 1 )
                {
                    auto g = expr<expr_order>( exAtMarker.expression() );
                    if ( !this->isStationary() )
                        g.setParameterValues( {{"t", M_bdf_mixedpoisson->time()}} );
                    this->assembleRhsNeumann( g, marker );
                }
                else if ( nComp == Dim )
                {
                    auto g = expr<Dim, 1, expr_order>( exAtMarker.expression() );
                    if ( !this->isStationary() )
                        g.setParameterValues( {{"t", M_bdf_mixedpoisson->time()}} );
                    /*
	                auto M_rhs = blockform1( *M_ps, M_F );
                    auto l = M_Mh->element( "lambda" );

	                // <g_N,mu>_Gamma_N
                    M_rhs(2_c) += integrate(_range=markedfaces(M_mesh, marker),
                                          _expr=trans(g)*N() * id(l));
                    */
                    auto gn = inner( g, N() );
                    this->assembleRhsNeumann( gn, marker );
                }
            }
        }

        itType = mapField.find( "Neumann_exact" );
        if ( itType != mapField.end() )
        {
            for ( auto const& exAtMarker : ( *itType ).second )
            {
                std::string marker = exAtMarker.marker();
                auto p_ex = expr<expr_order>( exAtMarker.expression() );
                auto gradp_ex = expr( grad<Dim>( p_ex ) );
                if ( !this->isStationary() )
                    gradp_ex.setParameterValues( {{"t", M_bdf_mixedpoisson->time()}} );

                for ( auto const& pairMat : modelProperties().materials() )
                {
                    auto material = pairMat.second;
                    auto K = material.getDouble( "k" );

                    auto g = expr( -K * trans( gradp_ex ) );
                    auto gn = inner( g, N() );
                    this->assembleRhsNeumann( gn, marker );
                }
            }
        }

        itType = mapField.find( "Robin" );
        if ( itType != mapField.end() )
        {
            for ( auto const& exAtMarker : ( *itType ).second )
            {
                std::string marker = exAtMarker.marker();
                auto g1 = expr<expr_order>( exAtMarker.expression1() );
                auto g2 = expr<expr_order>( exAtMarker.expression2() );

                if ( !this->isStationary() )
                {
                    g1.setParameterValues( {{"t", M_bdf_mixedpoisson->time()}} );
                    g2.setParameterValues( {{"t", M_bdf_mixedpoisson->time()}} );
                }

                // both depend on expression
                this->assembleRobin( g1, marker );
                this->assembleRhsRobin( g2, marker );
            }
        }
    }

    itField = modelProperties().boundaryConditions().find( "flux" );
    if ( itField != modelProperties().boundaryConditions().end() )
    {
        auto mapField = ( *itField ).second;
        auto itType = mapField.find( "InterfaceCondition" );
        if ( itType != mapField.end() )
        {
            for ( auto const& exAtMarker : ( *itType ).second )
            {
                std::string marker = exAtMarker.marker();
                auto g = expr<1, 1, expr_order>( exAtMarker.expression() );
                if ( !this->isStationary() )
                    g.setParameterValues( {{"t", M_bdf_mixedpoisson->time()}} );
                Feel::cout << "Interface condition on " << marker << ":\t" << g << std::endl;
                this->assembleRhsInterfaceCondition( g, marker );
            }
        }
    }

    for ( int i = 0; i < M_integralCondition; i++ )
        this->assembleRhsIBC( i );
}

template <int Dim, int Order, int G_Order, int E_Order>
template <typename ExprT>
void MixedPoisson<Dim, Order, G_Order, E_Order>::assembleRhsDirichlet( Expr<ExprT> expr, std::string marker )
{
    auto l = M_Mh->element( "lambda" );

    // <g_D, mu>_Gamma_D
    M_rhs( 2_c ) += integrate( _quad = _Q<expr_order>(), _range = markedfaces( M_mesh, marker ),
                               _expr = id( l ) * expr );
}

template <int Dim, int Order, int G_Order, int E_Order>
template <typename ExprT>
void MixedPoisson<Dim, Order, G_Order, E_Order>::assembleRhsNeumann( Expr<ExprT> expr, std::string marker )
{

    auto l = M_Mh->element( "lambda" );

    // <g_N,mu>_Gamma_N
    M_rhs( 2_c ) += integrate( _quad = _Q<expr_order>(), _range = markedfaces( M_mesh, marker ),
                               _expr = id( l ) * expr );
}

template <int Dim, int Order, int G_Order, int E_Order>
template <typename ExprT>
void MixedPoisson<Dim, Order, G_Order, E_Order>::assembleRhsInterfaceCondition( Expr<ExprT> expr, std::string marker )
{
    auto l = M_Mh->element( "lambda" );

    // <g_interface,mu>_Gamma_N
    M_rhs( 2_c ) += integrate( _quad = _Q<expr_order>(), _range = markedelements( M_Mh->mesh(), marker ),
                               _expr = id( l ) * expr );
}

template <int Dim, int Order, int G_Order, int E_Order>
template <typename ExprT>
void MixedPoisson<Dim, Order, G_Order, E_Order>::assembleRhsRobin( Expr<ExprT> expr2, std::string marker )
{
    auto l = M_Mh->element( "lambda" );
    // <g_R2,mu>_Gamma_R
    M_rhs( 2_c ) += integrate( _quad = _Q<expr_order>(), _range = markedfaces( M_mesh, marker ),
                               _expr = id( l ) * expr2 );
}

template <int Dim, int Order, int G_Order, int E_Order>
void MixedPoisson<Dim, Order, G_Order, E_Order>::assembleRhsIBC( int i, std::string markerOpt, double intjn )
{
    auto u = M_Vh->element( "u" );
    auto p = M_Wh->element( "p" );
    auto w = M_Wh->element( "w" );
    auto nu = M_Ch->element( "nu" );
    auto uI = M_Ch->element( "uI" );

    std::string marker;
    Expr<GinacEx<expr_order>> g;

    if ( !markerOpt.empty() )
    {
        marker = markerOpt;
        std::ostringstream f;
        f << std::setprecision( 14 ) << intjn;
        g = expr<expr_order>( f.str() );
    }
    else
    {
        auto exAtMarker = M_IBCList[i];
        marker = exAtMarker.marker();
        if ( exAtMarker.isExpression() )
        {
            g = expr<expr_order>( exAtMarker.expression() );
            if ( !this->isStationary() )
                g.setParameterValues( {{"t", M_bdf_mixedpoisson->time()}} );
        }
        else if ( exAtMarker.isFile() )
        {
            double d = 0;
            if ( !this->isStationary() )
            {
                Feel::cout << "use data file to set rhs for IBC at time " << M_bdf_mixedpoisson->time() << std::endl;
                LOG( INFO ) << "use data file to set rhs for IBC at time " << M_bdf_mixedpoisson->time() << std::endl;

                // data may depend on time
                d = exAtMarker.data( M_bdf_mixedpoisson->time() );
            }
            else
                d = exAtMarker.data( 0.1 );

            // Scale entries if necessary
            auto postProcess = modelProperties().postProcess();
            auto itField = postProcess.find( "Fields" );
            if ( itField != postProcess.end() )
            {
                for ( auto const& field : ( *itField ).second )
                {
                    if ( field == "scaled_flux" )
                    {
                        for ( auto const& pairMat : modelProperties().materials() )
                        {
                            auto material = pairMat.second;
                            double kk = material.getDouble( "scale_integral_file" );
                            d = kk * d;
                        }
                    }
                }
            }
            LOG( INFO ) << "use g=" << d << std::endl;
            Feel::cout << "g=" << d << std::endl;

            std::ostringstream f;
            f << std::setprecision( 14 ) << d;
            g = expr<expr_order>( f.str() );
        }
    }

    double meas = integrate( _quad = _Q<expr_order>(), _range = markedfaces( M_mesh, marker ), _expr = cst( 1.0 ) ).evaluate()( 0, 0 );

    // <I_target,m>_Gamma_I
    M_rhs( 3_c, i ) += integrate( _quad = _Q<expr_order>(), _range = markedfaces( M_mesh, marker ), _expr = g * id( nu ) / meas );
}

template <int Dim, int Order, int G_Order, int E_Order>
void MixedPoisson<Dim, Order, G_Order, E_Order>::assembleDirichlet( std::string marker )
{
    auto phat = M_Mh->element( "phat" );
    auto l = M_Mh->element( "lambda" );

    // <phat, mu>_Gamma_D
    M_a( 2_c, 2_c ) += integrate( _quad = _Q<expr_order>(), _range = markedfaces( M_mesh, marker ),
                                  _expr = idt( phat ) * id( l ) );
}

template <int Dim, int Order, int G_Order, int E_Order>
void MixedPoisson<Dim, Order, G_Order, E_Order>::assembleNeumann( std::string marker )
{
    auto u = M_Vh->element( "u" );
    auto p = M_Wh->element( "p" );
    auto phat = M_Mh->element( "phat" );
    auto l = M_Mh->element( "lambda" );

    // stabilisation parameter
    auto tau_constant = cst( doption( prefixvm( prefix(), "tau_constant" ) ) );

    // <j.n,mu>_Gamma_N
    M_a( 2_c, 0_c ) += integrate( _quad = _Q<expr_order>(), _range = markedfaces( M_mesh, marker ),
                                  _expr = ( id( l ) * ( normalt( u ) ) ) );
    // <tau p, mu>_Gamma_N
    M_a( 2_c, 1_c ) += integrate( _quad = _Q<expr_order>(), _range = markedfaces( M_mesh, marker ),
                                  _expr = tau_constant * id( l ) * idt( p ) );
    // <-tau phat, mu>_Gamma_N
    M_a( 2_c, 2_c ) += integrate( _quad = _Q<expr_order>(), _range = markedfaces( M_mesh, marker ),
                                  _expr = -tau_constant * idt( phat ) * id( l ) );
}

template <int Dim, int Order, int G_Order, int E_Order>
template <typename ExprT>
void MixedPoisson<Dim, Order, G_Order, E_Order>::assembleRobin( Expr<ExprT> expr1, std::string marker )
{
    auto u = M_Vh->element( "u" );
    auto p = M_Wh->element( "p" );
    auto phat = M_Mh->element( "phat" );
    auto l = M_Mh->element( "lambda" );
    // stabilisation parameter
    auto tau_constant = cst( doption( prefixvm( prefix(), "tau_constant" ) ) );

    // <j.n,mu>_Gamma_R
    M_a( 2_c, 0_c ) += integrate( _quad = _Q<expr_order>(), _range = markedfaces( M_mesh, marker ),
                                  _expr = ( id( l ) * ( normalt( u ) ) ) );
    // <tau p, mu>_Gamma_R
    M_a( 2_c, 1_c ) += integrate( _quad = _Q<expr_order>(), _range = markedfaces( M_mesh, marker ),
                                  _expr = tau_constant * id( l ) * idt( p ) );
    // <-tau phat, mu>_Gamma_R
    M_a( 2_c, 2_c ) += integrate( _quad = _Q<expr_order>(), _range = markedfaces( M_mesh, marker ),
                                  _expr = -tau_constant * idt( phat ) * id( l ) );
    // <g_R^1 phat, mu>_Gamma_R
    M_a( 2_c, 2_c ) += integrate( _quad = _Q<expr_order>(), _range = markedfaces( M_mesh, marker ),
                                  _expr = expr1 * idt( phat ) * id( l ) );
}

template <int Dim, int Order, int G_Order, int E_Order>
void MixedPoisson<Dim, Order, G_Order, E_Order>::assembleIBC( int i, std::string markerOpt )
{
    auto u = M_Vh->element( "u" );
    auto p = M_Wh->element( "p" );
    auto w = M_Wh->element( "w" );
    auto nu = M_Ch->element( "nu" );
    auto uI = M_Ch->element( "uI" );

    // stabilisation parameter
    auto tau_constant = cst( doption( prefixvm( this->prefix(), "tau_constant" ) ) );

    std::string marker;
    auto exAtMarker = M_IBCList[i];

    if ( !markerOpt.empty() )
    {
        marker = markerOpt;
    }
    else
    {
        marker = exAtMarker.marker();
    }

    // Feel::cout << "Matrix marker integral: " << marker << " with line " << i << std::endl;

    // <lambda, v.n>_Gamma_I
    M_a( 0_c, 3_c, 0, i ) += integrate( _range = markedfaces( M_mesh, marker ),
                                        _expr = idt( uI ) * ( normal( u ) ) );

    // <lambda, tau w>_Gamma_I
    M_a( 1_c, 3_c, 1, i ) += integrate( _range = markedfaces( M_mesh, marker ),
                                        _expr = tau_constant * idt( uI ) * id( w ) );

    // <j.n, m>_Gamma_I
    M_a( 3_c, 0_c, i, 0 ) += integrate( _range = markedfaces( M_mesh, marker ), _expr = ( normalt( u ) ) * id( nu ) );

    // <tau p, m>_Gamma_I
    M_a( 3_c, 1_c, i, 1 ) += integrate( _range = markedfaces( M_mesh, marker ),
                                        _expr = tau_constant * idt( p ) * id( nu ) );

    // -<lambda2, m>_Gamma_I
    M_a( 3_c, 3_c, i, i ) += integrate( _range = markedfaces( M_mesh, marker ),
                                        _expr = -tau_constant * id( nu ) * idt( uI ) );
}

template <int Dim, int Order, int G_Order, int E_Order>
void MixedPoisson<Dim, Order, G_Order, E_Order>::initTimeStep()
{
    // start or restart time step scheme
    if ( !this->doRestart() )
    {
        // start time step
        auto itField = modelProperties().boundaryConditions().find( "potential" );
        if ( itField != modelProperties().boundaryConditions().end() )
        {
            auto mapField = ( *itField ).second;
            auto itType = mapField.find( "InitialSolution" );
            if ( itType != mapField.end() )
            {
                for ( auto const& exAtMarker : ( *itType ).second )
                {
                    if ( exAtMarker.isExpression() )
                    {
                        auto p_init = expr( exAtMarker.expression() );
                        auto marker = exAtMarker.marker();

                        if ( !this->isStationary() )
                            p_init.setParameterValues( {{"t", this->time()}} );
                        M_pp = project( _space = M_Wh, _range = markedelements( M_mesh, marker ), _expr = p_init );
                        if ( M_integralCondition )
                        {
                            auto mup = integrate( _range = markedfaces( M_mesh, M_IBCList[0].marker() ), _expr = idv( M_pp ) ).evaluate()( 0, 0 );
                            auto meas = integrate( _range = markedfaces( M_mesh, M_IBCList[0].marker() ), _expr = cst( 1.0 ) ).evaluate()( 0, 0 );

                            Feel::cout << "Initial integral value of potential on "
                                       << M_IBCList[0].marker() << " : \t " << mup / meas << std::endl;
                        }
                    }
                }
            }
        }

        M_bdf_mixedpoisson->start( M_pp );
        // up current time
        this->updateTime( M_bdf_mixedpoisson->time() );
    }
    else
    {
        // start time step
        M_bdf_mixedpoisson->restart();
        // load a previous solution as current solution
        M_pp = M_bdf_mixedpoisson->unknown( 0 );
        // up initial time
        this->setTimeInitial( M_bdf_mixedpoisson->timeInitial() );
        // restart exporter
        //this->restartPostProcess();
        // up current time
        this->updateTime( M_bdf_mixedpoisson->time() );

        this->log( "MixedPoisson", "initTimeStep", "restart bdf/exporter done" );
    }
}

template <int Dim, int Order, int G_Order, int E_Order>
void MixedPoisson<Dim, Order, G_Order, E_Order>::updateTimeStepBDF()
{
    this->log( "MixedPoisson", "updateTimeStepBDF", "start" );
    this->timerTool( "TimeStepping" ).setAdditionalParameter( "time", this->currentTime() );
    this->timerTool( "TimeStepping" ).start();

    int previousTimeOrder = this->timeStepBDF()->timeOrder();

    M_bdf_mixedpoisson->next( M_pp );

    int currentTimeOrder = this->timeStepBDF()->timeOrder();

    this->updateTime( M_bdf_mixedpoisson->time() );

    this->timerTool( "TimeStepping" ).stop( "updateBdf" );
    if ( this->scalabilitySave() ) this->timerTool( "TimeStepping" ).save();
    this->log( "MixedPoisson", "updateTimeStepBDF", "finish" );
}

template <int Dim, int Order, int G_Order, int E_Order>
void MixedPoisson<Dim, Order, G_Order, E_Order>::createTimeDiscretization()
{
    this->log( "MixedPoisson", "createTimeDiscretization", "start" );
    this->timerTool( "Constructor" ).start();

    std::string myFileFormat = soption( _name = "ts.file-format" ); // without prefix
    std::string suffixName = "";
    if ( myFileFormat == "binary" )
        suffixName = ( boost::format( "_rank%1%_%2%" ) % this->worldComm().rank() % this->worldComm().size() ).str();
    M_bdf_mixedpoisson = bdf( _vm = Environment::vm(), _space = M_Wh,
                              _name = prefixvm( this->prefix(), prefixvm( this->subPrefix(), "p" + suffixName ) ),
                              _prefix = "",
                              _initial_time = this->timeInitial(),
                              _final_time = this->timeFinal(),
                              _time_step = this->timeStep(),
                              _restart = this->doRestart(),
                              _restart_path = this->restartPath(),
                              _restart_at_last_save = this->restartAtLastSave(),
                              _save = this->tsSaveInFile(), _freq = this->tsSaveFreq() );
    M_bdf_mixedpoisson->setfileFormat( myFileFormat );
    M_bdf_mixedpoisson->setPathSave( ( fs::path( this->rootRepository() ) /
                                       fs::path( prefixvm( this->prefix(), ( boost::format( "bdf_o_%1%_dt_%2%" ) % M_bdf_mixedpoisson->bdfOrder() % this->timeStep() ).str() ) ) )
                                         .string() );

    double tElapsed = this->timerTool( "Constructor" ).stop( "createTimeDiscr" );
    this->log( "MixedPoisson", "createTimeDiscretization", ( boost::format( "finish in %1% s" ) % tElapsed ).str() );
}

template <int Dim, int Order, int G_Order, int E_Order>
void MixedPoisson<Dim, Order, G_Order, E_Order>::exportResults( double time, mesh_ptrtype mesh, op_interp_ptrtype Idh, opv_interp_ptrtype Idhv )
{
    this->log( "MixedPoisson", "exportResults", "start" );
    this->timerTool( "PostProcessing" ).start();

    if ( M_exporter->exporterGeometry() != EXPORTER_GEOMETRY_STATIC && mesh )
    {
        LOG( INFO ) << "exporting on visualisation mesh at time " << time;
        M_exporter->step( time )->setMesh( mesh );
    }
    else if ( M_exporter->exporterGeometry() != EXPORTER_GEOMETRY_STATIC )
    {
        LOG( INFO ) << "exporting on computational mesh at time " << time;
        M_exporter->step( time )->setMesh( M_mesh );
    }

    // Export computed solutions
    auto postProcess = modelProperties().postProcess();
    auto itField = postProcess.find( "Fields" );
    if ( itField != postProcess.end() )
    {
        for ( auto const& field : ( *itField ).second )
        {
            if ( field == "flux" )
            {
                LOG(INFO) << "exporting flux at time " << time;
            
                M_exporter->step( time )->add(prefixvm(prefix(), "flux"), Idhv?(*Idhv)( M_up):M_up );
                if (M_integralCondition)
                {
                    double meas = 0.0;
                    double j_integral = 0;

                    for ( auto exAtMarker : this->M_IBCList )
                    {
                        auto marker = exAtMarker.marker();
                        LOG( INFO ) << "exporting integral flux at time "
                                    << time << " on marker " << marker;
                        j_integral = integrate( _quad = _Q<expr_order>(), _range = markedfaces( M_mesh, marker ),
                                                _expr = trans( idv( M_up ) ) * N() )
                                         .evaluate()( 0, 0 );
                        meas = integrate( _quad = _Q<expr_order>(), _range = markedfaces( M_mesh, marker ),
                                          _expr = cst( 1.0 ) )
                                   .evaluate()( 0, 0 );
                        Feel::cout << "Integral flux on " << marker << ": " << j_integral << std::endl;
                    }
                    M_exporter->step( time )->add( prefixvm( prefix(), "integralFlux" ), j_integral );
                    M_exporter->step( time )->add( prefixvm( prefix(), "integralVelocity" ), j_integral / meas );
                }
            }
            else if ( field == "scaled_flux" )
            {
                auto scaled_flux = M_Vh->element( "scaled_flux" );
                for ( auto const& pairMat : modelProperties().materials() )
                {
                    auto marker = pairMat.first;
                    auto material = pairMat.second;
                    auto kk = expr( material.getScalar( "scale_flux" ) );

                    scaled_flux.on( _range = markedelements( M_mesh, marker ), _expr = kk * idv( M_up ) );
                }

                M_exporter->step( time )->add( prefixvm( prefix(), "scaled_flux" ), Idhv ? ( *Idhv )( scaled_flux ) : scaled_flux );
            }
            else if ( field == "potential" )
            {
                LOG( INFO ) << "exporting potential at time " << time;
                M_exporter->step( time )->add( prefixvm( prefix(), "potential" ),
                                               Idh ? ( *Idh )( M_pp ) : M_pp );

                for ( int i = 0; i < M_integralCondition; i++ )
                {
                    double export_mup = M_mup[i].max();

                    LOG( INFO ) << "exporting IBC potential " << i << " at time "
                                << time << " value " << export_mup;

                    M_exporter->step( time )->add( prefixvm( prefix(), "cstPotential_1" ), export_mup );

                    Feel::cout << "Integral value of potential(mup) on "
                               << M_IBCList[i].marker() << " : \t " << export_mup << std::endl;
                }
                auto itField = modelProperties().boundaryConditions().find( "Exact solution" );
                if ( itField != modelProperties().boundaryConditions().end() )
                {
                    auto mapField = ( *itField ).second;
                    auto itType = mapField.find( "p_exact" );
                    if ( itType != mapField.end() )
                    {
                        for ( auto const& exAtMarker : ( *itType ).second )
                        {
                            if ( exAtMarker.isExpression() )
                            {
                                auto p_exact = expr( exAtMarker.expression() );
                                if ( !this->isStationary() )
                                    p_exact.setParameterValues( {{"t", time}} );
                                double K = 1;
                                for ( auto const& pairMat : modelProperties().materials() )
                                {
                                    auto material = pairMat.second;
                                    K = material.getDouble( "k" );
                                }
                                auto gradp_exact = grad<Dim>( p_exact );
                                if ( !this->isStationary() )
                                    gradp_exact.setParameterValues( { {"t", time } } );
                                auto u_exact = cst(-K)*trans(gradp_exact);//expr(-K* trans(gradp_exact)) ;

								auto p_exactExport = project( _space=M_Wh, _range=elements(M_mesh), _expr=p_exact );
								auto u_exactExport = project( _space=M_Vh, _range=elements(M_mesh), _expr=u_exact );

                                M_exporter->step( time )->add(prefixvm(prefix(), "p_exact"), p_exactExport );
								M_exporter->step( time )->add(prefixvm(prefix(), "u_exact"), u_exactExport );

                                // auto l2err_u = normL2( _range=elements(M_mesh), _expr= idv(M_up) - u_exact );
                                auto l2err_u = normL2( _range=elements(M_mesh), _expr= idv(M_up) - idv(u_exactExport) );
								auto l2norm_uex = normL2( _range=elements(M_mesh), _expr= u_exact );

                                if (l2norm_uex < 1)
                                    l2norm_uex = 1.0;

                                auto l2err_p = normL2( _range = elements( M_mesh ), _expr = p_exact - idv( M_pp ) );
                                auto l2norm_pex = normL2( _range = elements( M_mesh ), _expr = p_exact );
                                if ( l2norm_pex < 1 )
                                    l2norm_pex = 1.0;

                                Feel::cout << "----- Computed Errors -----" << std::endl;
                                Feel::cout << "||p-p_ex||_L2=\t" << l2err_p / l2norm_pex << std::endl;
                                Feel::cout << "||u-u_ex||_L2=\t" << l2err_u / l2norm_uex << std::endl;
                                Feel::cout << "---------------------------" << std::endl;

                                // Export the errors
                                M_exporter->step( time )->add( prefixvm( prefix(), "p_error_L2" ), l2err_p / l2norm_pex );
                                M_exporter->step( time )->add( prefixvm( prefix(), "u_error_L2" ), l2err_u / l2norm_uex );
                            }
                        }
                    }
                }
            }
            else if ( field == "scaled_potential" )
            {
                auto scaled_potential = M_Wh->element( "scaled_potential" );
                for ( auto const& pairMat : modelProperties().materials() )
                {
                    auto marker = pairMat.first;
                    auto material = pairMat.second;
                    auto kk = expr( material.getScalar( "scale_potential" ) );

                    scaled_potential.on( _range = markedelements( M_mesh, marker ), _expr = kk * idv( M_pp ) );
                }

                M_exporter->step( time )->add( prefixvm( prefix(), "scaled_potential" ), Idh ? ( *Idh )( scaled_potential ) : scaled_potential );

                for ( int i = 0; i < M_integralCondition; i++ )
                {
                    auto scaled_ibc = M_mup[i].max();
                    for( auto const& pairMat : modelProperties().materials() )
                    {
                        auto material = pairMat.second;
                        auto kk_ibc = expr(material.getScalar( "scale_potential" ) ).evaluate();
                        scaled_ibc = scaled_ibc * kk_ibc;
                    }                    
                    
                    LOG(INFO) << "exporting IBC scaled potential " << i << " at time "
                              << time << " value " << scaled_ibc;
                    M_exporter->step( time )->add(prefixvm(prefix(), "scaled_cstPotential_1"),
                                                  scaled_ibc );
                    Feel::cout << "Integral scaled value of potential(mup) on "
                               << M_IBCList[i].marker() << " : \t " << scaled_ibc << std::endl;
                }
            }
            else if ( field != "state variable" )
            {
                // Import data
                LOG( INFO ) << "importing " << field << " at time " << time;
                double extra_export = 0.0;
                auto itField = modelProperties().boundaryConditions().find( "Other quantities" );
                if ( itField != modelProperties().boundaryConditions().end() )
                {
                    auto mapField = ( *itField ).second;
                    auto itType = mapField.find( field );
                    if ( itType != mapField.end() )
                    {
                        for ( auto const& exAtMarker : ( *itType ).second )
                        {
                            if ( exAtMarker.isExpression() )
                            {
                                LOG( INFO ) << "WARNING: you are trying to export a single expression";
                            }
                            else if ( exAtMarker.isFile() )
                            {
                                if ( !this->isStationary() )
                                {
                                    extra_export = exAtMarker.data( M_bdf_mixedpoisson->time() );
                                }
                                else
                                    extra_export = exAtMarker.data( 0.1 );
                            }
                        }
                    }
                }
                // Transform data if necessary
                LOG( INFO ) << "transforming " << field << "at time " << time;
                std::string field_k = field;
                field_k += "_k";
                double kk = 0.0;
                for ( auto const& pairMat : modelProperties().materials() )
                {
                    auto material = pairMat.second;
                    kk = material.getDouble( field_k );
                }
                if ( std::abs( kk ) > 1e-10 )
                    extra_export *= kk;

                // Export data
                LOG( INFO ) << "exporting " << field << " at time " << time;
                M_exporter->step( time )->add( prefixvm( prefix(), field ), extra_export );
            }
        }
    }

    this->timerTool( "PostProcessing" ).stop( "exportResults" );
    if ( this->scalabilitySave() )
    {
        if ( !this->isStationary() )
            this->timerTool( "PostProcessing" ).setAdditionalParameter( "time", this->currentTime() );
        this->timerTool( "PostProcessing" ).save();
    }
    this->log( "MixedPoisson", "exportResults", "finish" );
}

} // Namespace FeelModels

} // Namespace Feel

#endif<|MERGE_RESOLUTION|>--- conflicted
+++ resolved
@@ -563,13 +563,8 @@
 template <int Dim, int Order, int G_Order, int E_Order>
 void MixedPoisson<Dim, Order, G_Order, E_Order>::assembleAll()
 {
-<<<<<<< HEAD
     this->setZero();
-=======
-	M_a.zero();
-	M_rhs.zero();
-
->>>>>>> c860559a
+
 	this->assembleCstPart();
     this->assembleNonCstPart();
 }
