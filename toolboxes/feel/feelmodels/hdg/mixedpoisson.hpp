#ifndef _MIXEDPOISSON2_HPP
#define _MIXEDPOISSON2_HPP

#include <boost/algorithm/string.hpp>
#include <feel/feelalg/topetsc.hpp>
#include <feel/feelalg/vectorblock.hpp>
#include <feel/feelcore/environment.hpp>
#include <feel/feeldiscr/functionspace.hpp>
#include <feel/feeldiscr/operatorinterpolation.hpp>
#include <feel/feeldiscr/pch.hpp>
#include <feel/feeldiscr/pchv.hpp>
#include <feel/feeldiscr/pdh.hpp>
#include <feel/feeldiscr/pdhv.hpp>
#include <feel/feeldiscr/product.hpp>
#include <feel/feeldiscr/stencil.hpp>
#include <feel/feelfilters/exporter.hpp>
#include <feel/feelfilters/loadmesh.hpp>
#include <feel/feelmesh/complement.hpp>
#include <feel/feelmodels/modelcore/modelnumerical.hpp>
#include <feel/feelmodels/modelcore/options.hpp>
#include <feel/feelmodels/modelproperties.hpp>
#include <feel/feelts/bdf.hpp>
#include <feel/feelvf/blockforms.hpp>
#include <feel/feelvf/vf.hpp>

#include <feel/feelmodels/hdg/options.hpp>

#define USE_SAME_MAT 1

namespace Feel
{

namespace FeelModels
{

template <int Dim, int Order, int G_Order = 1, int E_Order = 4>
class MixedPoisson : public ModelNumerical
{
  public:
    typedef ModelNumerical super_type;

    static const uint16_type expr_order = Order + E_Order;
    //! numerical type is double
    typedef double value_type;
    //! linear algebra backend factory
    typedef Backend<value_type> backend_type;
    //! linear algebra backend factory shared_ptr<> type
<<<<<<< HEAD
    typedef typename boost::shared_ptr<backend_type> backend_ptrtype;

    typedef MixedPoisson<Dim, Order, G_Order, E_Order> self_type;
    typedef boost::shared_ptr<self_type> self_ptrtype;
=======
    typedef typename std::shared_ptr<backend_type> backend_ptrtype ;

    typedef MixedPoisson<Dim,Order,G_Order,E_Order> self_type;
    typedef std::shared_ptr<self_type> self_ptrtype;
>>>>>>> a96e5dbf

    using sparse_matrix_type = backend_type::sparse_matrix_type;
    using sparse_matrix_ptrtype = backend_type::sparse_matrix_ptrtype;
    using vector_type = backend_type::vector_type;
    using vector_ptrtype = backend_type::vector_ptrtype;

    //! geometry entities type composing the mesh, here Simplex in Dimension Dim of Order G_order
    typedef Simplex<Dim, G_Order> convex_type;
    //! mesh type
    typedef Mesh<convex_type> mesh_type;
    //! mesh shared_ptr<> type
    typedef std::shared_ptr<mesh_type> mesh_ptrtype;
    // The Lagrange multiplier lives in R^n-1
    typedef Simplex<Dim - 1, G_Order, Dim> face_convex_type;
    typedef Mesh<face_convex_type> face_mesh_type;
    typedef std::shared_ptr<face_mesh_type> face_mesh_ptrtype;

    // Vh
    using Vh_t = Pdhv_type<mesh_type, Order>;
    using Vh_ptr_t = Pdhv_ptrtype<mesh_type, Order>;
    using Vh_element_t = typename Vh_t::element_type;
    using Vh_element_ptr_t = typename Vh_t::element_ptrtype;
    // Wh
    using Wh_t = Pdh_type<mesh_type, Order>;
    using Wh_ptr_t = Pdh_ptrtype<mesh_type, Order>;
    using Wh_element_t = typename Wh_t::element_type;
    using Wh_element_ptr_t = typename Wh_t::element_ptrtype;
    // Mh
    using Mh_t = Pdh_type<face_mesh_type, Order>;
    using Mh_ptr_t = Pdh_ptrtype<face_mesh_type, Order>;
    using Mh_element_t = typename Mh_t::element_type;
    using Mh_element_ptr_t = typename Mh_t::element_ptrtype;
    // Ch
    using Ch_t = Pch_type<face_mesh_type, 0>;
    using Ch_ptr_t = Pch_ptrtype<face_mesh_type, 0>;
    using Ch_element_t = typename Ch_t::element_type;
    using Ch_element_ptr_t = typename Ch_t::element_ptrtype;
    using Ch_element_vector_type = std::vector<Ch_element_t>;
    // M0h
    using M0h_t = Pdh_type<face_mesh_type, 0>;
    using M0h_ptr_t = Pdh_ptrtype<face_mesh_type, 0>;
    using M0h_element_t = typename M0h_t::element_type;
    using M0h_element_ptr_t = typename M0h_t::element_ptrtype;

    //! Model properties type
    using model_prop_type = ModelProperties;
    using model_prop_ptrtype = std::shared_ptr<model_prop_type>;

<<<<<<< HEAD
    //using product_space_t = boost::shared_ptr<ProductSpace<Ch_ptr_t,true>>;
    using product2_space_type = ProductSpaces2<Ch_ptr_t, Vh_ptr_t, Wh_ptr_t, Mh_ptr_t>;
    using product2_space_ptrtype = boost::shared_ptr<product2_space_type>;
    using block_bilinear_type = BlockBilinearForm<product2_space_type>;
    using block_linear_type = BlockLinearForm<product2_space_type>;

    typedef Exporter<mesh_type, G_Order> exporter_type;
    typedef boost::shared_ptr<exporter_type> exporter_ptrtype;

    using op_interp_ptrtype = boost::shared_ptr<OperatorInterpolation<Wh_t, Pdh_type<mesh_type, Order>>>;
    using opv_interp_ptrtype = boost::shared_ptr<OperatorInterpolation<Vh_t, Pdhv_type<mesh_type, Order>>>;
=======
    using product2_space_type = ProductSpaces2<Ch_ptr_t,Vh_ptr_t,Wh_ptr_t,Mh_ptr_t>;
    using product2_space_ptrtype = std::shared_ptr<product2_space_type>;

    typedef Exporter<mesh_type,G_Order> exporter_type;
    typedef std::shared_ptr <exporter_type> exporter_ptrtype;

    using op_interp_ptrtype = std::shared_ptr<OperatorInterpolation<Wh_t, Pdh_type<mesh_type,Order>>>;
    using opv_interp_ptrtype = std::shared_ptr<OperatorInterpolation<Vh_t, Pdhv_type<mesh_type,Order>>>;
>>>>>>> a96e5dbf

    using integral_boundary_list_type = std::vector<ExpressionStringAtMarker>;

    // time
    // typedef Lagrange<Order,Scalar,Discontinuous> basis_scalar_type;
    // typedef FunctionSpace<mesh_type, bases<basis_scalar_type>> space_mixedpoisson_type;

    // typedef Bdf<space_mixedpoisson_type>  bdf_type;
    typedef Bdf<Wh_t> bdf_type;
    // typedef Bdf<Pdh_type<mesh_type,Order>> bdf_type;
    typedef std::shared_ptr<bdf_type> bdf_ptrtype;

    //private:
  protected:
    mesh_ptrtype M_mesh;

    Vh_ptr_t M_Vh; // flux
    Wh_ptr_t M_Wh; // potential
    Mh_ptr_t M_Mh; // potential trace
    Ch_ptr_t M_Ch; // Lagrange multiplier
    M0h_ptr_t M_M0h;
    product2_space_type M_ps;

    backend_ptrtype M_backend;
    block_bilinear_type M_a;
    block_linear_type M_rhs;
    vector_ptrtype M_U;

    Vh_element_t M_up;            // flux solution
    Wh_element_t M_pp;            // potential solution
    Ch_element_vector_type M_mup; // potential solution on the integral boundary conditions

    // time discretization
    bdf_ptrtype M_bdf_mixedpoisson;

    int M_tau_order;

    int M_integralCondition;
    int M_useUserIBC;
    integral_boundary_list_type M_IBCList;

    bool M_isPicard;

  public:
    // constructor
    MixedPoisson( std::string const& prefix = "mixedpoisson",
                  worldcomm_ptr_t const& _worldComm = Environment::worldCommPtr(),
                  std::string const& subPrefix = "",
	              ModelBaseRepository const& modelRep = ModelBaseRepository() );

    MixedPoisson( self_type const& MP ) = default;
    static self_ptrtype New( std::string const& prefix = "mixedpoisson",
                             worldcomm_ptr_t const& worldComm = Environment::worldCommPtr(),
                             std::string const& subPrefix = "",
							 ModelBaseRepository const& modelRep = ModelBaseRepository() );

    // Get Methods
    mesh_ptrtype mesh() const { return M_mesh; }
    Vh_ptr_t fluxSpace() const { return M_Vh; }
    Wh_ptr_t potentialSpace() const { return M_Wh; }
    Mh_ptr_t traceSpace() const { return M_Mh; }
    M0h_ptr_t traceSpaceOrder0() const { return M_M0h; }
    Ch_ptr_t constantSpace() const { return M_Ch; }

    Vh_element_t fluxField() const { return M_up; }
    Wh_element_t potentialField() const { return M_pp; }
    integral_boundary_list_type integralBoundaryList() const { return M_IBCList; }
    int integralCondition() const { return M_integralCondition; }
    void setIBCList( std::vector<std::string> markersIbc );
    int tau_order() const { return M_tau_order; }
    backend_ptrtype get_backend() { return M_backend; }
    product2_space_type getPS() const { return M_ps; }
	block_bilinear_type get_a() { return M_a; }
    block_linear_type get_rhs() { return M_rhs; }


    // time step scheme
    virtual void createTimeDiscretization();
    bdf_ptrtype timeStepBDF() { return M_bdf_mixedpoisson; }
    bdf_ptrtype const& timeStepBDF() const { return M_bdf_mixedpoisson; }
    std::shared_ptr<TSBase> timeStepBase() { return this->timeStepBDF(); }
    std::shared_ptr<TSBase> timeStepBase() const { return this->timeStepBDF(); }
    virtual void updateTimeStepBDF();
    virtual void initTimeStep();
    void updateTimeStep() { this->updateTimeStepBDF(); }

    // Exporter
    virtual void exportResults( mesh_ptrtype mesh = nullptr, op_interp_ptrtype Idh = nullptr, opv_interp_ptrtype Idhv = nullptr )
    {
        this->exportResults( this->currentTime(), mesh );
        M_exporter->save();
    }
    void exportResults( double Time, mesh_ptrtype mesh = nullptr, op_interp_ptrtype Idh = nullptr, opv_interp_ptrtype Idhv = nullptr );
    exporter_ptrtype M_exporter;
    exporter_ptrtype exporterMP() { return M_exporter; }

    void init( mesh_ptrtype mesh = nullptr, mesh_ptrtype meshVisu = nullptr );

    virtual void initModel();
    virtual void initSpaces();
    virtual void initExporter( mesh_ptrtype meshVisu = nullptr );
	template <typename T> void assembleAll(BlockBilinearForm<T> a, BlockLinearForm<T> rhs);
	template <typename T> void assembleCstPart(BlockBilinearForm<T> a);
    template <typename T> void assembleNonCstPart(BlockBilinearForm<T> a, BlockLinearForm<T> rhs);
    template <typename T> void setZero(BlockBilinearForm<T> a, BlockLinearForm<T> rhs);

    template <typename T> void assembleRHS(BlockLinearForm<T> rhs);
    template <typename ExprT, typename T> void updateConductivityTerm( BlockBilinearForm<T> a, Expr<ExprT> expr, std::string marker = "" );
    template <typename T> void updateConductivityTerm( BlockBilinearForm<T> a, bool isNL = false );

    template <typename ExprT, typename T> void assembleFluxRHS( BlockLinearForm<T> rhs, Expr<ExprT> expr, std::string marker );
    template <typename ExprT, typename T> void assemblePotentialRHS( BlockLinearForm<T> rhs, Expr<ExprT> expr, std::string marker );

    template <typename T> void assembleBoundaryCond(BlockBilinearForm<T> a);
    template <typename T> void assembleRhsBoundaryCond(BlockLinearForm<T> rhs);
    template <typename T> void assembleDirichlet( BlockBilinearForm<T> a, std::string marker );
    template <typename T> void assembleNeumann( BlockBilinearForm<T> a, std::string marker );
    template <typename ExprT> void assembleRobin( Expr<ExprT> expr1, std::string marker );
    template <typename ExprT, typename T> void assembleRhsDirichlet( BlockLinearForm<T> rhs, Expr<ExprT> expr, std::string marker );
    template <typename ExprT, typename T> void assembleRhsNeumann( BlockLinearForm<T> rhs, Expr<ExprT> expr, std::string marker );
    template <typename ExprT, typename T> void assembleRhsInterfaceCondition( BlockLinearForm<T> rhs, Expr<ExprT> expr, std::string marker );
    template <typename ExprT> void assembleRhsRobin( Expr<ExprT> expr2, std::string marker );

    template <typename T> void assembleIBC( BlockBilinearForm<T> a, int i, std::string marker = "" );
    template <typename T> void assembleRhsIBC( BlockLinearForm<T> rhs, int i, std::string marker = "", double intjn = 0 );

    virtual void solve();
};

#if !defined( FEELPP_MODELS_HDG_NOEXTERN )
extern template class MixedPoisson<2, 0, 1, 4>;
extern template class MixedPoisson<2, 1, 1, 4>;
extern template class MixedPoisson<2, 2, 1, 4>;
extern template class MixedPoisson<2, 3, 1, 4>;

extern template class MixedPoisson<3, 0, 1, 4>;
extern template class MixedPoisson<3, 1, 1, 4>;
extern template class MixedPoisson<3, 2, 1, 4>;
extern template class MixedPoisson<3, 3, 1, 4>;
#endif

template <int Dim, int Order, int G_Order, int E_Order>
MixedPoisson<Dim, Order, G_Order, E_Order>::MixedPoisson( std::string const& prefix,
                                                          worldcomm_ptr_t const& worldComm,
                                                          std::string const& subPrefix,
                                                          ModelBaseRepository const& modelRep )
    : super_type( prefix, worldComm, subPrefix, modelRep ),
      M_useUserIBC( false )
{
    if ( this->verbose() ) Feel::FeelModels::Log( this->prefix() + ".MixedPoisson", "constructor", "start",
                                                  this->worldComm(), this->verboseAllProc() );

    this->setFilenameSaveInfo( prefixvm( this->prefix(), "MixedPoisson.info" ) );

    if ( this->prefix().empty() )
        M_backend = backend( _rebuild = true );
    else
        M_backend = backend( _name = this->prefix(), _rebuild = true );

    M_tau_order = ioption( prefixvm( this->prefix(), "tau_order" ) );

    //-----------------------------------------------------------------------------//

    std::string nameFileConstructor = this->scalabilityPath() + "/" + this->scalabilityFilename() + ".MixedPoissonConstructor.data";
    std::string nameFileSolve = this->scalabilityPath() + "/" + this->scalabilityFilename() + ".MixedPoissonSolve.data";
    this->addTimerTool( "Constructor", nameFileConstructor );
    this->addTimerTool( "Solve", nameFileSolve );

    if ( this->verbose() ) Feel::FeelModels::Log( this->prefix() + ".MixedPoisson", "constructor", "finish",
                                                  this->worldComm(), this->verboseAllProc() );
}

<<<<<<< HEAD
template <int Dim, int Order, int G_Order, int E_Order>
typename MixedPoisson<Dim, Order, G_Order, E_Order>::self_ptrtype
MixedPoisson<Dim, Order, G_Order, E_Order>::New( std::string const& prefix,
                                                 WorldComm const& worldComm, std::string const& subPrefix,
                                                 ModelBaseRepository const& modelRep )
{
    return boost::make_shared<self_type>( prefix, worldComm, subPrefix, modelRep );
=======

template<int Dim, int Order, int G_Order, int E_Order>
typename MixedPoisson<Dim,Order, G_Order, E_Order>::self_ptrtype
MixedPoisson<Dim,Order,G_Order, E_Order>::New( std::string const& prefix,
                                               worldcomm_ptr_t const& worldComm, std::string const& subPrefix,
                                               ModelBaseRepository const& modelRep )
{
    return std::make_shared<self_type> ( prefix,worldComm,subPrefix,modelRep );
>>>>>>> a96e5dbf
}

template <int Dim, int Order, int G_Order, int E_Order>
void MixedPoisson<Dim, Order, G_Order, E_Order>::setIBCList( std::vector<std::string> markersIBC )
{
    M_useUserIBC = true;
    M_IBCList.clear();
    for ( auto const& marker : markersIBC )
    {
        ExpressionStringAtMarker exAtMark( std::make_tuple( "expression", marker, std::string( "" ), std::string( "" ), std::string( "" ) ) );
        M_IBCList.push_back( exAtMark );
    }
}

template <int Dim, int Order, int G_Order, int E_Order>
void MixedPoisson<Dim, Order, G_Order, E_Order>::init( mesh_ptrtype mesh, mesh_ptrtype meshVisu )
{
    tic();
    if ( !mesh )
        M_mesh = loadMesh( new mesh_type );
    else
        M_mesh = mesh;
    toc( "mesh" );

    tic();
    this->initModel();
    toc( "model" );

    tic();
    this->initSpaces();
    toc( "spaces" );

    if ( !this->isStationary() )
    {
        tic();
        this->createTimeDiscretization();
        this->initTimeStep();
        toc( "timeDiscretization", true );
    }

    tic();
    this->initExporter( meshVisu );
    toc( "exporter" );
}

template <int Dim, int Order, int G_Order, int E_Order>
void MixedPoisson<Dim, Order, G_Order, E_Order>::initModel()
{

    // initialize marker lists for each boundary condition type
    auto itField = modelProperties().boundaryConditions().find( "potential" );
    if ( itField != modelProperties().boundaryConditions().end() )
    {
        auto mapField = ( *itField ).second;
        auto itType = mapField.find( "Dirichlet" );

        if ( itType != mapField.end() )
        {
            Feel::cout << "Dirichlet: ";
            for ( auto const& exAtMarker : ( *itType ).second )
            {
                std::string marker = exAtMarker.marker();
                if ( M_mesh->hasFaceMarker( marker ) )
                    Feel::cout << " " << marker;
                else
                    Feel::cout << std::endl
                               << "WARNING!! marker " << marker << "does not exist!" << std::endl;
            }
            Feel::cout << std::endl;
        }

        itType = mapField.find( "Neumann" );
        if ( itType != mapField.end() )
        {
            Feel::cout << "Neumann:";
            for ( auto const& exAtMarker : ( *itType ).second )
            {
                std::string marker = exAtMarker.marker();
                if ( M_mesh->hasFaceMarker( marker ) )
                    Feel::cout << " " << marker;
                else
                    Feel::cout << std::endl
                               << "WARNING!! marker " << marker << "does not exist!" << std::endl;
            }
            Feel::cout << std::endl;
        }

        itType = mapField.find( "Neumann_exact" );
        if ( itType != mapField.end() )
        {
            Feel::cout << "Neumann computed from exact pressure:";
            for ( auto const& exAtMarker : ( *itType ).second )
            {
                std::string marker = exAtMarker.marker();
                if ( M_mesh->hasFaceMarker( marker ) )
                    Feel::cout << " " << marker;
                else
                    Feel::cout << std::endl
                               << "WARNING!! marker " << marker << "does not exist!" << std::endl;
            }
            Feel::cout << std::endl;
        }

        itType = mapField.find( "Robin" );
        if ( itType != mapField.end() )
        {
            Feel::cout << "Robin:";
            for ( auto const& exAtMarker : ( *itType ).second )
            {
                std::string marker = exAtMarker.marker();
                if ( M_mesh->hasFaceMarker( marker ) )
                    Feel::cout << " " << marker;
                else
                    Feel::cout << std::endl
                               << "WARNING!! marker " << marker << "does not exist!" << std::endl;
            }
            Feel::cout << std::endl;
        }
    }
    if ( !M_useUserIBC )
    {
        M_IBCList.clear();
        itField = modelProperties().boundaryConditions().find( "flux" );
        if ( itField != modelProperties().boundaryConditions().end() )
        {
            auto mapField = ( *itField ).second;
            auto itType = mapField.find( "Integral" );
            if ( itType != mapField.end() )
            {
                Feel::cout << "Integral:";
                for ( auto const& exAtMarker : ( *itType ).second )
                {
                    std::string marker = exAtMarker.marker();
                    if ( M_mesh->hasFaceMarker( marker ) )
                        Feel::cout << " " << marker;
                    else
                        Feel::cout << std::endl
                                   << "WARNING!! marker " << marker << "does not exist!" << std::endl;
                    M_IBCList.push_back( exAtMarker );
                }
                Feel::cout << std::endl;
            }

            itType = mapField.find( "InterfaceCondition" );
            if ( itType != mapField.end() )
            {
                Feel::cout << "Interface condition:";
                for ( auto const& exAtMarker : ( *itType ).second )
                {
                    std::string marker = exAtMarker.marker();
                    if ( M_mesh->hasFaceMarker( marker ) )
                        Feel::cout << " " << marker;
                    else
                        Feel::cout << std::endl
                                   << "WARNING!! marker " << marker << "does not exist!" << std::endl;
                }
                Feel::cout << std::endl;
            }
        }
    }

    if ( M_IBCList.empty() )
        M_integralCondition = 0;
    else
        M_integralCondition = M_IBCList.size();

	if ( boost::icontains(modelProperties().models().model().equations(),"picard") )
        M_isPicard = true;
    else
        M_isPicard = false;
}

template <int Dim, int Order, int G_Order, int E_Order>
void MixedPoisson<Dim, Order, G_Order, E_Order>::initSpaces()
{
    // Mh only on the faces whitout integral condition
    auto complement_integral_bdy = complement( faces( M_mesh ), [this]( auto const& ewrap ) {
            auto const& e = unwrap_ref( ewrap );
            for( auto exAtMarker : this->M_IBCList)
            {
                if ( e.hasMarker() && e.marker().value() == this->M_mesh->markerName( exAtMarker.marker() ) )
                    return true;
            }
            return false; } );

    auto face_mesh = createSubmesh( M_mesh, complement_integral_bdy, EXTRACTION_KEEP_MESH_RELATION, 0 );

    M_Vh = Pdhv<Order>( M_mesh, true );
    M_Wh = Pdh<Order>( M_mesh, true );
    M_Mh = Pdh<Order>( face_mesh, true );
    // M_Ch = Pch<0>( M_mesh, true );
    M_M0h = Pdh<0>( face_mesh );

    std::vector<std::string> ibc_markers( M_integralCondition );
    for ( int i = 0; i < M_integralCondition; i++ )
    {
        ibc_markers.push_back( M_IBCList[i].marker() );
    }

    auto ibc_mesh = createSubmesh( M_mesh, markedfaces( M_mesh, ibc_markers ), EXTRACTION_KEEP_MESH_RELATION, 0 );
    M_Ch = Pch<0>( ibc_mesh, true );

    Feel::cout << "Vh<" << Order << "> : " << M_Vh->nDof() << std::endl
               << "Wh<" << Order << "> : " << M_Wh->nDof() << std::endl
               << "Mh<" << Order << "> : " << M_Mh->nDof() << std::endl;
    if ( M_integralCondition )
        Feel::cout << "Ch<" << 0 << "> : " << M_Ch->nDof() << std::endl;

<<<<<<< HEAD
    auto ibcSpaces = boost::make_shared<ProductSpace<Ch_ptr_t, true>>( M_integralCondition, M_Ch );
    M_ps = product2( ibcSpaces, M_Vh, M_Wh, M_Mh );
=======
    auto ibcSpaces = std::make_shared<ProductSpace<Ch_ptr_t,true> >( M_integralCondition, M_Ch);
    M_ps = std::make_shared<product2_space_type>(product2(ibcSpaces,M_Vh,M_Wh,M_Mh));
>>>>>>> a96e5dbf

    M_up = M_Vh->element( "u" );
    M_pp = M_Wh->element( "p" );

    for ( int i = 0; i < M_integralCondition; i++ )
        M_mup.push_back( M_Ch->element( "mup" ) );

    solve::strategy s = boption( prefixvm( prefix(), "use-sc" ) ) ? solve::strategy::static_condensation : solve::strategy::monolithic;

    M_a.setFunctionSpace( M_ps );
    M_a.setStrategy( s, M_backend );
    M_rhs.setFunctionSpace( M_ps );
    M_rhs.setStrategy( s, M_backend );
    //M_a = blockform2( M_ps, s, M_backend );
    //M_rhs = blockform1( M_ps, s, M_backend );
}

template <int Dim, int Order, int G_Order, int E_Order>
void MixedPoisson<Dim, Order, G_Order, E_Order>::initExporter( mesh_ptrtype meshVisu )
{
    std::string geoExportType = "static"; //change_coords_only, change, static
    M_exporter = exporter( _mesh = meshVisu ? meshVisu : this->mesh(),
                           _name = "Export",
                           _geo = geoExportType,
                           _path = this->exporterPath() );
}

template <int Dim, int Order, int G_Order, int E_Order>
void MixedPoisson<Dim, Order, G_Order, E_Order>::solve()
{
    tic();

    auto U = M_ps.element();

    tic();
    Feel::cout << "Start solving" << std::endl;
    M_a.solve( _solution = U, _rhs = M_rhs, _condense = boption( prefixvm( prefix(), "use-sc" ) ), _name=prefix() );
    toc( "MixedPoisson : static condensation" );

    toc( "solve" );

    M_up = U( 0_c );
    M_pp = U( 1_c );

    for ( int i = 0; i < M_integralCondition; i++ )
        M_mup[i] = U( 3_c, i );
}

template <int Dim, int Order, int G_Order, int E_Order>
template <typename T>
void MixedPoisson<Dim, Order, G_Order, E_Order>::setZero(BlockBilinearForm<T> a, BlockLinearForm<T> rhs)
{
    a.zero();
    rhs.zero();
}

template <int Dim, int Order, int G_Order, int E_Order>
template <typename T>
void MixedPoisson<Dim, Order, G_Order, E_Order>::assembleAll(BlockBilinearForm<T> a, BlockLinearForm<T> rhs)
{
    setZero(a, rhs);
	assembleCstPart(a);
    assembleNonCstPart(a, rhs);
}

template <int Dim, int Order, int G_Order, int E_Order>
template <typename T>
void MixedPoisson<Dim, Order, G_Order, E_Order>::assembleCstPart(BlockBilinearForm<T> a)
{
    auto u = M_Vh->element( "u" );
    auto v = M_Vh->element( "v" );
    auto p = M_Wh->element( "p" );
    auto q = M_Wh->element( "p" );
    auto w = M_Wh->element( "w" );
    auto nu = M_Ch->element( "nu" );
    auto uI = M_Ch->element( "uI" );

    auto phat = M_Mh->element( "phat" );
    auto l = M_Mh->element( "lambda" );

    // stabilisation parameter
    auto tau_constant = cst( doption( prefixvm( prefix(), "tau_constant" ) ) );

    auto sc_param = boption( prefixvm( prefix(), "use-sc" ) ) ? 0.5 : 1.0;

    auto gammaMinusIntegral = complement( boundaryfaces( M_mesh ),
                                          [this]( auto const& ewrap ) {
                                              auto const& e = unwrap_ref( ewrap );
                                              for ( auto exAtMarker : this->M_IBCList )
                                              {
                                                  if ( e.hasMarker() && e.marker().value() == this->M_mesh->markerName( exAtMarker.marker() ) )
                                                      return true;
                                              }
                                              return false;
                                          } );

    // -(p,div(v))_Omega
    a( 0_c, 1_c ) += integrate( _range = elements( M_mesh ), _expr = -( idt( p ) * div( v ) ) );

    // <phat,v.n>_Gamma\Gamma_I
    a( 0_c, 2_c ) += integrate( _range = internalfaces( M_mesh ),
                                  _expr = idt( phat ) * ( leftface( normal( v ) ) + rightface( normal( v ) ) ) );
    a( 0_c, 2_c ) += integrate( _range = gammaMinusIntegral,
                                  _expr = idt( phat ) * normal( v ) );

    // (div(j),q)_Omega
    a( 1_c, 0_c ) += integrate( _range = elements( M_mesh ), _expr = -( id( w ) * divt( u ) ) );

    // <tau p, w>_Gamma
    a( 1_c, 1_c ) += integrate( _range = internalfaces( M_mesh ),
                                  _expr = -tau_constant *
                                          ( leftfacet( idt( p ) ) * leftface( id( w ) ) +
                                            rightfacet( idt( p ) ) * rightface( id( w ) ) ) );
    a( 1_c, 1_c ) += integrate( _range = boundaryfaces( M_mesh ),
                                  _expr = -( tau_constant * id( w ) * idt( p ) ) );

    // <-tau phat, w>_Gamma\Gamma_I
    a( 1_c, 2_c ) += integrate( _range = internalfaces( M_mesh ),
                                  _expr = tau_constant * idt( phat ) *
                                          ( leftface( id( w ) ) +
                                            rightface( id( w ) ) ) );
    a( 1_c, 2_c ) += integrate( _range = gammaMinusIntegral,
                                  _expr = tau_constant * idt( phat ) * id( w ) );

    // <j.n,mu>_Omega/Gamma
    a( 2_c, 0_c ) += integrate( _range = internalfaces( M_mesh ),
                                  _expr = id( l ) * ( leftfacet( normalt( u ) ) + rightfacet( normalt( u ) ) ) );

    // <tau p, mu>_Omega/Gamma
    a( 2_c, 1_c ) += integrate( _range = internalfaces( M_mesh ),
                                  _expr = tau_constant * id( l ) * ( leftfacet( idt( p ) ) + rightfacet( idt( p ) ) ) );

    // <-tau phat, mu>_Omega/Gamma
    a( 2_c, 2_c ) += integrate( _range = internalfaces( M_mesh ),
                                  _expr = -sc_param * tau_constant * idt( phat ) * id( l ) );

    this->assembleBoundaryCond(a);
}

template <int Dim, int Order, int G_Order, int E_Order>
template <typename T>
void MixedPoisson<Dim, Order, G_Order, E_Order>::assembleNonCstPart(BlockBilinearForm<T> a, BlockLinearForm<T> rhs)
{
    modelProperties().parameters().updateParameterValues();

    this->updateConductivityTerm(a);
    this->assembleRHS(rhs);
    this->assembleRhsBoundaryCond(rhs);
}

template <int Dim, int Order, int G_Order, int E_Order>
template <typename ExprT, typename T>
void MixedPoisson<Dim, Order, G_Order, E_Order>::updateConductivityTerm( BlockBilinearForm<T> a, Expr<ExprT> expr, std::string marker )
{
    auto u = M_Vh->element( "u" );
    auto v = M_Vh->element( "v" );
    auto p = M_Wh->element( "p" );
    auto w = M_Wh->element( "w" );

    if ( marker.empty() )
        a( 0_c, 0_c ) += integrate( _quad = _Q<expr_order>(), _range = elements( M_mesh ), _expr = inner( idt( u ), id( v ) ) / expr );
    else
        a( 0_c, 0_c ) += integrate( _quad = _Q<expr_order>(), _range = markedelements( M_mesh, marker ), _expr = inner( idt( u ), id( v ) ) / expr );

    // (1/delta_t p, w)_Omega  [only if it is not stationary]
    if ( !this->isStationary() )
    {
        a( 1_c, 1_c ) += integrate( _range = elements( M_mesh ),
                                      _expr = -( this->timeStepBDF()->polyDerivCoefficient( 0 ) * idt( p ) * id( w ) ) );
    }
}

template <int Dim, int Order, int G_Order, int E_Order>
template<typename T>
void MixedPoisson<Dim, Order, G_Order, E_Order>::updateConductivityTerm( BlockBilinearForm<T> a, bool isNL )
{
    auto u = M_Vh->element( "u" );
    auto v = M_Vh->element( "v" );
    auto p = M_Wh->element( "p" );
    auto w = M_Wh->element( "w" );

    for ( auto const& pairMat : modelProperties().materials() )
    {
        auto marker = pairMat.first;
        auto material = pairMat.second;
        if ( !isNL )
        {
            auto cond = material.getScalar( soption( prefixvm( prefix(), "conductivity_json" ) ) );
            // (sigma^-1 j, v)
            a( 0_c, 0_c ) += integrate( _quad = _Q<expr_order>(), _range = markedelements( M_mesh, marker ),
                                          _expr = ( trans( idt( u ) ) * id( v ) ) / cond );
        }
        else
        {
            auto cond = material.getScalar( soption( prefixvm( prefix(), "conductivityNL_json" ) ), "p", idv( M_pp ) );
            // (sigma(p)^-1 j, v)
            a( 0_c, 0_c ) += integrate( _quad = _Q<expr_order>(), _range = markedelements( M_mesh, marker ),
                                          _expr = ( trans( idt( u ) ) * id( v ) ) / cond );
        }
    }

    // (1/delta_t p, w)_Omega  [only if it is not stationary]
    if ( !this->isStationary() )
    {
        a( 1_c, 1_c ) += integrate( _range = elements( M_mesh ),
                                      _expr = -( this->timeStepBDF()->polyDerivCoefficient( 0 ) * idt( p ) * id( w ) ) );
    }
}

template <int Dim, int Order, int G_Order, int E_Order>
template <typename T>
void MixedPoisson<Dim, Order, G_Order, E_Order>::assembleRHS( BlockLinearForm<T> rhs)
{
    // (p_old,w)_Omega
    if ( !this->isStationary() )
    {
        auto bdf_poly = M_bdf_mixedpoisson->polyDeriv();
        this->assemblePotentialRHS( rhs, idv( bdf_poly ), "" );
    }

    auto itField = modelProperties().boundaryConditions().find( "potential" );
    if ( itField != modelProperties().boundaryConditions().end() )
    {
        auto mapField = ( *itField ).second;
        auto itType = mapField.find( "SourceTerm" );
        if ( itType != mapField.end() )
        {
            for ( auto const& exAtMarker : ( *itType ).second )
            {
                std::string marker = exAtMarker.marker();
                auto g = expr<expr_order>( exAtMarker.expression() );
                if ( !this->isStationary() )
                    g.setParameterValues( {{"t", M_bdf_mixedpoisson->time()}} );
                this->assemblePotentialRHS(rhs, g, marker );
            }
        }
    }

    itField = modelProperties().boundaryConditions().find( "flux" );
    if ( itField != modelProperties().boundaryConditions().end() )
    {
        auto mapField = ( *itField ).second;
        auto itType = mapField.find( "SourceTerm" );
        if ( itType != mapField.end() )
        {
            for ( auto const& exAtMarker : ( *itType ).second )
            {
                std::string marker = exAtMarker.marker();
                auto g = expr<Dim, 1, expr_order>( exAtMarker.expression() );
                if ( !this->isStationary() )
                    g.setParameterValues( {{"t", M_bdf_mixedpoisson->time()}} );
                this->assembleFluxRHS( rhs, g, marker );
            }
        }
    }
}

template <int Dim, int Order, int G_Order, int E_Order>
template <typename ExprT, typename T>
void MixedPoisson<Dim, Order, G_Order, E_Order>::assembleFluxRHS( BlockLinearForm<T> rhs, Expr<ExprT> expr, std::string marker )
{
    auto v = M_Vh->element();

    if ( marker.empty() )
        rhs( 0_c ) += integrate( _quad = _Q<expr_order>(), _range = elements( M_mesh ),
                                   _expr = inner( expr, id( v ) ) );
    else
        rhs( 0_c ) += integrate( _quad = _Q<expr_order>(), _range = markedelements( M_mesh, marker ),
                                   _expr = inner( expr, id( v ) ) );
}

template <int Dim, int Order, int G_Order, int E_Order>
template <typename ExprT, typename T>
void MixedPoisson<Dim, Order, G_Order, E_Order>::assemblePotentialRHS( BlockLinearForm<T> rhs, Expr<ExprT> expr, std::string marker )
{
    auto w = M_Wh->element();

    if ( marker.empty() )
    {
        rhs( 1_c ) += integrate( _quad = _Q<expr_order>(), _range = elements( M_mesh ),
                                   _expr = -inner( expr, id( w ) ) );
    }
    else
    {
        rhs( 1_c ) += integrate( _quad = _Q<expr_order>(), _range = markedelements( M_mesh, marker ),
                                   _expr = -inner( expr, id( w ) ) );
    }
}

template <int Dim, int Order, int G_Order, int E_Order>
template <typename T>
void MixedPoisson<Dim, Order, G_Order, E_Order>::assembleBoundaryCond(BlockBilinearForm<T> a)
{
    auto itField = modelProperties().boundaryConditions().find( "potential" );
    if ( itField != modelProperties().boundaryConditions().end() )
    {
        auto mapField = ( *itField ).second;
        auto itType = mapField.find( "Dirichlet" );
        if ( itType != mapField.end() )
        {
            for ( auto const& exAtMarker : ( *itType ).second )
            {
                std::string marker = exAtMarker.marker();
                this->assembleDirichlet( a, marker );
            }
        }

        itType = mapField.find( "Neumann" );
        if ( itType != mapField.end() )
        {
            for ( auto const& exAtMarker : ( *itType ).second )
            {
                std::string marker = exAtMarker.marker();
                this->assembleNeumann( a, marker );
            }
        }

        itType = mapField.find( "Neumann_exact" );
        if ( itType != mapField.end() )
        {
            for ( auto const& exAtMarker : ( *itType ).second )
            {
                std::string marker = exAtMarker.marker();
                this->assembleNeumann( a, marker );
            }
        }

        // Robin depends on expression, so it is in Rhs
    }

    for ( int i = 0; i < M_integralCondition; i++ )
        this->assembleIBC( a, i );
}

template <int Dim, int Order, int G_Order, int E_Order>
template <typename T>
void MixedPoisson<Dim, Order, G_Order, E_Order>::assembleRhsBoundaryCond(BlockLinearForm<T> rhs)
{

    auto itField = modelProperties().boundaryConditions().find( "potential" );
    if ( itField != modelProperties().boundaryConditions().end() )
    {
        auto mapField = ( *itField ).second;
        auto itType = mapField.find( "Dirichlet" );
        if ( itType != mapField.end() )
        {
            for ( auto const& exAtMarker : ( *itType ).second )
            {
                std::string marker = exAtMarker.marker();
                if ( exAtMarker.isExpression() )
                {
                    auto g = expr<expr_order>( exAtMarker.expression() );
                    if ( !this->isStationary() )
                        g.setParameterValues( {{"t", M_bdf_mixedpoisson->time()}} );
                    this->assembleRhsDirichlet( rhs, g, marker );
                }
                else if ( exAtMarker.isFile() )
                {
                    double g = 0;
                    if ( !this->isStationary() )
                    {
                        Feel::cout << "use data file to set rhs for Dirichlet BC at time " << M_bdf_mixedpoisson->time() << std::endl;
                        LOG( INFO ) << "use data file to set rhs for Dirichlet BC at time " << M_bdf_mixedpoisson->time() << std::endl;

                        // data may depend on time
                        g = exAtMarker.data( M_bdf_mixedpoisson->time() );
                    }
                    else
                        g = exAtMarker.data( 0.1 );

                    LOG( INFO ) << "use g=" << g << std::endl;
                    Feel::cout << "g=" << g << std::endl;

                    this->assembleRhsDirichlet( rhs, cst( g ), marker );
                }
            }
        }
        itType = mapField.find( "Neumann" );
        if ( itType != mapField.end() )
        {
            for ( auto const& exAtMarker : ( *itType ).second )
            {
                std::string marker = exAtMarker.marker();
                std::string exprString = exAtMarker.expression();
                int nComp = nbComp( exprString );
                if ( nComp == 1 )
                {
                    auto g = expr<expr_order>( exAtMarker.expression() );
                    if ( !this->isStationary() )
                        g.setParameterValues( {{"t", M_bdf_mixedpoisson->time()}} );
                    this->assembleRhsNeumann( rhs, g, marker );
                }
                else if ( nComp == Dim )
                {
                    auto g = expr<Dim, 1, expr_order>( exAtMarker.expression() );
                    if ( !this->isStationary() )
                        g.setParameterValues( {{"t", M_bdf_mixedpoisson->time()}} );
                    /*
	                auto M_rhs = blockform1( *M_ps, M_F );
                    auto l = M_Mh->element( "lambda" );

	                // <g_N,mu>_Gamma_N
                    M_rhs(2_c) += integrate(_range=markedfaces(M_mesh, marker),
                                          _expr=trans(g)*N() * id(l));
                    */
                    auto gn = inner( g, N() );
                    this->assembleRhsNeumann( rhs, gn, marker );
                }
            }
        }

        itType = mapField.find( "Neumann_exact" );
        if ( itType != mapField.end() )
        {
            for ( auto const& exAtMarker : ( *itType ).second )
            {
                std::string marker = exAtMarker.marker();
                auto p_ex = expr<expr_order>( exAtMarker.expression() );
                auto gradp_ex = expr( grad<Dim>( p_ex ) );
                if ( !this->isStationary() )
                    gradp_ex.setParameterValues( {{"t", M_bdf_mixedpoisson->time()}} );

                for ( auto const& pairMat : modelProperties().materials() )
                {
                    auto material = pairMat.second;
                    auto K = material.getDouble( "k" );

                    auto g = expr( -K * trans( gradp_ex ) );
                    auto gn = inner( g, N() );
                    this->assembleRhsNeumann( rhs, gn, marker );
                }
            }
        }

        itType = mapField.find( "Robin" );
        if ( itType != mapField.end() )
        {
            for ( auto const& exAtMarker : ( *itType ).second )
            {
                std::string marker = exAtMarker.marker();
                auto g1 = expr<expr_order>( exAtMarker.expression1() );
                auto g2 = expr<expr_order>( exAtMarker.expression2() );

                if ( !this->isStationary() )
                {
                    g1.setParameterValues( {{"t", M_bdf_mixedpoisson->time()}} );
                    g2.setParameterValues( {{"t", M_bdf_mixedpoisson->time()}} );
                }

                // both depend on expression
                this->assembleRobin( g1, marker );
                this->assembleRhsRobin( g2, marker );
            }
        }
    }

    itField = modelProperties().boundaryConditions().find( "flux" );
    if ( itField != modelProperties().boundaryConditions().end() )
    {
        auto mapField = ( *itField ).second;
        auto itType = mapField.find( "InterfaceCondition" );
        if ( itType != mapField.end() )
        {
            for ( auto const& exAtMarker : ( *itType ).second )
            {
                std::string marker = exAtMarker.marker();
                auto g = expr<1, 1, expr_order>( exAtMarker.expression() );
                if ( !this->isStationary() )
                    g.setParameterValues( {{"t", M_bdf_mixedpoisson->time()}} );
                Feel::cout << "Interface condition on " << marker << ":\t" << g << std::endl;
                this->assembleRhsInterfaceCondition( rhs, g, marker );
            }
        }
    }

    for ( int i = 0; i < M_integralCondition; i++ )
        this->assembleRhsIBC( rhs, i );
}

template <int Dim, int Order, int G_Order, int E_Order>
template <typename ExprT, typename T>
void MixedPoisson<Dim, Order, G_Order, E_Order>::assembleRhsDirichlet( BlockLinearForm<T> rhs, Expr<ExprT> expr, std::string marker )
{
    auto l = M_Mh->element( "lambda" );

    // <g_D, mu>_Gamma_D
    rhs( 2_c ) += integrate( _quad = _Q<expr_order>(), _range = markedfaces( M_mesh, marker ),
                               _expr = id( l ) * expr );
}

template <int Dim, int Order, int G_Order, int E_Order>
template <typename ExprT, typename T>
void MixedPoisson<Dim, Order, G_Order, E_Order>::assembleRhsNeumann( BlockLinearForm<T> rhs, Expr<ExprT> expr, std::string marker )
{

    auto l = M_Mh->element( "lambda" );

    // <g_N,mu>_Gamma_N
    rhs( 2_c ) += integrate( _quad = _Q<expr_order>(), _range = markedfaces( M_mesh, marker ),
                               _expr = id( l ) * expr );
}

template <int Dim, int Order, int G_Order, int E_Order>
template <typename ExprT, typename T>
void MixedPoisson<Dim, Order, G_Order, E_Order>::assembleRhsInterfaceCondition( BlockLinearForm<T> rhs, Expr<ExprT> expr, std::string marker )
{
    auto l = M_Mh->element( "lambda" );

    // <g_interface,mu>_Gamma_N
    rhs( 2_c ) += integrate( _quad = _Q<expr_order>(), _range = markedelements( M_Mh->mesh(), marker ),
                               _expr = id( l ) * expr );
}

template <int Dim, int Order, int G_Order, int E_Order>
template <typename ExprT>
void MixedPoisson<Dim, Order, G_Order, E_Order>::assembleRhsRobin( Expr<ExprT> expr2, std::string marker )
{
    auto l = M_Mh->element( "lambda" );
    // <g_R2,mu>_Gamma_R
    M_rhs( 2_c ) += integrate( _quad = _Q<expr_order>(), _range = markedfaces( M_mesh, marker ),
                               _expr = id( l ) * expr2 );
}

template <int Dim, int Order, int G_Order, int E_Order>
template <typename T>
void MixedPoisson<Dim, Order, G_Order, E_Order>::assembleRhsIBC( BlockLinearForm<T> rhs, int i, std::string markerOpt, double intjn )
{
    auto u = M_Vh->element( "u" );
    auto p = M_Wh->element( "p" );
    auto w = M_Wh->element( "w" );
    auto nu = M_Ch->element( "nu" );
    auto uI = M_Ch->element( "uI" );

    std::string marker;
    Expr<GinacEx<expr_order>> g;

    if ( !markerOpt.empty() )
    {
        marker = markerOpt;
        std::ostringstream f;
        f << std::setprecision( 14 ) << intjn;
        g = expr<expr_order>( f.str() );
    }
    else
    {
        auto exAtMarker = M_IBCList[i];
        marker = exAtMarker.marker();
        if ( exAtMarker.isExpression() )
        {
            g = expr<expr_order>( exAtMarker.expression() );
            if ( !this->isStationary() )
                g.setParameterValues( {{"t", M_bdf_mixedpoisson->time()}} );
        }
        else if ( exAtMarker.isFile() )
        {
            double d = 0;
            if ( !this->isStationary() )
            {
                Feel::cout << "use data file to set rhs for IBC at time " << M_bdf_mixedpoisson->time() << std::endl;
                LOG( INFO ) << "use data file to set rhs for IBC at time " << M_bdf_mixedpoisson->time() << std::endl;

                // data may depend on time
                d = exAtMarker.data( M_bdf_mixedpoisson->time() );
            }
            else
                d = exAtMarker.data( 0.1 );

            // Scale entries if necessary
    		{
                for ( auto const& field : modelProperties().postProcess().exports().fields() )
        		{
            		if ( field == "scaled_flux" )
					{
            			for( auto const& pairMat : modelProperties().materials() )
            			{
                			auto material = pairMat.second;
                			double kk = material.getDouble( "scale_integral_file" );
							d = kk*d;
						}
					}
				}
			}
            LOG( INFO ) << "use g=" << d << std::endl;
            Feel::cout << "g=" << d << std::endl;

            std::ostringstream f;
            f << std::setprecision( 14 ) << d;
            g = expr<expr_order>( f.str() );
        }
    }

    double meas = integrate( _quad = _Q<expr_order>(), _range = markedfaces( M_mesh, marker ), _expr = cst( 1.0 ) ).evaluate()( 0, 0 );

    // <I_target,m>_Gamma_I
    rhs( 3_c, i ) += integrate( _quad = _Q<expr_order>(), _range = markedfaces( M_mesh, marker ), _expr = g * id( nu ) / meas );
}

template <int Dim, int Order, int G_Order, int E_Order>
template <typename T>
void MixedPoisson<Dim, Order, G_Order, E_Order>::assembleDirichlet( BlockBilinearForm<T> a, std::string marker )
{
    auto phat = M_Mh->element( "phat" );
    auto l = M_Mh->element( "lambda" );

    // <phat, mu>_Gamma_D
    a( 2_c, 2_c ) += integrate( _quad = _Q<expr_order>(), _range = markedfaces( M_mesh, marker ),
                                  _expr = idt( phat ) * id( l ) );
}

template <int Dim, int Order, int G_Order, int E_Order>
template <typename T>
void MixedPoisson<Dim, Order, G_Order, E_Order>::assembleNeumann( BlockBilinearForm<T> a, std::string marker )
{
    auto u = M_Vh->element( "u" );
    auto p = M_Wh->element( "p" );
    auto phat = M_Mh->element( "phat" );
    auto l = M_Mh->element( "lambda" );

    // stabilisation parameter
    auto tau_constant = cst( doption( prefixvm( prefix(), "tau_constant" ) ) );

    // <j.n,mu>_Gamma_N
    a( 2_c, 0_c ) += integrate( _quad = _Q<expr_order>(), _range = markedfaces( M_mesh, marker ),
                                  _expr = ( id( l ) * ( normalt( u ) ) ) );
    // <tau p, mu>_Gamma_N
    a( 2_c, 1_c ) += integrate( _quad = _Q<expr_order>(), _range = markedfaces( M_mesh, marker ),
                                  _expr = tau_constant * id( l ) * idt( p ) );
    // <-tau phat, mu>_Gamma_N
    a( 2_c, 2_c ) += integrate( _quad = _Q<expr_order>(), _range = markedfaces( M_mesh, marker ),
                                  _expr = -tau_constant * idt( phat ) * id( l ) );
}

template <int Dim, int Order, int G_Order, int E_Order>
template <typename ExprT>
void MixedPoisson<Dim, Order, G_Order, E_Order>::assembleRobin( Expr<ExprT> expr1, std::string marker )
{
    auto u = M_Vh->element( "u" );
    auto p = M_Wh->element( "p" );
    auto phat = M_Mh->element( "phat" );
    auto l = M_Mh->element( "lambda" );
    // stabilisation parameter
    auto tau_constant = cst( doption( prefixvm( prefix(), "tau_constant" ) ) );

    // <j.n,mu>_Gamma_R
    M_a( 2_c, 0_c ) += integrate( _quad = _Q<expr_order>(), _range = markedfaces( M_mesh, marker ),
                                  _expr = ( id( l ) * ( normalt( u ) ) ) );
    // <tau p, mu>_Gamma_R
    M_a( 2_c, 1_c ) += integrate( _quad = _Q<expr_order>(), _range = markedfaces( M_mesh, marker ),
                                  _expr = tau_constant * id( l ) * idt( p ) );
    // <-tau phat, mu>_Gamma_R
    M_a( 2_c, 2_c ) += integrate( _quad = _Q<expr_order>(), _range = markedfaces( M_mesh, marker ),
                                  _expr = -tau_constant * idt( phat ) * id( l ) );
    // <g_R^1 phat, mu>_Gamma_R
    M_a( 2_c, 2_c ) += integrate( _quad = _Q<expr_order>(), _range = markedfaces( M_mesh, marker ),
                                  _expr = expr1 * idt( phat ) * id( l ) );
}

template <int Dim, int Order, int G_Order, int E_Order>
template <typename T>
void MixedPoisson<Dim, Order, G_Order, E_Order>::assembleIBC( BlockBilinearForm<T> a, int i, std::string markerOpt )
{
    auto u = M_Vh->element( "u" );
    auto p = M_Wh->element( "p" );
    auto w = M_Wh->element( "w" );
    auto nu = M_Ch->element( "nu" );
    auto uI = M_Ch->element( "uI" );

    // stabilisation parameter
    auto tau_constant = cst( doption( prefixvm( this->prefix(), "tau_constant" ) ) );

    std::string marker;
    auto exAtMarker = M_IBCList[i];

    if ( !markerOpt.empty() )
    {
        marker = markerOpt;
    }
    else
    {
        marker = exAtMarker.marker();
    }

    // Feel::cout << "Matrix marker integral: " << marker << " with line " << i << std::endl;

    // <lambda, v.n>_Gamma_I
    a( 0_c, 3_c, 0, i ) += integrate( _range = markedfaces( M_mesh, marker ),
                                        _expr = idt( uI ) * ( normal( u ) ) );

    // <lambda, tau w>_Gamma_I
    a( 1_c, 3_c, 1, i ) += integrate( _range = markedfaces( M_mesh, marker ),
                                        _expr = tau_constant * idt( uI ) * id( w ) );

    // <j.n, m>_Gamma_I
    a( 3_c, 0_c, i, 0 ) += integrate( _range = markedfaces( M_mesh, marker ), _expr = ( normalt( u ) ) * id( nu ) );

    // <tau p, m>_Gamma_I
    a( 3_c, 1_c, i, 1 ) += integrate( _range = markedfaces( M_mesh, marker ),
                                        _expr = tau_constant * idt( p ) * id( nu ) );

    // -<lambda2, m>_Gamma_I
    a( 3_c, 3_c, i, i ) += integrate( _range = markedfaces( M_mesh, marker ),
                                        _expr = -tau_constant * id( nu ) * idt( uI ) );
}

template <int Dim, int Order, int G_Order, int E_Order>
void MixedPoisson<Dim, Order, G_Order, E_Order>::initTimeStep()
{
    // start or restart time step scheme
    if ( !this->doRestart() )
    {
        // start time step
        auto itField = modelProperties().boundaryConditions().find( "potential" );
        if ( itField != modelProperties().boundaryConditions().end() )
        {
            auto mapField = ( *itField ).second;
            auto itType = mapField.find( "InitialSolution" );
            if ( itType != mapField.end() )
            {
                for ( auto const& exAtMarker : ( *itType ).second )
                {
                    if ( exAtMarker.isExpression() )
                    {
                        auto p_init = expr( exAtMarker.expression() );
                        auto marker = exAtMarker.marker();

                        if ( !this->isStationary() )
                            p_init.setParameterValues( {{"t", this->time()}} );
                        M_pp = project( _space = M_Wh, _range = markedelements( M_mesh, marker ), _expr = p_init );
                        if ( M_integralCondition )
                        {
                            auto mup = integrate( _range = markedfaces( M_mesh, M_IBCList[0].marker() ), _expr = idv( M_pp ) ).evaluate()( 0, 0 );
                            auto meas = integrate( _range = markedfaces( M_mesh, M_IBCList[0].marker() ), _expr = cst( 1.0 ) ).evaluate()( 0, 0 );

                            Feel::cout << "Initial integral value of potential on "
                                       << M_IBCList[0].marker() << " : \t " << mup / meas << std::endl;
                        }
                    }
                }
            }
        }

        M_bdf_mixedpoisson->start( M_pp );
        // up current time
        this->updateTime( M_bdf_mixedpoisson->time() );
    }
    else
    {
        // start time step
        M_bdf_mixedpoisson->restart();
        // load a previous solution as current solution
        M_pp = M_bdf_mixedpoisson->unknown( 0 );
        // up initial time
        this->setTimeInitial( M_bdf_mixedpoisson->timeInitial() );
        // restart exporter
        //this->restartPostProcess();
        // up current time
        this->updateTime( M_bdf_mixedpoisson->time() );

        this->log( "MixedPoisson", "initTimeStep", "restart bdf/exporter done" );
    }
}

template <int Dim, int Order, int G_Order, int E_Order>
void MixedPoisson<Dim, Order, G_Order, E_Order>::updateTimeStepBDF()
{
    this->log( "MixedPoisson", "updateTimeStepBDF", "start" );
    this->timerTool( "TimeStepping" ).setAdditionalParameter( "time", this->currentTime() );
    this->timerTool( "TimeStepping" ).start();

    int previousTimeOrder = this->timeStepBDF()->timeOrder();

    M_bdf_mixedpoisson->next( M_pp );

    int currentTimeOrder = this->timeStepBDF()->timeOrder();

    this->updateTime( M_bdf_mixedpoisson->time() );

    this->timerTool( "TimeStepping" ).stop( "updateBdf" );
    if ( this->scalabilitySave() ) this->timerTool( "TimeStepping" ).save();
    this->log( "MixedPoisson", "updateTimeStepBDF", "finish" );
}

template <int Dim, int Order, int G_Order, int E_Order>
void MixedPoisson<Dim, Order, G_Order, E_Order>::createTimeDiscretization()
{
    this->log( "MixedPoisson", "createTimeDiscretization", "start" );
    this->timerTool( "Constructor" ).start();

    std::string myFileFormat = soption( _name = "ts.file-format" ); // without prefix
    std::string suffixName = "";
    if ( myFileFormat == "binary" )
        suffixName = ( boost::format( "_rank%1%_%2%" ) % this->worldComm().rank() % this->worldComm().size() ).str();
    M_bdf_mixedpoisson = bdf( _vm = Environment::vm(), _space = M_Wh,
                              _name = prefixvm( this->prefix(), prefixvm( this->subPrefix(), "p" + suffixName ) ),
                              _prefix = "",
                              _initial_time = this->timeInitial(),
                              _final_time = this->timeFinal(),
                              _time_step = this->timeStep(),
                              _restart = this->doRestart(),
                              _restart_path = this->restartPath(),
                              _restart_at_last_save = this->restartAtLastSave(),
                              _save = this->tsSaveInFile(), _freq = this->tsSaveFreq() );
    M_bdf_mixedpoisson->setfileFormat( myFileFormat );
    M_bdf_mixedpoisson->setPathSave( ( fs::path( this->rootRepository() ) /
                                       fs::path( prefixvm( this->prefix(), ( boost::format( "bdf_o_%1%_dt_%2%" ) % M_bdf_mixedpoisson->bdfOrder() % this->timeStep() ).str() ) ) )
                                         .string() );

    double tElapsed = this->timerTool( "Constructor" ).stop( "createTimeDiscr" );
    this->log( "MixedPoisson", "createTimeDiscretization", ( boost::format( "finish in %1% s" ) % tElapsed ).str() );
}

template <int Dim, int Order, int G_Order, int E_Order>
void MixedPoisson<Dim, Order, G_Order, E_Order>::exportResults( double time, mesh_ptrtype mesh, op_interp_ptrtype Idh, opv_interp_ptrtype Idhv )
{
    this->log( "MixedPoisson", "exportResults", "start" );
    this->timerTool( "PostProcessing" ).start();

    if ( M_exporter->exporterGeometry() != EXPORTER_GEOMETRY_STATIC && mesh )
    {
        LOG( INFO ) << "exporting on visualisation mesh at time " << time;
        M_exporter->step( time )->setMesh( mesh );
    }
    else if ( M_exporter->exporterGeometry() != EXPORTER_GEOMETRY_STATIC )
    {
        LOG( INFO ) << "exporting on computational mesh at time " << time;
        M_exporter->step( time )->setMesh( M_mesh );
    }

    // Export computed solutions
    {
        for ( auto const& field : modelProperties().postProcess().exports().fields() )  
        {
            if ( field == "flux" )
            {
                LOG(INFO) << "exporting flux at time " << time;
            
                M_exporter->step( time )->add(prefixvm(prefix(), "flux"), Idhv?(*Idhv)( M_up):M_up );
                if (M_integralCondition)
                {
                    double meas = 0.0;
                    double j_integral = 0;

                    for ( auto exAtMarker : this->M_IBCList )
                    {
                        auto marker = exAtMarker.marker();
                        LOG( INFO ) << "exporting integral flux at time "
                                    << time << " on marker " << marker;
                        j_integral = integrate( _quad = _Q<expr_order>(), _range = markedfaces( M_mesh, marker ),
                                                _expr = trans( idv( M_up ) ) * N() )
                                         .evaluate()( 0, 0 );
                        meas = integrate( _quad = _Q<expr_order>(), _range = markedfaces( M_mesh, marker ),
                                          _expr = cst( 1.0 ) )
                                   .evaluate()( 0, 0 );
                        Feel::cout << "Integral flux on " << marker << ": " << j_integral << std::endl;
                    }
                    M_exporter->step( time )->add( prefixvm( prefix(), "integralFlux" ), j_integral );
                    M_exporter->step( time )->add( prefixvm( prefix(), "integralVelocity" ), j_integral / meas );
                }
            }
            else if ( field == "scaled_flux" )
            {
                auto scaled_flux = M_Vh->element( "scaled_flux" );
                for ( auto const& pairMat : modelProperties().materials() )
                {
                    auto marker = pairMat.first;
                    auto material = pairMat.second;
                    auto kk = material.getScalar( "scale_flux" );
                    scaled_flux.on( _range = markedelements( M_mesh, marker ), _expr = kk * idv( M_up ) );
                }

                M_exporter->step( time )->add( prefixvm( prefix(), "scaled_flux" ), Idhv ? ( *Idhv )( scaled_flux ) : scaled_flux );
            }
            else if ( field == "potential" )
            {
                LOG( INFO ) << "exporting potential at time " << time;
                M_exporter->step( time )->add( prefixvm( prefix(), "potential" ),
                                               Idh ? ( *Idh )( M_pp ) : M_pp );

                for ( int i = 0; i < M_integralCondition; i++ )
                {
                    double export_mup = M_mup[i].max();

                    LOG( INFO ) << "exporting IBC potential " << i << " at time "
                                << time << " value " << export_mup;

                    M_exporter->step( time )->add( prefixvm( prefix(), "cstPotential_1" ), export_mup );

                    Feel::cout << "Integral value of potential(mup) on "
                               << M_IBCList[i].marker() << " : \t " << export_mup << std::endl;
                }
                auto itField = modelProperties().boundaryConditions().find( "Exact solution" );
                if ( itField != modelProperties().boundaryConditions().end() )
                {
                    auto mapField = ( *itField ).second;
                    auto itType = mapField.find( "p_exact" );
                    if ( itType != mapField.end() )
                    {
                        for ( auto const& exAtMarker : ( *itType ).second )
                        {
                            if ( exAtMarker.isExpression() )
                            {
                                auto p_exact = expr( exAtMarker.expression() );
                                if ( !this->isStationary() )
                                    p_exact.setParameterValues( {{"t", time}} );
                                double K = 1;
                                for ( auto const& pairMat : modelProperties().materials() )
                                {
                                    auto material = pairMat.second;
                                    K = material.getDouble( "k" );
                                }
                                auto gradp_exact = grad<Dim>( p_exact );
                                if ( !this->isStationary() )
                                    gradp_exact.setParameterValues( { {"t", time } } );
                                auto u_exact = cst(-K)*trans(gradp_exact);//expr(-K* trans(gradp_exact)) ;

								auto p_exactExport = project( _space=M_Wh, _range=elements(M_mesh), _expr=p_exact );
								auto u_exactExport = project( _space=M_Vh, _range=elements(M_mesh), _expr=u_exact );

                                M_exporter->step( time )->add(prefixvm(prefix(), "p_exact"), p_exactExport );
								M_exporter->step( time )->add(prefixvm(prefix(), "u_exact"), u_exactExport );

                                // auto l2err_u = normL2( _range=elements(M_mesh), _expr= idv(M_up) - u_exact );
                                auto l2err_u = normL2( _range=elements(M_mesh), _expr= idv(M_up) - idv(u_exactExport) );
								auto l2norm_uex = normL2( _range=elements(M_mesh), _expr= u_exact );

                                if (l2norm_uex < 1)
                                    l2norm_uex = 1.0;

                                auto l2err_p = normL2( _range = elements( M_mesh ), _expr = p_exact - idv( M_pp ) );
                                auto l2norm_pex = normL2( _range = elements( M_mesh ), _expr = p_exact );
                                if ( l2norm_pex < 1 )
                                    l2norm_pex = 1.0;

                                Feel::cout << "----- Computed Errors -----" << std::endl;
                                Feel::cout << "||p-p_ex||_L2=\t" << l2err_p / l2norm_pex << std::endl;
                                Feel::cout << "||u-u_ex||_L2=\t" << l2err_u / l2norm_uex << std::endl;
                                Feel::cout << "---------------------------" << std::endl;

                                // Export the errors
                                M_exporter->step( time )->add( prefixvm( prefix(), "p_error_L2" ), l2err_p / l2norm_pex );
                                M_exporter->step( time )->add( prefixvm( prefix(), "u_error_L2" ), l2err_u / l2norm_uex );
                            }
                        }
                    }
                }
            }
            else if ( field == "scaled_potential" )
            {
                auto scaled_potential = M_Wh->element( "scaled_potential" );
                for ( auto const& pairMat : modelProperties().materials() )
                {
                    auto marker = pairMat.first;
                    auto material = pairMat.second;
                    auto kk = material.getScalar( "scale_potential" );

                    scaled_potential.on( _range = markedelements( M_mesh, marker ), _expr = kk * idv( M_pp ) );
                }

                M_exporter->step( time )->add( prefixvm( prefix(), "scaled_potential" ), Idh ? ( *Idh )( scaled_potential ) : scaled_potential );

                for ( int i = 0; i < M_integralCondition; i++ )
                {
                    auto scaled_ibc = M_mup[i].max();
                    for( auto const& pairMat : modelProperties().materials() )
                    {
                        auto material = pairMat.second;
                        auto kk_ibc = material.getScalar( "scale_potential" ).evaluate();
                        scaled_ibc = scaled_ibc * kk_ibc;
                    }                    
                    
                    LOG(INFO) << "exporting IBC scaled potential " << i << " at time "
                              << time << " value " << scaled_ibc;
                    M_exporter->step( time )->add(prefixvm(prefix(), "scaled_cstPotential_1"),
                                                  scaled_ibc );
                    Feel::cout << "Integral scaled value of potential(mup) on "
                               << M_IBCList[i].marker() << " : \t " << scaled_ibc << std::endl;
                }
            }
            else if ( field != "state variable" )
            {
                // Import data
                LOG( INFO ) << "importing " << field << " at time " << time;
                double extra_export = 0.0;
                auto itField = modelProperties().boundaryConditions().find( "Other quantities" );
                if ( itField != modelProperties().boundaryConditions().end() )
                {
                    auto mapField = ( *itField ).second;
                    auto itType = mapField.find( field );
                    if ( itType != mapField.end() )
                    {
                        for ( auto const& exAtMarker : ( *itType ).second )
                        {
                            if ( exAtMarker.isExpression() )
                            {
                                LOG( INFO ) << "WARNING: you are trying to export a single expression";
                            }
                            else if ( exAtMarker.isFile() )
                            {
                                if ( !this->isStationary() )
                                {
                                    extra_export = exAtMarker.data( M_bdf_mixedpoisson->time() );
                                }
                                else
                                    extra_export = exAtMarker.data( 0.1 );
                            }
                        }
                    }
                }
                // Transform data if necessary
                LOG( INFO ) << "transforming " << field << "at time " << time;
                std::string field_k = field;
                field_k += "_k";
                double kk = 0.0;
                for ( auto const& pairMat : modelProperties().materials() )
                {
                    auto material = pairMat.second;
                    kk = material.getDouble( field_k );
                }
                if ( std::abs( kk ) > 1e-10 )
                    extra_export *= kk;

                // Export data
                LOG( INFO ) << "exporting " << field << " at time " << time;
                M_exporter->step( time )->add( prefixvm( prefix(), field ), extra_export );
            }
        }
    }

    this->timerTool( "PostProcessing" ).stop( "exportResults" );
    if ( this->scalabilitySave() )
    {
        if ( !this->isStationary() )
            this->timerTool( "PostProcessing" ).setAdditionalParameter( "time", this->currentTime() );
        this->timerTool( "PostProcessing" ).save();
    }
    this->log( "MixedPoisson", "exportResults", "finish" );
}

} // Namespace FeelModels

} // Namespace Feel

#endif<|MERGE_RESOLUTION|>--- conflicted
+++ resolved
@@ -45,17 +45,10 @@
     //! linear algebra backend factory
     typedef Backend<value_type> backend_type;
     //! linear algebra backend factory shared_ptr<> type
-<<<<<<< HEAD
-    typedef typename boost::shared_ptr<backend_type> backend_ptrtype;
-
-    typedef MixedPoisson<Dim, Order, G_Order, E_Order> self_type;
-    typedef boost::shared_ptr<self_type> self_ptrtype;
-=======
     typedef typename std::shared_ptr<backend_type> backend_ptrtype ;
 
     typedef MixedPoisson<Dim,Order,G_Order,E_Order> self_type;
     typedef std::shared_ptr<self_type> self_ptrtype;
->>>>>>> a96e5dbf
 
     using sparse_matrix_type = backend_type::sparse_matrix_type;
     using sparse_matrix_ptrtype = backend_type::sparse_matrix_ptrtype;
@@ -104,19 +97,6 @@
     using model_prop_type = ModelProperties;
     using model_prop_ptrtype = std::shared_ptr<model_prop_type>;
 
-<<<<<<< HEAD
-    //using product_space_t = boost::shared_ptr<ProductSpace<Ch_ptr_t,true>>;
-    using product2_space_type = ProductSpaces2<Ch_ptr_t, Vh_ptr_t, Wh_ptr_t, Mh_ptr_t>;
-    using product2_space_ptrtype = boost::shared_ptr<product2_space_type>;
-    using block_bilinear_type = BlockBilinearForm<product2_space_type>;
-    using block_linear_type = BlockLinearForm<product2_space_type>;
-
-    typedef Exporter<mesh_type, G_Order> exporter_type;
-    typedef boost::shared_ptr<exporter_type> exporter_ptrtype;
-
-    using op_interp_ptrtype = boost::shared_ptr<OperatorInterpolation<Wh_t, Pdh_type<mesh_type, Order>>>;
-    using opv_interp_ptrtype = boost::shared_ptr<OperatorInterpolation<Vh_t, Pdhv_type<mesh_type, Order>>>;
-=======
     using product2_space_type = ProductSpaces2<Ch_ptr_t,Vh_ptr_t,Wh_ptr_t,Mh_ptr_t>;
     using product2_space_ptrtype = std::shared_ptr<product2_space_type>;
 
@@ -125,7 +105,6 @@
 
     using op_interp_ptrtype = std::shared_ptr<OperatorInterpolation<Wh_t, Pdh_type<mesh_type,Order>>>;
     using opv_interp_ptrtype = std::shared_ptr<OperatorInterpolation<Vh_t, Pdhv_type<mesh_type,Order>>>;
->>>>>>> a96e5dbf
 
     using integral_boundary_list_type = std::vector<ExpressionStringAtMarker>;
 
@@ -298,15 +277,6 @@
                                                   this->worldComm(), this->verboseAllProc() );
 }
 
-<<<<<<< HEAD
-template <int Dim, int Order, int G_Order, int E_Order>
-typename MixedPoisson<Dim, Order, G_Order, E_Order>::self_ptrtype
-MixedPoisson<Dim, Order, G_Order, E_Order>::New( std::string const& prefix,
-                                                 WorldComm const& worldComm, std::string const& subPrefix,
-                                                 ModelBaseRepository const& modelRep )
-{
-    return boost::make_shared<self_type>( prefix, worldComm, subPrefix, modelRep );
-=======
 
 template<int Dim, int Order, int G_Order, int E_Order>
 typename MixedPoisson<Dim,Order, G_Order, E_Order>::self_ptrtype
@@ -315,7 +285,6 @@
                                                ModelBaseRepository const& modelRep )
 {
     return std::make_shared<self_type> ( prefix,worldComm,subPrefix,modelRep );
->>>>>>> a96e5dbf
 }
 
 template <int Dim, int Order, int G_Order, int E_Order>
@@ -524,13 +493,8 @@
     if ( M_integralCondition )
         Feel::cout << "Ch<" << 0 << "> : " << M_Ch->nDof() << std::endl;
 
-<<<<<<< HEAD
-    auto ibcSpaces = boost::make_shared<ProductSpace<Ch_ptr_t, true>>( M_integralCondition, M_Ch );
-    M_ps = product2( ibcSpaces, M_Vh, M_Wh, M_Mh );
-=======
     auto ibcSpaces = std::make_shared<ProductSpace<Ch_ptr_t,true> >( M_integralCondition, M_Ch);
     M_ps = std::make_shared<product2_space_type>(product2(ibcSpaces,M_Vh,M_Wh,M_Mh));
->>>>>>> a96e5dbf
 
     M_up = M_Vh->element( "u" );
     M_pp = M_Wh->element( "p" );
