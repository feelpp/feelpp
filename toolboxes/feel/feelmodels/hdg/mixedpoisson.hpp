--- conflicted
+++ resolved
@@ -389,7 +389,7 @@
             }
             Feel::cout << std::endl;
         }
-        
+
 		itType = mapField.find( "Neumann_exact" );
         if ( itType != mapField.end() )
         {
@@ -500,7 +500,7 @@
 		ibc_markers.push_back(M_IBCList[i].marker());
 	}
 
-    auto ibc_mesh = createSubmesh( M_mesh, markedfaces(M_mesh, ibc_markers), EXTRACTION_KEEP_MESH_RELATION, 0 );	
+    auto ibc_mesh = createSubmesh( M_mesh, markedfaces(M_mesh, ibc_markers), EXTRACTION_KEEP_MESH_RELATION, 0 );
     M_Ch = Pch<0>( ibc_mesh, true );
 
     Feel::cout << "Vh<" << Order << "> : " << M_Vh->nDof() << std::endl
@@ -526,7 +526,7 @@
     M_F = M_backend->newBlockVector(_block=blockVector(*M_ps), _copy_values=false);
 #else
     M_A_cst = makeSharedMatrixCondensed<value_type>(s, csrGraphBlocks(*M_ps), *M_backend ); //M_backend->newBlockMatrix(_block=csrGraphBlocks(ps));
-    M_A = makeSharedMatrixCondensed<value_type>(s,  csrGraphBlocks(*M_ps), *M_backend ); //M_backend->newBlockMatrix(_block=csrGraphBlocks(ps)); 
+    M_A = makeSharedMatrixCondensed<value_type>(s,  csrGraphBlocks(*M_ps), *M_backend ); //M_backend->newBlockMatrix(_block=csrGraphBlocks(ps));
     M_F = makeSharedVectorCondensed<value_type>(s, blockVector(*M_ps), *M_backend, false);//M_backend->newBlockVector(_block=blockVector(ps), _copy_values=false);
 #endif
 }
@@ -563,11 +563,11 @@
     Feel::cout << "Start solving" << std::endl;
     bbf.solve(_solution=U, _rhs=blf, _condense=boption(prefixvm(prefix(), "use-sc")), _name=prefix());
     toc("MixedPoisson : static condensation");
-    
+
     toc("solve");
-    
-
-    
+
+
+
     M_up = U(0_c);
     M_pp = U(1_c);
 
@@ -580,7 +580,7 @@
 void MixedPoisson<Dim, Order, G_Order, E_Order>::assembleAll()
 {
 	M_A_cst->zero();
-	M_F->zero(); 
+	M_F->zero();
 	this->assembleCstPart();
     this->assembleNonCstPart();
 }
@@ -765,7 +765,7 @@
                                       _expr=(trans(idt(u))*id(v))/cond );
         }
     }
-    
+
 	// (1/delta_t p, w)_Omega  [only if it is not stationary]
     if ( !this->isStationary() ) {
         bbf( 1_c, 1_c ) += integrate(_range=elements(M_mesh),
@@ -776,16 +776,16 @@
 
 
 template<int Dim, int Order, int G_Order, int E_Order>
-void 
+void
 MixedPoisson<Dim, Order, G_Order, E_Order>::assembleRHS()
 {
-    // (p_old,w)_Omega	
+    // (p_old,w)_Omega
     if ( !this->isStationary() )
 	{
 		auto bdf_poly = M_bdf_mixedpoisson->polyDeriv();
         this->assemblePotentialRHS( idv(bdf_poly) , "");
 	}
-	
+
     auto itField = modelProperties().boundaryConditions().find( "potential");
     if ( itField != modelProperties().boundaryConditions().end() )
     {
@@ -885,7 +885,7 @@
                 this->assembleNeumann( marker);
             }
         }
-        
+
 		itType = mapField.find( "Neumann_exact" );
         if ( itType != mapField.end() )
         {
@@ -924,11 +924,11 @@
 
 
 template<int Dim, int Order, int G_Order, int E_Order>
-void 
+void
 MixedPoisson<Dim, Order, G_Order, E_Order>::assembleRhsBoundaryCond()
 {
 
-    
+
     auto itField = modelProperties().boundaryConditions().find( "potential");
     if ( itField != modelProperties().boundaryConditions().end() )
     {
@@ -988,7 +988,7 @@
                     /*
 	                auto blf = blockform1( *M_ps, M_F );
                     auto l = M_Mh->element( "lambda" );
-    
+
 	                // <g_N,mu>_Gamma_N
                     blf(2_c) += integrate(_range=markedfaces(M_mesh, marker),
                                           _expr=trans(g)*N() * id(l));
@@ -1009,7 +1009,7 @@
                 auto gradp_ex = expr(grad<Dim>(p_ex)) ;
                 if ( !this->isStationary() )
                 	gradp_ex.setParameterValues( { {"t", M_bdf_mixedpoisson->time()} } );
-	
+
                 for( auto const& pairMat : modelProperties().materials() )
                 {
                 	auto material = pairMat.second;
@@ -1021,7 +1021,7 @@
                 }
             }
         }
-		/*	
+		/*
         itType = mapField.find( "Robin" );
         if ( itType != mapField.end() )
         {
@@ -1030,18 +1030,18 @@
                 std::string marker = exAtMarker.marker();
                 auto g1 = expr<expr_order>(exAtMarker.expression1());
                 auto g2 = expr<expr_order>(exAtMarker.expression2());
-                
+
 				if ( !this->isStationary() )
                 {
                     g1.setParameterValues( { {"t", M_bdf_mixedpoisson->time()} } );
                     g2.setParameterValues( { {"t", M_bdf_mixedpoisson->time()} } );
                 }
-				
+
                 this->assembleRhsRobin(g1, g2, marker);
             }
         }
 		*/
-		
+
     }
 
 
@@ -1072,7 +1072,7 @@
 
 template<int Dim, int Order, int G_Order, int E_Order>
 template<typename ExprT>
-void 
+void
 MixedPoisson<Dim, Order, G_Order, E_Order>::assembleRhsDirichlet( Expr<ExprT> expr, std::string marker)
 {
     auto blf = blockform1( *M_ps, M_F );
@@ -1085,10 +1085,10 @@
 
 template<int Dim, int Order, int G_Order, int E_Order>
 template<typename ExprT>
-void 
+void
 MixedPoisson<Dim, Order, G_Order, E_Order>::assembleRhsNeumann( Expr<ExprT> expr, std::string marker)
 {
-    
+
 	auto blf = blockform1( *M_ps, M_F );
     auto l = M_Mh->element( "lambda" );
 
@@ -1099,13 +1099,13 @@
 
 template<int Dim, int Order, int G_Order, int E_Order>
 template<typename ExprT>
-void 
+void
 MixedPoisson<Dim, Order, G_Order, E_Order>::assembleRhsInterfaceCondition( Expr<ExprT> expr, std::string marker)
 {
-    
+
 	auto blf = blockform1( *M_ps, M_F );
     auto l = M_Mh->element( "lambda" );
-    
+
 	// <g_interface,mu>_Gamma_N
     blf(2_c) += integrate(_quad=_Q<expr_order>(),  _range=markedelements(M_Mh->mesh(), marker),
                           _expr=id(l)*expr);
@@ -1227,7 +1227,7 @@
     }
 
     double meas = integrate( _quad=_Q<expr_order>(),  _range=markedfaces(M_mesh,marker), _expr=cst(1.0)).evaluate()(0,0);
-    
+
     // <I_target,m>_Gamma_I
     blf(3_c,i) += integrate( _quad=_Q<expr_order>(), _range=markedfaces(M_mesh,marker), _expr=g*id(nu)/meas );
 
@@ -1236,7 +1236,7 @@
 
 
 template<int Dim, int Order, int G_Order, int E_Order>
-void 
+void
 MixedPoisson<Dim, Order, G_Order, E_Order>::assembleDirichlet( std::string marker)
 {
     auto bbf = blockform2( *M_ps, M_A_cst);
@@ -1251,7 +1251,7 @@
 
 
 template<int Dim, int Order, int G_Order, int E_Order>
-void 
+void
 MixedPoisson<Dim, Order, G_Order, E_Order>::assembleNeumann( std::string marker)
 {
     auto bbf = blockform2( *M_ps, M_A_cst);
@@ -1287,7 +1287,7 @@
 
 template<int Dim, int Order, int G_Order, int E_Order>
 template<typename ExprT>
-void 
+void
 MixedPoisson<Dim, Order, G_Order, E_Order>::assembleRobin( Expr<ExprT> expr1, Expr<ExprT> expr2, std::string marker)
 {
     auto bbf = blockform2( *M_ps, M_A_cst);
@@ -1327,7 +1327,7 @@
 }
 
 template<int Dim, int Order, int G_Order, int E_Order>
-void 
+void
 MixedPoisson<Dim, Order, G_Order, E_Order>::assembleIBC( int i, std::string markerOpt )
 {
 
@@ -1356,7 +1356,7 @@
 
     std::string marker;
     auto exAtMarker = M_IBCList[i];
-    
+
     if ( !markerOpt.empty())
     {
         marker = markerOpt;
@@ -1365,10 +1365,10 @@
     {
         marker = exAtMarker.marker();
     }
-    
+
     // Feel::cout << "Matrix marker integral: " << marker << " with line " << i << std::endl;
-  
- 
+
+
     // <lambda, v.n>_Gamma_I
     bbf( 0_c, 3_c, 0, i ) += integrate( _range=markedfaces(M_mesh,marker),
                                         _expr= idt(uI) * (trans(id(u))*N()) );
@@ -1389,12 +1389,12 @@
     bbf( 3_c, 3_c, i, i ) += integrate( _range=markedfaces(M_mesh,marker),
                                         _expr=-tau_constant * id(nu) *idt(uI)* (pow(idv(H),M_tau_order)) );
 
-    
-}
-
-
-template<int Dim, int Order, int G_Order, int E_Order>
-void 
+
+}
+
+
+template<int Dim, int Order, int G_Order, int E_Order>
+void
 MixedPoisson<Dim, Order, G_Order, E_Order>::initTimeStep()
 {
         // start or restart time step scheme
@@ -1430,7 +1430,7 @@
 				}
 			}
 		}
- 
+
         M_bdf_mixedpoisson -> start( M_pp );
         // up current time
         this->updateTime( M_bdf_mixedpoisson -> time() );
@@ -1533,13 +1533,13 @@
             if ( field == "flux" )
             {
                 LOG(INFO) << "exporting flux at time " << time;
-            
+
                 M_exporter->step( time )->add(prefixvm(prefix(), "flux"), Idhv?(*Idhv)( M_up):M_up );
                 if (M_integralCondition)
                 {
                     double meas = 0.0;
                     double j_integral = 0;
-					
+
                     for( auto exAtMarker : this->M_IBCList)
                     {
                         auto marker = exAtMarker.marker();
@@ -1553,7 +1553,7 @@
                     }
                     M_exporter->step( time )->add(prefixvm(prefix(), "integralFlux"), j_integral);
                     M_exporter->step( time )->add(prefixvm(prefix(), "integralVelocity"), j_integral/meas);
-					
+
                 }
             }
             else if (field == "scaled_flux" )
@@ -1588,21 +1588,11 @@
 
                     Feel::cout << "Integral value of potential(mup) on "
                                << M_IBCList[i].marker() << " : \t " << export_mup << std::endl;
-<<<<<<< HEAD
-					/*
-                    auto mup = integrate( _range = markedfaces(M_mesh,M_IBCList[i].marker()), _expr=idv(M_pp) ).evaluate()(0,0);
-                    auto meas = integrate( _range = markedfaces(M_mesh,M_IBCList[i].marker()), _expr=cst(1.0) ).evaluate()(0,0);
-					
-                    Feel::cout << "Integral value of potential(from pp) on "
-                      		       << M_IBCList[i].marker() << " : \t " << mup/meas << std::endl;*/
-=======
-
 
                     // auto mup = integrate( _range = markedfaces(M_mesh,M_IBCList[i].marker()), _expr=idv(M_pp) ).evaluate()(0,0);
                     // auto meas = integrate( _range = markedfaces(M_mesh,M_IBCList[i].marker()), _expr=cst(1.0) ).evaluate()(0,0);
                     //Feel::cout << "Integral value of potential(from pp) on " << M_IBCList[i].marker() << " : \t " << mup/meas << std::endl;
 
->>>>>>> b0dd9db0
                 }
                 auto itField = modelProperties().boundaryConditions().find("Exact solution");
                 if ( itField != modelProperties().boundaryConditions().end() )
@@ -1641,7 +1631,7 @@
 
                                 if (l2norm_uex < 1)
                                     l2norm_uex = 1.0;
-								
+
 
                                 auto l2err_p = normL2( _range=elements(M_mesh), _expr=p_exact - idv(M_pp) );
                                 auto l2norm_pex = normL2( _range=elements(M_mesh), _expr=p_exact );
@@ -1679,22 +1669,22 @@
 
                 for( int i = 0; i < M_integralCondition; i++ )
                 {
-					
+
                     auto scaled_ibc = M_mup[i].max();
                     for( auto const& pairMat : modelProperties().materials() )
                     {
                         auto material = pairMat.second;
                         auto kk_ibc = expr(material.getScalar( "scale_potential" ) ).evaluate();
                         scaled_ibc = scaled_ibc * kk_ibc;
-                    }                    
-                    
+                    }
+
                     LOG(INFO) << "exporting IBC scaled potential " << i << " at time "
                               << time << " value " << scaled_ibc;
                     M_exporter->step( time )->add(prefixvm(prefix(), "scaled_cstPotential_1"),
                                                   scaled_ibc );
                     Feel::cout << "Integral scaled value of potential(mup) on "
                                << M_IBCList[i].marker() << " : \t " << scaled_ibc << std::endl;
-                    
+
                 }
             }
             else if ( field != "state variable" )
