--- conflicted
+++ resolved
@@ -62,39 +62,6 @@
 
 namespace FeelModels {
 
-<<<<<<< HEAD
-=======
-inline
-po::options_description
-makeMixedElasticityOptions( std::string prefix = "mixedelasticity" )
-{
-    po::options_description mpOptions( "Mixed Elasticity HDG options");
-    mpOptions.add_options()
-        ( prefixvm( prefix, "gmsh.submesh").c_str(), po::value<std::string>()->default_value( "" ), "submesh extraction" )
-        // ( "gmsh.submesh2", po::value<std::string>()->default_value( "" ), "submesh extraction" )
-        ( prefixvm( prefix, "hface").c_str(), po::value<int>()->default_value( 0 ), "hface" )
-        ( "lambda", po::value<std::string>()->default_value( "1" ), "lambda" )
-        ( "mu", po::value<std::string>()->default_value( "1" ), "mu" )
-        ( prefixvm( prefix, "model_json").c_str(), po::value<std::string>()->default_value("model.json"), "json file for the model")
-        ( prefixvm( prefix,"tau_constant").c_str(), po::value<double>()->default_value( 1.0 ), "stabilization constant for hybrid methods" )
-        ( prefixvm( prefix,"tau_order").c_str(), po::value<int>()->default_value( 0 ), "order of the stabilization function on the selected edges"  ) // -1, 0, 1 ==> h^-1, h^0, h^1
-        ( prefixvm( prefix, "use-sc").c_str(), po::value<bool>()->default_value(true), "use static condensation")           
-        ( prefixvm( prefix, "nullspace").c_str(), po::value<bool>()->default_value( false ), "add null space" )
-        ;
-    mpOptions.add( modelnumerical_options( prefix ) );
-	mpOptions.add ( backend_options( prefix+".sc" ) );
-    return mpOptions;
-}
-
-inline po::options_description
-makeMixedElasticityLibOptions( std::string prefix = "mixedelasticity" )
-{
-    po::options_description mpLibOptions( "Mixed Elasticity HDG Lib options");
-    // if ( !prefix.empty() )
-    //     mpLibOptions.add( backend_options( prefix ) );
-    return mpLibOptions;
-}
->>>>>>> 3bad6a9e
 
 //!
 //! MixedElasticity Toolbox class using HDG formulation
@@ -234,16 +201,16 @@
 public:
     
     // constructor
-    MixedElasticity( std::string const& prefix = "mixedelasticity",
-                     WorldComm const& _worldComm = Environment::worldComm(),
-                     std::string const& subPrefix = "",
-                     ModelBaseRepository const& modelRep = ModelBaseRepository() );
+    MixedElasticity( std::string const& prefix = "mixedelasticity",                   
+                    WorldComm const& _worldComm = Environment::worldComm(),
+                    std::string const& subPrefix = "",
+                    std::string const& rootRepository = ModelBase::rootRepositoryByDefault() );
     
     MixedElasticity( self_type const& ME ) = default;
     static self_ptrtype New( std::string const& prefix = "mixedelasticity",
                              WorldComm const& worldComm = Environment::worldComm(),
                              std::string const& subPrefix = "",
-                             ModelBaseRepository const& modelRep = ModelBaseRepository() );
+                             std::string const& rootRepository = ModelBase::rootRepositoryByDefault() ); 
 
     // Get Methods
     mesh_ptrtype mesh() const { return M_mesh; }
@@ -314,7 +281,6 @@
 
 };
 
-<<<<<<< HEAD
 
 #if !defined ( FEELPP_MODELS_HDG_NOEXTERN )
 extern template class MixedElasticity<2,0,1,4>;
@@ -329,14 +295,12 @@
 #endif 
 
 
-=======
->>>>>>> 3bad6a9e
 template<int Dim, int Order, int G_Order, int E_Order>
 MixedElasticity<Dim, Order, G_Order, E_Order>::MixedElasticity( std::string const& prefix,
-                                                                WorldComm const& worldComm,
-                                                                std::string const& subPrefix,
-                                                                ModelBaseRepository const& modelRep )
-    : super_type( prefix, worldComm, subPrefix, modelRep )
+        WorldComm const& worldComm,
+        std::string const& subPrefix,
+        std::string const& rootRepository )
+: super_type( prefix, worldComm, subPrefix, rootRepository ) 
 {
     if (this->verbose()) Feel::FeelModels::Log(this->prefix()+".MixedElasticity","constructor", "start",
             this->worldComm(),this->verboseAllProc());
@@ -345,22 +309,11 @@
 
 
     M_prefix = prefix;
-
     M_modelProperties = std::make_shared<model_prop_type>( Environment::expand( soption( prefixvm(M_prefix, "model_json") ) ) );
-	if (boption(prefixvm(this->prefix(), "use-sc")))
-	{
-    	if ( M_prefix.empty())
-        	M_backend = backend( _name="sc", _rebuild=true);
-    	else
-        	M_backend = backend( _name=prefixvm(prefix,"sc"), _rebuild=true);
-	} 
-	else	
-	{
-    	if ( M_prefix.empty())
-        	M_backend = backend( _rebuild=true);
-    	else
-        	M_backend = backend( _name=prefix, _rebuild=true);
-	}
+    if ( M_prefix.empty())
+        M_backend = backend( _rebuild=true);
+    else
+        M_backend = backend( _name=M_prefix, _rebuild=true);
 
     M_tau_constant = doption (prefixvm(M_prefix, "tau_constant") );
     M_tau_order = ioption( prefixvm(M_prefix, "tau_order") );
@@ -498,10 +451,10 @@
 template<int Dim, int Order, int G_Order, int E_Order>
 typename MixedElasticity<Dim,Order, G_Order, E_Order>::self_ptrtype
 MixedElasticity<Dim,Order,G_Order,E_Order>::New( std::string const& prefix,
-                                                 WorldComm const& worldComm, std::string const& subPrefix,
-                                                 ModelBaseRepository const& modelRep )
-{
-    return boost::make_shared<self_type> ( prefix,worldComm,subPrefix,modelRep );
+                                         WorldComm const& worldComm, std::string const& subPrefix,
+                                         std::string const& rootRepository )
+{
+    return boost::make_shared<self_type> ( prefix,worldComm,subPrefix,rootRepository );
 }
 
 template<int Dim, int Order, int G_Order, int E_Order>
@@ -904,13 +857,11 @@
     
     auto U = M_ps -> element();
 
-	boost::shared_ptr<NullSpace<double> > myNullSpace( new NullSpace<double>(get_backend(),hdgNullSpace(M_Wh,mpl::int_<FEELPP_DIM>())) );
-	get_backend()->attachNearNullSpace( myNullSpace );
-    if ( boption(_name=prefixvm( this->prefix(), "nullspace").c_str()) )
-	    get_backend()->attachNearNullSpace( myNullSpace );
+
+
 
     std::string solver_string = "MixedElasticity : ";
-    if( boption(prefixvm(this->prefix(), "use-sc")) )
+    if( boption(prefixvm(prefix(), "use-sc")) )
         solver_string += "static condensation";
     else
         solver_string += "monolithic";
@@ -918,7 +869,6 @@
     tic();
     tic();
     M_a.solve(_solution=U, _rhs=M_rhs, _condense=boption(prefixvm(prefix(), "use-sc")), _name=prefix());
-
     M_timers["solver"].push_back(toc("solver"));
     toc(solver_string);
     
@@ -1279,8 +1229,12 @@
     }
     
      // Export computed solutions
+     auto postProcess = M_modelProperties->postProcess();
+     auto itField = postProcess.find( "Fields");
+     
+	 if ( itField != postProcess.end() )
      {
-         for ( auto const& field : M_modelProperties->postProcess().exports().fields() )
+         for ( auto const& field : (*itField).second )
          {
             if ( field == "stress" )
             {
