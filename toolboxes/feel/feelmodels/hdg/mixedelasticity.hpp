#ifndef _MIXEDELASTICITY_HPP
#define _MIXEDELASTICITY_HPP 

#include <feel/feelcore/environment.hpp>
#include <feel/feelfilters/loadmesh.hpp>
#include <feel/feelalg/vectorblock.hpp>
#include <feel/feeldiscr/stencil.hpp>
#include <feel/feeldiscr/pdh.hpp>
#include <feel/feeldiscr/pdhv.hpp>
#include <feel/feeldiscr/pch.hpp>
#include <feel/feeldiscr/pchv.hpp>
#include <feel/feeldiscr/functionspace.hpp>
#include <feel/feeldiscr/operatorinterpolation.hpp>
#include <feel/feelvf/vf.hpp>
#include <feel/feelfilters/exporter.hpp>
#include <feel/feelmesh/complement.hpp>
#include <feel/feelalg/topetsc.hpp>
#include <feel/feelts/newmark.hpp>
#include <boost/algorithm/string.hpp>
#include <feel/feelmodels/modelcore/options.hpp>
#include <feel/feelmodels/modelproperties.hpp>
#include <feel/feelmodels/modelcore/modelnumerical.hpp>
#include <feel/feeldiscr/product.hpp>
#include <feel/feelvf/blockforms.hpp>
#include <feel/feelpoly/raviartthomas.hpp>
#include <feel/feeldiscr/pdhm.hpp>
#include <feel/feeldiscr/pchv.hpp>
#include <feel/feeldiscr/projector.hpp>

#include <feel/feelmodels/hdg/options.hpp>


// #define USE_SAME_MATH 1

namespace Feel {


template <typename SpaceType>
NullSpace<double> hdgNullSpace( SpaceType const& space, mpl::int_<2> /**/ )
{
    auto mode1 = space->element( oneX() );
    auto mode2 = space->element( oneY() );
    auto mode3 = space->element( vec(Py(),-Px()) );
    NullSpace<double> userNullSpace( { mode1,mode2,mode3 } );
    return userNullSpace;
}

template <typename SpaceType>
NullSpace<double> hdgNullSpace( SpaceType const& space, mpl::int_<3> /**/ )
{
    auto mode1 = space->element( oneX() );
    auto mode2 = space->element( oneY() );
    auto mode3 = space->element( oneZ() );
    auto mode4 = space->element( vec(Py(),-Px(),cst(0.)) );
    auto mode5 = space->element( vec(-Pz(),cst(0.),Px()) );
    auto mode6 = space->element( vec(cst(0.),Pz(),-Py()) );
    NullSpace<double> userNullSpace( { mode1,mode2,mode3,mode4,mode5,mode6 } );
    return userNullSpace;
}



namespace FeelModels {


//!
//! MixedElasticity Toolbox class using HDG formulation
//!
//! @code
//! 
//! @endcode
//!
template<int Dim, int Order, int G_Order = 1, int E_Order = 4>
class MixedElasticity    :	public ModelNumerical
{
public:
    typedef ModelNumerical super_type;


    static const uint16_type expr_order = Order + E_Order;
    //! numerical type is double
    typedef double value_type;
    //! linear algebra backend factory
    typedef Backend<value_type> backend_type;
    //! linear algebra backend factory shared_ptr<> type
    typedef typename std::shared_ptr<backend_type> backend_ptrtype ;

    typedef MixedElasticity<Dim,Order,G_Order,E_Order> self_type;
    typedef std::shared_ptr<self_type> self_ptrtype;

    using sparse_matrix_type = backend_type::sparse_matrix_type;
    using sparse_matrix_ptrtype = backend_type::sparse_matrix_ptrtype;
    using vector_type = backend_type::vector_type;
    using vector_ptrtype = backend_type::vector_ptrtype;

    //! geometry entities type composing the mesh, here Simplex in Dimension Dim of Order G_order
    typedef Simplex<Dim,G_Order> convex_type;
    //! mesh type
    typedef Mesh<convex_type> mesh_type;
    //! mesh shared_ptr<> type
    typedef std::shared_ptr<mesh_type> mesh_ptrtype;
    // The Lagrange multiplier lives in R^n-1
    typedef Simplex<Dim-1,G_Order,Dim> face_convex_type;
    typedef Mesh<face_convex_type> face_mesh_type;
    typedef std::shared_ptr<face_mesh_type> face_mesh_ptrtype;
    

// ---- //
    using Vh_t =  Pdhms_type<mesh_type,Order>;
    using Vh_ptr_t =  Pdhms_ptrtype<mesh_type,Order>;
    using Vh_element_t = typename Vh_t::element_type;
    using Vh_element_ptr_t = typename Vh_t::element_ptrtype;
// ---- //
    using Wh_t =  Pdhv_type<mesh_type,Order>;
    using Wh_ptr_t =  Pdhv_ptrtype<mesh_type,Order>;
    using Wh_element_t = typename Wh_t::element_type;
    using Wh_element_ptr_t = typename Wh_t::element_ptrtype;
// ---- //
    using Mh_t =  Pdhv_type<face_mesh_type,Order>;
    using Mh_ptr_t =  Pdhv_ptrtype<face_mesh_type,Order>;
    using Mh_element_t = typename Mh_t::element_type;
    using Mh_element_ptr_t = typename Mh_t::element_ptrtype;
// ---- //
    using M0h_t =  Pdh_type<face_mesh_type,0>;
    using M0h_ptr_t =  Pdh_ptrtype<face_mesh_type,0>;
    using M0h_element_t = typename M0h_t::element_type;
    using M0h_element_ptr_t = typename M0h_t::element_ptrtype;    
// ---- //
    using Ch_t = Pchv_type<face_mesh_type,0>;
    using Ch_ptr_t = Pchv_ptrtype<face_mesh_type,0>;
    using Ch_element_t = typename Ch_t::element_type;
    using Ch_element_ptr_t = typename Ch_t::element_ptrtype;
    using Ch_element_vector_type = std::vector<Ch_element_t>;



	using op_interp_ptrtype = std::shared_ptr<OperatorInterpolation<Wh_t, Pdhv_type<mesh_type,Order>>>;
    using opv_interp_ptrtype = std::shared_ptr<OperatorInterpolation<Vh_t, Pdhms_type<mesh_type,Order>>>;
 
    //! Model properties type
    using model_prop_type = ModelProperties;
    using model_prop_ptrtype = std::shared_ptr<model_prop_type>;

    /* 
    using product_space_std = ProductSpaces<Vh_ptr_t,Wh_ptr_t,Mh_ptr_t>;
	using product_space_ptrtype = std::shared_ptr<product_space_std>;
    using bilinear_block_std = BlockBilinearForm<product_space_std>;
    */

    using product2_space_type = ProductSpaces2<Ch_ptr_t,Vh_ptr_t,Wh_ptr_t,Mh_ptr_t>;
    using product2_space_ptrtype = std::shared_ptr<product2_space_type>;
    using integral_boundary_list_type = std::vector<ExpressionStringAtMarker>;

    using block_bilinear_type = BlockBilinearForm<product2_space_type>;
    using block_linear_type = BlockLinearForm<product2_space_type>;

    typedef Exporter<mesh_type,G_Order> exporter_type;
    typedef std::shared_ptr <exporter_type> exporter_ptrtype;
    
    // typedef Newmark<space_mixedelasticity_type>  newmark_type;
    typedef Newmark <Wh_t> newmark_type;
    typedef std::shared_ptr<newmark_type> newmark_ptrtype;
    
//private:
protected:
    model_prop_ptrtype M_modelProperties;
    std::string M_prefix;

    mesh_ptrtype M_mesh;

    Vh_ptr_t M_Vh; // stress
    Wh_ptr_t M_Wh; // displacement
    Mh_ptr_t M_Mh; // displacement trace 
    M0h_ptr_t M_M0h;  
    Ch_ptr_t M_Ch; // Lagrange multiplier for IBC

	product2_space_ptrtype M_ps;

    backend_ptrtype M_backend;
	block_bilinear_type M_a;
	block_linear_type M_rhs;


    Vh_element_t M_up; // stress solution
    Wh_element_t M_pp; // displacement solution 
    Ch_element_vector_type M_mup; // displacement solution on the IBC

    double M_tau_constant;
    int M_tau_order;
    
    int M_integralCondition;
    int M_useUserIBC;
    integral_boundary_list_type M_IBCList;

    // time discretization
    newmark_ptrtype M_nm_mixedelasticity;

    // save time
    std::map<std::string, std::vector<double> > M_timers;

public:
    
    // constructor
<<<<<<< HEAD
    MixedElasticity( std::string const& prefix = "mixedelasticity",                   
                    WorldComm const& _worldComm = Environment::worldComm(),
                    std::string const& subPrefix = "",
					ModelBaseRepository const& modelRep = ModelBaseRepository() );   
 
=======
    MixedElasticity( std::string const& prefix = "mixedelasticity",
                     worldcomm_ptr_t const& _worldComm = Environment::worldCommPtr(),
                     std::string const& subPrefix = "",
                     ModelBaseRepository const& modelRep = ModelBaseRepository() );
    
>>>>>>> a96e5dbf
    MixedElasticity( self_type const& ME ) = default;
    static self_ptrtype New( std::string const& prefix = "mixedelasticity",
                             worldcomm_ptr_t const& worldComm = Environment::worldCommPtr(),
                             std::string const& subPrefix = "",
							 ModelBaseRepository const& modelRep = ModelBaseRepository() );

    // Get Methods
    mesh_ptrtype mesh() const { return M_mesh; }
    Vh_ptr_t fluxSpace() const { return M_Vh; }
    Wh_ptr_t potentialSpace() const { return M_Wh; }
    Mh_ptr_t traceSpace() const { return M_Mh; }
    M0h_ptr_t traceSpaceOrder0() const { return M_M0h; }
    Ch_ptr_t constantSpace() const {return M_Ch;}

    Vh_element_t fluxField() const { return M_up; }
    Wh_element_t potentialField() const { return M_pp; }
    model_prop_ptrtype modelProperties() { return M_modelProperties; }
    model_prop_ptrtype modelProperties() const { return M_modelProperties; }
    
    integral_boundary_list_type integralBoundaryList() const { return M_IBCList; }
    int integralCondition() const { return M_integralCondition; }
    void setIBCList(std::vector<std::string> markersIbc);
    product2_space_ptrtype getPS() const { return M_ps; }

    int tau_order() const { return M_tau_order; }
    backend_ptrtype get_backend() { return M_backend; }
	block_bilinear_type get_a() { return M_a; }
	block_linear_type get_rhs() { return M_rhs; }
    std::map<std::string, std::vector<double> > getTimers() {return M_timers; }

    // Exporter
    virtual void exportResults( mesh_ptrtype mesh = nullptr, op_interp_ptrtype Idh = nullptr, opv_interp_ptrtype Idhv = nullptr  )
    {
    	this->exportResults (this->currentTime(), mesh , Idh, Idhv);
        M_exporter -> save();
    }
    
    void exportResults ( double Time, mesh_ptrtype mesh = nullptr, op_interp_ptrtype Idh = nullptr, opv_interp_ptrtype Idhv = nullptr  ) ;
    exporter_ptrtype M_exporter;
    exporter_ptrtype exporterME() { return M_exporter; }
	
    void init( mesh_ptrtype mesh = nullptr, mesh_ptrtype meshVisu = nullptr);

    virtual void initModel();
    virtual void initSpaces();
    virtual void initExporter( mesh_ptrtype meshVisu = nullptr );
    virtual void exportTimers(); 
    
    virtual void assemble();
    void assembleSTD();   
    void assembleF();
    void assembleMatrixIBC(int i, std::string markerOpt = "" ); 
    void assembleRhsIBC(int i, std::string marker = "", double intjn = 0);

	void assembleCst();
	void assembleNonCst();
	void assembleAll();

    void geometricTest();
    
    void solve();


    // time step scheme
    virtual void createTimeDiscretization() ;
    newmark_ptrtype timeStepNM() { return M_nm_mixedelasticity; }
    newmark_ptrtype const& timeStepNM() const { return M_nm_mixedelasticity; }
    std::shared_ptr<TSBase> timeStepBase() { return this->timeStepNM(); }
    std::shared_ptr<TSBase> timeStepBase() const { return this->timeStepNM(); }
    virtual void updateTimeStepNM();
    virtual void initTimeStep();
    void updateTimeStep() { this->updateTimeStepNM(); }

};


#if !defined ( FEELPP_MODELS_HDG_NOEXTERN )
extern template class MixedElasticity<2,0,1,4>;
extern template class MixedElasticity<2,1,1,4>;
extern template class MixedElasticity<2,2,1,4>;
extern template class MixedElasticity<2,3,1,4>;

extern template class MixedElasticity<3,0,1,4>;
extern template class MixedElasticity<3,1,1,4>;
extern template class MixedElasticity<3,2,1,4>;
extern template class MixedElasticity<3,3,1,4>;
#endif 


template<int Dim, int Order, int G_Order, int E_Order>
MixedElasticity<Dim, Order, G_Order, E_Order>::MixedElasticity( std::string const& prefix,
<<<<<<< HEAD
        WorldComm const& worldComm,
        std::string const& subPrefix,
        ModelBaseRepository const& modelRep )
: super_type( prefix, worldComm, subPrefix, modelRep ) 
=======
                                                                worldcomm_ptr_t const& worldComm,
                                                                std::string const& subPrefix,
                                                                ModelBaseRepository const& modelRep )
    : super_type( prefix, worldComm, subPrefix, modelRep )
>>>>>>> a96e5dbf
{
    if (this->verbose()) Feel::FeelModels::Log(this->prefix()+".MixedElasticity","constructor", "start",
            this->worldComm(),this->verboseAllProc());

    this->setFilenameSaveInfo( prefixvm(this->prefix(),"MixedElasticity.info") );


    M_prefix = prefix;
    M_modelProperties = std::make_shared<model_prop_type>( Environment::expand( soption( prefixvm(M_prefix, "model_json") ) ) );
    if ( M_prefix.empty())
        M_backend = backend( _rebuild=true);
    else
        M_backend = backend( _name=M_prefix, _rebuild=true);

    M_tau_constant = doption (prefixvm(M_prefix, "tau_constant") );
    M_tau_order = ioption( prefixvm(M_prefix, "tau_order") );
    M_useUserIBC = false;

    //-----------------------------------------------------------------------------//

    std::string nameFileConstructor = this->scalabilityPath() + "/" + this->scalabilityFilename() + ".MixedElasticityConstructor.data";
    std::string nameFileSolve = this->scalabilityPath() + "/" + this->scalabilityFilename() + ".MixedElasticitySolve.data";
    this->addTimerTool("Constructor",nameFileConstructor);
    this->addTimerTool("Solve",nameFileSolve);

    if (this->verbose()) Feel::FeelModels::Log(this->prefix()+".MixedElasticity","constructor", "finish",
                                               this->worldComm(),this->verboseAllProc());
}

template<int Dim, int Order, int G_Order, int E_Order>
void MixedElasticity<Dim,Order,G_Order, E_Order>::setIBCList( std::vector<std::string> markersIBC )
{
    M_useUserIBC = true;
    M_IBCList.clear();
    for( auto const& marker : markersIBC )
    {
        ExpressionStringAtMarker exAtMark(std::make_tuple("expression", marker, std::string(""), std::string(""), std::string("")));
        M_IBCList.push_back(exAtMark);
    }
}

template<int Dim, int Order, int G_Order, int E_Order>
void MixedElasticity<Dim, Order, G_Order, E_Order>::initTimeStep()
{
        // start or restart time step scheme
    if (!this->doRestart())
    {
        // start time step
        auto itField = modelProperties() -> boundaryConditions().find( "displacement" );
        if ( itField != modelProperties() -> boundaryConditions().end() )
        {
            auto mapField = ( *itField ).second;
            auto itType = mapField.find( "InitialSolution" );
            if ( itType != mapField.end() )
            {
                for ( auto const& exAtMarker : ( *itType ).second )
                {
                    if ( exAtMarker.isExpression() )
                    {
                        auto u_init = expr<Dim,1,expr_order>( exAtMarker.expression() );
                        auto marker = exAtMarker.marker();

                        if ( !this->isStationary() )
                            u_init.setParameterValues( {{"t", this->time()}} );
                        M_pp = project( _space = M_Wh, _range = markedelements( M_mesh, marker ), _expr = u_init );
                    }
                }
            }
        }
        // start time step
        M_nm_mixedelasticity -> start( M_pp );
        // up current time
        this->updateTime( M_nm_mixedelasticity -> time() );
    }
    else
    {
        // start time step
        M_nm_mixedelasticity->restart();
        // load a previous solution as current solution
        M_pp = M_nm_mixedelasticity->previousUnknown();
        // up initial time
        this->setTimeInitial( M_nm_mixedelasticity->timeInitial() );
        // restart exporter
        //this->restartPostProcess();
        // up current time
        this->updateTime( M_nm_mixedelasticity->time() );

        this->log("MixedElasticity","initTimeStep", "restart nm/exporter done" );
    }

}
template<int Dim, int Order, int G_Order, int E_Order>
void MixedElasticity<Dim, Order, G_Order, E_Order>::updateTimeStepNM()
{
    this->log("MixedElasticity","updateTimeStepNM", "start" );
    this->timerTool("TimeStepping").setAdditionalParameter("time",this->currentTime());
    this->timerTool("TimeStepping").start();

    // int previousTimeOrder = this->timeStepNM()->timeOrder();

    M_nm_mixedelasticity->next( M_pp );
	this->timeStepNM()->updateFromDisp( M_pp );

    // int currentTimeOrder = this->timeStepNM()->timeOrder();

    this->updateTime( M_nm_mixedelasticity->time() );


    this->timerTool("TimeStepping").stop("updateNm");
    if ( this->scalabilitySave() ) this->timerTool("TimeStepping").save();
    this->log("MixedElasticity","updateTimeStepNM", "finish" );
}

template<int Dim, int Order, int G_Order, int E_Order>
void
MixedElasticity<Dim,Order,G_Order, E_Order>::createTimeDiscretization()
{
    this->log("MixedElasticity","createTimeDiscretization", "start" );
    this->timerTool("Constructor").start();


    std::string myFileFormat = soption(_name="ts.file-format");// without prefix
    std::string suffixName = "";
    auto dt = this->timeStep();

    if ( myFileFormat == "binary" )
         suffixName = (boost::format("_rank%1%_%2%")%this->worldComm().rank()%this->worldComm().size() ).str();
	
	M_nm_mixedelasticity = newmark( _vm=Environment::vm(), _space=M_Wh,
                                      _name=prefixvm(this->prefix(),prefixvm(this->subPrefix(),"newmark"+suffixName)),
                                      _prefix="",
                                      _initial_time=this->timeInitial(),
									  _final_time=this->timeFinal(),
									  _time_step=this->timeStep(),
                                      _restart=this->doRestart(), _restart_path=this->restartPath(),_restart_at_last_save=this->restartAtLastSave(),
                                      _save=this->tsSaveInFile(), _freq=this->tsSaveFreq() );
    M_nm_mixedelasticity->setfileFormat( myFileFormat );
    M_nm_mixedelasticity->setPathSave( (fs::path(this->rootRepository()) /
                                          fs::path( prefixvm(this->prefix(), (boost::format("newmark_dt_%1%")%dt).str() ) ) ).string() );




    double tElapsed = this->timerTool("Constructor").stop("createTimeDiscr");
    this->log("MixedElasticity","createTimeDiscretization", (boost::format("finish in %1% s") %tElapsed).str() );
}

template<int Dim, int Order, int G_Order, int E_Order>
typename MixedElasticity<Dim,Order, G_Order, E_Order>::self_ptrtype
MixedElasticity<Dim,Order,G_Order,E_Order>::New( std::string const& prefix,
<<<<<<< HEAD
                                         WorldComm const& worldComm, std::string const& subPrefix,
                                         ModelBaseRepository const& modelRep )
{
    return boost::make_shared<self_type> ( prefix, worldComm, subPrefix, modelRep );
=======
                                                 worldcomm_ptr_t const& worldComm, std::string const& subPrefix,
                                                 ModelBaseRepository const& modelRep )
{
    return std::make_shared<self_type> ( prefix,worldComm,subPrefix,modelRep );
>>>>>>> a96e5dbf
}

template<int Dim, int Order, int G_Order, int E_Order>
void
MixedElasticity<Dim, Order, G_Order, E_Order>::init( mesh_ptrtype mesh, mesh_ptrtype meshVisu )
{
    tic();
    if ( !mesh )
        M_mesh = loadMesh( new mesh_type);
    else
        M_mesh = mesh;
    M_timers["mesh"].push_back(toc("initMesh"));

    tic();
    this->initModel();
    M_timers["initModel"].push_back(toc("initModel"));

    tic();
    this->initSpaces();
    M_timers["spaces"].push_back(toc("initSpaces"));

	if (!isStationary())
	{
		tic();
		this->createTimeDiscretization();	
        this->initTimeStep();
		toc("time_discretization");
	}

    tic();
    this->initExporter(meshVisu);
    M_timers["exporter"].push_back(toc("initExporter"));

    	
    tic();
    this->assemble();
    M_timers["asbMatrix"].push_back(toc("assembleMatrix"));
	

}

template<int Dim, int Order, int G_Order, int E_Order>
void
MixedElasticity<Dim, Order, G_Order, E_Order>::initModel()
{

    // initialize marker lists for each boundary condition type
    // Strain
    auto itField = M_modelProperties->boundaryConditions().find( "stress");
    if ( itField != M_modelProperties->boundaryConditions().end() )
    {
        auto mapField = (*itField).second;
        auto itType = mapField.find( "Dirichlet" );
       
 
	if ( itType != mapField.end() )
        {
            cout << "Dirichlet: ";
            for ( auto const& exAtMarker : (*itType).second )
            {
                std::string marker = exAtMarker.marker();
                if ( M_mesh->hasFaceMarker(marker) )
                    cout << " " << marker;
                else
                    cout << std::endl << "WARNING!! marker " << marker << "does not exist!" << std::endl;
            }
            cout << std::endl;
        }
        
        itType = mapField.find( "Neumann" );
        if ( itType != mapField.end() )
        {
            cout << "Neumann:";
            for ( auto const& exAtMarker : (*itType).second )
            {
                std::string marker = exAtMarker.marker();
                if ( M_mesh->hasFaceMarker(marker) )
                    cout << " " << marker;
                else
                    cout << std::endl << "WARNING!! marker " << marker << "does not exist!" << std::endl;
            }
            cout << std::endl;
        }
        
        itType = mapField.find( "Neumann_scalar" );
        if ( itType != mapField.end() )
        {
            cout << "Neumann scalar:";
            for ( auto const& exAtMarker : (*itType).second )
            {
                std::string marker = exAtMarker.marker();
                if ( M_mesh->hasFaceMarker(marker) )
                    cout << " " << marker;
                else
                    cout << std::endl << "WARNING!! marker " << marker << "does not exist!" << std::endl;
            }
            cout << std::endl;
        }
	 
        itType = mapField.find( "Neumann_exact" );
        if ( itType != mapField.end() )
        {
            cout << "Neumann computed from displacement:";
            for ( auto const& exAtMarker : (*itType).second )
            {
                std::string marker = exAtMarker.marker();
                if ( M_mesh->hasFaceMarker(marker) )
                    cout << " " << marker;
                else
                    cout << std::endl << "WARNING!! marker " << marker << "does not exist!" << std::endl;
            }
            cout << std::endl;
        }
        itType = mapField.find( "Robin" );
        if ( itType != mapField.end() )
        {
            cout << "Robin:";
            for ( auto const& exAtMarker : (*itType).second )
            {
                std::string marker = exAtMarker.marker();
                if ( M_mesh->hasFaceMarker(marker) )
                    cout << " " << marker;
                else
                    cout << std::endl << "WARNING!! marker " << marker << "does not exist!" << std::endl;
            }
            cout << std::endl;
        }
    }

    // Displacement
    itField = M_modelProperties->boundaryConditions().find( "displacement");
    if ( itField != M_modelProperties->boundaryConditions().end() )
    {
        auto mapField = (*itField).second;
        auto itType = mapField.find( "Dirichlet" );
        
	    if ( itType != mapField.end() )
        {
            cout << "Dirichlet: ";
            for ( auto const& exAtMarker : (*itType).second )
            {
                std::string marker = exAtMarker.marker();
                if ( M_mesh->hasFaceMarker(marker) )
                    cout << " " << marker;
                else
                    cout << std::endl << "WARNING!! marker " << marker << "does not exist!" << std::endl;
            }
            cout << std::endl;
	    }
    }


    if ( !M_IBCList.empty() )
    {
        M_IBCList.clear();
    }
    itField = M_modelProperties->boundaryConditions().find( "stress");
    if ( itField != M_modelProperties->boundaryConditions().end() )
    {
        auto mapField = (*itField).second; 
        auto itType = mapField.find( "Integral" );

        if ( itType != mapField.end() )
        {
            Feel::cout << "Integral:";
            for ( auto const& exAtMarker : (*itType).second )
            {
                auto marker = exAtMarker.marker();
                if ( M_mesh->hasFaceMarker(marker) )
                    Feel::cout << " " << marker;
                else
                    Feel::cout << std::endl << "WARNING!! marker " << marker << "does not exist!" << std::endl;
                M_IBCList.push_back(exAtMarker);
            }
            Feel::cout << std::endl;
        }
    }
    

    if ( M_IBCList.empty() )
        M_integralCondition = 0;
    else
        M_integralCondition = M_IBCList.size();
    

}


template<int Dim, int Order, int G_Order, int E_Order>
void
MixedElasticity<Dim, Order, G_Order, E_Order>::initSpaces()
{

    // Mh only on the faces whitout integral condition
    auto complement_integral_bdy = complement(faces(M_mesh),[this]( auto const& e ) {
        for( auto exAtMarker : this->M_IBCList)
        {
            if ( e.marker().value() == this->M_mesh->markerName( exAtMarker.marker() ) )
            return true;
        }
        return false; 
    });

    auto face_mesh = createSubmesh( M_mesh, complement_integral_bdy, EXTRACTION_KEEP_MESH_RELATION, 0 );


    M_Vh = Pdhms<Order>( M_mesh, true );
    M_Wh = Pdhv<Order>( M_mesh, true );
    M_Mh = Pdhv<Order>( face_mesh, true );
    M_M0h = Pdh<0>( face_mesh );

	std::vector<std::string> ibc_markers(M_integralCondition);
	for( int i = 0; i < M_integralCondition; i++)
	{
		ibc_markers.push_back(M_IBCList[i].marker());
	}

    auto ibc_mesh = createSubmesh( M_mesh, markedfaces(M_mesh, ibc_markers), EXTRACTION_KEEP_MESH_RELATION, 0 );	
    M_Ch = Pchv<0>( ibc_mesh, true ); 
    // M_Ch = Pchv<0>( M_mesh, true );

    auto ibcSpaces = std::make_shared<ProductSpace<Ch_ptr_t,true> >( M_integralCondition, M_Ch);
    M_ps = std::make_shared<product2_space_type>(product2(ibcSpaces,M_Vh,M_Wh,M_Mh));

<<<<<<< HEAD
=======
	// M_ps = std::make_shared<product_space_std>(product(M_Vh,M_Wh,M_Mh));

>>>>>>> a96e5dbf
    M_up = M_Vh->element( "u" ); // Strain
    M_pp = M_Wh->element( "p" ); // Displacement

    cout << "Vh<" << Order << "> : " << M_Vh->nDof() << std::endl
         << "Wh<" << Order << "> : " << M_Wh->nDof() << std::endl
         << "Mh<" << Order << "> : " << M_Mh->nDof() << std::endl;
    if ( M_integralCondition )
        cout << "Ch<" << 0 << "> : " << M_Ch->nDof() << std::endl;
}

template<int Dim, int Order, int G_Order, int E_Order>
void MixedElasticity<Dim, Order, G_Order, E_Order>::assembleMatrixIBC( int i , std::string markerOpt)
{


    auto v = M_Vh->element( "v" );
    auto u = M_Wh->element( "u" );
    auto w = M_Wh->element( "w" );
    auto nu = M_Ch->element( "nu" );
    auto uI = M_Ch->element( "uI" );
   
    // stabilisation parameter
    auto tau_constant = cst(doption(prefixvm(prefix(), "tau_constant")));

    std::string marker;
    if ( !markerOpt.empty())
    {
        marker = markerOpt;
    }
    else
    {
        auto exAtMarker = M_IBCList[i];
        marker = exAtMarker.marker();
        Feel::cout << "Integral on: " << marker << std::endl;
    }

    
    // <lambda, v.n>_Gamma_I
    M_a( 0_c, 3_c, 0, i) += integrate(_quad=_Q<expr_order>(), _range=markedfaces(M_mesh, marker), _expr=-trans(idt(uI))*(id(v)*N()) );
    // M_a( 0_c, 3_c, 0, i) += integrate(_quad=_Q<expr_order>(), _range=markedfaces(M_mesh, marker), _expr=-trans(idt(uI))*(normal(v)) );
    
    // <lambda, tau w>_Gamma_I
   	M_a( 1_c, 3_c, 1, i ) += integrate(_quad=_Q<expr_order>(), _range=markedfaces(M_mesh,marker), _expr= tau_constant * trans(idt(uI)) *id(w) );
    
    // <sigma.n, m>_Gamma_I
    M_a( 3_c, 0_c, i, 0 ) += integrate(_quad=_Q<expr_order>(), _range=markedfaces(M_mesh,marker), _expr= inner(idt(v)*N(),id(nu)) );
    // M_a( 3_c, 0_c, i, 0 ) += integrate(_quad=_Q<expr_order>(), _range=markedfaces(M_mesh,marker), _expr= inner(normalt(v),id(nu)) );
     

    // <tau u, m>_Gamma_I
    M_a( 3_c, 1_c, i, 1 ) += integrate(_quad=_Q<expr_order>(), _range=markedfaces(M_mesh,marker),
                                        _expr= tau_constant * inner(idt(u),id(nu)) ),

    // -<lambda2, m>_Gamma_I
    M_a( 3_c, 3_c, i, i ) += integrate(_quad=_Q<expr_order>(), _range=markedfaces(M_mesh,marker),
                                        _expr=-tau_constant  * inner(idt(uI),id(nu)) );
    


}

template<int Dim, int Order, int G_Order, int E_Order>
void MixedElasticity<Dim, Order, G_Order, E_Order>::assembleRhsIBC( int i, std::string markerOpt, double intjn )
{
    auto nu = M_Ch->element( "nu" );

    auto exAtMarker = M_IBCList[i];
    auto marker = exAtMarker.marker();
    
    auto g = expr<Dim,1,expr_order>(exAtMarker.expression());
    if ( !this->isStationary() )
        g.setParameterValues( { {"t", M_nm_mixedelasticity->time()} } );

    Feel::cout << "IBC condition: " << g << std::endl; 

    double meas = integrate(_quad=_Q<expr_order>(), _range=markedfaces(M_mesh,marker), _expr=cst(1.0)).evaluate()(0,0);
    Feel::cout << "Measure of the ibc: " << meas << std::endl;

    // <F_target,m>_Gamma_I
    M_rhs(3_c,i) += integrate(_quad=_Q<expr_order>(), _range=markedfaces(M_mesh,marker), _expr=inner(g,id(nu))/meas);

}




template<int Dim, int Order, int G_Order, int E_Order>
void
MixedElasticity<Dim, Order, G_Order, E_Order>::initExporter( mesh_ptrtype meshVisu ) 
{
     std::string geoExportType="static"; //change_coords_only, change, static
     M_exporter = exporter ( _mesh=meshVisu?meshVisu:this->mesh(),
                             _name="Export",
                             _geo=geoExportType,
         		    		 _path=this->exporterPath() ); 
}


template<int Dim, int Order, int G_Order, int E_Order>
void
MixedElasticity<Dim, Order, G_Order, E_Order>::assemble()
{

    tic();
	solve::strategy s = boption(prefixvm(prefix(), "use-sc"))?solve::strategy::static_condensation:solve::strategy::monolithic;

    boost::shared_ptr<NullSpace<double> > myNullSpace( new NullSpace<double>(M_backend,hdgNullSpace(M_Wh,mpl::int_<Dim>())) );
    M_backend->attachNearNullSpace( myNullSpace );
    if ( boption(_name=prefixvm( prefix(), "nullspace").c_str()) )
	    M_backend->attachNearNullSpace( myNullSpace );

    M_a.setFunctionSpace( *M_ps );
    M_a.setStrategy( s, M_backend );
    M_rhs.setFunctionSpace( *M_ps );
    M_rhs.setStrategy( s, M_backend );
	
    toc("creating matrices and vectors");
    

}

template<int Dim, int Order, int G_Order, int E_Order>
void
MixedElasticity<Dim, Order, G_Order, E_Order>::assembleCst()
{
    // Assembling standard matrix
    tic();
	// M_a.zero();
    
	this->assembleSTD();
    M_timers["asbStd"].push_back(toc("assembleStandardMatrix"));

    // Assembling ibc part
    tic();
    for ( int i = 0; i < M_IBCList.size(); i++ )
        this->assembleMatrixIBC( i );
    M_timers["asbIbc"].push_back(toc("assembleIbcMatrix"));

    // M_a.close();
}


template<int Dim, int Order, int G_Order, int E_Order>
void
MixedElasticity<Dim, Order, G_Order, E_Order>::assembleNonCst()
{
    tic();
	// M_rhs.zero();
    this->assembleF( );

    for ( int i = 0; i < M_IBCList.size(); i++ )
        this->assembleRhsIBC( i );
    // M_rhs.close();

    M_timers["asbRHS"].push_back(toc("assembleRHS"));

}


template<int Dim, int Order, int G_Order, int E_Order>
void
MixedElasticity<Dim, Order, G_Order, E_Order>::assembleAll()
{
	M_a.zero();
	M_rhs.zero();
	
	this->assembleCst();
    this->assembleNonCst();

}

template<int Dim, int Order, int G_Order, int E_Order>
void
MixedElasticity<Dim, Order, G_Order, E_Order>::solve()
{
    
    auto U = M_ps -> element();


<<<<<<< HEAD
=======
	std::shared_ptr<NullSpace<double> > myNullSpace( new NullSpace<double>(get_backend(),hdgNullSpace(M_Wh,mpl::int_<FEELPP_DIM>())) );
	get_backend()->attachNearNullSpace( myNullSpace );
    if ( boption(_name=prefixvm( this->prefix(), "nullspace").c_str()) )
	    get_backend()->attachNearNullSpace( myNullSpace );
>>>>>>> a96e5dbf


    std::string solver_string = "MixedElasticity : ";
    if( boption(prefixvm(prefix(), "use-sc")) )
        solver_string += "static condensation";
    else
        solver_string += "monolithic";
    
    tic();
    tic();
    M_a.solve(_solution=U, _rhs=M_rhs, _condense=boption(prefixvm(prefix(), "use-sc")), _name=prefix());
    M_timers["solver"].push_back(toc("solver"));
    toc(solver_string);
    
    M_up = U(0_c);
    M_pp = U(1_c);

    if ( VLOG_IS_ON(2) )
    {
        cout << "u_hat=" << U(2_c) << std::endl;
        cout << "u=" << U(1_c) << std::endl;
        cout << "sigma=" << U(0_c) << std::endl;
    }

    for( int i = 0; i < M_integralCondition; i++ )
        M_mup.push_back(U(3_c,i));
 
}


template<int Dim, int Order, int G_Order, int E_Order>
void
MixedElasticity<Dim, Order, G_Order, E_Order>::assembleSTD()
{
    auto tau_constant = cst(M_tau_constant); 

    auto sigma = M_Vh->element( "sigma" ); 
    auto v     = M_Vh->element( "v" ); 
    auto u     = M_Wh->element( "u" ); 
    auto w     = M_Wh->element( "w" ); 
    auto uhat  = M_Mh->element( "uhat" ); 
    auto m     = M_Mh->element( "m" ); 

    auto gammaMinusIntegral = complement(boundaryfaces(M_mesh),[this]( auto const& e ) {
        for( auto exAtMarker : this->M_IBCList)
        {
            if ( e.marker().value() == this->M_mesh->markerName( exAtMarker.marker() ) )
                return true;
        }
        return false; });

    auto sc_param = boption(prefixvm(prefix(), "use-sc")) ? 0.5 : 1.0;

    for( auto const& pairMat : M_modelProperties->materials() )
    {
		auto material = pairMat.second;
		auto lambda = material.getScalar("lambda");
		Feel::cout << "Lambda: " << lambda << std::endl;
		auto mu = material.getScalar("mu");
		Feel::cout << "Mu: " << mu << std::endl;
		auto c1 = cst(0.5)/mu; 
    	auto c2 = -lambda/(cst(2.) * mu * (cst(Dim)*lambda + cst(2.)*mu)); 
        Feel::cout << "c1: " << mean(_range=elements(M_mesh),_expr=c1) << std::endl;
        Feel::cout << "c2: " << mean(_range=elements(M_mesh),_expr=c2) << std::endl;

		M_a( 0_c, 0_c ) +=  integrate(_quad=_Q<expr_order>(),_range=elements(M_mesh),_expr=(c1*inner(idt(sigma),id(v))) );
    	M_a( 0_c, 0_c ) += integrate(_quad=_Q<expr_order>(),_range=elements(M_mesh),_expr=(c2*trace(idt(sigma))*trace(id(v))) );
    	// M_a( 0_c, 0_c ) += integrate(_quad=_Q<expr_order>(),_range=elements(M_mesh),_expr=(c2*tracet(sigma)*trace(v)) );
    }


    M_a( 0_c, 1_c ) += integrate(_quad=_Q<expr_order>(),_range=elements(M_mesh),_expr=(trans(idt(u))*div(v)));

	
    M_a( 0_c, 2_c) += integrate(_quad=_Q<expr_order>(),_range=internalfaces(M_mesh),
							    _expr=-( trans(idt(uhat))*leftface(id(v)*N())+
			    						 trans(idt(uhat))*rightface(id(v)*N())) );
    M_a( 0_c, 2_c) += integrate(_quad=_Q<expr_order>(),_range=gammaMinusIntegral,
		    					_expr=-trans(idt(uhat))*(id(v)*N()) );
	/*
    M_a( 0_c, 2_c) += integrate(_quad=_Q<expr_order>(),_range=internalfaces(M_mesh),
							    _expr=-( trans(idt(uhat))*leftface(normal(v))+
			    						 trans(idt(uhat))*rightface(normal(v))) );
    M_a( 0_c, 2_c) += integrate(_quad=_Q<expr_order>(),_range=gammaMinusIntegral,
		    					_expr=-trans(idt(uhat))*(normal(v)) );
   	*/ 
	M_a( 1_c, 0_c) += integrate(_quad=_Q<expr_order>(),_range=elements(M_mesh),
								_expr=(trans(id(w))*divt(sigma)));

    // ( d^2u/dt^2, w)_Omega  [only if it is not stationary]
    if ( !this->isStationary() ) {
		auto dt = this->timeStep();
    	for( auto const& pairMat : M_modelProperties->materials() )
    	{
			auto material = pairMat.second;
			auto rho = material.getScalar("rho");

        	//                              _expr = this->timeStepNM()->polySecondDerivCoefficient()*rho*inner(idt(u),id(w)) );
			M_a( 1_c, 1_c ) += integrate(_quad=_Q<expr_order>(),_range=elements(M_mesh),
            	                         _expr = -rho*inner(idt(u),id(w))/(dt*dt) );
		}
    }

    // begin dp: here we need to put the projection of u on the faces
    M_a( 1_c, 1_c) += integrate(_quad=_Q<expr_order>(),_range=internalfaces(M_mesh),_expr=-tau_constant *
		    ( leftfacet( trans(idt(u)))*leftface(id(w)) +
		      rightfacet( trans(idt(u)))*rightface(id(w) )));

    M_a( 1_c, 1_c) += integrate(_quad=_Q<expr_order>(),_range=boundaryfaces(M_mesh),
		    _expr=-(tau_constant *trans(idt(u))*id(w)));

	/*
    M_a( 1_c, 2_c) += integrate(_quad=_Q<expr_order>(),_range=internalfaces(M_mesh),
		    _expr=tau_constant *
		    ( leftfacet(trans(idt(uhat)))*leftface( *id(w))+
		      rightfacet(trans(idt(uhat)))*rightface( id(w) )) );
    */
	M_a( 1_c, 2_c) += integrate(_quad=_Q<expr_order>(),_range=internalfaces(M_mesh),
		    _expr=tau_constant *
		    ( trans(idt(uhat))* ( leftface( id(w))+
		      					  rightface( id(w)) )) );

    M_a( 1_c, 2_c) += integrate(_quad=_Q<expr_order>(),_range=gammaMinusIntegral,
		    _expr=tau_constant * trans(idt(uhat)) * id(w) );

	
    M_a( 2_c, 0_c) += integrate(_quad=_Q<expr_order>(),_range=internalfaces(M_mesh),
		    _expr=( trans(id(m))*(leftfacet(idt(sigma)*N())+
				    rightfacet(idt(sigma)*N())) ) );
    /*
	M_a( 2_c, 0_c) += integrate(_quad=_Q<expr_order>(),_range=internalfaces(M_mesh),
		    _expr=( trans(id(m))*(leftfacet(normalt(sigma))+
				    			  rightfacet(normalt(sigma))) ) );
	*/


    // BC
    M_a( 2_c, 1_c) += integrate(_quad=_Q<expr_order>(),_range=internalfaces(M_mesh),
			    _expr=-tau_constant * trans(id(m)) * (leftfacet( idt(u) )+
				    rightfacet( idt(u) )));

    M_a( 2_c, 2_c) += integrate(_quad=_Q<expr_order>(),_range=internalfaces(M_mesh),
    			_expr=sc_param*tau_constant * trans(idt(uhat)) * id(m) );

    auto itField = M_modelProperties->boundaryConditions().find( "displacement");
    if ( itField != M_modelProperties->boundaryConditions().end() )
    {
	    auto mapField = (*itField).second;
	    auto itType = mapField.find( "Dirichlet" );
	    if ( itType != mapField.end() )
	    {
		    for ( auto const& exAtMarker : (*itType).second )
		    {
			    std::string marker = exAtMarker.marker();
		    	cout << "Dirichlet on " << marker << std::endl;
			    M_a( 2_c, 2_c) += integrate(_quad=_Q<expr_order>(),_range=markedfaces(M_mesh,marker),
					    					_expr=trans(idt(uhat)) * id(m) );
		    }
	    }
	
    }
    
	itField = M_modelProperties->boundaryConditions().find( "stress");
    if ( itField != M_modelProperties->boundaryConditions().end() )
    {	
	    auto mapField = (*itField).second;
	    auto itType = mapField.find( "Neumann" );
	    if ( itType != mapField.end() )
	    {
		    for ( auto const& exAtMarker : (*itType).second )
		    {
			    std::string marker = exAtMarker.marker();
		    	cout << "Neumann on " << marker << std::endl;
			    M_a( 2_c, 0_c) += integrate(_quad=_Q<expr_order>(),_range=markedfaces(M_mesh,marker ),
					    _expr=( trans(id(m))*(idt(sigma)*N()) ));
			    // M_a( 2_c, 0_c) += integrate(_quad=_Q<expr_order>(),_range=markedfaces(M_mesh,marker ),
				//	    _expr=( trans(id(m))*(normalt(sigma)) ));

			    M_a( 2_c, 1_c) += integrate(_quad=_Q<expr_order>(),_range=markedfaces(M_mesh,marker),
					    _expr=-tau_constant * trans(id(m)) *idt(u) );

			    M_a( 2_c, 2_c) += integrate(_quad=_Q<expr_order>(),_range=markedfaces(M_mesh,marker), 
					    _expr=tau_constant * trans(idt(uhat)) * id(m)  );
		    }
	    }
	    itType = mapField.find( "Neumann_scalar" );
	    if ( itType != mapField.end() )
	    {
		    for ( auto const& exAtMarker : (*itType).second )
		    {
			    std::string marker = exAtMarker.marker();
		    	cout << "Neumann on " << marker << std::endl;
			    M_a( 2_c, 0_c) += integrate(_quad=_Q<expr_order>(),_range=markedfaces(M_mesh,marker ),
					    _expr=( trans(id(m))*(idt(sigma)*N()) ));
			    // M_a( 2_c, 0_c) += integrate(_quad=_Q<expr_order>(),_range=markedfaces(M_mesh,marker ),
				//	    _expr=( trans(id(m))*(normalt(sigma)) ));

			    M_a( 2_c, 1_c) += integrate(_quad=_Q<expr_order>(),_range=markedfaces(M_mesh,marker),
					    _expr=-tau_constant * trans(id(m)) *idt(u)  );

			    M_a( 2_c, 2_c) += integrate(_quad=_Q<expr_order>(),_range=markedfaces(M_mesh,marker), 
					    _expr=tau_constant * trans(idt(uhat)) * id(m)  );
		    }
	    }
	    itType = mapField.find( "Neumann_exact" );
	    if ( itType != mapField.end() )
	    {
		    for ( auto const& exAtMarker : (*itType).second )
		    {
			    std::string marker = exAtMarker.marker();
		    	cout << "Neumann on " << marker << std::endl;
			    M_a( 2_c, 0_c) += integrate(_quad=_Q<expr_order>(),_range=markedfaces(M_mesh,marker ),
					    _expr=( trans(id(m))*(idt(sigma)*N()) ));
			    // M_a( 2_c, 0_c) += integrate(_quad=_Q<expr_order>(),_range=markedfaces(M_mesh,marker ),
				//	    _expr=( trans(id(m))*(normalt(sigma)) ));

			    M_a( 2_c, 1_c) += integrate(_quad=_Q<expr_order>(),_range=markedfaces(M_mesh,marker),
					    _expr=-tau_constant * trans(id(m)) *idt(u) );

			    M_a( 2_c, 2_c) += integrate(_quad=_Q<expr_order>(),_range=markedfaces(M_mesh,marker), 
					    _expr=tau_constant * trans(idt(uhat)) * id(m)  );
		    }
	    }
    }

} // end assemble STD
  

template<int Dim, int Order, int G_Order, int E_Order>
void
MixedElasticity<Dim, Order, G_Order,E_Order>::assembleF()
{

    auto w     = M_Wh->element( "w" ); 
    auto m     = M_Mh->element( "m" ); 
    
    // Building the RHS

    auto itField = M_modelProperties->boundaryConditions().find("stress");
    if (itField != M_modelProperties->boundaryConditions().end() )
    {
        auto mapField = (*itField).second;
        auto itType = mapField.find("SourceTerm");
        
		if ( itType != mapField.end() )
        {
            for ( auto const& exAtMarker : (*itType).second )
            {
                auto g = expr<Dim,1,expr_order> (exAtMarker.expression());
                if ( !this->isStationary() )
                    g.setParameterValues( { {"t", M_nm_mixedelasticity->time()} } );
				M_rhs( 1_c ) += integrate(_quad=_Q<expr_order>(),_range=elements(M_mesh),
                    			  	      _expr=trans(g)*id(w));
            }
        }
		itType = mapField.find("Neumann");
		if ( itType != mapField.end() )
		{
            for ( auto const& exAtMarker : (*itType).second )
            {
				auto marker = exAtMarker.marker();
                auto g = expr<Dim,1,expr_order> (exAtMarker.expression());
				if ( !this->isStationary() )
                    g.setParameterValues({ {"t", M_nm_mixedelasticity->time()} });
			    cout << "Neumann condition on " << marker << ": " << g << std::endl;
			    M_rhs( 2_c ) += integrate(_quad=_Q<expr_order>(),_range=markedfaces(M_mesh,marker),
					    				_expr=trans(id(m))* g );
            }
		}
        	
		itType = mapField.find("Neumann_scalar");
		if ( itType != mapField.end() )
		{
            for ( auto const& exAtMarker : (*itType).second )
            {
				auto marker = exAtMarker.marker();
                auto g = expr<expr_order> (exAtMarker.expression());
				if ( !this->isStationary() )
                    g.setParameterValues({ {"t", M_nm_mixedelasticity->time()} });
			    cout << "Neumann condition on " << marker << ": " << g << std::endl;
			    M_rhs( 2_c ) += integrate(_quad=_Q<expr_order>(),_range=markedfaces(M_mesh,marker),
				    					_expr= inner(expr(g)*N(), id(m)) );
            }
		}	
	    
        itType = mapField.find("Neumann_exact");
	    if ( itType != mapField.end() )
	    {
		    for ( auto const& exAtMarker : (*itType).second )
		    {
			    auto marker = exAtMarker.marker();
			    auto g = expr<Dim,1, expr_order>(exAtMarker.expression());
			    if ( !this->isStationary() )
                    g.setParameterValues({ {"t", M_nm_mixedelasticity->time()} });
                 
			    for( auto const& pairMat : M_modelProperties->materials() )
			    {
				    auto gradu_exact = grad( g );
				    auto eps_exact   = cst(0.5) * ( gradu_exact + trans(gradu_exact) );
			        auto material = pairMat.second;
				    auto lambda = material.getScalar("lambda");
				    auto mu = material.getScalar("mu");
				    auto sigma_exact = lambda * trace(eps_exact) * eye<Dim>() + cst(2.) * mu * eps_exact;

	    			cout << "Neumann condition computed from displacement on " << marker << std::endl;
		    		M_rhs( 2_c ) += integrate(_quad=_Q<expr_order>(), _range=markedfaces(M_mesh,marker), _expr=trans(id(m)) * sigma_exact *N() );
                }
            }
	    }
    } 
    
    itField = M_modelProperties->boundaryConditions().find("displacement");
    if (itField != M_modelProperties->boundaryConditions().end() )
    {
        auto mapField = (*itField).second;
        auto itType = mapField.find("Dirichlet");
		if ( itType != mapField.end() )
        {
            for ( auto const& exAtMarker : (*itType).second )
            {
				auto marker = exAtMarker.marker();
                auto g = expr<Dim,1, expr_order>(exAtMarker.expression());
                if ( !this->isStationary() )
                    g.setParameterValues( { {"t", M_nm_mixedelasticity->time()} } );
				cout << "Dirichlet condition on " << marker << ": " << g << std::endl;
				M_rhs( 2_c ) += integrate(_quad=_Q<expr_order>(), _range=markedfaces(M_mesh,marker), _expr=trans(id(m))*g);
            }
        }
    }


    // (u_old,w)_Omega
    if ( !this->isStationary() )
    {
    	for( auto const& pairMat : M_modelProperties->materials() )
    	{
			auto material = pairMat.second;
			auto rho = material.getScalar("rho");
			auto u = this->timeStepNM()->previousUnknown(0);
			auto u1 = this->timeStepNM()->previousUnknown(1);
			auto dt = this-> timeStep();
        	// M_rhs(1_c) += integrate( _range=elements(M_mesh),
        	//                         _expr= rho*inner(idv(this->timeStepNM()->polyDeriv()),id(w)) );
        	M_rhs(1_c) += integrate(_quad=_Q<expr_order>(), _range=elements(M_mesh), _expr= -rho*inner( 2*idv(u)-idv(u1) ,id(w))/(dt*dt) );
		}
    }

} // end assembleF



template <int Dim, int Order, int G_Order, int E_Order>
void
MixedElasticity<Dim,Order, G_Order, E_Order>::exportResults( double time, mesh_ptrtype mesh , op_interp_ptrtype Idh , opv_interp_ptrtype Idhv )
{
    this->log("MixedElasticity","exportResults", "start");
    this->timerTool("PostProcessing").start();


    if ( M_exporter->exporterGeometry() != EXPORTER_GEOMETRY_STATIC && mesh  )
    {
		LOG(INFO) << "exporting on visualisation mesh at time " << time;
       	M_exporter->step( time )->setMesh( mesh );
    }
	else if ( M_exporter->exporterGeometry() != EXPORTER_GEOMETRY_STATIC )
    {
         LOG(INFO) << "exporting on computational mesh at time " << time;
         M_exporter->step( time )->setMesh( M_mesh );
    }
    
    // Export computed solutions 
	for ( auto const& field : modelProperties()->postProcess().exports().fields() ) 
	{ 
    	if ( field == "stress" )
        {
       		LOG(INFO) << "exporting stress at time " << time;
		
           	// Exporting the stress component by component
           	auto Sh = Pch<Order> (M_mesh);
           	auto l2p = opProjection(_domainSpace=Sh, _imageSpace=Sh);

           	auto SXX = l2p -> project (_quad=_Q<expr_order>(),_expr = idv (M_up.comp(Component::X, Component::X)) );
           	M_exporter->step(time)->add(prefixvm(M_prefix,"sigmaXX"), SXX );

           	if (Dim > 1)
           	{
            	auto SYY = l2p -> project (_quad=_Q<expr_order>(),_expr = idv (M_up.comp(Component::Y, Component::Y)) );
               	auto SXY = l2p -> project (_quad=_Q<expr_order>(),_expr = idv (M_up.comp(Component::X, Component::Y)) );
               	M_exporter->step(time)->add(prefixvm(M_prefix,"sigmaYY"), SYY );
               	M_exporter->step(time)->add(prefixvm(M_prefix,"sigmaXY"), SXY );
           	}
           	if (Dim > 2)
           	{            
            	auto SZZ = l2p -> project (_quad=_Q<expr_order>(),_expr = idv (M_up.comp(Component::Z, Component::Z)) );
               	auto SYZ = l2p -> project (_quad=_Q<expr_order>(),_expr = idv (M_up.comp(Component::Y, Component::Z)) );
               	auto SXZ = l2p -> project (_quad=_Q<expr_order>(),_expr = idv (M_up.comp(Component::X, Component::Z)) );
               	M_exporter->step(time)->add(prefixvm(M_prefix,"sigmaZZ"), SZZ );
               	M_exporter->step(time)->add(prefixvm(M_prefix,"sigmaYZ"), SYZ );
               	M_exporter->step(time)->add(prefixvm(M_prefix,"sigmaXZ"), SXZ );
           	}

           	// M_exporter->step(time)->add(prefixvm(M_prefix, "stress"), Idhv?(*Idhv)( M_up):M_up );
         
           	if (M_integralCondition)
           	{
		   		for( auto exAtMarker : this->M_IBCList)
                {
                    std::vector<double> force_integral(Dim);
                    auto marker = exAtMarker.marker();
                    LOG(INFO) << "exporting integral flux at time "
                              << time << " on marker " << marker;
                    auto j_integral = integrate(_quad=_Q<expr_order>(), _range=markedfaces(M_mesh,marker),
                                        _expr=trans(idv(M_up))*N());
                
                    Feel::cout << "Force computed: " << std::endl;
                    for( auto i=0;i < Dim;i++ )
                    {
                        std::string stringForce_help = (boost::format("integralForce_%1%")%i).str();
                        force_integral[i] = j_integral.evaluate()(i,0);
                        Feel::cout << force_integral[i] << std::endl;
                        M_exporter->step( time )->add(prefixvm(prefix(), stringForce_help),force_integral[i]);
                    }
                }
			}

		}
        else if ( M_mesh->hasFaceMarker(field) )
        { 
        	auto marker = field;
        	LOG(INFO) << "exporting computed force on " << marker << " at time " << time;
            std::vector<double> force_integral(Dim);

            auto j_integral = integrate(_quad=_Q<expr_order>(), _range=markedfaces(M_mesh,marker),
                                        _expr=trans(idv(M_up))*N());
                
            Feel::cout << "Force computed: " << std::endl;
            for( auto i=0;i < Dim;i++ )
            {
                std::string stringForce_help = (boost::format("integralForce_%1%")%i).str();
                force_integral[i] = j_integral.evaluate()(i,0);
                Feel::cout << force_integral[i] << std::endl;
                M_exporter->step( time )->add(prefixvm(prefix(), stringForce_help),force_integral[i]);
            }
        }
        else if ( field == "scaled_displacement" )
        {
            auto scaled_displ = M_Wh->element("scaled_displacement");
            for( auto const& pairMat : modelProperties()->materials() )
            {
                auto marker = pairMat.first;
                auto material = pairMat.second;
                auto kk = material.getScalar( "scale_displacement" );

                scaled_displ.on( _range=markedelements(M_mesh,marker) , _expr= kk*idv(M_pp));
            }

            M_exporter->step(time)->add(prefixvm(M_prefix, "displacement"),Idh?(*Idh)( scaled_displ):scaled_displ ) ;    	
        }
        else if ( field == "scaled_stress" )
        {
            auto scaled_stress = M_Vh->element("scaled_stress");
            for( auto const& pairMat : modelProperties()->materials() )
            {
                auto marker = pairMat.first;
                auto material = pairMat.second;
                auto kk = material.getScalar( "scale_stress" );

                scaled_stress.on( _range=markedelements(M_mesh,marker) , _expr= kk*idv(M_up));
            }
            
            // Exporting the scaled stress component by component
            auto Sh = Pch<Order> (M_mesh);
            auto l2p = opProjection(_domainSpace=Sh, _imageSpace=Sh);

            auto SXX = l2p -> project (_quad=_Q<expr_order>(),_expr = idv (scaled_stress.comp(Component::X, Component::X)) );
            M_exporter->step(time)->add(prefixvm(M_prefix,"scaled_sigmaXX"), SXX );

            if (Dim > 1)
            {
                auto SYY = l2p -> project (_quad=_Q<expr_order>(),_expr = idv (scaled_stress.comp(Component::Y, Component::Y)) );
                auto SXY = l2p -> project (_quad=_Q<expr_order>(),_expr = idv (scaled_stress.comp(Component::X, Component::Y)) );
                M_exporter->step(time)->add(prefixvm(M_prefix,"scaled_sigmaYY"), SYY );
                M_exporter->step(time)->add(prefixvm(M_prefix,"scaled_sigmaXY"), SXY );
            }
            if (Dim > 2)
            {            
                auto SZZ = l2p -> project (_quad=_Q<expr_order>(),_expr = idv (scaled_stress.comp(Component::Z, Component::Z)) );
                auto SYZ = l2p -> project (_quad=_Q<expr_order>(),_expr = idv (scaled_stress.comp(Component::Y, Component::Z)) );
                auto SXZ = l2p -> project (_quad=_Q<expr_order>(),_expr = idv (scaled_stress.comp(Component::X, Component::Z)) );
                M_exporter->step(time)->add(prefixvm(M_prefix,"scaled_sigmaZZ"), SZZ );
                M_exporter->step(time)->add(prefixvm(M_prefix,"scaled_sigmaYZ"), SYZ );
                M_exporter->step(time)->add(prefixvm(M_prefix,"scaled_sigmaXZ"), SXZ );
            }
           
            // Exporting scaled stress integral
            if (M_integralCondition)
            {
                for( auto exAtMarker : this->M_IBCList)
                {
                    std::vector<double> force_integral(Dim);
                    auto marker = exAtMarker.marker();
                    LOG(INFO) << "exporting scaled integral flux at time "
                              << time << " on marker " << marker;
                    auto j_integral = integrate(_quad=_Q<expr_order>(), _range=markedfaces(M_mesh,marker), _expr=trans(idv(scaled_stress))*N());
                
                    Feel::cout << "Force computed: " << std::endl;
                    for( auto i=0;i < Dim;i++ )
                    {
                        std::string stringForce_help = (boost::format("scaled_integralForce_%1%")%i).str();
                        force_integral[i] = j_integral.evaluate()(i,0);
                        Feel::cout << force_integral[i] << std::endl;
                        M_exporter->step( time )->add(prefixvm(prefix(), stringForce_help),force_integral[i]);
                    }
                }
            }
        }
        else if ( field == "displacement" )
        {
        	LOG(INFO) << "exporting displacement at time " << time;
            M_exporter->step(time)->add(prefixvm(M_prefix, "displacement"),Idh?(*Idh)( M_pp):M_pp ) ;    	
            // Projecting on L2 space for continuity.
            auto Sh = Pch<Order> (M_mesh);
            auto l2p = opProjection(_domainSpace=Sh, _imageSpace=Sh);

            auto UX = l2p -> project (_quad=_Q<expr_order>(),_expr = idv (M_pp[Component::X]) );     
            M_exporter->step(time)->add(prefixvm(M_prefix, "UX"),UX ) ;  
  	
            if (Dim > 1)
            {
                auto UY = l2p -> project (_quad=_Q<expr_order>(),_expr = idv (M_pp[Component::Y]) );
                M_exporter->step(time)->add(prefixvm(M_prefix, "UY"),UY ) ;    	
            }
            if (Dim > 2)
            {   
                auto UZ = l2p -> project (_quad=_Q<expr_order>(),_expr = idv (M_pp[Component::Z]) );
                M_exporter->step(time)->add(prefixvm(M_prefix, "UZ"),UZ ) ;    	
	        }

			auto itField = M_modelProperties->boundaryConditions().find("ExactSolution");
 			if ( itField != M_modelProperties->boundaryConditions().end() )
 			{
 				auto mapField = (*itField).second;
 				auto itType = mapField.find( "u_exact" );
 			    if (itType != mapField.end() )
 			    {
 					for (auto const& exAtMarker : (*itType).second )
 					{
    	    			if (exAtMarker.isExpression() )
 		    			{		
							auto u_exact = expr<Dim,1,expr_order> (exAtMarker.expression());
							if ( !this->isStationary() )
							    u_exact.setParameterValues( { {"t", time } } );

							auto export_uEX = project(_quad=_Q<expr_order>(), _space=M_Wh, _range=elements( M_mesh ), _expr=u_exact);
							M_exporter->step(time)->add(prefixvm(M_prefix, "u_exact"), Idh?(*Idh)( export_uEX): export_uEX );		
                            
							auto l2err_u = normL2(_quad=_Q<expr_order>(), _range=elements(M_mesh), _expr=u_exact - idv(M_pp) );
						
                            auto l2norm_uex = normL2(_quad=_Q<expr_order>(), _range=elements(M_mesh), _expr=u_exact );
							if (l2norm_uex < 1)
								l2norm_uex = 1.0;	
                            
							cout << "----- Computed Errors -----" << std::endl;
							// cout << "||u-u_ex||_L2=\t" << l2err_u/l2norm_uex << std::endl;
							cout << "||u-u_ex||_L2=\t" << l2err_u << std::endl;
							// Export the errors
							M_exporter -> step( time )->add(prefixvm(M_prefix, "u_error_L2"), l2err_u/l2norm_uex );
						    //------ Sigma 	------//
							auto gradu_exact = grad(u_exact);
							auto eps_exact   = cst(0.5) * ( gradu_exact + trans(gradu_exact) );
							for( auto const& pairMat : M_modelProperties->materials() )
							{
								auto material = pairMat.second;
								auto lambda = material.getScalar("lambda");
								auto mu = material.getScalar("mu");
								auto sigma_exact = lambda * trace(eps_exact) * eye<Dim>() + cst(2.) * mu * eps_exact;

								// EXPORT SIGMA EXACT
                                auto export_sigmaEX = project(_quad=_Q<expr_order>(), _space=M_Vh, _range=elements(M_mesh), _expr=sigma_exact); 
			
                                auto Sh = Pch<Order> (M_mesh);
                                auto l2p = opProjection(_domainSpace=Sh, _imageSpace=Sh);
                                
                                auto SXX = l2p -> project (_quad=_Q<expr_order>(),_expr = idv (export_sigmaEX.comp(Component::X, Component::X)) );
                                M_exporter->step(time)->add(prefixvm(M_prefix,"s_exactXX"), SXX );
                                
                                if (Dim > 1)
                                {
                                    auto SYY = l2p -> project (_quad=_Q<expr_order>(),_expr = idv (export_sigmaEX.comp(Component::Y, Component::Y)) );
                                    auto SXY = l2p -> project (_quad=_Q<expr_order>(),_expr = idv (export_sigmaEX.comp(Component::X, Component::Y)) );
                                    M_exporter->step(time)->add(prefixvm(M_prefix,"s_exactYY"), SYY );
                                    M_exporter->step(time)->add(prefixvm(M_prefix,"s_exactXY"), SXY );
                                }
                                if (Dim > 2)
                                {
                                    auto SYZ = l2p -> project (_quad=_Q<expr_order>(),_expr = idv (export_sigmaEX.comp(Component::Y, Component::Z)) );
                                    auto SXZ = l2p -> project (_quad=_Q<expr_order>(),_expr = idv (export_sigmaEX.comp(Component::X, Component::Z)) );
                                    auto SZZ = l2p -> project (_quad=_Q<expr_order>(),_expr = idv (export_sigmaEX.comp(Component::Z, Component::Z)) );
                                    M_exporter->step(time)->add(prefixvm(M_prefix,"s_exactZZ"), SZZ );
                                    M_exporter->step(time)->add(prefixvm(M_prefix,"s_exactYZ"), SYZ );
                                    M_exporter->step(time)->add(prefixvm(M_prefix,"s_exactXZ"), SXZ );
                                }

            					// M_exporter->add(prefixvm(M_prefix, "sigma_exact"), Idhv?(*Idhv)( export_sigmaEX): export_sigmaEX );

								auto l2err_sigma = normL2(_quad=_Q<expr_order>(), _range=elements(M_mesh), _expr=sigma_exact - idv(M_up) );
								auto l2norm_sigmaex = normL2(_quad=_Q<expr_order>(), _range=elements(M_mesh), _expr=sigma_exact );
								if (l2norm_sigmaex < 1)
									l2norm_sigmaex = 1.0;		
								cout << "||sigma-sigma_ex||_L2=\t" << l2err_sigma/l2norm_sigmaex << std::endl;
								cout << "---------------------------" << std::endl;
								// Export the errors
								M_exporter -> step( time )->add(prefixvm(M_prefix, "sigma_error_L2"), l2err_sigma/l2norm_sigmaex );
							} 
 						}
 					}
 				}
			}
		}
     }

     this->timerTool("PostProcessing").stop("exportResults");
     if ( this->scalabilitySave() )
     {
         if ( !this->isStationary() )
             this->timerTool("PostProcessing").setAdditionalParameter("time",this->currentTime());
         this->timerTool("PostProcessing").save();
     }
     this->log("MixedElasticity","exportResults", "finish");
}



template <int Dim, int Order, int G_Order, int E_Order>
void
MixedElasticity<Dim,Order, G_Order, E_Order>::geometricTest( ){

    auto itField = M_modelProperties -> boundaryConditions().find("GeometricalTest");
    if ( itField != M_modelProperties -> boundaryConditions().end() )
    {
        auto mapField = itField -> second;
        auto itType = mapField.find( "force_F" );
        if (itType != mapField.end() )
        {
            for (auto const& exAtMarker : itType->second )
            {
                auto curvedForce = (integrate(_quad=_Q<expr_order>(), _range=markedfaces(M_mesh,exAtMarker.marker()), _expr = idv(M_up)*N() )).evaluate();
                auto forceF = (expr<Dim,1,expr_order> (exAtMarker.expression() )).evaluate();
                /* 
                Feel::cout << "Force F uploaded:\t" << forceF << std::endl;
                Feel::cout << "Force F computed from M_up:\t" << curvedForce << std::endl; 
                */
                auto curveError = (curvedForce - forceF).cwiseAbs();
    
                Feel::cout << "Error for geometrical order:\t" << curveError << std::endl;  
            }
        }
        /* 
        itType = mapField.find( "force_F_2" );
        if (itType != mapField.end() )
        {
            for (auto const& exAtMarker : itType->second )
            {
                auto forceF_2 = expr<Dim,1,expr_order> (exAtMarker.expression() );
                auto forceIntegral = (integrate( _range=markedfaces(M_mesh,exAtMarker.marker()), _expr = forceF_2 * N() )).evaluate();
                Feel::cout << "Force F computed from input:\t" << forceIntegral << std::endl; 
    
            }
        }
        */
    }
}


// Time exporter
template <int Dim, int Order, int G_Order, int E_Order>
void
MixedElasticity<Dim,Order, G_Order, E_Order>::exportTimers()
{
    if( Environment::isMasterRank() )
    {
        std::ofstream timers( "timers.dat", std::ios::out | std::ios::trunc);
        std::string fmtS = "";
        for( int i = 1; i <= M_timers.size(); ++i )
            fmtS += "%" + std::to_string(i) + "% %|" + std::to_string(14*i) + "t|";
        boost::format fmt(fmtS);
        for( auto const& pair : M_timers )
            fmt % pair.first;
        timers << fmt << std::endl;
        if (isStationary())
        {
                for( auto const& pair : M_timers )
                    fmt % pair.second;
                timers << fmt << std::endl;
        }

        /* 
           //( for( int i = 0; this->timeStepBase()->isFinished() ; ++i )
            {
                for( auto const& pair : M_timers )
                    fmt % pair.second[i];
                timers << fmt << std::endl;
        }*/
        
        timers.close();
    }
}

} // Namespace FeelModels

} // Namespace Feel

#endif<|MERGE_RESOLUTION|>--- conflicted
+++ resolved
@@ -201,19 +201,11 @@
 public:
     
     // constructor
-<<<<<<< HEAD
-    MixedElasticity( std::string const& prefix = "mixedelasticity",                   
-                    WorldComm const& _worldComm = Environment::worldComm(),
-                    std::string const& subPrefix = "",
-					ModelBaseRepository const& modelRep = ModelBaseRepository() );   
- 
-=======
     MixedElasticity( std::string const& prefix = "mixedelasticity",
                      worldcomm_ptr_t const& _worldComm = Environment::worldCommPtr(),
                      std::string const& subPrefix = "",
                      ModelBaseRepository const& modelRep = ModelBaseRepository() );
     
->>>>>>> a96e5dbf
     MixedElasticity( self_type const& ME ) = default;
     static self_ptrtype New( std::string const& prefix = "mixedelasticity",
                              worldcomm_ptr_t const& worldComm = Environment::worldCommPtr(),
@@ -305,17 +297,10 @@
 
 template<int Dim, int Order, int G_Order, int E_Order>
 MixedElasticity<Dim, Order, G_Order, E_Order>::MixedElasticity( std::string const& prefix,
-<<<<<<< HEAD
-        WorldComm const& worldComm,
-        std::string const& subPrefix,
-        ModelBaseRepository const& modelRep )
-: super_type( prefix, worldComm, subPrefix, modelRep ) 
-=======
                                                                 worldcomm_ptr_t const& worldComm,
                                                                 std::string const& subPrefix,
                                                                 ModelBaseRepository const& modelRep )
     : super_type( prefix, worldComm, subPrefix, modelRep )
->>>>>>> a96e5dbf
 {
     if (this->verbose()) Feel::FeelModels::Log(this->prefix()+".MixedElasticity","constructor", "start",
             this->worldComm(),this->verboseAllProc());
@@ -466,17 +451,10 @@
 template<int Dim, int Order, int G_Order, int E_Order>
 typename MixedElasticity<Dim,Order, G_Order, E_Order>::self_ptrtype
 MixedElasticity<Dim,Order,G_Order,E_Order>::New( std::string const& prefix,
-<<<<<<< HEAD
-                                         WorldComm const& worldComm, std::string const& subPrefix,
-                                         ModelBaseRepository const& modelRep )
-{
-    return boost::make_shared<self_type> ( prefix, worldComm, subPrefix, modelRep );
-=======
                                                  worldcomm_ptr_t const& worldComm, std::string const& subPrefix,
                                                  ModelBaseRepository const& modelRep )
 {
     return std::make_shared<self_type> ( prefix,worldComm,subPrefix,modelRep );
->>>>>>> a96e5dbf
 }
 
 template<int Dim, int Order, int G_Order, int E_Order>
@@ -701,11 +679,6 @@
     auto ibcSpaces = std::make_shared<ProductSpace<Ch_ptr_t,true> >( M_integralCondition, M_Ch);
     M_ps = std::make_shared<product2_space_type>(product2(ibcSpaces,M_Vh,M_Wh,M_Mh));
 
-<<<<<<< HEAD
-=======
-	// M_ps = std::make_shared<product_space_std>(product(M_Vh,M_Wh,M_Mh));
-
->>>>>>> a96e5dbf
     M_up = M_Vh->element( "u" ); // Strain
     M_pp = M_Wh->element( "p" ); // Displacement
 
@@ -885,13 +858,10 @@
     auto U = M_ps -> element();
 
 
-<<<<<<< HEAD
-=======
 	std::shared_ptr<NullSpace<double> > myNullSpace( new NullSpace<double>(get_backend(),hdgNullSpace(M_Wh,mpl::int_<FEELPP_DIM>())) );
 	get_backend()->attachNearNullSpace( myNullSpace );
     if ( boption(_name=prefixvm( this->prefix(), "nullspace").c_str()) )
 	    get_backend()->attachNearNullSpace( myNullSpace );
->>>>>>> a96e5dbf
 
 
     std::string solver_string = "MixedElasticity : ";
