#include <feel/feelmodels/levelset/levelset.hpp>

#include <feel/feelmodels/modelmesh/createmesh.hpp>
#include <feel/feelmodels/levelset/reinitializer_hj.hpp>

namespace Feel {
namespace FeelModels {

LEVELSET_CLASS_TEMPLATE_DECLARATIONS
std::map<std::string, typename LEVELSET_CLASS_TEMPLATE_TYPE::ShapeType>
LEVELSET_CLASS_TEMPLATE_TYPE::ShapeTypeMap = {
    {"sphere", ShapeType::SPHERE},
    {"ellipse", ShapeType::ELLIPSE}
};

LEVELSET_CLASS_TEMPLATE_DECLARATIONS
LEVELSET_CLASS_TEMPLATE_TYPE::LevelSet( 
        std::string const& prefix,
        WorldComm const& worldComm,
        std::string const& subPrefix,
        std::string const& rootRepository ) 
:
    super_type( prefix, worldComm, subPrefix, rootRepository ),
    M_doUpdateDirac(true),
    M_doUpdateHeaviside(true),
    M_doUpdateNormal(true),
    M_doUpdateCurvature(true),
    M_doUpdateGradPhi(true),
    M_doUpdateModGradPhi(true),
    M_doUpdateSubmeshDirac(true),
    M_doUpdateSubmeshOuter(true),
    M_doUpdateSubmeshInner(true),
    M_advectionToolbox( new advecion_toolbox_type( prefix, worldComm, subPrefix, rootRepository ) ),
    M_doUpdateMarkers(true),
    M_doUpdateCauchyGreenTensor(true),
    //M_periodicity(periodicityLS),
    M_reinitializerIsUpdatedForUse(false),
    M_hasReinitialized(false),
    M_hasReinitializedSmooth(false),
    M_iterSinceReinit(0)
{
    this->setFilenameSaveInfo( prefixvm(this->prefix(),"Levelset.info") );
    //-----------------------------------------------------------------------------//
    // Set advection model
    M_advectionToolbox->setModelName( "Advection" );
    //-----------------------------------------------------------------------------//
    // Load parameters
    this->loadParametersFromOptionsVm();
    // Load initial value
    this->loadConfigICFile();
    // Load boundary conditions
    this->loadConfigBCFile();
    // Load post-process
    this->loadConfigPostProcess();
    // Get periodicity from options (if needed)
    //this->loadPeriodicityFromOptionsVm();

    /*// --------------- mesh adaptation -----------------
#if defined (MESH_ADAPTATION)
    auto backend_mesh_adapt = backend_type::build(Environment::vm(), "mesh-adapt-backend");
    mesh_adapt.reset( new mesh_adaptation_type ( backend_mesh_adapt ));
#endif*/
}

LEVELSET_CLASS_TEMPLATE_DECLARATIONS
typename LEVELSET_CLASS_TEMPLATE_TYPE::self_ptrtype
LEVELSET_CLASS_TEMPLATE_TYPE::New(
        std::string const& prefix,
        WorldComm const& worldComm,
        std::string const& subPrefix,
        std::string const& rootRepository )
{
    self_ptrtype new_ls( new self_type(prefix, worldComm, subPrefix, rootRepository) );
    return new_ls;
}

//----------------------------------------------------------------------------//
LEVELSET_CLASS_TEMPLATE_DECLARATIONS
void
LEVELSET_CLASS_TEMPLATE_TYPE::init()
{
    this->log("LevelSet", "init", "start");

    // Set levelset initial value
    this->initLevelsetValue();
    // Init levelset advection
    M_advectionToolbox->init();
    M_timeOrder = this->timeStepBDF()->timeOrder();
    this->updateTime( M_advectionToolbox->currentTime() );
    if (this->doRestart())
        this->setTimeInitial( M_advectionToolbox->timeInitial() );


    // Init modGradPhi advection
    if( M_useGradientAugmented )
    {
        M_modGradPhiAdvection->init();
    }
    // Init stretch advection
    if( M_useStretchAugmented )
    {
        M_stretchAdvection->init();
    }
    // Init backward characteristics advection
    if( M_useCauchyAugmented )
    {
        M_backwardCharacteristicsAdvection->init();
    }

    // Init iterSinceReinit
    if( this->doRestart() )
    {
        // Reload saved iterSinceReinit data
        auto iterSinceReinitPath = fs::path(this->rootRepository()) / fs::path( prefixvm(this->prefix(), "itersincereinit") );
        if( fs::exists( iterSinceReinitPath ) )
        {
            fs::ifstream ifs( iterSinceReinitPath );
            boost::archive::text_iarchive ia( ifs );
            ia >> BOOST_SERIALIZATION_NVP( M_vecIterSinceReinit );
            M_iterSinceReinit = M_vecIterSinceReinit.back();
        }
        else
        {
            // If iterSinceReinit not found, we assume that last step reinitialized by default
            M_iterSinceReinit = 0;
        }
    }
    else
    {
            M_vecIterSinceReinit.push_back( M_iterSinceReinit );
    }
    // Adjust BDF order with iterSinceReinit
    if( M_iterSinceReinit < M_timeOrder )
    {
        this->timeStepBDF()->setTimeOrder( M_iterSinceReinit + 1 );
    }

    // Init post-process
    this->initPostProcess();


    if ( M_doSmoothGradient )
        auto smootherbuild = this->smootherVectorial();
    if ( M_doSmoothCurvature )
        auto smootherbuild = this->smoother();



    this->log("LevelSet", "init", "finish");
}

LEVELSET_CLASS_TEMPLATE_DECLARATIONS
void
LEVELSET_CLASS_TEMPLATE_TYPE::initLevelsetValue()
{
    this->log("LevelSet", "initLevelsetValue", "start");

    bool hasInitialValue = false;

    auto phi_init = this->functionSpace()->element();
    phi_init.setConstant( std::numeric_limits<value_type>::max() );

    this->modelProperties().parameters().updateParameterValues();
    if( !this->M_icDirichlet.empty() )
    {
        M_icDirichlet.setParameterValues( this->modelProperties().parameters().toParameterValues() );

        for( auto const& iv : M_icDirichlet )
        {
            if( marker(iv).empty() )
            {
                phi_init = vf::project(
                        _space=this->functionSpace(),
                        _range=elements(this->mesh()),
                        _expr=expression(iv),
                        _geomap=this->geomap()
                        );
            }
            else
            {
                phi_init = vf::project(
                        _space=this->functionSpace(),
                        _range=markedelements(this->mesh(), marker(iv)),
                        _expr=expression(iv),
                        _geomap=this->geomap()
                        );
            }
        }

        hasInitialValue = true;
    }

    if( !this->M_icShapes.empty() )
    {
        // If phi_init already has a value, ensure that it is a proper distance function
        if( hasInitialValue )
        {
            // ILP on phi_init
            auto gradPhiInit = this->projectorL2Vectorial()->derivate( idv(phi_init) );
            auto modGradPhiInit = M_smootherFM->project( sqrt( trans(idv(gradPhiInit))*idv(gradPhiInit) ) );
            phi_init = vf::project( 
                _space=this->functionSpace(),
                _range=elements(this->mesh()),
                _expr=idv(phi_init) / idv(modGradPhiInit)
                );
            // Reinitialize phi_init
            phi_init = this->reinitializerFM()->run( phi_init );
        }
        // Add shapes
        for( auto const& shape: M_icShapes )
        {
            this->addShape( shape, phi_init );
        }

        hasInitialValue = true;
    }

    if( hasInitialValue )
    {
        this->setInitialValue( phi_init );
    }

    if( M_useGradientAugmented )
    {
        // Initialize modGradPhi
        if( M_reinitInitialValue )
        {
            M_modGradPhiAdvection->fieldSolutionPtr()->setConstant(1.);
        }
        else
        {
            auto gradPhi = this->gradPhi();
            *(M_modGradPhiAdvection->fieldSolutionPtr()) = vf::project( 
                    _space=this->functionSpace(),
                    _range=elements(this->mesh()),
                    _expr=sqrt( trans(idv(gradPhi))*idv(gradPhi) ) 
                    );
        }
    }
    if( M_useStretchAugmented )
    {
        // Initialize stretch modGradPhi
        M_stretchAdvection->fieldSolutionPtr()->setConstant(1.);
    }
    if( M_useCauchyAugmented )
    {
        // Initialize backward characteristics
        if( M_hasInitialBackwardCharacteristics )
        {
            *(M_backwardCharacteristicsAdvection->fieldSolutionPtr()) = vf::project(
                    _space=M_backwardCharacteristicsAdvection->functionSpace(),
                    _range=elements(M_backwardCharacteristicsAdvection->mesh()),
                    _expr=M_initialBackwardCharacteristics
                    );
        }
        else
        {
            *(M_backwardCharacteristicsAdvection->fieldSolutionPtr()) = vf::project(
                    _space=M_backwardCharacteristicsAdvection->functionSpace(),
                    _range=elements(M_backwardCharacteristicsAdvection->mesh()),
                    _expr=vf::P()
                    );
        }
    }

    this->log("LevelSet", "initLevelsetValue", "finish");
}

LEVELSET_CLASS_TEMPLATE_DECLARATIONS
void
LEVELSET_CLASS_TEMPLATE_TYPE::addShape( 
        std::pair<ShapeType, parameter_map> const& shape, 
        element_levelset_type & phi 
        )
{
    ShapeType shapeType = shape.first;
    parameter_map const& shapeParams = shape.second;

    switch(shapeType)
    {
        case ShapeType::SPHERE:
        {
            auto X = Px() - shapeParams.dget("xc");
            auto Y = Py() - shapeParams.dget("yc");
            auto Z = Pz() - shapeParams.dget("zc"); 
            auto R = shapeParams.dget("radius");
            phi = vf::project(
                    _space=this->functionSpace(),
                    _range=elements(this->mesh()),
                    _expr=vf::min( idv(phi), sqrt(X*X+Y*Y+Z*Z)-R ),
                    _geomap=this->geomap()
                    );
        }
        break;

        case ShapeType::ELLIPSE:
        {
            // TODO
        }
        break;
    }
}

LEVELSET_CLASS_TEMPLATE_DECLARATIONS
typename LEVELSET_CLASS_TEMPLATE_TYPE::element_levelset_type
LEVELSET_CLASS_TEMPLATE_TYPE::interfaceRectangularFunction( element_levelset_ptrtype const& p ) const
{
    //auto phi = idv(this->phi());
    auto phi = idv(p);
    double epsilon = M_thicknessInterfaceRectangularFunction;
    double epsilon_rect = 2.*epsilon;
    double epsilon_delta = (epsilon_rect - epsilon)/2.;
    double epsilon_zero = epsilon + epsilon_delta;

    auto R_expr =
        vf::chi( phi<-epsilon_rect )*vf::constant(0.0)
        +
        vf::chi( phi>=-epsilon_rect )*vf::chi( phi<=-epsilon )*
        0.5*(1 + (phi+epsilon_zero)/epsilon_delta + 1/M_PI*vf::sin( M_PI*(phi+epsilon_zero)/epsilon_delta ) )
        +
        vf::chi( phi>=-epsilon )*vf::chi( phi<=epsilon )*vf::constant(1.0)
        +
        vf::chi( phi>=epsilon )*vf::chi( phi<=epsilon_rect )*
        0.5*(1 - (phi-epsilon_zero)/epsilon_delta - 1/M_PI*vf::sin( M_PI*(phi-epsilon_zero)/epsilon_delta ) )
        +
        vf::chi(phi>epsilon_rect)*vf::constant(0.0)
        ;

    return vf::project( 
            this->functionSpace(), 
            elements(this->mesh()),
            R_expr
            );
}

LEVELSET_CLASS_TEMPLATE_DECLARATIONS
void
LEVELSET_CLASS_TEMPLATE_TYPE::initPostProcess()
{
    if ( !M_exporter )
    {
        std::string geoExportType = "static";//this->geoExportType();//change_coords_only, change, static
        M_exporter = exporter( _mesh=this->mesh(),
                               _name="ExportLS",
                               _geo=geoExportType,
                               _path=this->exporterPath() );
    }
    if (this->doRestart() && this->restartPath().empty() )
    {
        if ( M_exporter->doExport() ) M_exporter->restart(this->timeInitial());
    }


    this->modelProperties().parameters().updateParameterValues();
    auto paramValues = this->modelProperties().parameters().toParameterValues();
    this->modelProperties().postProcess().setParameterValues( paramValues );

    // Measures
    bool hasMeasureToExport = false;

    if( this->hasPostProcessMeasureExported( LevelSetMeasuresExported::Volume ) )
    {
        this->postProcessMeasuresIO().setMeasure( "volume", this->volume() );
        hasMeasureToExport = true;
    }
    if( this->hasPostProcessMeasureExported( LevelSetMeasuresExported::Perimeter ) )
    {
        this->postProcessMeasuresIO().setMeasure( "perimeter", this->perimeter() );
        hasMeasureToExport = true;
    }

    if ( hasMeasureToExport )
    {
        this->postProcessMeasuresIO().setParameter( "time", this->timeInitial() );
        // start or restart measure file
        if (!this->doRestart())
            this->postProcessMeasuresIO().start();
        else if ( !this->isStationary() )
            this->postProcessMeasuresIO().restart( "time", this->timeInitial() );
    }

    //// User-defined fields
    //if ( this->modelProperties().postProcess().find("Fields") != this->modelProperties().postProcess().end() )
    //{
        //for ( auto const& o : this->modelProperties().postProcess().find("Fields")->second )
        //{
            //if ( this->hasFieldUserScalar( o ) || this->hasFieldUserVectorial( o ) )
                //M_postProcessUserFieldExported.insert( o );
        //}
    //}
}

LEVELSET_CLASS_TEMPLATE_DECLARATIONS
void
LEVELSET_CLASS_TEMPLATE_TYPE::createFunctionSpaces( bool buildSpaceMarkersExtendedDofTable )
{
    M_spaceLevelSetVec = space_levelset_vectorial_type::New( _mesh=this->mesh(), _worldscomm=this->worldsComm() );
    M_spaceMarkers = space_markers_type::New( 
            _mesh=this->mesh(), _worldscomm=this->worldsComm(),
            _extended_doftable=std::vector<bool>(1, buildSpaceMarkersExtendedDofTable)
            );
    if( M_useCauchyAugmented )
        M_spaceTensor2Symm = space_tensor2symm_type::New( _mesh=this->mesh(), _worldscomm=this->worldsComm() );
}

LEVELSET_CLASS_TEMPLATE_DECLARATIONS
void
LEVELSET_CLASS_TEMPLATE_TYPE::createInterfaceQuantities()
{
    if( Environment::vm().count( prefixvm(this->prefix(),"thickness-interface").c_str() ) )
        M_thicknessInterface = doption(prefixvm(this->prefix(),"thickness-interface"));
    else
        M_thicknessInterface = 1.5 * this->mesh()->hAverage();

    M_useAdaptiveThicknessInterface = boption(prefixvm(this->prefix(),"use-adaptive-thickness"));

    if( Environment::vm().count( prefixvm(this->prefix(),"thickness-interface-rectangular-function").c_str() ) )
        M_thicknessInterfaceRectangularFunction = doption(prefixvm(this->prefix(),"thickness-interface-rectangular-function")); 
    else
        M_thicknessInterfaceRectangularFunction = M_thicknessInterface;

    M_heaviside.reset( new element_levelset_type(this->functionSpace(), "Heaviside") );
    M_dirac.reset( new element_levelset_type(this->functionSpace(), "Dirac") );
    M_levelsetNormal.reset( new element_levelset_vectorial_type(this->functionSpaceVectorial(), "Normal") );
    M_levelsetCurvature.reset( new element_levelset_type(this->functionSpace(), "Curvature") );

    if( M_useGradientAugmented )
    {
        M_modGradPhiAdvection = modgradphi_advection_type::New(
                prefixvm(this->prefix(), "modgradphi-advection"),
                this->worldComm()
                );
        M_modGradPhiAdvection->setModelName( "Advection-Reaction" );
        M_modGradPhiAdvection->build( this->functionSpace() );
        M_modGradPhiAdvection->timeStepBDF()->setOrder( this->timeStepBDF()->bdfOrder() );

        M_modGradPhiAdvection->getExporter()->setDoExport( boption( _name="do_export_modgradphi-advection", _prefix=this->prefix() ) );
    }
    if( M_useStretchAugmented )
    {
        M_stretchAdvection = stretch_advection_type::New(
                prefixvm(this->prefix(), "stretch-advection"),
                this->worldComm()
                );
        M_stretchAdvection->setModelName( "Advection-Reaction" );
        M_stretchAdvection->build( this->functionSpace() );
        M_stretchAdvection->timeStepBDF()->setOrder( this->timeStepBDF()->bdfOrder() );

        M_stretchAdvection->getExporter()->setDoExport( boption( _name="do_export_stretch-advection", _prefix=this->prefix() ) );
    }
    if( M_useCauchyAugmented )
    {
        M_backwardCharacteristicsAdvection = backwardcharacteristics_advection_type::New(
                prefixvm(this->prefix(), "backward-characteristics-advection"),
                this->worldComm()
                );
        M_backwardCharacteristicsAdvection->setModelName( "Advection" );
        M_backwardCharacteristicsAdvection->build( this->functionSpaceVectorial() );
        M_backwardCharacteristicsAdvection->timeStepBDF()->setOrder( this->timeStepBDF()->bdfOrder() );

        M_backwardCharacteristicsAdvection->getExporter()->setDoExport( boption( _name="do_export_backward-characteristics-advection", _prefix=this->prefix() ) );

        M_leftCauchyGreenTensor.reset( new element_tensor2symm_type(this->functionSpaceTensor2Symm(), "LeftCauchyGreenTensor") );
        M_cauchyGreenInvariant1.reset( new element_cauchygreen_invariant_type(this->functionSpace(), "CauchyGreenI1(TrC)") );
        M_cauchyGreenInvariant2.reset( new element_cauchygreen_invariant_type(this->functionSpace(), "CauchyGreenI2(TrCofC)") );
    }
    for( std::string const& bcMarker: this->M_bcMarkersInflow )
    {
        if( M_useGradientAugmented )
            M_modGradPhiAdvection->addMarkerInflowBC( bcMarker );
        if( M_useStretchAugmented )
            M_stretchAdvection->addMarkerInflowBC( bcMarker );
        if( M_useCauchyAugmented )
            M_backwardCharacteristicsAdvection->addMarkerInflowBC( bcMarker );
    }
}

LEVELSET_CLASS_TEMPLATE_DECLARATIONS
void
LEVELSET_CLASS_TEMPLATE_TYPE::createReinitialization()
{
    switch( M_reinitMethod )
    { 
        case LevelSetReinitMethod::FM :
        {
            if( !M_reinitializer )
                M_reinitializer = this->reinitializerFM();

            if( M_strategyBeforeFM == ILP )
            {
                M_backend_smooth = backend(
                        _name=prefixvm(this->prefix(), "smoother-fm"),
                        _worldcomm=this->worldComm()
                        );
                M_smootherFM = projector(
                        this->functionSpace(),/*domainSpace*/
                        this->functionSpace(),/*imageSpace*/
                        M_backend_smooth,
                        DIFF,
                        doption(_name="fm-smooth-coeff", _prefix=this->prefix())
                        );
            }
        }
        break;
        case LevelSetReinitMethod::HJ :
        {
            if( !M_reinitializer )
                M_reinitializer = this->reinitializerHJ();
            
            double thickness_heaviside;
            if( Environment::vm( _name="thickness-heaviside", _prefix=prefixvm(this->prefix(), "reinit-hj")).defaulted() )
            {
                thickness_heaviside =  M_thicknessInterface;
            }
            else
            {
                thickness_heaviside =  doption( _name="thickness-heaviside", _prefix=prefixvm(this->prefix(), "reinit-hj") );
            }
            boost::dynamic_pointer_cast<reinitializerHJ_type>(M_reinitializer)->setThicknessHeaviside( M_thicknessInterface );
        }
        break;
    }

    M_reinitializerIsUpdatedForUse = true;
}

LEVELSET_CLASS_TEMPLATE_DECLARATIONS
void
LEVELSET_CLASS_TEMPLATE_TYPE::createOthers()
{
    M_projectorL2 = projector(this->functionSpace(), this->functionSpace(), backend(_name=prefixvm(this->prefix(), "projector-l2"), _worldcomm=this->worldComm()) );
    M_projectorL2Vec = projector(this->functionSpaceVectorial(), this->functionSpaceVectorial(), backend(_name=prefixvm(this->prefix(), "projector-l2-vec"), _worldcomm=this->worldComm()) );
    if( M_useCauchyAugmented )
    {
        M_projectorL2Tensor2Symm = projector( 
                this->functionSpaceTensor2Symm() , this->functionSpaceTensor2Symm(), 
                backend(_name=prefixvm(this->prefix(),"projector-l2-tensor2symm"), _worldcomm=this->worldComm())
                );
    }

    //if( M_doSmoothCurvature )
    //{
        //M_smoother = projector( 
                //this->functionSpace() , this->functionSpace(), 
                //backend(_name=prefixvm(this->prefix(),"smoother")), 
                //DIFF, 
                //this->mesh()->hAverage()*doption(_name="smooth-coeff", _prefix=this->prefix())/Order,
                //30);
    //}
}

LEVELSET_CLASS_TEMPLATE_DECLARATIONS
typename LEVELSET_CLASS_TEMPLATE_TYPE::element_levelset_vectorial_ptrtype const&
LEVELSET_CLASS_TEMPLATE_TYPE::gradPhi() const
{
    if( !M_levelsetGradPhi )
        M_levelsetGradPhi.reset( new element_levelset_vectorial_type(this->functionSpaceVectorial(), "GradPhi") );

    if( M_doUpdateGradPhi )
       const_cast<self_type*>(this)->updateGradPhi(); 

    return M_levelsetGradPhi;
}

LEVELSET_CLASS_TEMPLATE_DECLARATIONS
typename LEVELSET_CLASS_TEMPLATE_TYPE::element_levelset_ptrtype const&
LEVELSET_CLASS_TEMPLATE_TYPE::modGradPhi() const
{
    if( M_useGradientAugmented )
    {
        return M_modGradPhiAdvection->fieldSolutionPtr();
    }
    else
    {
        if( !M_levelsetModGradPhi )
            M_levelsetModGradPhi.reset( new element_levelset_type(this->functionSpace(), "ModGradPhi") );

        if( M_doUpdateModGradPhi )
            const_cast<self_type*>(this)->updateModGradPhi();

        return M_levelsetModGradPhi;
    }
}

LEVELSET_CLASS_TEMPLATE_DECLARATIONS
typename LEVELSET_CLASS_TEMPLATE_TYPE::element_stretch_ptrtype const&
LEVELSET_CLASS_TEMPLATE_TYPE::stretch() const
{
    if( !M_levelsetStretch )
        M_levelsetStretch.reset( new element_stretch_type(this->M_stretchAdvection->functionSpace(), "Stretch") );

    if( M_useStretchAugmented )
    {
        *M_levelsetStretch = *(M_stretchAdvection->fieldSolutionPtr());
    }
    else
    {
        *M_levelsetStretch = *(this->modGradPhi());
    }

    M_levelsetStretch->add(-1.);

    return M_levelsetStretch;
}

LEVELSET_CLASS_TEMPLATE_DECLARATIONS
typename LEVELSET_CLASS_TEMPLATE_TYPE::element_backwardcharacteristics_ptrtype const&
LEVELSET_CLASS_TEMPLATE_TYPE::backwardCharacteristics() const
{
    if( M_useCauchyAugmented )
    {
        return M_backwardCharacteristicsAdvection->fieldSolutionPtr();
    }
    else
    {
        throw std::logic_error( this->prefix()+".use-cauchy-augmented option must be true to use backward characteristics" );
    }
}

LEVELSET_CLASS_TEMPLATE_DECLARATIONS
typename LEVELSET_CLASS_TEMPLATE_TYPE::element_levelset_ptrtype const&
LEVELSET_CLASS_TEMPLATE_TYPE::heaviside() const
{
    if( !M_heaviside )
        M_heaviside.reset( new element_levelset_type(this->functionSpace(), "Heaviside") );

    if( M_doUpdateHeaviside )
       const_cast<self_type*>(this)->updateHeaviside();

    return M_heaviside;
}

LEVELSET_CLASS_TEMPLATE_DECLARATIONS
typename LEVELSET_CLASS_TEMPLATE_TYPE::element_levelset_ptrtype const&
LEVELSET_CLASS_TEMPLATE_TYPE::dirac() const
{
    if( !M_dirac )
        M_dirac.reset( new element_levelset_type(this->functionSpace(), "Dirac") );

    if( M_doUpdateDirac )
       const_cast<self_type*>(this)->updateDirac();

    return M_dirac;
}

LEVELSET_CLASS_TEMPLATE_DECLARATIONS
typename LEVELSET_CLASS_TEMPLATE_TYPE::element_levelset_vectorial_ptrtype const&
LEVELSET_CLASS_TEMPLATE_TYPE::normal() const
{
    if( !M_levelsetNormal )
        M_levelsetNormal.reset( new element_levelset_vectorial_type(this->functionSpaceVectorial(), "Normal") );

    if( M_doUpdateNormal )
       const_cast<self_type*>(this)->updateNormal(); 

    return M_levelsetNormal;
}

LEVELSET_CLASS_TEMPLATE_DECLARATIONS
typename LEVELSET_CLASS_TEMPLATE_TYPE::element_levelset_ptrtype const&
LEVELSET_CLASS_TEMPLATE_TYPE::curvature() const
{
    if( !M_levelsetCurvature )
        M_levelsetCurvature.reset( new element_levelset_type(this->functionSpace(), "Curvature") );

    if( M_doUpdateCurvature )
       const_cast<self_type*>(this)->updateCurvature();

    return M_levelsetCurvature;
}

LEVELSET_CLASS_TEMPLATE_DECLARATIONS
void
LEVELSET_CLASS_TEMPLATE_TYPE::setStrategyBeforeFm( int strat )
{
    if (M_reinitializerIsUpdatedForUse)
        LOG(INFO)<<" !!!  WARNING !!! : setStrategyBeforeFm set after the fast marching has been actually initialized ! \n";
    M_strategyBeforeFM = (strategy_before_FM_type) strat;
}

LEVELSET_CLASS_TEMPLATE_DECLARATIONS
void
LEVELSET_CLASS_TEMPLATE_TYPE::loadParametersFromOptionsVm()
{
    M_useRegularPhi = boption(_name=prefixvm(this->prefix(),"use-regularized-phi"));
    M_useHeavisideDiracNodalProj = boption(_name=prefixvm(this->prefix(),"h-d-nodal-proj"));

    std::string reinitmethod = soption( _name="reinit-method", _prefix=this->prefix() );
    if( reinitmethod == "fm" )
        M_reinitMethod = LevelSetReinitMethod::FM;
    else if( reinitmethod == "hj" )
        M_reinitMethod = LevelSetReinitMethod::HJ;
    else
        CHECK( false ) << reinitmethod << " is not a valid reinitialization method\n";

    //M_useSmoothReinitialization = boption( _name="use-smooth-reinit", _prefix=this->prefix() );

    M_useMarkerDiracAsMarkerDoneFM = boption( _name="use-marker2-as-done", _prefix=prefixvm(this->prefix(), "reinit-fm") );

    M_strategyBeforeFM = (strategy_before_FM_type) ioption(prefixvm(this->prefix(),"fm-init-first-elts-strategy"));

    M_reinitInitialValue = boption( _name="reinit-initial-value", _prefix=this->prefix() );

    M_doSmoothGradient = boption( _name="smooth-gradient", _prefix=this->prefix() );

    if( Environment::vm( _name="smooth-curvature", _prefix=this->prefix()).defaulted() && Order < 2 )
        M_doSmoothCurvature = true;
    else
        M_doSmoothCurvature = boption( _name="smooth-curvature", _prefix=this->prefix() );

    M_useGradientAugmented = boption( _name="use-gradient-augmented", _prefix=this->prefix() );
    M_reinitGradientAugmented = boption( _name="reinit-gradient-augmented", _prefix=this->prefix() );

    M_useStretchAugmented = boption( _name="use-stretch-augmented", _prefix=this->prefix() );
    M_reinitStretchAugmented = boption( _name="reinit-stretch-augmented", _prefix=this->prefix() );

    M_useCauchyAugmented = boption( _name="use-cauchy-augmented", _prefix=this->prefix() );
    if ( Environment::vm().count(prefixvm(this->prefix(),"initial-backward-characteristics").c_str()) )
    {
        M_initialBackwardCharacteristics = expr<nDim,1>( soption(_name="initial-backward-characteristics", _prefix=this->prefix()) );
        M_hasInitialBackwardCharacteristics = true;
    }
    else
    {
        M_hasInitialBackwardCharacteristics = false;
    }

    //M_doExportAdvection = boption(_name="export-advection", _prefix=this->prefix());
}

LEVELSET_CLASS_TEMPLATE_DECLARATIONS
void
LEVELSET_CLASS_TEMPLATE_TYPE::loadConfigICFile()
{
    auto const& initialConditions = this->modelProperties().initialConditions();

    this->M_icDirichlet = initialConditions.getScalarFields( std::string(this->prefix()), "Dirichlet" );
    
    // Shapes
    for( std::string const& icShape: initialConditions.markers( this->prefix(), "shapes") )
    {
        parameter_map shapeParameterMap;

        auto shapeTypeRead = initialConditions.sparam( this->prefix(), "shapes", icShape, "shape" );
        auto shapeTypeIt = ShapeTypeMap.find(shapeTypeRead.second);
        if( shapeTypeIt != ShapeTypeMap.end() )
        {
            switch(shapeTypeIt->second)
            {
                case ShapeType::SPHERE:
                {
                    auto xcRead = initialConditions.dparam( this->prefix(), "shapes", icShape, "xc" );
                    CHECK(xcRead.first) << icShape << " xc not provided\n";
                    auto ycRead = initialConditions.dparam( this->prefix(), "shapes", icShape, "yc" );
                    CHECK(ycRead.first) << icShape << " yc not provided\n";
                    auto zcRead = initialConditions.dparam( this->prefix(), "shapes", icShape, "zc" );
                    CHECK(zcRead.first || nDim < 3) << icShape << " zc not provided\n";
                    auto radiusRead = initialConditions.dparam( this->prefix(), "shapes", icShape, "radius" );
                    CHECK(radiusRead.first) << icShape << " radius not provided\n";

                    shapeParameterMap["id"] = icShape;
                    shapeParameterMap["xc"] = xcRead.second;
                    shapeParameterMap["yc"] = ycRead.second;
                    shapeParameterMap["zc"] = zcRead.second;
                    shapeParameterMap["radius"] = radiusRead.second;
                }
                break;

                case ShapeType::ELLIPSE:
                {
                    auto xcRead = initialConditions.dparam( this->prefix(), "shapes", icShape, "xc" );
                    CHECK(xcRead.first) << icShape << " xc not provided\n";
                    auto ycRead = initialConditions.dparam( this->prefix(), "shapes", icShape, "yc" );
                    CHECK(ycRead.first) << icShape << " yc not provided\n";
                    auto zcRead = initialConditions.dparam( this->prefix(), "shapes", icShape, "zc" );
                    CHECK(zcRead.first || nDim < 3) << icShape << " zc not provided\n";
                    auto radiusRead = initialConditions.dparam( this->prefix(), "shapes", icShape, "radius" );
                    CHECK(radiusRead.first) << icShape << " radius not provided\n";

                    shapeParameterMap["id"] = icShape;
                    shapeParameterMap["xc"] = xcRead.second;
                    shapeParameterMap["yc"] = ycRead.second;
                    shapeParameterMap["zc"] = zcRead.second;
                    shapeParameterMap["radius"] = radiusRead.second;
                    // TODO
                }
                break;
            }

            M_icShapes.push_back( std::make_pair(shapeTypeIt->second, shapeParameterMap) );
        }
        else
        {
            CHECK(false) << "invalid shape type in " << icShape << std::endl;
        }
    } 
}

LEVELSET_CLASS_TEMPLATE_DECLARATIONS
void
LEVELSET_CLASS_TEMPLATE_TYPE::loadConfigBCFile()
{
    M_bcMarkersInflow.clear();

    for( std::string const& bcMarker: this->modelProperties().boundaryConditions().markers( this->prefix(), "inflow" ) )
    {
        if( std::find(M_bcMarkersInflow.begin(), M_bcMarkersInflow.end(), bcMarker) == M_bcMarkersInflow.end() )
            M_bcMarkersInflow.push_back( bcMarker );
    }
}

LEVELSET_CLASS_TEMPLATE_DECLARATIONS
void
LEVELSET_CLASS_TEMPLATE_TYPE::loadConfigPostProcess()
{
    auto& modelPostProcess = this->modelProperties().postProcess();

    auto physicalQuantities = modelPostProcess.pTree().get_child_optional("PhysicalQuantities");
    if( physicalQuantities )
    {
        for( auto& i: *physicalQuantities )
        {
            auto i_str = i.second.template get_value<std::string>();
            modelPostProcess["PhysicalQuantities"].push_back( i_str  );
            LOG(INFO) << "add to postprocess physical quantity " << i_str;
        }
    }

    if ( modelPostProcess.find("PhysicalQuantities") != modelPostProcess.end() )
    {
        for ( auto const& o : modelPostProcess.find("PhysicalQuantities")->second )
        {
            if( o == "volume" || o == "all" )
                this->M_postProcessMeasuresExported.insert( LevelSetMeasuresExported::Volume );
            if( o == "perimeter" || o == "all" )
                this->M_postProcessMeasuresExported.insert( LevelSetMeasuresExported::Perimeter );
        }
    }

    // Load Fields from JSON
    if ( modelPostProcess.find("Fields") != modelPostProcess.end() )
    {
        for( auto const& o : modelPostProcess.find("Fields")->second )
        {
            if( o == "gradphi" || o == "all" )
                this->M_postProcessFieldsExported.insert( LevelSetFieldsExported::GradPhi );
            if( o == "modgradphi" || o == "all" )
                this->M_postProcessFieldsExported.insert( LevelSetFieldsExported::ModGradPhi );
            if( o == "backwardcharacteristics" )
                this->M_postProcessFieldsExported.insert( LevelSetFieldsExported::BackwardCharacteristics );
            if( o == "cauchygreeninvariant1" )
                this->M_postProcessFieldsExported.insert( LevelSetFieldsExported::CauchyGreenInvariant1 );
            if( o == "cauchygreeninvariant2" )
                this->M_postProcessFieldsExported.insert( LevelSetFieldsExported::CauchyGreenInvariant2 );
        }
    }
    // Overwrite with options from CFG
    if ( Environment::vm().count(prefixvm(this->prefix(),"do_export_gradphi").c_str()) )
        if ( boption(_name="do_export_gradphi",_prefix=this->prefix()) )
            this->M_postProcessFieldsExported.insert( LevelSetFieldsExported::GradPhi );
    if ( Environment::vm().count(prefixvm(this->prefix(),"do_export_modgradphi").c_str()) )
        if ( boption(_name="do_export_modgradphi",_prefix=this->prefix()) )
            this->M_postProcessFieldsExported.insert( LevelSetFieldsExported::ModGradPhi );
    if ( Environment::vm().count(prefixvm(this->prefix(),"do_export_backwardcharacteristics").c_str()) )
        if ( boption(_name="do_export_backwardcharacteristics",_prefix=this->prefix()) )
            this->M_postProcessFieldsExported.insert( LevelSetFieldsExported::BackwardCharacteristics );
    if ( Environment::vm().count(prefixvm(this->prefix(),"do_export_cauchygreeninvariant1").c_str()) )
        if ( boption(_name="do_export_cauchygreeninvariant1",_prefix=this->prefix()) )
            this->M_postProcessFieldsExported.insert( LevelSetFieldsExported::CauchyGreenInvariant1 );
    if ( Environment::vm().count(prefixvm(this->prefix(),"do_export_cauchygreeninvariant2").c_str()) )
        if ( boption(_name="do_export_cauchygreeninvariant2",_prefix=this->prefix()) )
            this->M_postProcessFieldsExported.insert( LevelSetFieldsExported::CauchyGreenInvariant2 );
}

LEVELSET_CLASS_TEMPLATE_DECLARATIONS
typename LEVELSET_CLASS_TEMPLATE_TYPE::reinitializer_ptrtype 
LEVELSET_CLASS_TEMPLATE_TYPE::buildReinitializer( 
        LevelSetReinitMethod method, 
        space_levelset_ptrtype const& space,
        std::string const& prefix )
{
    switch( method )
    { 
        case LevelSetReinitMethod::FM :
        {
            return reinitializer_ptrtype(
                    new ReinitializerFM<space_levelset_type>( space, prefixvm(prefix, "reinit-fm") ) 
                    );
        }
        break;
        case LevelSetReinitMethod::HJ :
        {
            return reinitializer_ptrtype(
                    new ReinitializerHJ<space_levelset_type>( space, prefixvm(prefix, "reinit-hj") )
                    );
        }
        break;
    }
}

//----------------------------------------------------------------------------//
//----------------------------------------------------------------------------//
//----------------------------------------------------------------------------//
// Update levelset-dependent functions
LEVELSET_CLASS_TEMPLATE_DECLARATIONS
void
LEVELSET_CLASS_TEMPLATE_TYPE::updateGradPhi()
{
    auto phi = this->phi();
    if( M_doSmoothGradient )
    {
        //*M_levelsetGradPhi = this->smootherVectorial()->derivate( idv(phi) );
        *M_levelsetGradPhi = this->smootherVectorial()->project( trans(gradv(phi)) );
    }
    else
    {
        //*M_levelsetGradPhi = this->projectorL2Vectorial()->derivate( idv(phi) );
        *M_levelsetGradPhi = this->projectorL2Vectorial()->project( _expr=trans(gradv(phi)) );
        //*M_levelsetGradPhi = vf::project( 
                //_space=this->functionSpaceVectorial(),
                //_range=elements(this->mesh()),
                //_expr=trans(gradv(phi)) 
                //);
    }

    M_doUpdateGradPhi = false;
}

LEVELSET_CLASS_TEMPLATE_DECLARATIONS
void
LEVELSET_CLASS_TEMPLATE_TYPE::updateModGradPhi()
{
    auto gradPhi = this->gradPhi();
    *M_levelsetModGradPhi = vf::project( 
            _space=this->functionSpace(),
            _range=elements(this->mesh()),
            _expr=sqrt( trans(idv(gradPhi))*idv(gradPhi) ) 
            );
    //*M_levelsetModGradPhi = this->projectorL2()->project( _expr=sqrt( trans(idv(gradPhi))*idv(gradPhi) ) );

    M_doUpdateModGradPhi = false;
}

LEVELSET_CLASS_TEMPLATE_DECLARATIONS
void
LEVELSET_CLASS_TEMPLATE_TYPE::updateDirac()
{
    this->log("LevelSet", "updateDirac", "start");

    // derivative of Heaviside function
    auto eps0 = this->thicknessInterface();
    auto eps_elt = this->functionSpace()->element();

    if( M_useAdaptiveThicknessInterface )
    {
        auto gradPhi = this->gradPhi();
        auto gradPhiX = vf::project(
                _space=this->functionSpace(),
                _range=elements(this->mesh()),
                _expr=idv(gradPhi->comp(Component::X))
                );
        auto gradPhiY = vf::project(
                _space=this->functionSpace(),
                _range=elements(this->mesh()),
                _expr=idv(gradPhi->comp(Component::Y))
                );
#if FEELPP_DIM == 3
        auto gradPhiZ = vf::project(
                _space=this->functionSpace(),
                _range=elements(this->mesh()),
                _expr=idv(gradPhi->comp(Component::Z))
                );
#endif
        eps_elt = vf::project(
                _space=this->functionSpace(),
                _range=elements(this->mesh()),
                _expr=(vf::abs(idv(gradPhiX))+vf::abs(idv(gradPhiY))
#if FEELPP_DIM == 3
                    + vf::abs(idv(gradPhiZ))
#endif
                    )*cst(eps0)/idv(this->modGradPhi())
                );
    }
    else
    {
        eps_elt.setConstant(eps0); 
    }

    auto eps = idv(eps_elt);

    if (M_useRegularPhi)
    {
        //auto psi = idv(this->phi()) / sqrt( gradv(this->phi()) * trans(gradv(this->phi())) );
        auto psi = idv(this->phi()) / idv(this->modGradPhi());
        auto D_expr = vf::chi( psi<-eps )*vf::constant(0.0)
            +
            vf::chi( psi>=-eps )*vf::chi( psi<=eps )*
            1/(2*eps) *( 1 + cos(M_PI*psi/eps) )
            +
            vf::chi(psi>eps)*vf::constant(0.0);

        if ( M_useHeavisideDiracNodalProj )
            *M_dirac = vf::project( this->functionSpace(), elements(this->mesh()), D_expr );
        else
            *M_dirac = M_projectorL2->project(D_expr);
    }
    else
    {
        auto psi = idv(this->phi()) ;
        auto D_expr = vf::chi( psi<-eps )*vf::constant(0.0)
            +
            vf::chi( psi>=-eps )*vf::chi( psi<=eps )*
            1/(2*eps) *( 1 + cos(M_PI*psi/eps) )
            +
            vf::chi(psi>eps)*vf::constant(0.0);

        if (M_useHeavisideDiracNodalProj)
            *M_dirac = vf::project( this->functionSpace(), elements(this->mesh()), D_expr );
        else
            *M_dirac = M_projectorL2->project(D_expr);
    }

    M_doUpdateDirac = false;

    this->log("LevelSet", "updateDirac", "finish");
}

LEVELSET_CLASS_TEMPLATE_DECLARATIONS
void
LEVELSET_CLASS_TEMPLATE_TYPE::updateHeaviside()
{ 
    this->log("LevelSet", "updateHeaviside", "start");

    auto eps = this->thicknessInterface();

    if (M_useRegularPhi)
    {
        auto psi = idv(this->phi()) / vf::sqrt( gradv(this->phi()) * trans(gradv(this->phi())) );
        auto H_expr = vf::chi( psi<-eps )*vf::constant(0.0)
            +
            vf::chi( psi>=-eps )*vf::chi( psi<=eps )*
            0.5*(1 + psi/eps + 1/M_PI*vf::sin( M_PI*psi/eps ) )
            +
            vf::chi(psi>eps)*vf::constant(1.0);

        if (M_useHeavisideDiracNodalProj)
            *M_heaviside = vf::project(this->functionSpace(), elements(this->mesh()), H_expr);
        else
            *M_heaviside = M_projectorL2->project(H_expr);
    }
    else
    {
        auto psi = idv(this->phi());
        auto H_expr = vf::chi( psi<-eps )*vf::constant(0.0)
            +
            vf::chi( psi>=-eps )*vf::chi( psi<=eps )*
            0.5*(1 + psi/eps + 1/M_PI*vf::sin( M_PI*psi/eps ) )
            +
            vf::chi(psi>eps)*vf::constant(1.0);

        if (M_useHeavisideDiracNodalProj)
            *M_heaviside = vf::project(this->functionSpace(), elements(this->mesh()), H_expr);
        else
            *M_heaviside = M_projectorL2->project(H_expr);
    }

    M_doUpdateHeaviside = false;

    this->log("LevelSet", "updateHeaviside", "finish");
}

LEVELSET_CLASS_TEMPLATE_DECLARATIONS
void
LEVELSET_CLASS_TEMPLATE_TYPE::updateNormal()
{
    this->log("LevelSet", "updateNormal", "start");

    auto phi = this->phi();
    //*M_levelsetNormal = M_projectorL2Vec->project( _expr=trans(gradv(phi)) / sqrt(gradv(phi) * trans(gradv(phi))) );
    auto gradPhi = this->gradPhi();
    *M_levelsetNormal = vf::project( 
            _space=this->functionSpaceVectorial(),
            _range=elements(this->mesh()),
            //_expr=trans(gradv(phi)) / sqrt(gradv(phi) * trans(gradv(phi))) 
            _expr=idv(gradPhi) / sqrt(trans(idv(gradPhi)) * idv(gradPhi)) 
            );

    M_doUpdateNormal = false;

    this->log("LevelSet", "updateNormal", "finish");
}

LEVELSET_CLASS_TEMPLATE_DECLARATIONS
void
LEVELSET_CLASS_TEMPLATE_TYPE::updateCurvature()
{
    this->log("LevelSet", "updateCurvature", "start");

    if( M_doSmoothCurvature )
    {
        *M_levelsetCurvature = this->smoother()->project( _expr=divv(this->normal()) );
    }
    else
    {
        *M_levelsetCurvature = this->projectorL2()->project( _expr=divv(this->normal()) );
        //*M_levelsetCurvature = vf::project( 
                //_space=this->functionSpace(),
                //_range=elements(this->mesh()),
                //_expr=divv(this->normal())
                //);
    }

    M_doUpdateCurvature = false;

    this->log("LevelSet", "updateCurvature", "finish");
}

//----------------------------------------------------------------------------//
//----------------------------------------------------------------------------//
//----------------------------------------------------------------------------//

LEVELSET_CLASS_TEMPLATE_DECLARATIONS
typename LEVELSET_CLASS_TEMPLATE_TYPE::projector_levelset_ptrtype const&
LEVELSET_CLASS_TEMPLATE_TYPE::smoother() const
{
    if( !M_smoother )
    {
        M_smoother = projector( 
                this->functionSpace() , this->functionSpace(), 
                backend(_name=prefixvm(this->prefix(),"smoother"), _worldcomm=this->worldComm()), 
                DIFF, 
                this->mesh()->hAverage()*doption(_name="smooth-coeff", _prefix=prefixvm(this->prefix(),"smoother"))/Order,
                30);
    }
    return M_smoother; 
}

LEVELSET_CLASS_TEMPLATE_DECLARATIONS
typename LEVELSET_CLASS_TEMPLATE_TYPE::projector_levelset_vectorial_ptrtype const&
LEVELSET_CLASS_TEMPLATE_TYPE::smootherVectorial() const
{
    if( !M_smootherVectorial )
        M_smootherVectorial = projector( 
                this->functionSpaceVectorial() , this->functionSpaceVectorial(), 
                backend(_name=prefixvm(this->prefix(),"smoother-vec"), _worldcomm=this->worldComm()), 
                DIFF, 
                this->mesh()->hAverage()*doption(_name="smooth-coeff", _prefix=prefixvm(this->prefix(),"smoother-vec"))/Order,
                30);
    return M_smootherVectorial; 
}
//----------------------------------------------------------------------------//
//----------------------------------------------------------------------------//
//----------------------------------------------------------------------------//
// Markers accessors
LEVELSET_CLASS_TEMPLATE_DECLARATIONS
typename LEVELSET_CLASS_TEMPLATE_TYPE::element_markers_ptrtype const&
LEVELSET_CLASS_TEMPLATE_TYPE::markerInterface() const
{
    if( !M_markerInterface )
        M_markerInterface.reset( new element_markers_type(M_spaceMarkers, "MarkerInterface") );

    if( M_doUpdateMarkers )
       const_cast<self_type*>(this)->updateMarkerInterface(); 

    return M_markerInterface;
}

LEVELSET_CLASS_TEMPLATE_DECLARATIONS
typename LEVELSET_CLASS_TEMPLATE_TYPE::element_markers_ptrtype const&
LEVELSET_CLASS_TEMPLATE_TYPE::markerDirac() const
{
    if( !M_markerDirac )
        M_markerDirac.reset( new element_markers_type(M_spaceMarkers, "MarkerDirac") );

    if( M_doUpdateMarkers )
       const_cast<self_type*>(this)->updateMarkerDirac(); 

    return M_markerDirac;
}

LEVELSET_CLASS_TEMPLATE_DECLARATIONS
typename LEVELSET_CLASS_TEMPLATE_TYPE::element_markers_ptrtype const&
LEVELSET_CLASS_TEMPLATE_TYPE::markerOuter( double cut ) const
{
    if( !M_markerOuter )
        M_markerOuter.reset( new element_markers_type(M_spaceMarkers, "MarkerOuter") );

    if( M_doUpdateMarkers || cut != M_markerOuterCut )
    {
       const_cast<self_type*>(this)->markerHeavisideImpl( M_markerOuter, false, cut );
       M_markerOuterCut = cut;
    }

    return M_markerOuter;
}

LEVELSET_CLASS_TEMPLATE_DECLARATIONS
typename LEVELSET_CLASS_TEMPLATE_TYPE::element_markers_ptrtype const&
LEVELSET_CLASS_TEMPLATE_TYPE::markerInner( double cut ) const
{
    if( !M_markerInner )
        M_markerInner.reset( new element_markers_type(M_spaceMarkers, "MarkerInner") );

    if( M_doUpdateMarkers || cut != M_markerInnerCut )
    {
       const_cast<self_type*>(this)->markerHeavisideImpl( M_markerInner, true, cut );
       M_markerInnerCut = cut;
    }

    return M_markerInner;
}

LEVELSET_CLASS_TEMPLATE_DECLARATIONS
typename LEVELSET_CLASS_TEMPLATE_TYPE::element_markers_ptrtype const&
LEVELSET_CLASS_TEMPLATE_TYPE::markerCrossedElements() const
{
    if( !M_markerCrossedElements )
        M_markerCrossedElements.reset( new element_markers_type(M_spaceMarkers, "MarkerCrossedElements") );

    if( M_doUpdateMarkers )
       const_cast<self_type*>(this)->updateMarkerCrossedElements(); 

    return M_markerCrossedElements;
}

//----------------------------------------------------------------------------//
// Utility distances
LEVELSET_CLASS_TEMPLATE_DECLARATIONS
typename LEVELSET_CLASS_TEMPLATE_TYPE::element_levelset_ptrtype
LEVELSET_CLASS_TEMPLATE_TYPE::distToBoundary()
{
    element_levelset_ptrtype distToBoundary( new element_levelset_type(this->functionSpace(), "DistToBoundary") );

    // Retrieve the elements touching the boundary
    auto boundaryelts = boundaryelements( this->mesh() );

    // Mark the elements in myrange
    auto mymark = vf::project(
            _space=this->functionSpaceMarkers(),
            _range=boundaryelts,
            _expr=cst(1)
            );

    // Update mesh marker2
    this->mesh()->updateMarker2( mymark );

    // Init phi0 with h on marked2 elements
    auto phi0 = vf::project(
            _space=this->functionSpace(),
            _range=boundaryelts,
            _expr=h()
            );
    phi0.on( _range=boundaryfaces(this->mesh()), _expr=cst(0.) );

    // Run FM using marker2 as marker DONE
    this->reinitializerFM()->setUseMarker2AsMarkerDone( true );
    *distToBoundary = this->reinitializerFM()->run( phi0 );

    return distToBoundary;
}

LEVELSET_CLASS_TEMPLATE_DECLARATIONS
typename LEVELSET_CLASS_TEMPLATE_TYPE::element_levelset_ptrtype
LEVELSET_CLASS_TEMPLATE_TYPE::distToMarkedFaces( boost::any const& marker )
{
    element_levelset_ptrtype distToMarkedFaces( new element_levelset_type(this->functionSpace(), "DistToMarkedFaces") );

    typedef boost::reference_wrapper<typename MeshTraits<mymesh_type>::element_type const> element_ref_type;
    typedef std::vector<element_ref_type> cont_range_type;
    boost::shared_ptr<cont_range_type> myelts( new cont_range_type );

    // Retrieve the elements touching the marked faces
    auto mfaces = markedfaces( this->mesh(), marker );
    for( auto const& faceWrap: mfaces )
    {
        auto const& face = unwrap_ref( faceWrap );
        if( face.isConnectedTo0() )
            myelts->push_back(boost::cref(face.element0()));
        if( face.isConnectedTo1() )
            myelts->push_back(boost::cref(face.element1()));
    }

    auto myrange = boost::make_tuple(
            mpl::size_t<MESH_ELEMENTS>(), myelts->begin(), myelts->end(), myelts
            );

    // Mark the elements in myrange
    auto mymark = this->functionSpaceMarkers()->element();
    mymark.on( _range=myrange, _expr=cst(1) );

    // Update mesh marker2
    this->mesh()->updateMarker2( mymark );

    // Init phi0 with h on marked2 elements
    auto phi0 = vf::project(
            _space=this->functionSpace(),
            _range=myrange,
            _expr=h()
            );
    phi0.on( _range=mfaces, _expr=cst(0.) );

    // Run FM using marker2 as marker DONE
    this->reinitializerFM()->setUseMarker2AsMarkerDone( true );
    *distToMarkedFaces = this->reinitializerFM()->run( phi0 );

    return distToMarkedFaces;
}

LEVELSET_CLASS_TEMPLATE_DECLARATIONS
typename LEVELSET_CLASS_TEMPLATE_TYPE::element_levelset_ptrtype
LEVELSET_CLASS_TEMPLATE_TYPE::distToMarkedFaces( std::initializer_list<boost::any> marker )
{
    element_levelset_ptrtype distToMarkedFaces( new element_levelset_type(this->functionSpace(), "DistToMarkedFaces") );

    typedef boost::reference_wrapper<typename MeshTraits<mymesh_type>::element_type const> element_ref_type;
    typedef std::vector<element_ref_type> cont_range_type;
    boost::shared_ptr<cont_range_type> myelts( new cont_range_type );

    // Retrieve the elements touching the marked faces
    //auto mfaces_list = markedfaces( this->mesh(), marker );
    auto mfaces = markedfaces( this->mesh(), marker );
    for( auto const& faceWrap: mfaces )
    {
        auto const& face = unwrap_ref( faceWrap );
        if( face.isConnectedTo0() )
            myelts->push_back(boost::cref(face.element0()));
        if( face.isConnectedTo1() )
            myelts->push_back(boost::cref(face.element1()));
    }

    auto myrange = boost::make_tuple(
            mpl::size_t<MESH_ELEMENTS>(), myelts->begin(), myelts->end(), myelts
            );

    // Mark the elements in myrange
    auto mymark = this->functionSpaceMarkers()->element();
    mymark.on( _range=myrange, _expr=cst(1) );

    // Update mesh marker2
    this->mesh()->updateMarker2( mymark );

    // Init phi0 with h on marked2 elements
    auto phi0 = vf::project(
            _space=this->functionSpace(),
            _range=myrange,
            _expr=h()
            );
    phi0.on( _range=mfaces, _expr=cst(0.) );

    // Run FM using marker2 as marker DONE
    this->reinitializerFM()->setUseMarker2AsMarkerDone( true );
    *distToMarkedFaces = this->reinitializerFM()->run( phi0 );

    return distToMarkedFaces;
}

//----------------------------------------------------------------------------//
//----------------------------------------------------------------------------//
//----------------------------------------------------------------------------//
// Advection
LEVELSET_CLASS_TEMPLATE_DECLARATIONS
void
LEVELSET_CLASS_TEMPLATE_TYPE::updateBCStrongDirichletLinearPDE(
        sparse_matrix_ptrtype& A, vector_ptrtype& F ) const 
{
    if( this->M_bcMarkersInflow.empty() ) return;

    this->log("LevelSet","updateBCStrongDirichletLinearPDE","start" );

    auto mesh = this->mesh();
    auto Xh = this->functionSpace();
    auto const& phi = *this->phi();//this->fieldSolution();
    auto gradPhi = this->gradPhi();
    auto bilinearForm_PatternCoupled = form2( _test=Xh,_trial=Xh,_matrix=A,
                                              _pattern=size_type(Pattern::COUPLED),
                                              _rowstart=this->rowStartInMatrix(),
                                              _colstart=this->colStartInMatrix() );

    for( auto const& bcMarker: this->M_bcMarkersInflow )
    {
        bilinearForm_PatternCoupled +=
            on( _range=markedfaces(mesh, bcMarker),
                    _element=phi,
                    _rhs=F,
                    _expr=(idv(this->timeStepBDF()->polyDeriv())-trans(idv(gradPhi))*idv(M_advectionToolbox->fieldAdvectionVelocity()))/(this->timeStepBDF()->polyDerivCoefficient(0))
              );
    }

    this->log("LevelSet","updateBCStrongDirichletLinearPDE","finish" );

}

LEVELSET_CLASS_TEMPLATE_DECLARATIONS
void
LEVELSET_CLASS_TEMPLATE_TYPE::solve()
{
    this->log("LevelSet", "solve", "start");
    this->timerTool("Solve").start();

    // Solve phi
    M_advectionToolbox->solve();

    if( M_useGradientAugmented )
    {
        // Solve modGradPhi
        //auto modGradPhi = M_modGradPhiAdvection->fieldSolutionPtr();
        auto u = M_advectionToolbox->fieldAdvectionVelocityPtr();
        auto NxN = idv(this->N()) * trans(idv(this->N()));
        auto Du = sym( gradv(u) );
        M_modGradPhiAdvection->updateAdvectionVelocity( idv(u) );
        //M_modGradPhiAdvection->updateReactionCoeff( inner(NxN, Du) );
        //auto NxNDu = this->smoother()->project( inner(NxN, Du) );
        auto NxNDu = this->projectorL2()->project( inner(NxN, Du) );
        M_modGradPhiAdvection->updateReactionCoeff( idv(NxNDu) );
        //M_modGradPhiAdvection->updateSourceAdded(
                //- idv(modGradPhi) * inner( NxN, Du)
                //);
        M_modGradPhiAdvection->solve();
    }
    if( M_useStretchAugmented )
    {
        // Solve stretch modGradPhi
        //auto modGradPhi = M_stretchAdvection->fieldSolutionPtr();
        auto u = M_advectionToolbox->fieldAdvectionVelocityPtr();
        auto NxN = idv(this->N()) * trans(idv(this->N()));
        auto Du = sym( gradv(u) );
        auto NxNDu = this->projectorL2()->project( inner(NxN, Du) );
        M_stretchAdvection->updateAdvectionVelocity( idv(u) );
        //M_stretchAdvection->updateReactionCoeff( inner(NxN, Du) );
        M_stretchAdvection->updateReactionCoeff( idv(NxNDu) );
        //auto NxNDu = this->smoother()->project( inner(NxN, Du) );
        //auto NxNDu = vf::project( 
                //_space=M_stretchAdvection->functionSpace(),
                //_range=elements(M_stretchAdvection->mesh()),
                //_expr=inner(NxN, Du) 
                //);
        //M_stretchAdvection->updateReactionCoeff( idv(NxNDu) );
        //M_stretchAdvection->updateSourceAdded(
                //- idv(modGradPhi) * inner( NxN, Du)
                //);
        M_stretchAdvection->solve();
    }
    if( M_useCauchyAugmented )
    {
        auto u = this->fieldAdvectionVelocityPtr();
        M_backwardCharacteristicsAdvection->updateAdvectionVelocity( idv(u) );
        M_backwardCharacteristicsAdvection->solve();
    }

    // Update interface-related quantities
    this->updateInterfaceQuantities();

    // Reset hasReinitialized
    M_hasReinitialized = false;
    M_hasReinitializedSmooth = false;

    double timeElapsed = this->timerTool("Solve").stop();
    this->log("LevelSet","solve","finish in "+(boost::format("%1% s") %timeElapsed).str() );
}

LEVELSET_CLASS_TEMPLATE_DECLARATIONS
void
LEVELSET_CLASS_TEMPLATE_TYPE::updateTimeStep()
{
    double current_time = this->timeStepBDF()->time();

    if( M_hasReinitialized )
        M_iterSinceReinit = 0;
    else
        ++M_iterSinceReinit;

    M_vecIterSinceReinit.push_back( M_iterSinceReinit );

    this->saveCurrent();

    M_advectionToolbox->updateTimeStep();
    if( M_useGradientAugmented )
        M_modGradPhiAdvection->updateTimeStep();
    if( M_useStretchAugmented )
        M_stretchAdvection->updateTimeStep();
    if( M_useCauchyAugmented )
        M_backwardCharacteristicsAdvection->updateTimeStep();

    this->updateTime( M_advectionToolbox->currentTime() );

    if( M_iterSinceReinit < M_timeOrder )
    {
        this->timeStepBDF()->setTimeOrder( M_iterSinceReinit + 1 );
        if( M_useGradientAugmented )
            M_modGradPhiAdvection->timeStepBDF()->setTimeOrder( M_iterSinceReinit + 1 );
        if( M_useStretchAugmented )
            M_stretchAdvection->timeStepBDF()->setTimeOrder( M_iterSinceReinit + 1 );
        if( M_useCauchyAugmented )
            M_backwardCharacteristicsAdvection->timeStepBDF()->setTimeOrder( M_iterSinceReinit + 1 );
    }
}

LEVELSET_CLASS_TEMPLATE_DECLARATIONS
typename LEVELSET_CLASS_TEMPLATE_TYPE::element_tensor2symm_ptrtype const&
LEVELSET_CLASS_TEMPLATE_TYPE::leftCauchyGreenTensor() const
{
    if( M_useCauchyAugmented )
    {
        if( M_doUpdateCauchyGreenTensor )
        {
            auto Y = M_backwardCharacteristicsAdvection->fieldSolutionPtr();
            auto gradY = this->projectorL2Tensor2Symm()->project(
                    _expr=gradv(Y)
                    );
            auto invGradY = vf::project(
                    _space=this->functionSpaceTensor2Symm(),
                    //_expr=inv(gradv(Y))
                    _expr=inv(idv(gradY))
                    );
            auto Id = vf::Id<nDim, nDim>();
            auto N0 = this->projectorL2Vectorial()->project(
                    _expr=idv(invGradY)*idv(this->N()) / norm2(idv(invGradY)*idv(this->N()))
                    );
            auto N0xN0 = idv(N0)*trans(idv(N0));

            *M_leftCauchyGreenTensor = this->projectorL2Tensor2Symm()->project(
                    _expr=trans(idv(invGradY))*(Id-N0xN0)*idv(invGradY)
                    );
            //*M_leftCauchyGreenTensor = this->projectorL2Tensor2Symm()->project(
                    //_expr=idv(invGradY)*(Id-N0xN0)*trans(idv(invGradY))
                    //);

            M_doUpdateCauchyGreenTensor = false;
        }
    }
    else
    {
        throw std::logic_error( this->prefix()+".use-cauchy-augmented option must be true to use Cauchy-Green tensor" );
    }
    
    return M_leftCauchyGreenTensor;
}

LEVELSET_CLASS_TEMPLATE_DECLARATIONS
typename LEVELSET_CLASS_TEMPLATE_TYPE::element_cauchygreen_invariant_ptrtype const&
LEVELSET_CLASS_TEMPLATE_TYPE::cauchyGreenInvariant1() const
{
    if( M_useCauchyAugmented )
    {
        //auto Y = M_backwardCharacteristicsAdvection->fieldSolutionPtr();
        //auto Id = vf::Id<nDim, nDim>();
        //auto N0 = vf::project(
                //_space=this->functionSpaceVectorial(),
                //_expr=trans(inv(gradv(Y)))*idv(this->N()) / norm2(trans(inv(gradv(Y)))*idv(this->N()))
                //);
        //auto N0xN0 = idv(N0)*trans(idv(N0));
        //*M_cauchyGreenInvariant1 = vf::project(
                //_space=M_cauchyGreenInvariant1->functionSpace(),
                //_expr=trace( inv(gradv(Y))*(Id-N0xN0)*trans(inv(gradv(Y))) )
                //);
        *M_cauchyGreenInvariant1 = vf::project(
                _space=M_cauchyGreenInvariant1->functionSpace(),
                _expr=trace(idv(this->leftCauchyGreenTensor()))
                );
    }
    else
    {
        throw std::logic_error( this->prefix()+".use-cauchy-augmented option must be true to use Cauchy-Green invariants" );
    }

    return M_cauchyGreenInvariant1;
}

LEVELSET_CLASS_TEMPLATE_DECLARATIONS
typename LEVELSET_CLASS_TEMPLATE_TYPE::element_cauchygreen_invariant_ptrtype const&
LEVELSET_CLASS_TEMPLATE_TYPE::cauchyGreenInvariant2() const
{
    if( M_useCauchyAugmented )
    {
        //auto Y = M_backwardCharacteristicsAdvection->fieldSolutionPtr();
        //auto Id = vf::Id<nDim, nDim>();
        //auto N0 = vf::project(
                //_space=this->functionSpaceVectorial(),
                //_expr=trans(inv(gradv(Y)))*idv(this->N()) / norm2(trans(inv(gradv(Y)))*idv(this->N()))
                //);
        //auto N0xN0 = idv(N0)*trans(idv(N0));
        auto A = idv(this->leftCauchyGreenTensor());
        auto trA = trace(A);
        // 3D: TrCofA = 1/2 (Tr2(A)-TrA2)
        *M_cauchyGreenInvariant2 = vf::project(
                _space=M_cauchyGreenInvariant2->functionSpace(),
                _expr=0.5*( trA*trA-trace(A*A) )
                );
    }
    else
    {
        throw std::logic_error( "use-cauchy-augmented option must be true to use Cauchy-Green invariants" );
    }

    return M_cauchyGreenInvariant2;
}

LEVELSET_CLASS_TEMPLATE_DECLARATIONS
void
LEVELSET_CLASS_TEMPLATE_TYPE::updateInterfaceQuantities()
{
    M_doUpdateDirac = true;
    M_doUpdateHeaviside = true;
    M_doUpdateNormal = true;
    M_doUpdateCurvature = true;
    M_doUpdateMarkers = true;
    M_doUpdateGradPhi = true;
    M_doUpdateModGradPhi = true;
    M_doUpdateSubmeshDirac = true;
    M_doUpdateSubmeshOuter = true;
    M_doUpdateSubmeshInner = true;
    M_doUpdateCauchyGreenTensor = true;
}

//----------------------------------------------------------------------------//
// Reinitialization
LEVELSET_CLASS_TEMPLATE_DECLARATIONS
void
LEVELSET_CLASS_TEMPLATE_TYPE::reinitialize( bool useSmoothReinit )
{ 
    this->log("LevelSet", "reinitialize", "start");
    this->timerTool("Reinit").start();

    if( !M_reinitializerIsUpdatedForUse )
        this->createReinitialization();

    auto phi = this->phi();
    auto phiReinit = this->functionSpace()->elementPtr();

    if ( M_reinitMethod == LevelSetReinitMethod::FM )
    {
        if ( M_useMarkerDiracAsMarkerDoneFM )
        {
            this->mesh()->updateMarker2( *this->markerDirac() );
        }

        switch (M_strategyBeforeFM)
        {
            case ILP :
            {
                // save the smoothed gradient magnitude of phi
                //auto modgradphi = M_smootherFM->project( vf::min(vf::max(vf::sqrt(inner(gradv(phi), gradv(phi))), 0.92), 2.) );
                //auto gradPhi = idv(this->gradPhi());
                auto gradPhi = trans(gradv(phi));
                auto modgradphi = M_smootherFM->project( sqrt( trans(gradPhi)*gradPhi ) );
                
                //*phi = vf::project(this->functionSpace(), elements(this->mesh()), idv(phi)/idv(modgradphi) );
                *phiReinit = vf::project(this->functionSpace(), elements(this->mesh()), idv(phi)/idv(modgradphi) );
            }
            break;

            case HJ_EQ :
            {
                CHECK(false) << "TODO\n";
                //*phi = *explicitHJ(max_iter, dtau, tol);
            }
            break;
            case NONE :
            {
                *phiReinit = *phi;
            }
            break;

            default:
            {
                CHECK(false)<<"no strategy chosen to initialize first elements before fast marching\n"
                            <<"please, consider setting the option fm-init-first-elts-strategy\n";
            }
            break;
        } // switch M_strategyBeforeFM

        // Fast Marching Method
        boost::dynamic_pointer_cast<reinitializerFM_type>( M_reinitializer )->setUseMarker2AsMarkerDone( 
                M_useMarkerDiracAsMarkerDoneFM 
                );

        LOG(INFO)<< "reinit with FMM done"<<std::endl;
    } // Fast Marching

    else if ( M_reinitMethod == LevelSetReinitMethod::HJ )
    {
        *phiReinit = *phi;
        // TODO
    } // Hamilton-Jacobi

    //*phi = M_reinitializer->run( *phi );
    if( useSmoothReinit )
    {
        *phiReinit = this->smoother()->project(
                _expr=idv(*phiReinit)
                );
    }

    *phi = M_reinitializer->run( *phiReinit );

    //*phiReinit = M_reinitializer->run( *phiReinit );
    //if( useSmoothReinit )
    //{
        ////auto R = this->interfaceRectangularFunction(phiReinit);
        //auto R = this->interfaceRectangularFunction();
        //*phi = vf::project(
                //_space=this->functionSpace(),
                //_range=elements(this->mesh()),
                //_expr=idv(phi)*idv(R) + idv(phiReinit)*(1.-idv(R))
                //);
    //}
    //else
    //{
        //*phi = *phiReinit;
    //}

    if( M_useGradientAugmented && M_reinitGradientAugmented )
    {
        auto sol = M_modGradPhiAdvection->fieldSolutionPtr();
        sol->setConstant(1.);
    }
    if( M_useStretchAugmented && M_reinitStretchAugmented )
    {
        auto R = this->interfaceRectangularFunction();
        auto sol = M_stretchAdvection->fieldSolutionPtr();
        *sol = vf::project(
                _space=M_stretchAdvection->functionSpace(),
                _range=elements(M_stretchAdvection->mesh()),
                _expr = 1. + (idv(sol)-1.)*idv(R)
                );
    }

    if( useSmoothReinit )
    {
        M_hasReinitializedSmooth = true;
        M_hasReinitialized = true;
    }
    else
        M_hasReinitialized = true;

    double timeElapsed = this->timerTool("Reinit").stop();
    this->log("LevelSet","reinitialize","finish in "+(boost::format("%1% s") %timeElapsed).str() );
}

LEVELSET_CLASS_TEMPLATE_DECLARATIONS
typename LEVELSET_CLASS_TEMPLATE_TYPE::reinitializerFM_ptrtype const&
LEVELSET_CLASS_TEMPLATE_TYPE::reinitializerFM( bool buildOnTheFly )
{
    if( !M_reinitializerFM && buildOnTheFly )
    {
        M_reinitializerFM.reset( 
                new ReinitializerFM<space_levelset_type>( this->functionSpace(), prefixvm(this->prefix(), "reinit-fm") ) 
                );
    }

    return M_reinitializerFM;
}

LEVELSET_CLASS_TEMPLATE_DECLARATIONS
typename LEVELSET_CLASS_TEMPLATE_TYPE::reinitializerHJ_ptrtype const&
LEVELSET_CLASS_TEMPLATE_TYPE::reinitializerHJ( bool buildOnTheFly )
{
    if( !M_reinitializerHJ && buildOnTheFly )
    {
        M_reinitializerHJ.reset( 
                new ReinitializerHJ<space_levelset_type>( this->functionSpace(), prefixvm(this->prefix(), "reinit-hj") ) 
                );
    }

    return M_reinitializerHJ;
}

//----------------------------------------------------------------------------//
// Initial value
LEVELSET_CLASS_TEMPLATE_DECLARATIONS
void
LEVELSET_CLASS_TEMPLATE_TYPE::setInitialValue(element_levelset_type const& phiv, bool doReinitialize)
{
    this->log("LevelSet", "setInitialValue", "start");

    *this->phi() = phiv;

    if (doReinitialize)
    {
        this->reinitialize();
        // The initial reinitialization is not a "real" one
        M_hasReinitialized = false;
    }

    this->updateInterfaceQuantities();

    this->log("LevelSet", "setInitialValue", "finish");
}

//----------------------------------------------------------------------------//
//----------------------------------------------------------------------------//
//----------------------------------------------------------------------------//
LEVELSET_CLASS_TEMPLATE_DECLARATIONS
boost::shared_ptr<std::ostringstream>
LEVELSET_CLASS_TEMPLATE_TYPE::getInfo() const
{
    std::string advectionStabilization = soption( _name="advec-stab-method", _prefix=this->prefix() );

    std::string hdProjectionMethod = (this->M_useHeavisideDiracNodalProj)? "nodal": "L2";

    std::string reinitMethod;
    std::string reinitmethod = soption( _name="reinit-method", _prefix=this->prefix() );
    if( reinitmethod == "fm" )
        reinitMethod = "Fast-Marching";
    else if( reinitmethod == "hj" )
        reinitMethod = "Hamilton-Jacobi";

    std::string scalarSmootherParameters;
    if ( M_smoother )
    {
        double scalarSmootherCoeff = this->smoother()->epsilon() * Order / this->mesh()->hAverage();
        scalarSmootherParameters = "coeff (h*c/order) = " 
            + std::to_string(this->smoother()->epsilon())
            + " (" + std::to_string(this->mesh()->hAverage()) + " * " + std::to_string(scalarSmootherCoeff) + " / " + std::to_string(Order) + ")"
            ;
    }
    std::string vectorialSmootherParameters;

    if ( M_smootherVectorial )
    {
        double vectorialSmootherCoeff = this->smootherVectorial()->epsilon() * Order / this->mesh()->hAverage();
        vectorialSmootherParameters = "coeff (h*c/order) = " 
            + std::to_string(this->smootherVectorial()->epsilon())
            + " (" + std::to_string(this->mesh()->hAverage()) + " * " + std::to_string(vectorialSmootherCoeff) + " / " + std::to_string(Order) + ")"
            ;
    }

    std::string restartMode = (this->doRestart())? "ON": "OFF";

    std::string exporterType = this->M_exporter->type();
    std::string hovisuMode = "OFF";
    int exporterFreq = this->M_exporter->freq();
    std::string exportedFields;
    if ( this->hasPostProcessFieldExported( LevelSetFieldsExported::GradPhi ) )
        exportedFields = (exportedFields.empty())? "GradPhi": exportedFields+" - GradPhi";
    if ( this->hasPostProcessFieldExported( LevelSetFieldsExported::ModGradPhi ) )
        exportedFields = (exportedFields.empty())? "ModGradPhi": exportedFields+" - ModGradPhi";
    if ( this->M_useStretchAugmented )
        exportedFields = (exportedFields.empty())? "Stretch": exportedFields+" - Stretch";

    boost::shared_ptr<std::ostringstream> _ostr( new std::ostringstream() );
    *_ostr << "\n||==============================================||"
           << "\n||---------------Info : LevelSet----------------||"
           << "\n||==============================================||"
           << "\n   Prefix          : " << this->prefix()
           << "\n   Root Repository : " << this->rootRepository()
           << "\n   Dim             : " << nDim
           << "\n   Order           : " << Order
           << "\n   Periodicity     : " << M_periodicity.isPeriodic()

           << "\n   Level Set Parameters"
           << "\n     -- thickness interface (use adaptive)  : " << this->thicknessInterface() << " (" << std::boolalpha << this->M_useAdaptiveThicknessInterface << ")"
           << "\n     -- use regular phi (phi / |grad(phi)|) : " << std::boolalpha << this->M_useRegularPhi
           << "\n     -- Heaviside/Dirac projection method   : " << hdProjectionMethod
           << "\n     -- reinit initial value                : " << std::boolalpha << this->M_reinitInitialValue
           << "\n     -- smooth gradient                     : " << std::boolalpha << this->M_doSmoothGradient
           << "\n     -- smooth curvature                    : " << std::boolalpha << this->M_doSmoothCurvature
           << "\n     -- use gradient augmented              : " << std::boolalpha << this->M_useGradientAugmented
           << "\n     -- use stretch augmented               : " << std::boolalpha << this->M_useStretchAugmented

           << "\n   Reinitialization Parameters"
           << "\n     -- reinitialization method         : " << reinitMethod;
    if( this->M_useGradientAugmented )
    *_ostr << "\n     -- reinitialize gradient augmented : " << std::boolalpha << this->M_reinitGradientAugmented;
    if( this->M_useGradientAugmented )
    *_ostr << "\n     -- reinitialize stretch augmented  : " << std::boolalpha << this->M_reinitStretchAugmented;

    if( M_smoother || M_smootherVectorial )
    *_ostr << "\n   Smoothers Parameters";
    if( M_smoother )
    *_ostr << "\n     -- scalar smoother    : " << scalarSmootherParameters;
    if( M_smootherVectorial )
    *_ostr << "\n     -- vectorial smoother : " << vectorialSmootherParameters;

    *_ostr << "\n   Space Discretization";
    if( this->hasGeofileStr() )
    *_ostr << "\n     -- geo file name   : " << this->geofileStr();
    *_ostr << "\n     -- mesh file name  : " << this->mshfileStr()
           << "\n     -- nb elt in mesh  : " << this->mesh()->numGlobalElements()//numElements()
         //<< "\n     -- nb elt in mesh  : " << this->mesh()->numElements()
         //<< "\n     -- nb face in mesh : " << this->mesh()->numFaces()
           << "\n     -- geometry order  : " << nOrderGeo
           << "\n     -- level set order : " << Order
           << "\n     -- nb dof          : " << this->functionSpace()->nDof() << " (" << this->functionSpace()->nLocalDof() << ")"
           << "\n     -- stabilization   : " << advectionStabilization;

    *_ostr << "\n   Time Discretization"
           << "\n     -- initial time : " << this->timeStepBase()->timeInitial()
           << "\n     -- final time   : " << this->timeStepBase()->timeFinal()
           << "\n     -- time step    : " << this->timeStepBase()->timeStep()
           << "\n     -- order        : " << this->timeStepBDF()->timeOrder()
           << "\n     -- restart mode : " << restartMode
           << "\n     -- save on disk : " << std::boolalpha << this->timeStepBase()->saveInFile();
    if ( this->timeStepBase()->saveFreq() )
    *_ostr << "\n     -- freq save : " << this->timeStepBase()->saveFreq()
           << "\n     -- file format save : " << this->timeStepBase()->fileFormat();

    *_ostr << "\n   Exporter"
           << "\n     -- type            : " << exporterType
           << "\n     -- high order visu : " << hovisuMode
           << "\n     -- freq save       : " << exporterFreq
           << "\n     -- fields exported : " << exportedFields

           << "\n   Processors"
           << "\n     -- number of proc environment : " << Environment::worldComm().globalSize()
           << "\n     -- environment rank           : " << Environment::worldComm().rank()
           << "\n     -- global rank                : " << this->worldComm().globalRank()
           << "\n     -- local rank                 : " << this->worldComm().localRank()

           << "\n   Numerical Solver"
           << "\n     -- solver : " << M_advectionToolbox->solverName();

#if 0
    if ( this->algebraicFactory() )
    *_ostr << this->algebraicFactory()->getInfo()->str();
#endif
    //if (enable_reinit)
    //{
        //if (reinitmethod == "hj")
        //{
            //infos << "\n      * hj maximum iteration per reinit : " << hj_max_iter
                  //<< "\n      * hj pseudo time step dtau : " << hj_dtau
                  //<< "\n      * hj stabilization : SUPG"
                  //<< "\n      * hj coeff stab : " << option( prefixvm(M_prefix,"hj-coeff-stab")).template as<double>()
                  //<< "\n      * hj tolerence on dist to dist error : "<<hj_tol;
        //}
        //else
        //{
            //infos << "\n      * fm smoothing coefficient for ILP : " << Environment::vm()[prefixvm(M_prefix,"fm-smooth-coeff")].template as< double >();
        //}
    //}
    //infos << "\n\n  Level set spaces :"
          //<< "\n     -- scalar LS space ndof : "<< this->functionSpace()->nDof()
          //<< "\n     -- vectorial LS ndof : "<< this->functionSpaceVectorial()->nDof()
          //<< "\n     -- scalar P0 space ndof : "<< this->functionSpaceMarkers()->nDof()
          //<<"\n||==============================================||\n\n";

    *_ostr << "\n||==============================================||"
           << "\n||==============================================||"
           << "\n\n";

    return _ostr;
}

//----------------------------------------------------------------------------//
LEVELSET_CLASS_TEMPLATE_DECLARATIONS
typename LEVELSET_CLASS_TEMPLATE_TYPE::mesh_ptrtype const&
LEVELSET_CLASS_TEMPLATE_TYPE::submeshDirac() const
{
    if( M_doUpdateSubmeshDirac )
    {
        this->mesh()->updateMarker2( *this->markerDirac() );
        M_submeshDirac = createSubmesh( this->mesh(), marked2elements( this->mesh(), 1 ) );
        M_doUpdateSubmeshDirac = false;
    }
    return M_submeshDirac;
}

LEVELSET_CLASS_TEMPLATE_DECLARATIONS
typename LEVELSET_CLASS_TEMPLATE_TYPE::mesh_ptrtype const&
LEVELSET_CLASS_TEMPLATE_TYPE::submeshOuter( double cut ) const
{
    if( M_doUpdateSubmeshOuter || cut != M_markerOuterCut )
    {
        this->mesh()->updateMarker2( *this->markerOuter( cut ) );
        M_submeshOuter = createSubmesh( this->mesh(), marked2elements( this->mesh(), 1 ) );
        M_doUpdateSubmeshOuter = false;
    }
    return M_submeshOuter;
}

LEVELSET_CLASS_TEMPLATE_DECLARATIONS
typename LEVELSET_CLASS_TEMPLATE_TYPE::mesh_ptrtype const&
LEVELSET_CLASS_TEMPLATE_TYPE::submeshInner( double cut ) const
{
    if( M_doUpdateSubmeshInner || cut != M_markerInnerCut )
    {
        this->mesh()->updateMarker2( *this->markerInner( cut ) );
        M_submeshInner = createSubmesh( this->mesh(), marked2elements( this->mesh(), 1 ) );
        M_doUpdateSubmeshInner = false;
    }
    return M_submeshInner;
}

//----------------------------------------------------------------------------//
// Export results
LEVELSET_CLASS_TEMPLATE_DECLARATIONS
void
LEVELSET_CLASS_TEMPLATE_TYPE::exportResults( double time )
{
    this->exportResultsImpl( time );
    //this->exportMeasures( time );
}

LEVELSET_CLASS_TEMPLATE_DECLARATIONS
void
LEVELSET_CLASS_TEMPLATE_TYPE::exportResultsImpl( double time )
{
    this->log("LevelSet","exportResults", "start");
    this->timerTool("PostProcessing").start();

    if ( !this->M_exporter->doExport() ) return;

    this->M_exporter->step( time )->add( prefixvm(this->prefix(),"Phi"),
                                         prefixvm(this->prefix(),prefixvm(this->subPrefix(),"Phi")),
                                         *this->phi() );
    this->M_exporter->step( time )->add( prefixvm(this->prefix(),"Dirac"),
                                   prefixvm(this->prefix(),prefixvm(this->subPrefix(),"Dirac")),
                                   *this->dirac() );

    this->M_exporter->step( time )->add( prefixvm(this->prefix(),"Heaviside"),
                                   prefixvm(this->prefix(),prefixvm(this->subPrefix(),"Heaviside")),
                                   *this->heaviside() );

    this->M_exporter->step( time )->add( prefixvm(this->prefix(),"Normal"),
                                   prefixvm(this->prefix(),prefixvm(this->subPrefix(),"Normal")),
                                   *this->normal() );

    this->M_exporter->step( time )->add( prefixvm(this->prefix(),"Curvature"),
                                   prefixvm(this->prefix(),prefixvm(this->subPrefix(),"Curvature")),
                                   *this->curvature() );

    if ( this->hasPostProcessFieldExported( LevelSetFieldsExported::GradPhi ) )
    {
        this->M_exporter->step( time )->add( prefixvm(this->prefix(),"GradPhi"),
                                       prefixvm(this->prefix(),prefixvm(this->subPrefix(),"GradPhi")),
                                       *this->gradPhi() );
    }
    if ( this->hasPostProcessFieldExported( LevelSetFieldsExported::ModGradPhi ) )
    {
        this->M_exporter->step( time )->add( prefixvm(this->prefix(),"ModGradPhi"),
                                       prefixvm(this->prefix(),prefixvm(this->subPrefix(),"ModGradPhi")),
                                       *this->modGradPhi() );
    }

    if( M_useGradientAugmented )
    {
        M_modGradPhiAdvection->exportResults( time );
    }
    if( M_useStretchAugmented )
    {
        M_stretchAdvection->exportResults( time );
        this->M_exporter->step( time )->add( prefixvm(this->prefix(),"InterfaceRectangularF"),
                                       prefixvm(this->prefix(),prefixvm(this->subPrefix(),"InterfaceRectangularF")),
                                       this->interfaceRectangularFunction() );
        this->M_exporter->step( time )->add( prefixvm(this->prefix(),"Stretch"),
                                       prefixvm(this->prefix(),prefixvm(this->subPrefix(),"Stretch")),
                                       *this->stretch() );
    }
<<<<<<< HEAD
    M_exporter->save();
//M_advectionToolbox->exportResultsImpl( time );
=======
    if( M_useCauchyAugmented )
    {
        M_backwardCharacteristicsAdvection->exportResults( time );
    }
    if ( this->hasPostProcessFieldExported( LevelSetFieldsExported::BackwardCharacteristics ) )
    {
        this->M_exporter->step( time )->add( prefixvm(this->prefix(),"BackwardCharacteristics"),
                                       prefixvm(this->prefix(),prefixvm(this->subPrefix(),"BackwardCharacteristics")),
                                       M_backwardCharacteristicsAdvection->fieldSolution() );
    }
    if ( this->hasPostProcessFieldExported( LevelSetFieldsExported::CauchyGreenInvariant1 ) )
    {
        this->M_exporter->step( time )->add( prefixvm(this->prefix(),"CauchyGreenInvariant1(TrC)"),
                                       prefixvm(this->prefix(),prefixvm(this->subPrefix(),"CauchyGreenInvariant1(TrC)")),
                                       *this->cauchyGreenInvariant1() );
    }
    if ( this->hasPostProcessFieldExported( LevelSetFieldsExported::CauchyGreenInvariant2 ) )
    {
        this->M_exporter->step( time )->add( prefixvm(this->prefix(),"CauchyGreenInvariant2(TrCofC)"),
                                       prefixvm(this->prefix(),prefixvm(this->subPrefix(),"CauchyGreenInvariant2(TrCofC)")),
                                       *this->cauchyGreenInvariant2() );
    }

    super_type::exportResultsImpl( time );
>>>>>>> ffa46031

    this->timerTool("PostProcessing").stop("exportResults");
    this->log("LevelSet","exportResults", "finish");
}

LEVELSET_CLASS_TEMPLATE_DECLARATIONS
void
LEVELSET_CLASS_TEMPLATE_TYPE::exportMeasuresImpl( double time )
{
    bool hasMeasureToExport = false;

    if( this->hasPostProcessMeasureExported( LevelSetMeasuresExported::Volume ) )
    {
        this->postProcessMeasuresIO().setMeasure( "volume", this->volume() );
        hasMeasureToExport = true;
    }
    if( this->hasPostProcessMeasureExported( LevelSetMeasuresExported::Perimeter ) )
    {
        this->postProcessMeasuresIO().setMeasure( "perimeter", this->perimeter() );
        hasMeasureToExport = true;
    }

    if( hasMeasureToExport )
    {
        this->postProcessMeasuresIO().setParameter( "time", time );
        this->postProcessMeasuresIO().exportMeasures();
    }
}

LEVELSET_CLASS_TEMPLATE_DECLARATIONS
bool
LEVELSET_CLASS_TEMPLATE_TYPE::hasPostProcessMeasureExported( 
        LevelSetMeasuresExported const& measure) const
{
    return M_postProcessMeasuresExported.find(measure) != M_postProcessMeasuresExported.end();
}

LEVELSET_CLASS_TEMPLATE_DECLARATIONS
bool
LEVELSET_CLASS_TEMPLATE_TYPE::hasPostProcessFieldExported( 
        LevelSetFieldsExported const& field) const
{
    return M_postProcessFieldsExported.find(field) != M_postProcessFieldsExported.end();
}

//----------------------------------------------------------------------------//
// Physical quantities
LEVELSET_CLASS_TEMPLATE_DECLARATIONS
double
LEVELSET_CLASS_TEMPLATE_TYPE::volume() const
{
    double volume = integrate(
            _range=elements(this->mesh()),
            _expr=(1-idv(this->heaviside())) 
            ).evaluate()(0,0);
            //_expr=vf::chi( idv(this->phi())<0.0) ).evaluate()(0,0); // gives very noisy results

    return volume;
}

LEVELSET_CLASS_TEMPLATE_DECLARATIONS
double
LEVELSET_CLASS_TEMPLATE_TYPE::perimeter() const
{
    double perimeter = integrate(
            _range=elements(this->mesh()),
            _expr=idv(this->dirac())
            ).evaluate()(0,0);

    return perimeter;
}

//----------------------------------------------------------------------------//
LEVELSET_CLASS_TEMPLATE_DECLARATIONS
void
LEVELSET_CLASS_TEMPLATE_TYPE::saveCurrent() const
{
    bool doSave = (this->timeStepBDF()->iteration() % this->timeStepBDF()->saveFreq() == 0);

    if (!doSave) return;

    if( this->worldComm().isMasterRank() )
    {
        fs::ofstream ofs( fs::path(this->rootRepository()) / fs::path( prefixvm(this->prefix(), "itersincereinit") ) );

        boost::archive::text_oarchive oa( ofs );
        oa << BOOST_SERIALIZATION_NVP( M_vecIterSinceReinit );
    }
    this->worldComm().barrier();
}

//----------------------------------------------------------------------------//
//----------------------------------------------------------------------------//
//----------------------------------------------------------------------------//
// Update markers
LEVELSET_CLASS_TEMPLATE_DECLARATIONS
void
LEVELSET_CLASS_TEMPLATE_TYPE::updateMarkerInterface()
{
    /* returns a marker (P0_type) on the elements crossed by the levelset
       ie :
       - if the element has not phi on all the dof of the same sign -> the element is mark as 1
       - if phi on the dof of the element are of the same sign -> mark as 0
      */

    const int ndofv = space_levelset_type::fe_type::nDof;

    mesh_ptrtype const& mesh = this->mesh();
    auto phi = this->phi();

    auto rangeElts = mesh->elementsWithProcessId( mesh->worldComm().localRank() );
    auto it_elt = std::get<0>( rangeElts );
    auto en_elt = std::get<1>( rangeElts );
    if (it_elt == en_elt) return;

    for (; it_elt!=en_elt; it_elt++)
    {
        auto const& elt = boost::unwrap_ref( *it_elt );
        int nbplus = 0;
        int nbminus = 0;

        for (int j=0; j<ndofv ; j++)
        {
            if (phi->localToGlobal(elt.id(), j, 0) >= 0.)
                nbplus++;
            else
                nbminus++;
        }

        //if elt crossed by interface
        if ( (nbminus != ndofv) && (nbplus!=ndofv) )
            M_markerInterface->assign(elt.id(), 0, 0, 1);
        else
            M_markerInterface->assign(elt.id(), 0, 0, 0);
    }
}

LEVELSET_CLASS_TEMPLATE_DECLARATIONS
void
LEVELSET_CLASS_TEMPLATE_TYPE::updateMarkerDirac()
{
    const int ndofv = space_levelset_type::fe_type::nDof;

    mesh_ptrtype const& mesh = this->mesh();

    auto rangeElts = mesh->elementsWithProcessId( mesh->worldComm().localRank() );
    auto it_elt = std::get<0>( rangeElts );
    auto en_elt = std::get<1>( rangeElts );
    if (it_elt == en_elt) return;

    double dirac_cut = this->dirac()->max() / 10.;

    for (; it_elt!=en_elt; it_elt++)
    {
        auto const& elt = boost::unwrap_ref( *it_elt );
        bool mark_elt = false;
        for (int j=0; j<ndofv; j++)
        {
            if ( std::abs( this->dirac()->localToGlobal(elt.id(), j, 0) ) > dirac_cut )
            {
                mark_elt = true;
                break; //don't need to do the others dof
            }
        }
        if( mark_elt )
            M_markerDirac->assign(elt.id(), 0, 0, 1);
        else
            M_markerDirac->assign(elt.id(), 0, 0, 0);
    }
}//markerDirac


LEVELSET_CLASS_TEMPLATE_DECLARATIONS
void
LEVELSET_CLASS_TEMPLATE_TYPE::markerHeavisideImpl( element_markers_ptrtype const& marker, bool invert, double cut )
{
    /* returns P0 element having :
    if invert == true : 1 on elements inside Heaviside function (where H is smaller than epsilon on at least 1 dof)
    if invert == false : 1 on elements where Heaviside function greater than epsilon
    if cut_in_out == true : marker = 1 where H>0.5 and 0 where H<0.5
    */

    const int ndofv = space_levelset_type::fe_type::nDof;

    mesh_ptrtype const& mesh = this->mesh();

    auto rangeElts = mesh->elementsWithProcessId( mesh->worldComm().localRank() );
    auto it_elt = std::get<0>( rangeElts );
    auto en_elt = std::get<1>( rangeElts );
    if (it_elt == en_elt) return;

    for (; it_elt!=en_elt; it_elt++)
    {
        auto const& elt = boost::unwrap_ref( *it_elt );
        bool mark_elt = false;
        for (int j=0; j<ndofv; j++)
        {
            if ( std::abs( this->heaviside()->localToGlobal(elt.id(), j, 0) ) > cut )
            {
                mark_elt = true;
                break;
            }
        }
        if( mark_elt )
            marker->assign(elt.id(), 0, 0, (invert)?0:1);
        else
            marker->assign(elt.id(), 0, 0, (invert)?1:0);
    }
} 

LEVELSET_CLASS_TEMPLATE_DECLARATIONS
void
LEVELSET_CLASS_TEMPLATE_TYPE::updateMarkerCrossedElements()
{
    // return a "marker" on the elements traversed by the interface between phio and phi
    // ie : mark as 1 is one of the dof of the element has  (phi * phio < 0)
    const int ndofv = space_levelset_type::fe_type::nDof;

    mesh_ptrtype const& mesh = this->mesh();

    auto rangeElts = mesh->elementsWithProcessId( mesh->worldComm().localRank() );
    auto it_elt = std::get<0>( rangeElts );
    auto en_elt = std::get<1>( rangeElts );
    if (it_elt == en_elt) return;

    auto phi = this->phi();
    auto phio = this->phio();

    auto prod = vf::project(this->functionSpace(), elements(mesh),
                            idv(phio) * idv(phi) );


    for (; it_elt!=en_elt; it_elt++)
    {
        auto const& elt = boost::unwrap_ref( *it_elt );
        bool mark_elt = false;
        for (int j=0; j<ndofv ; j++)
        {
            if (prod.localToGlobal(elt.id(), j, 0) <= 0.)
            {
                mark_elt = true;
                break;
            }
        }
        if( mark_elt )
            M_markerCrossedElements->assign(elt.id(), 0, 0, 1);
        else
            M_markerCrossedElements->assign(elt.id(), 0, 0, 0);
    }
}

} // FeelModels
} // Feel<|MERGE_RESOLUTION|>--- conflicted
+++ resolved
@@ -2047,10 +2047,6 @@
                                        prefixvm(this->prefix(),prefixvm(this->subPrefix(),"Stretch")),
                                        *this->stretch() );
     }
-<<<<<<< HEAD
-    M_exporter->save();
-//M_advectionToolbox->exportResultsImpl( time );
-=======
     if( M_useCauchyAugmented )
     {
         M_backwardCharacteristicsAdvection->exportResults( time );
@@ -2075,7 +2071,6 @@
     }
 
     super_type::exportResultsImpl( time );
->>>>>>> ffa46031
 
     this->timerTool("PostProcessing").stop("exportResults");
     this->log("LevelSet","exportResults", "finish");
