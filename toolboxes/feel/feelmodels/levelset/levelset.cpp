#include <feel/feelmodels/levelset/levelset.hpp>

#include <feel/feelmodels/modelmesh/createmesh.hpp>
#include <feel/feelmodels/levelset/reinitializer_hj.hpp>

namespace Feel {
namespace FeelModels {

LEVELSET_CLASS_TEMPLATE_DECLARATIONS
std::map<std::string, typename LEVELSET_CLASS_TEMPLATE_TYPE::ShapeType>
LEVELSET_CLASS_TEMPLATE_TYPE::ShapeTypeMap = {
    {"sphere", ShapeType::SPHERE},
    {"ellipse", ShapeType::ELLIPSE}
};

LEVELSET_CLASS_TEMPLATE_DECLARATIONS
LEVELSET_CLASS_TEMPLATE_TYPE::LevelSet( 
        std::string const& prefix,
        WorldComm const& worldComm,
        std::string const& subPrefix,
        std::string const& rootRepository ) 
:
    super_type( prefix, worldComm, subPrefix, rootRepository ),
    M_doUpdateDirac(true),
    M_doUpdateHeaviside(true),
    M_doUpdateNormal(true),
    M_doUpdateCurvature(true),
    M_doUpdateGradPhi(true),
    M_doUpdateModGradPhi(true),
    M_doUpdateSubmeshDirac(true),
    M_doUpdateSubmeshOuter(true),
    M_doUpdateSubmeshInner(true),
    M_advectionToolbox( new advecion_toolbox_type( prefix, worldComm, subPrefix, rootRepository ) ),
    M_doUpdateMarkers(true),
    //M_periodicity(periodicityLS),
    M_reinitializerIsUpdatedForUse(false),
    M_hasReinitialized(false),
    M_hasReinitializedSmooth(false),
    M_iterSinceReinit(0)
{
    this->setFilenameSaveInfo( prefixvm(this->prefix(),"Levelset.info") );
    //-----------------------------------------------------------------------------//
    // Set advection model
    M_advectionToolbox->setModelName( "Advection" );
    //-----------------------------------------------------------------------------//
    // Load parameters
    this->loadParametersFromOptionsVm();
    // Load initial value
    this->loadConfigICFile();
    // Load boundary conditions
    this->loadConfigBCFile();
    // Load post-process
    this->loadConfigPostProcess();
    // Get periodicity from options (if needed)
    //this->loadPeriodicityFromOptionsVm();

    /*// --------------- mesh adaptation -----------------
#if defined (MESH_ADAPTATION)
    auto backend_mesh_adapt = backend_type::build(Environment::vm(), "mesh-adapt-backend");
    mesh_adapt.reset( new mesh_adaptation_type ( backend_mesh_adapt ));
#endif*/
}

LEVELSET_CLASS_TEMPLATE_DECLARATIONS
typename LEVELSET_CLASS_TEMPLATE_TYPE::self_ptrtype
LEVELSET_CLASS_TEMPLATE_TYPE::New(
        std::string const& prefix,
        WorldComm const& worldComm,
        std::string const& subPrefix,
        std::string const& rootRepository )
{
    self_ptrtype new_ls( new self_type(prefix, worldComm, subPrefix, rootRepository) );
    return new_ls;
}

<<<<<<< HEAD
LEVELSET_CLASS_TEMPLATE_DECLARATIONS
void
LEVELSET_CLASS_TEMPLATE_TYPE::build()
{
    this->log("LevelSet", "build", "start");

    M_advectionToolbox->build();
    this->createFunctionSpaces();
    this->createInterfaceQuantities();
    this->createReinitialization();
    this->createOthers();

    this->log("LevelSet", "build", "finish");
}

LEVELSET_CLASS_TEMPLATE_DECLARATIONS
void
LEVELSET_CLASS_TEMPLATE_TYPE::build( mesh_ptrtype const& mesh )
{
    this->log("LevelSet", "build (from mesh)", "start");

    M_advectionToolbox->build( mesh );
    this->createFunctionSpaces();
    this->createInterfaceQuantities();
    this->createReinitialization();
    this->createOthers();

    this->log("LevelSet", "build (from mesh)", "finish");
}

=======
>>>>>>> ed1251eb
//----------------------------------------------------------------------------//
LEVELSET_CLASS_TEMPLATE_DECLARATIONS
void
LEVELSET_CLASS_TEMPLATE_TYPE::init()
{
    this->log("LevelSet", "init", "start");

    // Set levelset initial value
    this->initLevelsetValue();
    // Init levelset advection
    M_advectionToolbox->init();
    M_timeOrder = this->timeStepBDF()->timeOrder();
    this->updateTime( M_advectionToolbox->currentTime() );
    if (this->doRestart())
        this->setTimeInitial( M_advectionToolbox->timeInitial() );


    // Init modGradPhi advection
    if( M_useGradientAugmented )
    {
        M_modGradPhiAdvection->init();
    }
    // Init stretch advection
    if( M_useStretchAugmented )
    {
        M_stretchAdvection->init();
    }

    // Init iterSinceReinit
    if( this->doRestart() )
    {
        // Reload saved iterSinceReinit data
        auto iterSinceReinitPath = fs::path(this->rootRepository()) / fs::path( prefixvm(this->prefix(), "itersincereinit") );
        if( fs::exists( iterSinceReinitPath ) )
        {
            fs::ifstream ifs( iterSinceReinitPath );
            boost::archive::text_iarchive ia( ifs );
            ia >> BOOST_SERIALIZATION_NVP( M_vecIterSinceReinit );
            M_iterSinceReinit = M_vecIterSinceReinit.back();
        }
        else
        {
            // If iterSinceReinit not found, we assume that last step reinitialized by default
            M_iterSinceReinit = 0;
        }
    }
    else
    {
            M_vecIterSinceReinit.push_back( M_iterSinceReinit );
    }
    // Adjust BDF order with iterSinceReinit
    if( M_iterSinceReinit < M_timeOrder )
    {
        this->timeStepBDF()->setTimeOrder( M_iterSinceReinit + 1 );
    }

    // Init post-process
    this->initPostProcess();


    if ( M_doSmoothGradient )
        auto smootherbuild = this->smootherVectorial();
    if ( M_doSmoothCurvature )
        auto smootherbuild = this->smoother();



    this->log("LevelSet", "init", "finish");
}

LEVELSET_CLASS_TEMPLATE_DECLARATIONS
void
LEVELSET_CLASS_TEMPLATE_TYPE::initLevelsetValue()
{
    this->log("LevelSet", "initLevelsetValue", "start");

    bool hasInitialValue = false;

    auto phi_init = this->functionSpace()->element();
    phi_init.setConstant( std::numeric_limits<value_type>::max() );

    this->modelProperties().parameters().updateParameterValues();
    if( !this->M_icDirichlet.empty() )
    {
        M_icDirichlet.setParameterValues( this->modelProperties().parameters().toParameterValues() );

        for( auto const& iv : M_icDirichlet )
        {
            if( marker(iv).empty() )
            {
                phi_init = vf::project(
                        _space=this->functionSpace(),
                        _range=elements(this->mesh()),
                        _expr=expression(iv),
                        _geomap=this->geomap()
                        );
            }
            else
            {
                phi_init = vf::project(
                        _space=this->functionSpace(),
                        _range=markedelements(this->mesh(), marker(iv)),
                        _expr=expression(iv),
                        _geomap=this->geomap()
                        );
            }
        }

        hasInitialValue = true;
    }

    if( !this->M_icShapes.empty() )
    {
        // If phi_init already has a value, ensure that it is a proper distance function
        if( hasInitialValue )
        {
            // ILP on phi_init
            auto gradPhiInit = this->projectorL2Vectorial()->derivate( idv(phi_init) );
            auto modGradPhiInit = M_smootherFM->project( sqrt( trans(idv(gradPhiInit))*idv(gradPhiInit) ) );
            phi_init = vf::project( 
                _space=this->functionSpace(),
                _range=elements(this->mesh()),
                _expr=idv(phi_init) / idv(modGradPhiInit)
                );
            // Reinitialize phi_init
            phi_init = this->reinitializerFM()->run( phi_init );
        }
        // Add shapes
        for( auto const& shape: M_icShapes )
        {
            this->addShape( shape, phi_init );
        }

        hasInitialValue = true;
    }

    if( hasInitialValue )
    {
        this->setInitialValue( phi_init );
    }

    if( M_useGradientAugmented )
    {
        // Initialize modGradPhi
        if( M_reinitInitialValue )
        {
            M_modGradPhiAdvection->fieldSolutionPtr()->setConstant(1.);
        }
        else
        {
            auto gradPhi = this->gradPhi();
            *(M_modGradPhiAdvection->fieldSolutionPtr()) = vf::project( 
                    _space=this->functionSpace(),
                    _range=elements(this->mesh()),
                    _expr=sqrt( trans(idv(gradPhi))*idv(gradPhi) ) 
                    );
        }
    }
    if( M_useStretchAugmented )
    {
        // Initialize stretch modGradPhi
        M_stretchAdvection->fieldSolutionPtr()->setConstant(1.);
    }

    this->log("LevelSet", "initLevelsetValue", "finish");
}

LEVELSET_CLASS_TEMPLATE_DECLARATIONS
void
LEVELSET_CLASS_TEMPLATE_TYPE::addShape( 
        std::pair<ShapeType, parameter_map> const& shape, 
        element_levelset_type & phi 
        )
{
    ShapeType shapeType = shape.first;
    parameter_map const& shapeParams = shape.second;

    switch(shapeType)
    {
        case ShapeType::SPHERE:
        {
            auto X = Px() - shapeParams.dget("xc");
            auto Y = Py() - shapeParams.dget("yc");
            auto Z = Pz() - shapeParams.dget("zc"); 
            auto R = shapeParams.dget("radius");
            phi = vf::project(
                    _space=this->functionSpace(),
                    _range=elements(this->mesh()),
                    _expr=vf::min( idv(phi), sqrt(X*X+Y*Y+Z*Z)-R ),
                    _geomap=this->geomap()
                    );
        }
        break;

        case ShapeType::ELLIPSE:
        {
            // TODO
        }
        break;
    }
}

LEVELSET_CLASS_TEMPLATE_DECLARATIONS
typename LEVELSET_CLASS_TEMPLATE_TYPE::element_levelset_type
LEVELSET_CLASS_TEMPLATE_TYPE::interfaceRectangularFunction( element_levelset_ptrtype const& p ) const
{
    //auto phi = idv(this->phi());
    auto phi = idv(p);
    double epsilon = M_thicknessInterfaceRectangularFunction;
    double epsilon_rect = 2.*epsilon;
    double epsilon_delta = (epsilon_rect - epsilon)/2.;
    double epsilon_zero = epsilon + epsilon_delta;

    auto R_expr =
        vf::chi( phi<-epsilon_rect )*vf::constant(0.0)
        +
        vf::chi( phi>=-epsilon_rect )*vf::chi( phi<=-epsilon )*
        0.5*(1 + (phi+epsilon_zero)/epsilon_delta + 1/M_PI*vf::sin( M_PI*(phi+epsilon_zero)/epsilon_delta ) )
        +
        vf::chi( phi>=-epsilon )*vf::chi( phi<=epsilon )*vf::constant(1.0)
        +
        vf::chi( phi>=epsilon )*vf::chi( phi<=epsilon_rect )*
        0.5*(1 - (phi-epsilon_zero)/epsilon_delta - 1/M_PI*vf::sin( M_PI*(phi-epsilon_zero)/epsilon_delta ) )
        +
        vf::chi(phi>epsilon_rect)*vf::constant(0.0)
        ;

    return vf::project( 
            this->functionSpace(), 
            elements(this->mesh()),
            R_expr
            );
}

LEVELSET_CLASS_TEMPLATE_DECLARATIONS
void
LEVELSET_CLASS_TEMPLATE_TYPE::initPostProcess()
{
    if ( !M_exporter )
    {
        std::string geoExportType = "static";//this->geoExportType();//change_coords_only, change, static
        M_exporter = exporter( _mesh=this->mesh(),
                               _name="ExportLS",
                               _geo=geoExportType,
                               _path=this->exporterPath() );
    }
    if (this->doRestart() && this->restartPath().empty() )
    {
        if ( M_exporter->doExport() ) M_exporter->restart(this->timeInitial());
    }


    this->modelProperties().parameters().updateParameterValues();
    auto paramValues = this->modelProperties().parameters().toParameterValues();
    this->modelProperties().postProcess().setParameterValues( paramValues );

    // Measures
    bool hasMeasureToExport = false;

    if( this->hasPostProcessMeasureExported( LevelSetMeasuresExported::Volume ) )
    {
        this->postProcessMeasuresIO().setMeasure( "volume", this->volume() );
        hasMeasureToExport = true;
    }
    if( this->hasPostProcessMeasureExported( LevelSetMeasuresExported::Perimeter ) )
    {
        this->postProcessMeasuresIO().setMeasure( "perimeter", this->perimeter() );
        hasMeasureToExport = true;
    }

    if ( hasMeasureToExport )
    {
        this->postProcessMeasuresIO().setParameter( "time", this->timeInitial() );
        // start or restart measure file
        if (!this->doRestart())
            this->postProcessMeasuresIO().start();
        else if ( !this->isStationary() )
            this->postProcessMeasuresIO().restart( "time", this->timeInitial() );
    }

    //// User-defined fields
    //if ( this->modelProperties().postProcess().find("Fields") != this->modelProperties().postProcess().end() )
    //{
        //for ( auto const& o : this->modelProperties().postProcess().find("Fields")->second )
        //{
            //if ( this->hasFieldUserScalar( o ) || this->hasFieldUserVectorial( o ) )
                //M_postProcessUserFieldExported.insert( o );
        //}
    //}
}

LEVELSET_CLASS_TEMPLATE_DECLARATIONS
void
LEVELSET_CLASS_TEMPLATE_TYPE::createFunctionSpaces( bool buildSpaceMarkersExtendedDofTable )
{
    M_spaceLevelSetVec = space_levelset_vectorial_type::New( _mesh=this->mesh(), _worldscomm=this->worldsComm() );
    M_spaceMarkers = space_markers_type::New( 
            _mesh=this->mesh(), _worldscomm=this->worldsComm(),
            _extended_doftable=std::vector<bool>(1, buildSpaceMarkersExtendedDofTable)
            );
}

LEVELSET_CLASS_TEMPLATE_DECLARATIONS
void
LEVELSET_CLASS_TEMPLATE_TYPE::createInterfaceQuantities()
{
    if( Environment::vm().count( prefixvm(this->prefix(),"thickness-interface").c_str() ) )
        M_thicknessInterface = doption(prefixvm(this->prefix(),"thickness-interface"));
    else
        M_thicknessInterface = 1.5 * this->mesh()->hAverage();

    M_useAdaptiveThicknessInterface = boption(prefixvm(this->prefix(),"use-adaptive-thickness"));

    if( Environment::vm().count( prefixvm(this->prefix(),"thickness-interface-rectangular-function").c_str() ) )
        M_thicknessInterfaceRectangularFunction = doption(prefixvm(this->prefix(),"thickness-interface-rectangular-function")); 
    else
        M_thicknessInterfaceRectangularFunction = M_thicknessInterface;

    M_heaviside.reset( new element_levelset_type(this->functionSpace(), "Heaviside") );
    M_dirac.reset( new element_levelset_type(this->functionSpace(), "Dirac") );
    M_levelsetNormal.reset( new element_levelset_vectorial_type(this->functionSpaceVectorial(), "Normal") );
    M_levelsetCurvature.reset( new element_levelset_type(this->functionSpace(), "Curvature") );

    if( M_useGradientAugmented )
    {
        M_modGradPhiAdvection = modgradphi_advection_type::New(
                prefixvm(this->prefix(), "modgradphi-advection"),
                this->worldComm()
                );
        M_modGradPhiAdvection->setModelName( "Advection-Reaction" );
        M_modGradPhiAdvection->build( this->functionSpace() );
        M_modGradPhiAdvection->timeStepBDF()->setOrder( this->timeStepBDF()->bdfOrder() );

        M_modGradPhiAdvection->getExporter()->setDoExport( boption( _name="do_export_modgradphi-advection", _prefix=this->prefix() ) );
    }
    if( M_useStretchAugmented )
    {
        M_stretchAdvection = stretch_advection_type::New(
                prefixvm(this->prefix(), "stretch-advection"),
                this->worldComm()
                );
        M_stretchAdvection->setModelName( "Advection-Reaction" );
        M_stretchAdvection->build( this->functionSpace() );
        M_stretchAdvection->timeStepBDF()->setOrder( this->timeStepBDF()->bdfOrder() );

        M_stretchAdvection->getExporter()->setDoExport( boption( _name="do_export_stretch-advection", _prefix=this->prefix() ) );
    }
    for( std::string const& bcMarker: this->M_bcMarkersInflow )
    {
        if( M_useGradientAugmented )
            M_modGradPhiAdvection->addMarkerInflowBC( bcMarker );
        if( M_useStretchAugmented )
            M_stretchAdvection->addMarkerInflowBC( bcMarker );
    }
}

LEVELSET_CLASS_TEMPLATE_DECLARATIONS
void
LEVELSET_CLASS_TEMPLATE_TYPE::createReinitialization()
{
    switch( M_reinitMethod )
    { 
        case LevelSetReinitMethod::FM :
        {
            if( !M_reinitializer )
                M_reinitializer = this->reinitializerFM();

            if( M_strategyBeforeFM == ILP )
            {
                M_backend_smooth = backend(
                        _name=prefixvm(this->prefix(), "smoother-fm"),
                        _worldcomm=this->worldComm()
                        );
                M_smootherFM = projector(
                        this->functionSpace(),/*domainSpace*/
                        this->functionSpace(),/*imageSpace*/
                        M_backend_smooth,
                        DIFF,
                        doption(_name="fm-smooth-coeff", _prefix=this->prefix())
                        );
            }
        }
        break;
        case LevelSetReinitMethod::HJ :
        {
            if( !M_reinitializer )
                M_reinitializer = this->reinitializerHJ();
            
            double thickness_heaviside;
            if( Environment::vm( _name="thickness-heaviside", _prefix=prefixvm(this->prefix(), "reinit-hj")).defaulted() )
            {
                thickness_heaviside =  M_thicknessInterface;
            }
            else
            {
                thickness_heaviside =  doption( _name="thickness-heaviside", _prefix=prefixvm(this->prefix(), "reinit-hj") );
            }
            boost::dynamic_pointer_cast<reinitializerHJ_type>(M_reinitializer)->setThicknessHeaviside( M_thicknessInterface );
        }
        break;
    }

    M_reinitializerIsUpdatedForUse = true;
}

LEVELSET_CLASS_TEMPLATE_DECLARATIONS
void
LEVELSET_CLASS_TEMPLATE_TYPE::createOthers()
{
    M_projectorL2 = projector(this->functionSpace(), this->functionSpace(), backend(_name=prefixvm(this->prefix(), "projector-l2"), _worldcomm=this->worldComm()) );
    M_projectorL2Vec = projector(this->functionSpaceVectorial(), this->functionSpaceVectorial(), backend(_name=prefixvm(this->prefix(), "projector-l2-vec"), _worldcomm=this->worldComm()) );

    //if( M_doSmoothCurvature )
    //{
        //M_smoother = projector( 
                //this->functionSpace() , this->functionSpace(), 
                //backend(_name=prefixvm(this->prefix(),"smoother")), 
                //DIFF, 
                //this->mesh()->hAverage()*doption(_name="smooth-coeff", _prefix=this->prefix())/Order,
                //30);
    //}
}

LEVELSET_CLASS_TEMPLATE_DECLARATIONS
typename LEVELSET_CLASS_TEMPLATE_TYPE::element_levelset_vectorial_ptrtype const&
LEVELSET_CLASS_TEMPLATE_TYPE::gradPhi() const
{
    if( !M_levelsetGradPhi )
        M_levelsetGradPhi.reset( new element_levelset_vectorial_type(this->functionSpaceVectorial(), "GradPhi") );

    if( M_doUpdateGradPhi )
       const_cast<self_type*>(this)->updateGradPhi(); 

    return M_levelsetGradPhi;
}

LEVELSET_CLASS_TEMPLATE_DECLARATIONS
typename LEVELSET_CLASS_TEMPLATE_TYPE::element_levelset_ptrtype const&
LEVELSET_CLASS_TEMPLATE_TYPE::modGradPhi() const
{
    if( M_useGradientAugmented )
    {
        return M_modGradPhiAdvection->fieldSolutionPtr();
    }
    else
    {
        if( !M_levelsetModGradPhi )
            M_levelsetModGradPhi.reset( new element_levelset_type(this->functionSpace(), "ModGradPhi") );

        if( M_doUpdateModGradPhi )
            const_cast<self_type*>(this)->updateModGradPhi();

        return M_levelsetModGradPhi;
    }
}

LEVELSET_CLASS_TEMPLATE_DECLARATIONS
typename LEVELSET_CLASS_TEMPLATE_TYPE::element_stretch_ptrtype const&
LEVELSET_CLASS_TEMPLATE_TYPE::stretch() const
{
    if( !M_levelsetStretch )
        M_levelsetStretch.reset( new element_stretch_type(this->M_stretchAdvection->functionSpace(), "Stretch") );

    if( M_useStretchAugmented )
    {
        *M_levelsetStretch = *(M_stretchAdvection->fieldSolutionPtr());
    }
    else
    {
        *M_levelsetStretch = *(this->modGradPhi());
    }

    M_levelsetStretch->add(-1.);

    return M_levelsetStretch;
}

LEVELSET_CLASS_TEMPLATE_DECLARATIONS
typename LEVELSET_CLASS_TEMPLATE_TYPE::element_levelset_ptrtype const&
LEVELSET_CLASS_TEMPLATE_TYPE::heaviside() const
{
    if( !M_heaviside )
        M_heaviside.reset( new element_levelset_type(this->functionSpace(), "Heaviside") );

    if( M_doUpdateHeaviside )
       const_cast<self_type*>(this)->updateHeaviside();

    return M_heaviside;
}

LEVELSET_CLASS_TEMPLATE_DECLARATIONS
typename LEVELSET_CLASS_TEMPLATE_TYPE::element_levelset_ptrtype const&
LEVELSET_CLASS_TEMPLATE_TYPE::dirac() const
{
    if( !M_dirac )
        M_dirac.reset( new element_levelset_type(this->functionSpace(), "Dirac") );

    if( M_doUpdateDirac )
       const_cast<self_type*>(this)->updateDirac();

    return M_dirac;
}

LEVELSET_CLASS_TEMPLATE_DECLARATIONS
typename LEVELSET_CLASS_TEMPLATE_TYPE::element_levelset_vectorial_ptrtype const&
LEVELSET_CLASS_TEMPLATE_TYPE::normal() const
{
    if( !M_levelsetNormal )
        M_levelsetNormal.reset( new element_levelset_vectorial_type(this->functionSpaceVectorial(), "Normal") );

    if( M_doUpdateNormal )
       const_cast<self_type*>(this)->updateNormal(); 

    return M_levelsetNormal;
}

LEVELSET_CLASS_TEMPLATE_DECLARATIONS
typename LEVELSET_CLASS_TEMPLATE_TYPE::element_levelset_ptrtype const&
LEVELSET_CLASS_TEMPLATE_TYPE::curvature() const
{
    if( !M_levelsetCurvature )
        M_levelsetCurvature.reset( new element_levelset_type(this->functionSpace(), "Curvature") );

    if( M_doUpdateCurvature )
       const_cast<self_type*>(this)->updateCurvature();

    return M_levelsetCurvature;
}

LEVELSET_CLASS_TEMPLATE_DECLARATIONS
void
LEVELSET_CLASS_TEMPLATE_TYPE::setStrategyBeforeFm( int strat )
{
    if (M_reinitializerIsUpdatedForUse)
        LOG(INFO)<<" !!!  WARNING !!! : setStrategyBeforeFm set after the fast marching has been actually initialized ! \n";
    M_strategyBeforeFM = (strategy_before_FM_type) strat;
}

LEVELSET_CLASS_TEMPLATE_DECLARATIONS
void
LEVELSET_CLASS_TEMPLATE_TYPE::loadParametersFromOptionsVm()
{
<<<<<<< HEAD
    //super_type::loadParametersFromOptionsVm();

=======
>>>>>>> ed1251eb
    M_useRegularPhi = boption(_name=prefixvm(this->prefix(),"use-regularized-phi"));
    M_useHeavisideDiracNodalProj = boption(_name=prefixvm(this->prefix(),"h-d-nodal-proj"));

    std::string reinitmethod = soption( _name="reinit-method", _prefix=this->prefix() );
    if( reinitmethod == "fm" )
        M_reinitMethod = LevelSetReinitMethod::FM;
    else if( reinitmethod == "hj" )
        M_reinitMethod = LevelSetReinitMethod::HJ;
    else
        CHECK( false ) << reinitmethod << " is not a valid reinitialization method\n";

    //M_useSmoothReinitialization = boption( _name="use-smooth-reinit", _prefix=this->prefix() );

    M_useMarkerDiracAsMarkerDoneFM = boption( _name="use-marker2-as-done", _prefix=prefixvm(this->prefix(), "reinit-fm") );

    M_strategyBeforeFM = (strategy_before_FM_type) ioption(prefixvm(this->prefix(),"fm-init-first-elts-strategy"));

    M_reinitInitialValue = boption( _name="reinit-initial-value", _prefix=this->prefix() );

    M_doSmoothGradient = boption( _name="smooth-gradient", _prefix=this->prefix() );

    if( Environment::vm( _name="smooth-curvature", _prefix=this->prefix()).defaulted() && Order < 2 )
        M_doSmoothCurvature = true;
    else
        M_doSmoothCurvature = boption( _name="smooth-curvature", _prefix=this->prefix() );

    M_useGradientAugmented = boption( _name="use-gradient-augmented", _prefix=this->prefix() );
    M_reinitGradientAugmented = boption( _name="reinit-gradient-augmented", _prefix=this->prefix() );

    M_useStretchAugmented = boption( _name="use-stretch-augmented", _prefix=this->prefix() );
    M_reinitStretchAugmented = boption( _name="reinit-stretch-augmented", _prefix=this->prefix() );

    //M_doExportAdvection = boption(_name="export-advection", _prefix=this->prefix());
}

LEVELSET_CLASS_TEMPLATE_DECLARATIONS
void
LEVELSET_CLASS_TEMPLATE_TYPE::loadConfigICFile()
{
    auto const& initialConditions = this->modelProperties().initialConditions();

    this->M_icDirichlet = initialConditions.getScalarFields( std::string(this->prefix()), "Dirichlet" );
    
    // Shapes
    for( std::string const& icShape: initialConditions.markers( this->prefix(), "shapes") )
    {
        parameter_map shapeParameterMap;

        auto shapeTypeRead = initialConditions.sparam( this->prefix(), "shapes", icShape, "shape" );
        auto shapeTypeIt = ShapeTypeMap.find(shapeTypeRead.second);
        if( shapeTypeIt != ShapeTypeMap.end() )
        {
            switch(shapeTypeIt->second)
            {
                case ShapeType::SPHERE:
                {
                    auto xcRead = initialConditions.dparam( this->prefix(), "shapes", icShape, "xc" );
                    CHECK(xcRead.first) << icShape << " xc not provided\n";
                    auto ycRead = initialConditions.dparam( this->prefix(), "shapes", icShape, "yc" );
                    CHECK(ycRead.first) << icShape << " yc not provided\n";
                    auto zcRead = initialConditions.dparam( this->prefix(), "shapes", icShape, "zc" );
                    CHECK(zcRead.first || nDim < 3) << icShape << " zc not provided\n";
                    auto radiusRead = initialConditions.dparam( this->prefix(), "shapes", icShape, "radius" );
                    CHECK(radiusRead.first) << icShape << " radius not provided\n";

                    shapeParameterMap["id"] = icShape;
                    shapeParameterMap["xc"] = xcRead.second;
                    shapeParameterMap["yc"] = ycRead.second;
                    shapeParameterMap["zc"] = zcRead.second;
                    shapeParameterMap["radius"] = radiusRead.second;
                }
                break;

                case ShapeType::ELLIPSE:
                {
                    auto xcRead = initialConditions.dparam( this->prefix(), "shapes", icShape, "xc" );
                    CHECK(xcRead.first) << icShape << " xc not provided\n";
                    auto ycRead = initialConditions.dparam( this->prefix(), "shapes", icShape, "yc" );
                    CHECK(ycRead.first) << icShape << " yc not provided\n";
                    auto zcRead = initialConditions.dparam( this->prefix(), "shapes", icShape, "zc" );
                    CHECK(zcRead.first || nDim < 3) << icShape << " zc not provided\n";
                    auto radiusRead = initialConditions.dparam( this->prefix(), "shapes", icShape, "radius" );
                    CHECK(radiusRead.first) << icShape << " radius not provided\n";

                    shapeParameterMap["id"] = icShape;
                    shapeParameterMap["xc"] = xcRead.second;
                    shapeParameterMap["yc"] = ycRead.second;
                    shapeParameterMap["zc"] = zcRead.second;
                    shapeParameterMap["radius"] = radiusRead.second;
                    // TODO
                }
                break;
            }

            M_icShapes.push_back( std::make_pair(shapeTypeIt->second, shapeParameterMap) );
        }
        else
        {
            CHECK(false) << "invalid shape type in " << icShape << std::endl;
        }
    } 
}

LEVELSET_CLASS_TEMPLATE_DECLARATIONS
void
LEVELSET_CLASS_TEMPLATE_TYPE::loadConfigBCFile()
{
    M_bcMarkersInflow.clear();

    for( std::string const& bcMarker: this->modelProperties().boundaryConditions().markers( this->prefix(), "inflow" ) )
    {
        if( std::find(M_bcMarkersInflow.begin(), M_bcMarkersInflow.end(), bcMarker) == M_bcMarkersInflow.end() )
            M_bcMarkersInflow.push_back( bcMarker );
    }
}

LEVELSET_CLASS_TEMPLATE_DECLARATIONS
void
LEVELSET_CLASS_TEMPLATE_TYPE::loadConfigPostProcess()
{
    auto& modelPostProcess = this->modelProperties().postProcess();

    auto physicalQuantities = modelPostProcess.pTree().get_child_optional("PhysicalQuantities");
    if( physicalQuantities )
    {
        for( auto& i: *physicalQuantities )
        {
            auto i_str = i.second.template get_value<std::string>();
            modelPostProcess["PhysicalQuantities"].push_back( i_str  );
            LOG(INFO) << "add to postprocess physical quantity " << i_str;
        }
    }

    if ( modelPostProcess.find("PhysicalQuantities") != modelPostProcess.end() )
    {
        for ( auto const& o : modelPostProcess.find("PhysicalQuantities")->second )
        {
            if( o == "volume" || o == "all" )
                this->M_postProcessMeasuresExported.insert( LevelSetMeasuresExported::Volume );
            if( o == "perimeter" || o == "all" )
                this->M_postProcessMeasuresExported.insert( LevelSetMeasuresExported::Perimeter );
        }
    }

    // Load Fields from JSON
    if ( modelPostProcess.find("Fields") != modelPostProcess.end() )
    {
        for( auto const& o : modelPostProcess.find("Fields")->second )
        {
            if( o == "gradphi" || o == "all" )
                this->M_postProcessFieldsExported.insert( LevelSetFieldsExported::GradPhi );
            if( o == "modgradphi" || o == "all" )
                this->M_postProcessFieldsExported.insert( LevelSetFieldsExported::ModGradPhi );
        }
    }
    // Overwrite with options from CFG
    if ( Environment::vm().count(prefixvm(this->prefix(),"do_export_gradphi").c_str()) )
        if ( boption(_name="do_export_gradphi",_prefix=this->prefix()) )
            this->M_postProcessFieldsExported.insert( LevelSetFieldsExported::GradPhi );
    if ( Environment::vm().count(prefixvm(this->prefix(),"do_export_modgradphi").c_str()) )
        if ( boption(_name="do_export_modgradphi",_prefix=this->prefix()) )
            this->M_postProcessFieldsExported.insert( LevelSetFieldsExported::ModGradPhi );
}

LEVELSET_CLASS_TEMPLATE_DECLARATIONS
typename LEVELSET_CLASS_TEMPLATE_TYPE::reinitializer_ptrtype 
LEVELSET_CLASS_TEMPLATE_TYPE::buildReinitializer( 
        LevelSetReinitMethod method, 
        space_levelset_ptrtype const& space,
        std::string const& prefix )
{
    switch( method )
    { 
        case LevelSetReinitMethod::FM :
        {
            return reinitializer_ptrtype(
                    new ReinitializerFM<space_levelset_type>( space, prefixvm(prefix, "reinit-fm") ) 
                    );
        }
        break;
        case LevelSetReinitMethod::HJ :
        {
            return reinitializer_ptrtype(
                    new ReinitializerHJ<space_levelset_type>( space, prefixvm(prefix, "reinit-hj") )
                    );
        }
        break;
    }
}

//----------------------------------------------------------------------------//
//----------------------------------------------------------------------------//
//----------------------------------------------------------------------------//
// Update levelset-dependent functions
LEVELSET_CLASS_TEMPLATE_DECLARATIONS
void
LEVELSET_CLASS_TEMPLATE_TYPE::updateGradPhi()
{
    auto phi = this->phi();
    if( M_doSmoothGradient )
    {
        //*M_levelsetGradPhi = this->smootherVectorial()->derivate( idv(phi) );
        *M_levelsetGradPhi = this->smootherVectorial()->project( trans(gradv(phi)) );
    }
    else
    {
        //*M_levelsetGradPhi = this->projectorL2Vectorial()->derivate( idv(phi) );
        *M_levelsetGradPhi = this->projectorL2Vectorial()->project( _expr=trans(gradv(phi)) );
        //*M_levelsetGradPhi = vf::project( 
                //_space=this->functionSpaceVectorial(),
                //_range=elements(this->mesh()),
                //_expr=trans(gradv(phi)) 
                //);
    }

    M_doUpdateGradPhi = false;
}

LEVELSET_CLASS_TEMPLATE_DECLARATIONS
void
LEVELSET_CLASS_TEMPLATE_TYPE::updateModGradPhi()
{
    auto gradPhi = this->gradPhi();
    *M_levelsetModGradPhi = vf::project( 
            _space=this->functionSpace(),
            _range=elements(this->mesh()),
            _expr=sqrt( trans(idv(gradPhi))*idv(gradPhi) ) 
            );
    //*M_levelsetModGradPhi = this->projectorL2()->project( _expr=sqrt( trans(idv(gradPhi))*idv(gradPhi) ) );

    M_doUpdateModGradPhi = false;
}

LEVELSET_CLASS_TEMPLATE_DECLARATIONS
void
LEVELSET_CLASS_TEMPLATE_TYPE::updateDirac()
{
    this->log("LevelSet", "updateDirac", "start");

    // derivative of Heaviside function
    auto eps0 = this->thicknessInterface();
    auto eps_elt = this->functionSpace()->element();

    if( M_useAdaptiveThicknessInterface )
    {
        auto gradPhi = this->gradPhi();
        auto gradPhiX = vf::project(
                _space=this->functionSpace(),
                _range=elements(this->mesh()),
                _expr=idv(gradPhi->comp(Component::X))
                );
        auto gradPhiY = vf::project(
                _space=this->functionSpace(),
                _range=elements(this->mesh()),
                _expr=idv(gradPhi->comp(Component::Y))
                );
#if FEELPP_DIM == 3
        auto gradPhiZ = vf::project(
                _space=this->functionSpace(),
                _range=elements(this->mesh()),
                _expr=idv(gradPhi->comp(Component::Z))
                );
#endif
        eps_elt = vf::project(
                _space=this->functionSpace(),
                _range=elements(this->mesh()),
                _expr=(vf::abs(idv(gradPhiX))+vf::abs(idv(gradPhiY))
#if FEELPP_DIM == 3
                    + vf::abs(idv(gradPhiZ))
#endif
                    )*cst(eps0)/idv(this->modGradPhi())
                );
    }
    else
    {
        eps_elt.setConstant(eps0); 
    }

    auto eps = idv(eps_elt);

    if (M_useRegularPhi)
    {
        //auto psi = idv(this->phi()) / sqrt( gradv(this->phi()) * trans(gradv(this->phi())) );
        auto psi = idv(this->phi()) / idv(this->modGradPhi());
        auto D_expr = vf::chi( psi<-eps )*vf::constant(0.0)
            +
            vf::chi( psi>=-eps )*vf::chi( psi<=eps )*
            1/(2*eps) *( 1 + cos(M_PI*psi/eps) )
            +
            vf::chi(psi>eps)*vf::constant(0.0);

        if ( M_useHeavisideDiracNodalProj )
            *M_dirac = vf::project( this->functionSpace(), elements(this->mesh()), D_expr );
        else
            *M_dirac = M_projectorL2->project(D_expr);
    }
    else
    {
        auto psi = idv(this->phi()) ;
        auto D_expr = vf::chi( psi<-eps )*vf::constant(0.0)
            +
            vf::chi( psi>=-eps )*vf::chi( psi<=eps )*
            1/(2*eps) *( 1 + cos(M_PI*psi/eps) )
            +
            vf::chi(psi>eps)*vf::constant(0.0);

        if (M_useHeavisideDiracNodalProj)
            *M_dirac = vf::project( this->functionSpace(), elements(this->mesh()), D_expr );
        else
            *M_dirac = M_projectorL2->project(D_expr);
    }

    M_doUpdateDirac = false;

    this->log("LevelSet", "updateDirac", "finish");
}

LEVELSET_CLASS_TEMPLATE_DECLARATIONS
void
LEVELSET_CLASS_TEMPLATE_TYPE::updateHeaviside()
{ 
    this->log("LevelSet", "updateHeaviside", "start");

    auto eps = this->thicknessInterface();

    if (M_useRegularPhi)
    {
        auto psi = idv(this->phi()) / vf::sqrt( gradv(this->phi()) * trans(gradv(this->phi())) );
        auto H_expr = vf::chi( psi<-eps )*vf::constant(0.0)
            +
            vf::chi( psi>=-eps )*vf::chi( psi<=eps )*
            0.5*(1 + psi/eps + 1/M_PI*vf::sin( M_PI*psi/eps ) )
            +
            vf::chi(psi>eps)*vf::constant(1.0);

        if (M_useHeavisideDiracNodalProj)
            *M_heaviside = vf::project(this->functionSpace(), elements(this->mesh()), H_expr);
        else
            *M_heaviside = M_projectorL2->project(H_expr);
    }
    else
    {
        auto psi = idv(this->phi());
        auto H_expr = vf::chi( psi<-eps )*vf::constant(0.0)
            +
            vf::chi( psi>=-eps )*vf::chi( psi<=eps )*
            0.5*(1 + psi/eps + 1/M_PI*vf::sin( M_PI*psi/eps ) )
            +
            vf::chi(psi>eps)*vf::constant(1.0);

        if (M_useHeavisideDiracNodalProj)
            *M_heaviside = vf::project(this->functionSpace(), elements(this->mesh()), H_expr);
        else
            *M_heaviside = M_projectorL2->project(H_expr);
    }

    M_doUpdateHeaviside = false;

    this->log("LevelSet", "updateHeaviside", "finish");
}

LEVELSET_CLASS_TEMPLATE_DECLARATIONS
void
LEVELSET_CLASS_TEMPLATE_TYPE::updateNormal()
{
    this->log("LevelSet", "updateNormal", "start");

    auto phi = this->phi();
    //*M_levelsetNormal = M_projectorL2Vec->project( _expr=trans(gradv(phi)) / sqrt(gradv(phi) * trans(gradv(phi))) );
    auto gradPhi = this->gradPhi();
    *M_levelsetNormal = vf::project( 
            _space=this->functionSpaceVectorial(),
            _range=elements(this->mesh()),
            //_expr=trans(gradv(phi)) / sqrt(gradv(phi) * trans(gradv(phi))) 
            _expr=idv(gradPhi) / sqrt(trans(idv(gradPhi)) * idv(gradPhi)) 
            );

    M_doUpdateNormal = false;

    this->log("LevelSet", "updateNormal", "finish");
}

LEVELSET_CLASS_TEMPLATE_DECLARATIONS
void
LEVELSET_CLASS_TEMPLATE_TYPE::updateCurvature()
{
    this->log("LevelSet", "updateCurvature", "start");

    if( M_doSmoothCurvature )
    {
        *M_levelsetCurvature = this->smoother()->project( _expr=divv(this->normal()) );
    }
    else
    {
        *M_levelsetCurvature = this->projectorL2()->project( _expr=divv(this->normal()) );
        //*M_levelsetCurvature = vf::project( 
                //_space=this->functionSpace(),
                //_range=elements(this->mesh()),
                //_expr=divv(this->normal())
                //);
    }

    M_doUpdateCurvature = false;

    this->log("LevelSet", "updateCurvature", "finish");
}

//----------------------------------------------------------------------------//
//----------------------------------------------------------------------------//
//----------------------------------------------------------------------------//
LEVELSET_CLASS_TEMPLATE_DECLARATIONS
typename LEVELSET_CLASS_TEMPLATE_TYPE::projector_levelset_ptrtype const&
LEVELSET_CLASS_TEMPLATE_TYPE::smoother() const
{
    if( !M_smoother )
    {
        M_smoother = projector( 
                this->functionSpace() , this->functionSpace(), 
                backend(_name=prefixvm(this->prefix(),"smoother"), _worldcomm=this->worldComm()), 
                DIFF, 
                this->mesh()->hAverage()*doption(_name="smooth-coeff", _prefix=prefixvm(this->prefix(),"smoother"))/Order,
                30);
    }
    return M_smoother; 
}

LEVELSET_CLASS_TEMPLATE_DECLARATIONS
typename LEVELSET_CLASS_TEMPLATE_TYPE::projector_levelset_vectorial_ptrtype const&
LEVELSET_CLASS_TEMPLATE_TYPE::smootherVectorial() const
{
    if( !M_smootherVectorial )
        M_smootherVectorial = projector( 
                this->functionSpaceVectorial() , this->functionSpaceVectorial(), 
                backend(_name=prefixvm(this->prefix(),"smoother-vec"), _worldcomm=this->worldComm()), 
                DIFF, 
                this->mesh()->hAverage()*doption(_name="smooth-coeff", _prefix=prefixvm(this->prefix(),"smoother-vec"))/Order,
                30);
    return M_smootherVectorial; 
}
//----------------------------------------------------------------------------//
//----------------------------------------------------------------------------//
//----------------------------------------------------------------------------//
// Markers accessors
LEVELSET_CLASS_TEMPLATE_DECLARATIONS
typename LEVELSET_CLASS_TEMPLATE_TYPE::element_markers_ptrtype const&
LEVELSET_CLASS_TEMPLATE_TYPE::markerInterface() const
{
    if( !M_markerInterface )
        M_markerInterface.reset( new element_markers_type(M_spaceMarkers, "MarkerInterface") );

    if( M_doUpdateMarkers )
       const_cast<self_type*>(this)->updateMarkerInterface(); 

    return M_markerInterface;
}

LEVELSET_CLASS_TEMPLATE_DECLARATIONS
typename LEVELSET_CLASS_TEMPLATE_TYPE::element_markers_ptrtype const&
LEVELSET_CLASS_TEMPLATE_TYPE::markerDirac() const
{
    if( !M_markerDirac )
        M_markerDirac.reset( new element_markers_type(M_spaceMarkers, "MarkerDirac") );

    if( M_doUpdateMarkers )
       const_cast<self_type*>(this)->updateMarkerDirac(); 

    return M_markerDirac;
}

LEVELSET_CLASS_TEMPLATE_DECLARATIONS
typename LEVELSET_CLASS_TEMPLATE_TYPE::element_markers_ptrtype const&
LEVELSET_CLASS_TEMPLATE_TYPE::markerOuter( double cut ) const
{
    if( !M_markerOuter )
        M_markerOuter.reset( new element_markers_type(M_spaceMarkers, "MarkerOuter") );

    if( M_doUpdateMarkers || cut != M_markerOuterCut )
    {
       const_cast<self_type*>(this)->markerHeavisideImpl( M_markerOuter, false, cut );
       M_markerOuterCut = cut;
    }

    return M_markerOuter;
}

LEVELSET_CLASS_TEMPLATE_DECLARATIONS
typename LEVELSET_CLASS_TEMPLATE_TYPE::element_markers_ptrtype const&
LEVELSET_CLASS_TEMPLATE_TYPE::markerInner( double cut ) const
{
    if( !M_markerInner )
        M_markerInner.reset( new element_markers_type(M_spaceMarkers, "MarkerInner") );

    if( M_doUpdateMarkers || cut != M_markerInnerCut )
    {
       const_cast<self_type*>(this)->markerHeavisideImpl( M_markerInner, true, cut );
       M_markerInnerCut = cut;
    }

    return M_markerInner;
}

LEVELSET_CLASS_TEMPLATE_DECLARATIONS
typename LEVELSET_CLASS_TEMPLATE_TYPE::element_markers_ptrtype const&
LEVELSET_CLASS_TEMPLATE_TYPE::markerCrossedElements() const
{
    if( !M_markerCrossedElements )
        M_markerCrossedElements.reset( new element_markers_type(M_spaceMarkers, "MarkerCrossedElements") );

    if( M_doUpdateMarkers )
       const_cast<self_type*>(this)->updateMarkerCrossedElements(); 

    return M_markerCrossedElements;
}

//----------------------------------------------------------------------------//
// Utility distances
LEVELSET_CLASS_TEMPLATE_DECLARATIONS
typename LEVELSET_CLASS_TEMPLATE_TYPE::element_levelset_ptrtype
LEVELSET_CLASS_TEMPLATE_TYPE::distToBoundary()
{
    element_levelset_ptrtype distToBoundary( new element_levelset_type(this->functionSpace(), "DistToBoundary") );

    // Retrieve the elements touching the boundary
    auto boundaryelts = boundaryelements( this->mesh() );

    // Mark the elements in myrange
    auto mymark = vf::project(
            _space=this->functionSpaceMarkers(),
            _range=boundaryelts,
            _expr=cst(1)
            );

    // Update mesh marker2
    this->mesh()->updateMarker2( mymark );

    // Init phi0 with h on marked2 elements
    auto phi0 = vf::project(
            _space=this->functionSpace(),
            _range=boundaryelts,
            _expr=h()
            );
    phi0.on( _range=boundaryfaces(this->mesh()), _expr=cst(0.) );

    // Run FM using marker2 as marker DONE
    this->reinitializerFM()->setUseMarker2AsMarkerDone( true );
    *distToBoundary = this->reinitializerFM()->run( phi0 );

    return distToBoundary;
}

LEVELSET_CLASS_TEMPLATE_DECLARATIONS
typename LEVELSET_CLASS_TEMPLATE_TYPE::element_levelset_ptrtype
LEVELSET_CLASS_TEMPLATE_TYPE::distToMarkedFaces( boost::any const& marker )
{
    element_levelset_ptrtype distToMarkedFaces( new element_levelset_type(this->functionSpace(), "DistToMarkedFaces") );

    typedef boost::reference_wrapper<typename MeshTraits<mymesh_type>::element_type const> element_ref_type;
    typedef std::vector<element_ref_type> cont_range_type;
    boost::shared_ptr<cont_range_type> myelts( new cont_range_type );

    // Retrieve the elements touching the marked faces
    auto mfaces = markedfaces( this->mesh(), marker );
    for( auto const& faceWrap: mfaces )
    {
        auto const& face = unwrap_ref( faceWrap );
        if( face.isConnectedTo0() )
            myelts->push_back(boost::cref(face.element0()));
        if( face.isConnectedTo1() )
            myelts->push_back(boost::cref(face.element1()));
    }

    auto myrange = boost::make_tuple(
            mpl::size_t<MESH_ELEMENTS>(), myelts->begin(), myelts->end(), myelts
            );

    // Mark the elements in myrange
    auto mymark = this->functionSpaceMarkers()->element();
    mymark.on( _range=myrange, _expr=cst(1) );

    // Update mesh marker2
    this->mesh()->updateMarker2( mymark );

    // Init phi0 with h on marked2 elements
    auto phi0 = vf::project(
            _space=this->functionSpace(),
            _range=myrange,
            _expr=h()
            );
    phi0.on( _range=mfaces, _expr=cst(0.) );

    // Run FM using marker2 as marker DONE
    this->reinitializerFM()->setUseMarker2AsMarkerDone( true );
    *distToMarkedFaces = this->reinitializerFM()->run( phi0 );

    return distToMarkedFaces;
}

LEVELSET_CLASS_TEMPLATE_DECLARATIONS
typename LEVELSET_CLASS_TEMPLATE_TYPE::element_levelset_ptrtype
LEVELSET_CLASS_TEMPLATE_TYPE::distToMarkedFaces( std::initializer_list<boost::any> marker )
{
    element_levelset_ptrtype distToMarkedFaces( new element_levelset_type(this->functionSpace(), "DistToMarkedFaces") );

    typedef boost::reference_wrapper<typename MeshTraits<mymesh_type>::element_type const> element_ref_type;
    typedef std::vector<element_ref_type> cont_range_type;
    boost::shared_ptr<cont_range_type> myelts( new cont_range_type );

    // Retrieve the elements touching the marked faces
    //auto mfaces_list = markedfaces( this->mesh(), marker );
    auto mfaces = markedfaces( this->mesh(), marker );
    for( auto const& faceWrap: mfaces )
    {
        auto const& face = unwrap_ref( faceWrap );
        if( face.isConnectedTo0() )
            myelts->push_back(boost::cref(face.element0()));
        if( face.isConnectedTo1() )
            myelts->push_back(boost::cref(face.element1()));
    }

    auto myrange = boost::make_tuple(
            mpl::size_t<MESH_ELEMENTS>(), myelts->begin(), myelts->end(), myelts
            );

    // Mark the elements in myrange
    auto mymark = this->functionSpaceMarkers()->element();
    mymark.on( _range=myrange, _expr=cst(1) );

    // Update mesh marker2
    this->mesh()->updateMarker2( mymark );

    // Init phi0 with h on marked2 elements
    auto phi0 = vf::project(
            _space=this->functionSpace(),
            _range=myrange,
            _expr=h()
            );
    phi0.on( _range=mfaces, _expr=cst(0.) );

    // Run FM using marker2 as marker DONE
    this->reinitializerFM()->setUseMarker2AsMarkerDone( true );
    *distToMarkedFaces = this->reinitializerFM()->run( phi0 );

    return distToMarkedFaces;
}

//----------------------------------------------------------------------------//
//----------------------------------------------------------------------------//
//----------------------------------------------------------------------------//
// Advection
LEVELSET_CLASS_TEMPLATE_DECLARATIONS
void
LEVELSET_CLASS_TEMPLATE_TYPE::updateBCStrongDirichletLinearPDE(
        sparse_matrix_ptrtype& A, vector_ptrtype& F ) const 
{
    if( this->M_bcMarkersInflow.empty() ) return;

    this->log("LevelSet","updateBCStrongDirichletLinearPDE","start" );

    auto mesh = this->mesh();
    auto Xh = this->functionSpace();
    auto const& phi = *this->phi();//this->fieldSolution();
    auto gradPhi = this->gradPhi();
    auto bilinearForm_PatternCoupled = form2( _test=Xh,_trial=Xh,_matrix=A,
                                              _pattern=size_type(Pattern::COUPLED),
                                              _rowstart=this->rowStartInMatrix(),
                                              _colstart=this->colStartInMatrix() );

    for( auto const& bcMarker: this->M_bcMarkersInflow )
    {
        bilinearForm_PatternCoupled +=
            on( _range=markedfaces(mesh, bcMarker),
                    _element=phi,
                    _rhs=F,
                    _expr=(idv(this->timeStepBDF()->polyDeriv())-trans(idv(gradPhi))*idv(M_advectionToolbox->fieldAdvectionVelocity()))/(this->timeStepBDF()->polyDerivCoefficient(0))
              );
    }

    this->log("LevelSet","updateBCStrongDirichletLinearPDE","finish" );

}

LEVELSET_CLASS_TEMPLATE_DECLARATIONS
void
LEVELSET_CLASS_TEMPLATE_TYPE::solve()
{
    this->log("LevelSet", "solve", "start");
    this->timerTool("Solve").start();

    // Solve phi
    M_advectionToolbox->solve();

    if( M_useGradientAugmented )
    {
        // Solve modGradPhi
        //auto modGradPhi = M_modGradPhiAdvection->fieldSolutionPtr();
        auto u = M_advectionToolbox->fieldAdvectionVelocityPtr();
        auto NxN = idv(this->N()) * trans(idv(this->N()));
        auto Du = sym( gradv(u) );
        M_modGradPhiAdvection->updateAdvectionVelocity( idv(u) );
        //M_modGradPhiAdvection->updateReactionCoeff( inner(NxN, Du) );
        //auto NxNDu = this->smoother()->project( inner(NxN, Du) );
        auto NxNDu = this->projectorL2()->project( inner(NxN, Du) );
        M_modGradPhiAdvection->updateReactionCoeff( idv(NxNDu) );
        //M_modGradPhiAdvection->updateSourceAdded(
                //- idv(modGradPhi) * inner( NxN, Du)
                //);
        M_modGradPhiAdvection->solve();
    }
    if( M_useStretchAugmented )
    {
        // Solve stretch modGradPhi
        //auto modGradPhi = M_stretchAdvection->fieldSolutionPtr();
        auto u = M_advectionToolbox->fieldAdvectionVelocityPtr();
        auto NxN = idv(this->N()) * trans(idv(this->N()));
        auto Du = sym( gradv(u) );
        auto NxNDu = this->projectorL2()->project( inner(NxN, Du) );
        M_stretchAdvection->updateAdvectionVelocity( idv(u) );
        //M_stretchAdvection->updateReactionCoeff( inner(NxN, Du) );
        M_stretchAdvection->updateReactionCoeff( idv(NxNDu) );
        //auto NxNDu = this->smoother()->project( inner(NxN, Du) );
        //auto NxNDu = vf::project( 
                //_space=M_stretchAdvection->functionSpace(),
                //_range=elements(M_stretchAdvection->mesh()),
                //_expr=inner(NxN, Du) 
                //);
        //M_stretchAdvection->updateReactionCoeff( idv(NxNDu) );
        //M_stretchAdvection->updateSourceAdded(
                //- idv(modGradPhi) * inner( NxN, Du)
                //);
        M_stretchAdvection->solve();
    }
    // Update interface-related quantities
    this->updateInterfaceQuantities();

    // Reset hasReinitialized
    M_hasReinitialized = false;
    M_hasReinitializedSmooth = false;

    double timeElapsed = this->timerTool("Solve").stop();
    this->log("LevelSet","solve","finish in "+(boost::format("%1% s") %timeElapsed).str() );
}

LEVELSET_CLASS_TEMPLATE_DECLARATIONS
void
LEVELSET_CLASS_TEMPLATE_TYPE::updateTimeStep()
{
    double current_time = this->timeStepBDF()->time();

    if( M_hasReinitialized )
        M_iterSinceReinit = 0;
    else
        ++M_iterSinceReinit;

    M_vecIterSinceReinit.push_back( M_iterSinceReinit );

    this->saveCurrent();

    M_advectionToolbox->updateTimeStep();
    if( M_useGradientAugmented )
        M_modGradPhiAdvection->updateTimeStep();
    if( M_useStretchAugmented )
        M_stretchAdvection->updateTimeStep();

    this->updateTime( M_advectionToolbox->currentTime() );

    if( M_iterSinceReinit < M_timeOrder )
    {
        this->timeStepBDF()->setTimeOrder( M_iterSinceReinit + 1 );
        if( M_useGradientAugmented )
            M_modGradPhiAdvection->timeStepBDF()->setTimeOrder( M_iterSinceReinit + 1 );
        if( M_useStretchAugmented )
            M_stretchAdvection->timeStepBDF()->setTimeOrder( M_iterSinceReinit + 1 );
        //this->timeStepBDF()->setTimeInitial( current_time ); 
        //this->timeStepBDF()->restart();
        //this->timeStepBDF()->setTimeInitial( this->timeInitial() );
    }
}

LEVELSET_CLASS_TEMPLATE_DECLARATIONS
void
LEVELSET_CLASS_TEMPLATE_TYPE::updateInterfaceQuantities()
{
    M_doUpdateDirac = true;
    M_doUpdateHeaviside = true;
    M_doUpdateNormal = true;
    M_doUpdateCurvature = true;
    M_doUpdateMarkers = true;
    M_doUpdateGradPhi = true;
    M_doUpdateModGradPhi = true;
    M_doUpdateSubmeshDirac = true;
    M_doUpdateSubmeshOuter = true;
    M_doUpdateSubmeshInner = true;
}

//----------------------------------------------------------------------------//
// Reinitialization
LEVELSET_CLASS_TEMPLATE_DECLARATIONS
void
LEVELSET_CLASS_TEMPLATE_TYPE::reinitialize( bool useSmoothReinit )
{ 
    this->log("LevelSet", "reinitialize", "start");
    this->timerTool("Reinit").start();

    if( !M_reinitializerIsUpdatedForUse )
        this->createReinitialization();

    auto phi = this->phi();
    auto phiReinit = this->functionSpace()->elementPtr();

    if ( M_reinitMethod == LevelSetReinitMethod::FM )
    {
        if ( M_useMarkerDiracAsMarkerDoneFM )
        {
            this->mesh()->updateMarker2( *this->markerDirac() );
        }

        switch (M_strategyBeforeFM)
        {
            case ILP :
            {
                // save the smoothed gradient magnitude of phi
                //auto modgradphi = M_smootherFM->project( vf::min(vf::max(vf::sqrt(inner(gradv(phi), gradv(phi))), 0.92), 2.) );
                //auto gradPhi = idv(this->gradPhi());
                auto gradPhi = trans(gradv(phi));
                auto modgradphi = M_smootherFM->project( sqrt( trans(gradPhi)*gradPhi ) );
                
                //*phi = vf::project(this->functionSpace(), elements(this->mesh()), idv(phi)/idv(modgradphi) );
                *phiReinit = vf::project(this->functionSpace(), elements(this->mesh()), idv(phi)/idv(modgradphi) );
            }
            break;

            case HJ_EQ :
            {
                CHECK(false) << "TODO\n";
                //*phi = *explicitHJ(max_iter, dtau, tol);
            }
            break;
            case NONE :
            {
                *phiReinit = *phi;
            }
            break;

            default:
            {
                CHECK(false)<<"no strategy chosen to initialize first elements before fast marching\n"
                            <<"please, consider setting the option fm-init-first-elts-strategy\n";
            }
            break;
        } // switch M_strategyBeforeFM

        // Fast Marching Method
        boost::dynamic_pointer_cast<reinitializerFM_type>( M_reinitializer )->setUseMarker2AsMarkerDone( 
                M_useMarkerDiracAsMarkerDoneFM 
                );

        LOG(INFO)<< "reinit with FMM done"<<std::endl;
    } // Fast Marching

    else if ( M_reinitMethod == LevelSetReinitMethod::HJ )
    {
        *phiReinit = *phi;
        // TODO
    } // Hamilton-Jacobi

    //*phi = M_reinitializer->run( *phi );
    if( useSmoothReinit )
    {
        *phiReinit = this->smoother()->project(
                _expr=idv(*phiReinit)
                );
    }

    *phi = M_reinitializer->run( *phiReinit );

    //*phiReinit = M_reinitializer->run( *phiReinit );
    //if( useSmoothReinit )
    //{
        ////auto R = this->interfaceRectangularFunction(phiReinit);
        //auto R = this->interfaceRectangularFunction();
        //*phi = vf::project(
                //_space=this->functionSpace(),
                //_range=elements(this->mesh()),
                //_expr=idv(phi)*idv(R) + idv(phiReinit)*(1.-idv(R))
                //);
    //}
    //else
    //{
        //*phi = *phiReinit;
    //}

    if( M_useGradientAugmented && M_reinitGradientAugmented )
    {
        auto sol = M_modGradPhiAdvection->fieldSolutionPtr();
        sol->setConstant(1.);
    }
    if( M_useStretchAugmented && M_reinitStretchAugmented )
    {
        auto R = this->interfaceRectangularFunction();
        auto sol = M_stretchAdvection->fieldSolutionPtr();
        *sol = vf::project(
                _space=M_stretchAdvection->functionSpace(),
                _range=elements(M_stretchAdvection->mesh()),
                _expr = 1. + (idv(sol)-1.)*idv(R)
                );
    }

    if( useSmoothReinit )
    {
        M_hasReinitializedSmooth = true;
        M_hasReinitialized = true;
    }
    else
        M_hasReinitialized = true;

    double timeElapsed = this->timerTool("Reinit").stop();
    this->log("LevelSet","reinitialize","finish in "+(boost::format("%1% s") %timeElapsed).str() );
}

LEVELSET_CLASS_TEMPLATE_DECLARATIONS
typename LEVELSET_CLASS_TEMPLATE_TYPE::reinitializerFM_ptrtype const&
LEVELSET_CLASS_TEMPLATE_TYPE::reinitializerFM( bool buildOnTheFly )
{
    if( !M_reinitializerFM && buildOnTheFly )
    {
        M_reinitializerFM.reset( 
                new ReinitializerFM<space_levelset_type>( this->functionSpace(), prefixvm(this->prefix(), "reinit-fm") ) 
                );
    }

    return M_reinitializerFM;
}

LEVELSET_CLASS_TEMPLATE_DECLARATIONS
typename LEVELSET_CLASS_TEMPLATE_TYPE::reinitializerHJ_ptrtype const&
LEVELSET_CLASS_TEMPLATE_TYPE::reinitializerHJ( bool buildOnTheFly )
{
    if( !M_reinitializerHJ && buildOnTheFly )
    {
        M_reinitializerHJ.reset( 
                new ReinitializerHJ<space_levelset_type>( this->functionSpace(), prefixvm(this->prefix(), "reinit-hj") ) 
                );
    }

    return M_reinitializerHJ;
}

//----------------------------------------------------------------------------//
// Initial value
LEVELSET_CLASS_TEMPLATE_DECLARATIONS
void
LEVELSET_CLASS_TEMPLATE_TYPE::setInitialValue(element_levelset_type const& phiv, bool doReinitialize)
{
    this->log("LevelSet", "setInitialValue", "start");

    *this->phi() = phiv;

    if (doReinitialize)
    {
        this->reinitialize();
        // The initial reinitialization is not a "real" one
        M_hasReinitialized = false;
    }

    this->updateInterfaceQuantities();

    this->log("LevelSet", "setInitialValue", "finish");
}

//----------------------------------------------------------------------------//
//----------------------------------------------------------------------------//
//----------------------------------------------------------------------------//
LEVELSET_CLASS_TEMPLATE_DECLARATIONS
boost::shared_ptr<std::ostringstream>
LEVELSET_CLASS_TEMPLATE_TYPE::getInfo() const
{
    std::string advectionStabilization = soption( _name="advec-stab-method", _prefix=this->prefix() );

    std::string hdProjectionMethod = (this->M_useHeavisideDiracNodalProj)? "nodal": "L2";

    std::string reinitMethod;
    std::string reinitmethod = soption( _name="reinit-method", _prefix=this->prefix() );
    if( reinitmethod == "fm" )
        reinitMethod = "Fast-Marching";
    else if( reinitmethod == "hj" )
        reinitMethod = "Hamilton-Jacobi";

    std::string scalarSmootherParameters;
<<<<<<< HEAD
    if ( M_smoother )
=======
    if( M_smoother )
>>>>>>> ed1251eb
    {
        double scalarSmootherCoeff = this->smoother()->epsilon() * Order / this->mesh()->hAverage();
        scalarSmootherParameters = "coeff (h*c/order) = " 
            + std::to_string(this->smoother()->epsilon())
            + " (" + std::to_string(this->mesh()->hAverage()) + " * " + std::to_string(scalarSmootherCoeff) + " / " + std::to_string(Order) + ")"
            ;
    }
    std::string vectorialSmootherParameters;
<<<<<<< HEAD
    if ( M_smootherVectorial )
=======
    if( M_smootherVectorial )
>>>>>>> ed1251eb
    {
        double vectorialSmootherCoeff = this->smootherVectorial()->epsilon() * Order / this->mesh()->hAverage();
        vectorialSmootherParameters = "coeff (h*c/order) = " 
            + std::to_string(this->smootherVectorial()->epsilon())
            + " (" + std::to_string(this->mesh()->hAverage()) + " * " + std::to_string(vectorialSmootherCoeff) + " / " + std::to_string(Order) + ")"
            ;
    }

    std::string restartMode = (this->doRestart())? "ON": "OFF";

    std::string exporterType = this->M_exporter->type();
    std::string hovisuMode = "OFF";
    int exporterFreq = this->M_exporter->freq();
    std::string exportedFields;
    if ( this->hasPostProcessFieldExported( LevelSetFieldsExported::GradPhi ) )
        exportedFields = (exportedFields.empty())? "GradPhi": exportedFields+" - GradPhi";
    if ( this->hasPostProcessFieldExported( LevelSetFieldsExported::ModGradPhi ) )
        exportedFields = (exportedFields.empty())? "ModGradPhi": exportedFields+" - ModGradPhi";
    if ( this->M_useStretchAugmented )
        exportedFields = (exportedFields.empty())? "Stretch": exportedFields+" - Stretch";

    boost::shared_ptr<std::ostringstream> _ostr( new std::ostringstream() );
    *_ostr << "\n||==============================================||"
           << "\n||---------------Info : LevelSet----------------||"
           << "\n||==============================================||"
           << "\n   Prefix          : " << this->prefix()
           << "\n   Root Repository : " << this->rootRepository()
           << "\n   Dim             : " << nDim
           << "\n   Order           : " << Order
           << "\n   Periodicity     : " << M_periodicity.isPeriodic()

           << "\n   Level Set Parameters"
           << "\n     -- thickness interface (use adaptive)  : " << this->thicknessInterface() << " (" << std::boolalpha << this->M_useAdaptiveThicknessInterface << ")"
           << "\n     -- use regular phi (phi / |grad(phi)|) : " << std::boolalpha << this->M_useRegularPhi
           << "\n     -- Heaviside/Dirac projection method   : " << hdProjectionMethod
           << "\n     -- reinit initial value                : " << std::boolalpha << this->M_reinitInitialValue
           << "\n     -- smooth gradient                     : " << std::boolalpha << this->M_doSmoothGradient
           << "\n     -- smooth curvature                    : " << std::boolalpha << this->M_doSmoothCurvature
           << "\n     -- use gradient augmented              : " << std::boolalpha << this->M_useGradientAugmented
           << "\n     -- use stretch augmented               : " << std::boolalpha << this->M_useStretchAugmented

           << "\n   Reinitialization Parameters"
           << "\n     -- reinitialization method         : " << reinitMethod;
    if( this->M_useGradientAugmented )
    *_ostr << "\n     -- reinitialize gradient augmented : " << std::boolalpha << this->M_reinitGradientAugmented;
    if( this->M_useGradientAugmented )
    *_ostr << "\n     -- reinitialize stretch augmented  : " << std::boolalpha << this->M_reinitStretchAugmented;

<<<<<<< HEAD
    if ( M_smoother || M_smootherVectorial )
        *_ostr << "\n   Smoothers Parameters";
    if( M_smoother )
        *_ostr << "\n     -- scalar smoother    : " << scalarSmootherParameters;
    if ( M_smootherVectorial )
        *_ostr << "\n     -- vectorial smoother : " << vectorialSmootherParameters;
=======
    if( M_smoother || M_smootherVectorial )
    *_ostr << "\n   Smoothers Parameters";
    if( M_smoother )
    *_ostr << "\n     -- scalar smoother    : " << scalarSmootherParameters;
    if( M_smootherVectorial )
    *_ostr << "\n     -- vectorial smoother : " << vectorialSmootherParameters;
>>>>>>> ed1251eb

    *_ostr << "\n   Space Discretization";
    if( this->hasGeofileStr() )
    *_ostr << "\n     -- geo file name   : " << this->geofileStr();
    *_ostr << "\n     -- mesh file name  : " << this->mshfileStr()
           << "\n     -- nb elt in mesh  : " << this->mesh()->numGlobalElements()//numElements()
         //<< "\n     -- nb elt in mesh  : " << this->mesh()->numElements()
         //<< "\n     -- nb face in mesh : " << this->mesh()->numFaces()
           << "\n     -- geometry order  : " << nOrderGeo
           << "\n     -- level set order : " << Order
           << "\n     -- nb dof          : " << this->functionSpace()->nDof() << " (" << this->functionSpace()->nLocalDof() << ")"
           << "\n     -- stabilization   : " << advectionStabilization;

    *_ostr << "\n   Time Discretization"
           << "\n     -- initial time : " << this->timeStepBase()->timeInitial()
           << "\n     -- final time   : " << this->timeStepBase()->timeFinal()
           << "\n     -- time step    : " << this->timeStepBase()->timeStep()
           << "\n     -- order        : " << this->timeStepBDF()->timeOrder()
           << "\n     -- restart mode : " << restartMode
           << "\n     -- save on disk : " << std::boolalpha << this->timeStepBase()->saveInFile();
    if ( this->timeStepBase()->saveFreq() )
    *_ostr << "\n     -- freq save : " << this->timeStepBase()->saveFreq()
           << "\n     -- file format save : " << this->timeStepBase()->fileFormat();

    *_ostr << "\n   Exporter"
           << "\n     -- type            : " << exporterType
           << "\n     -- high order visu : " << hovisuMode
           << "\n     -- freq save       : " << exporterFreq
           << "\n     -- fields exported : " << exportedFields

           << "\n   Processors"
           << "\n     -- number of proc environment : " << Environment::worldComm().globalSize()
           << "\n     -- environment rank           : " << Environment::worldComm().rank()
           << "\n     -- global rank                : " << this->worldComm().globalRank()
           << "\n     -- local rank                 : " << this->worldComm().localRank()

           << "\n   Numerical Solver"
           << "\n     -- solver : " << M_advectionToolbox->solverName();

#if 0
    if ( this->algebraicFactory() )
    *_ostr << this->algebraicFactory()->getInfo()->str();
#endif
    //if (enable_reinit)
    //{
        //if (reinitmethod == "hj")
        //{
            //infos << "\n      * hj maximum iteration per reinit : " << hj_max_iter
                  //<< "\n      * hj pseudo time step dtau : " << hj_dtau
                  //<< "\n      * hj stabilization : SUPG"
                  //<< "\n      * hj coeff stab : " << option( prefixvm(M_prefix,"hj-coeff-stab")).template as<double>()
                  //<< "\n      * hj tolerence on dist to dist error : "<<hj_tol;
        //}
        //else
        //{
            //infos << "\n      * fm smoothing coefficient for ILP : " << Environment::vm()[prefixvm(M_prefix,"fm-smooth-coeff")].template as< double >();
        //}
    //}
    //infos << "\n\n  Level set spaces :"
          //<< "\n     -- scalar LS space ndof : "<< this->functionSpace()->nDof()
          //<< "\n     -- vectorial LS ndof : "<< this->functionSpaceVectorial()->nDof()
          //<< "\n     -- scalar P0 space ndof : "<< this->functionSpaceMarkers()->nDof()
          //<<"\n||==============================================||\n\n";

    *_ostr << "\n||==============================================||"
           << "\n||==============================================||"
           << "\n\n";

    return _ostr;
}

//----------------------------------------------------------------------------//
LEVELSET_CLASS_TEMPLATE_DECLARATIONS
typename LEVELSET_CLASS_TEMPLATE_TYPE::mesh_ptrtype const&
LEVELSET_CLASS_TEMPLATE_TYPE::submeshDirac() const
{
    if( M_doUpdateSubmeshDirac )
    {
        this->mesh()->updateMarker2( *this->markerDirac() );
        M_submeshDirac = createSubmesh( this->mesh(), marked2elements( this->mesh(), 1 ) );
        M_doUpdateSubmeshDirac = false;
    }
    return M_submeshDirac;
}

LEVELSET_CLASS_TEMPLATE_DECLARATIONS
typename LEVELSET_CLASS_TEMPLATE_TYPE::mesh_ptrtype const&
LEVELSET_CLASS_TEMPLATE_TYPE::submeshOuter( double cut ) const
{
    if( M_doUpdateSubmeshOuter || cut != M_markerOuterCut )
    {
        this->mesh()->updateMarker2( *this->markerOuter( cut ) );
        M_submeshOuter = createSubmesh( this->mesh(), marked2elements( this->mesh(), 1 ) );
        M_doUpdateSubmeshOuter = false;
    }
    return M_submeshOuter;
}

LEVELSET_CLASS_TEMPLATE_DECLARATIONS
typename LEVELSET_CLASS_TEMPLATE_TYPE::mesh_ptrtype const&
LEVELSET_CLASS_TEMPLATE_TYPE::submeshInner( double cut ) const
{
    if( M_doUpdateSubmeshInner || cut != M_markerInnerCut )
    {
        this->mesh()->updateMarker2( *this->markerInner( cut ) );
        M_submeshInner = createSubmesh( this->mesh(), marked2elements( this->mesh(), 1 ) );
        M_doUpdateSubmeshInner = false;
    }
    return M_submeshInner;
}

//----------------------------------------------------------------------------//
// Export results
LEVELSET_CLASS_TEMPLATE_DECLARATIONS
void
LEVELSET_CLASS_TEMPLATE_TYPE::exportResults( double time )
{
    this->exportResultsImpl( time );
    //this->exportMeasures( time );
}

LEVELSET_CLASS_TEMPLATE_DECLARATIONS
void
LEVELSET_CLASS_TEMPLATE_TYPE::exportResultsImpl( double time )
{
    this->log("LevelSet","exportResults", "start");
    this->timerTool("PostProcessing").start();

    if ( !this->M_exporter->doExport() ) return;

    this->M_exporter->step( time )->add( prefixvm(this->prefix(),"Phi"),
                                         prefixvm(this->prefix(),prefixvm(this->subPrefix(),"Phi")),
                                         *this->phi() );
    this->M_exporter->step( time )->add( prefixvm(this->prefix(),"Dirac"),
                                   prefixvm(this->prefix(),prefixvm(this->subPrefix(),"Dirac")),
                                   *this->dirac() );

    this->M_exporter->step( time )->add( prefixvm(this->prefix(),"Heaviside"),
                                   prefixvm(this->prefix(),prefixvm(this->subPrefix(),"Heaviside")),
                                   *this->heaviside() );

    this->M_exporter->step( time )->add( prefixvm(this->prefix(),"Normal"),
                                   prefixvm(this->prefix(),prefixvm(this->subPrefix(),"Normal")),
                                   *this->normal() );

    this->M_exporter->step( time )->add( prefixvm(this->prefix(),"Curvature"),
                                   prefixvm(this->prefix(),prefixvm(this->subPrefix(),"Curvature")),
                                   *this->curvature() );

    if ( this->hasPostProcessFieldExported( LevelSetFieldsExported::GradPhi ) )
    {
        this->M_exporter->step( time )->add( prefixvm(this->prefix(),"GradPhi"),
                                       prefixvm(this->prefix(),prefixvm(this->subPrefix(),"GradPhi")),
                                       *this->gradPhi() );
    }
    if ( this->hasPostProcessFieldExported( LevelSetFieldsExported::ModGradPhi ) )
    {
        this->M_exporter->step( time )->add( prefixvm(this->prefix(),"ModGradPhi"),
                                       prefixvm(this->prefix(),prefixvm(this->subPrefix(),"ModGradPhi")),
                                       *this->modGradPhi() );
    }

    if( M_useGradientAugmented )
    {
        M_modGradPhiAdvection->exportResults( time );
    }
    if( M_useStretchAugmented )
    {
        M_stretchAdvection->exportResults( time );
        this->M_exporter->step( time )->add( prefixvm(this->prefix(),"InterfaceRectangularF"),
                                       prefixvm(this->prefix(),prefixvm(this->subPrefix(),"InterfaceRectangularF")),
                                       this->interfaceRectangularFunction() );
        this->M_exporter->step( time )->add( prefixvm(this->prefix(),"Stretch"),
                                       prefixvm(this->prefix(),prefixvm(this->subPrefix(),"Stretch")),
                                       *this->stretch() );
    }
    M_exporter->save();
//M_advectionToolbox->exportResultsImpl( time );

    this->timerTool("PostProcessing").stop("exportResults");
    this->log("LevelSet","exportResults", "finish");
}

LEVELSET_CLASS_TEMPLATE_DECLARATIONS
void
LEVELSET_CLASS_TEMPLATE_TYPE::exportMeasuresImpl( double time )
{
    bool hasMeasureToExport = false;

    if( this->hasPostProcessMeasureExported( LevelSetMeasuresExported::Volume ) )
    {
        this->postProcessMeasuresIO().setMeasure( "volume", this->volume() );
        hasMeasureToExport = true;
    }
    if( this->hasPostProcessMeasureExported( LevelSetMeasuresExported::Perimeter ) )
    {
        this->postProcessMeasuresIO().setMeasure( "perimeter", this->perimeter() );
        hasMeasureToExport = true;
    }

    if( hasMeasureToExport )
    {
        this->postProcessMeasuresIO().setParameter( "time", time );
        this->postProcessMeasuresIO().exportMeasures();
    }
}

LEVELSET_CLASS_TEMPLATE_DECLARATIONS
bool
LEVELSET_CLASS_TEMPLATE_TYPE::hasPostProcessMeasureExported( 
        LevelSetMeasuresExported const& measure) const
{
    return M_postProcessMeasuresExported.find(measure) != M_postProcessMeasuresExported.end();
}

LEVELSET_CLASS_TEMPLATE_DECLARATIONS
bool
LEVELSET_CLASS_TEMPLATE_TYPE::hasPostProcessFieldExported( 
        LevelSetFieldsExported const& field) const
{
    return M_postProcessFieldsExported.find(field) != M_postProcessFieldsExported.end();
}

//----------------------------------------------------------------------------//
// Physical quantities
LEVELSET_CLASS_TEMPLATE_DECLARATIONS
double
LEVELSET_CLASS_TEMPLATE_TYPE::volume() const
{
    double volume = integrate(
            _range=elements(this->mesh()),
            _expr=(1-idv(this->heaviside())) 
            ).evaluate()(0,0);
            //_expr=vf::chi( idv(this->phi())<0.0) ).evaluate()(0,0); // gives very noisy results

    return volume;
}

LEVELSET_CLASS_TEMPLATE_DECLARATIONS
double
LEVELSET_CLASS_TEMPLATE_TYPE::perimeter() const
{
    double perimeter = integrate(
            _range=elements(this->mesh()),
            _expr=idv(this->dirac())
            ).evaluate()(0,0);

    return perimeter;
}

//----------------------------------------------------------------------------//
LEVELSET_CLASS_TEMPLATE_DECLARATIONS
void
LEVELSET_CLASS_TEMPLATE_TYPE::saveCurrent() const
{
    bool doSave = (this->timeStepBDF()->iteration() % this->timeStepBDF()->saveFreq() == 0);

    if (!doSave) return;

    if( this->worldComm().isMasterRank() )
    {
        fs::ofstream ofs( fs::path(this->rootRepository()) / fs::path( prefixvm(this->prefix(), "itersincereinit") ) );

        boost::archive::text_oarchive oa( ofs );
        oa << BOOST_SERIALIZATION_NVP( M_vecIterSinceReinit );
    }
    this->worldComm().barrier();
}

//----------------------------------------------------------------------------//
//----------------------------------------------------------------------------//
//----------------------------------------------------------------------------//
// Update markers
LEVELSET_CLASS_TEMPLATE_DECLARATIONS
void
LEVELSET_CLASS_TEMPLATE_TYPE::updateMarkerInterface()
{
    /* returns a marker (P0_type) on the elements crossed by the levelset
       ie :
       - if the element has not phi on all the dof of the same sign -> the element is mark as 1
       - if phi on the dof of the element are of the same sign -> mark as 0
      */

    const int ndofv = space_levelset_type::fe_type::nDof;

    mesh_ptrtype const& mesh = this->mesh();
    auto phi = this->phi();

    auto rangeElts = mesh->elementsWithProcessId( mesh->worldComm().localRank() );
    auto it_elt = std::get<0>( rangeElts );
    auto en_elt = std::get<1>( rangeElts );
    if (it_elt == en_elt) return;

    for (; it_elt!=en_elt; it_elt++)
    {
        auto const& elt = boost::unwrap_ref( *it_elt );
        int nbplus = 0;
        int nbminus = 0;

        for (int j=0; j<ndofv ; j++)
        {
            if (phi->localToGlobal(elt.id(), j, 0) >= 0.)
                nbplus++;
            else
                nbminus++;
        }

        //if elt crossed by interface
        if ( (nbminus != ndofv) && (nbplus!=ndofv) )
            M_markerInterface->assign(elt.id(), 0, 0, 1);
        else
            M_markerInterface->assign(elt.id(), 0, 0, 0);
    }
}

LEVELSET_CLASS_TEMPLATE_DECLARATIONS
void
LEVELSET_CLASS_TEMPLATE_TYPE::updateMarkerDirac()
{
    const int ndofv = space_levelset_type::fe_type::nDof;

    mesh_ptrtype const& mesh = this->mesh();

    auto rangeElts = mesh->elementsWithProcessId( mesh->worldComm().localRank() );
    auto it_elt = std::get<0>( rangeElts );
    auto en_elt = std::get<1>( rangeElts );
    if (it_elt == en_elt) return;

    double dirac_cut = this->dirac()->max() / 10.;

    for (; it_elt!=en_elt; it_elt++)
    {
        auto const& elt = boost::unwrap_ref( *it_elt );
        bool mark_elt = false;
        for (int j=0; j<ndofv; j++)
        {
            if ( std::abs( this->dirac()->localToGlobal(elt.id(), j, 0) ) > dirac_cut )
            {
                mark_elt = true;
                break; //don't need to do the others dof
            }
        }
        if( mark_elt )
            M_markerDirac->assign(elt.id(), 0, 0, 1);
        else
            M_markerDirac->assign(elt.id(), 0, 0, 0);
    }
}//markerDirac


LEVELSET_CLASS_TEMPLATE_DECLARATIONS
void
LEVELSET_CLASS_TEMPLATE_TYPE::markerHeavisideImpl( element_markers_ptrtype const& marker, bool invert, double cut )
{
    /* returns P0 element having :
    if invert == true : 1 on elements inside Heaviside function (where H is smaller than epsilon on at least 1 dof)
    if invert == false : 1 on elements where Heaviside function greater than epsilon
    if cut_in_out == true : marker = 1 where H>0.5 and 0 where H<0.5
    */

    const int ndofv = space_levelset_type::fe_type::nDof;

    mesh_ptrtype const& mesh = this->mesh();

    auto rangeElts = mesh->elementsWithProcessId( mesh->worldComm().localRank() );
    auto it_elt = std::get<0>( rangeElts );
    auto en_elt = std::get<1>( rangeElts );
    if (it_elt == en_elt) return;

    for (; it_elt!=en_elt; it_elt++)
    {
        auto const& elt = boost::unwrap_ref( *it_elt );
        bool mark_elt = false;
        for (int j=0; j<ndofv; j++)
        {
            if ( std::abs( this->heaviside()->localToGlobal(elt.id(), j, 0) ) > cut )
            {
                mark_elt = true;
                break;
            }
        }
        if( mark_elt )
            marker->assign(elt.id(), 0, 0, (invert)?0:1);
        else
            marker->assign(elt.id(), 0, 0, (invert)?1:0);
    }
} 

LEVELSET_CLASS_TEMPLATE_DECLARATIONS
void
LEVELSET_CLASS_TEMPLATE_TYPE::updateMarkerCrossedElements()
{
    // return a "marker" on the elements traversed by the interface between phio and phi
    // ie : mark as 1 is one of the dof of the element has  (phi * phio < 0)
    const int ndofv = space_levelset_type::fe_type::nDof;

    mesh_ptrtype const& mesh = this->mesh();

    auto rangeElts = mesh->elementsWithProcessId( mesh->worldComm().localRank() );
    auto it_elt = std::get<0>( rangeElts );
    auto en_elt = std::get<1>( rangeElts );
    if (it_elt == en_elt) return;

    auto phi = this->phi();
    auto phio = this->phio();

    auto prod = vf::project(this->functionSpace(), elements(mesh),
                            idv(phio) * idv(phi) );


    for (; it_elt!=en_elt; it_elt++)
    {
        auto const& elt = boost::unwrap_ref( *it_elt );
        bool mark_elt = false;
        for (int j=0; j<ndofv ; j++)
        {
            if (prod.localToGlobal(elt.id(), j, 0) <= 0.)
            {
                mark_elt = true;
                break;
            }
        }
        if( mark_elt )
            M_markerCrossedElements->assign(elt.id(), 0, 0, 1);
        else
            M_markerCrossedElements->assign(elt.id(), 0, 0, 0);
    }
}

} // FeelModels
} // Feel<|MERGE_RESOLUTION|>--- conflicted
+++ resolved
@@ -73,39 +73,6 @@
     return new_ls;
 }
 
-<<<<<<< HEAD
-LEVELSET_CLASS_TEMPLATE_DECLARATIONS
-void
-LEVELSET_CLASS_TEMPLATE_TYPE::build()
-{
-    this->log("LevelSet", "build", "start");
-
-    M_advectionToolbox->build();
-    this->createFunctionSpaces();
-    this->createInterfaceQuantities();
-    this->createReinitialization();
-    this->createOthers();
-
-    this->log("LevelSet", "build", "finish");
-}
-
-LEVELSET_CLASS_TEMPLATE_DECLARATIONS
-void
-LEVELSET_CLASS_TEMPLATE_TYPE::build( mesh_ptrtype const& mesh )
-{
-    this->log("LevelSet", "build (from mesh)", "start");
-
-    M_advectionToolbox->build( mesh );
-    this->createFunctionSpaces();
-    this->createInterfaceQuantities();
-    this->createReinitialization();
-    this->createOthers();
-
-    this->log("LevelSet", "build (from mesh)", "finish");
-}
-
-=======
->>>>>>> ed1251eb
 //----------------------------------------------------------------------------//
 LEVELSET_CLASS_TEMPLATE_DECLARATIONS
 void
@@ -648,11 +615,6 @@
 void
 LEVELSET_CLASS_TEMPLATE_TYPE::loadParametersFromOptionsVm()
 {
-<<<<<<< HEAD
-    //super_type::loadParametersFromOptionsVm();
-
-=======
->>>>>>> ed1251eb
     M_useRegularPhi = boption(_name=prefixvm(this->prefix(),"use-regularized-phi"));
     M_useHeavisideDiracNodalProj = boption(_name=prefixvm(this->prefix(),"h-d-nodal-proj"));
 
@@ -1641,11 +1603,7 @@
         reinitMethod = "Hamilton-Jacobi";
 
     std::string scalarSmootherParameters;
-<<<<<<< HEAD
     if ( M_smoother )
-=======
-    if( M_smoother )
->>>>>>> ed1251eb
     {
         double scalarSmootherCoeff = this->smoother()->epsilon() * Order / this->mesh()->hAverage();
         scalarSmootherParameters = "coeff (h*c/order) = " 
@@ -1654,11 +1612,8 @@
             ;
     }
     std::string vectorialSmootherParameters;
-<<<<<<< HEAD
+
     if ( M_smootherVectorial )
-=======
-    if( M_smootherVectorial )
->>>>>>> ed1251eb
     {
         double vectorialSmootherCoeff = this->smootherVectorial()->epsilon() * Order / this->mesh()->hAverage();
         vectorialSmootherParameters = "coeff (h*c/order) = " 
@@ -1707,21 +1662,12 @@
     if( this->M_useGradientAugmented )
     *_ostr << "\n     -- reinitialize stretch augmented  : " << std::boolalpha << this->M_reinitStretchAugmented;
 
-<<<<<<< HEAD
-    if ( M_smoother || M_smootherVectorial )
-        *_ostr << "\n   Smoothers Parameters";
-    if( M_smoother )
-        *_ostr << "\n     -- scalar smoother    : " << scalarSmootherParameters;
-    if ( M_smootherVectorial )
-        *_ostr << "\n     -- vectorial smoother : " << vectorialSmootherParameters;
-=======
     if( M_smoother || M_smootherVectorial )
     *_ostr << "\n   Smoothers Parameters";
     if( M_smoother )
     *_ostr << "\n     -- scalar smoother    : " << scalarSmootherParameters;
     if( M_smootherVectorial )
     *_ostr << "\n     -- vectorial smoother : " << vectorialSmootherParameters;
->>>>>>> ed1251eb
 
     *_ostr << "\n   Space Discretization";
     if( this->hasGeofileStr() )
