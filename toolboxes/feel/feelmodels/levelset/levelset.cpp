#include <feel/feelmodels/levelset/levelset.hpp>

#include <feel/feelmodels/modelmesh/createmesh.hpp>

#include <feel/feelmodels/levelset/cauchygreentensorexpr.hpp>
#include <feel/feelmodels/levelset/cauchygreeninvariantsexpr.hpp>
#include <feel/feelmodels/levelset/levelsetdeltaexpr.hpp>
#include <feel/feelmodels/levelset/levelsetheavisideexpr.hpp>
//#include <feel/feelmodels/levelset/levelsetcurvatureexpr.hpp>

#include <boost/assign/list_of.hpp>
#include <boost/assign/list_inserter.hpp>

namespace Feel {
namespace FeelModels {

//----------------------------------------------------------------------------//
// Static member initialization
LEVELSET_CLASS_TEMPLATE_DECLARATIONS
std::map<std::string, typename LEVELSET_CLASS_TEMPLATE_TYPE::ShapeType>
LEVELSET_CLASS_TEMPLATE_TYPE::ShapeTypeMap = {
    {"sphere", ShapeType::SPHERE},
    {"ellipse", ShapeType::ELLIPSE}
};

LEVELSET_CLASS_TEMPLATE_DECLARATIONS
const std::map<std::string, LevelSetDistanceMethod> 
LEVELSET_CLASS_TEMPLATE_TYPE::LevelSetDistanceMethodIdMap = {
    {"none", LevelSetDistanceMethod::NONE},
    {"fm", LevelSetDistanceMethod::FASTMARCHING},
    {"hj", LevelSetDistanceMethod::HAMILTONJACOBI},
    {"renormalisation", LevelSetDistanceMethod::RENORMALISATION}
};

LEVELSET_CLASS_TEMPLATE_DECLARATIONS
const typename LEVELSET_CLASS_TEMPLATE_TYPE::fastmarchinginitializationmethodidmap_type
LEVELSET_CLASS_TEMPLATE_TYPE::FastMarchingInitializationMethodIdMap = boost::assign::list_of< typename LEVELSET_CLASS_TEMPLATE_TYPE::fastmarchinginitializationmethodidmap_type::relation >
    ( "none", FastMarchingInitializationMethod::NONE )
    ( "ilp", FastMarchingInitializationMethod::ILP_L2 )
    ( "ilp-l2", FastMarchingInitializationMethod::ILP_L2 )
    ( "ilp-smooth", FastMarchingInitializationMethod::ILP_SMOOTH )
    ( "ilp-nodal", FastMarchingInitializationMethod::ILP_NODAL )
    ( "hj", FastMarchingInitializationMethod::HJ_EQ )
    ( "il-hj", FastMarchingInitializationMethod::IL_HJ_EQ )
;

LEVELSET_CLASS_TEMPLATE_DECLARATIONS
const typename LEVELSET_CLASS_TEMPLATE_TYPE::derivationmethod_maptype
LEVELSET_CLASS_TEMPLATE_TYPE::DerivationMethodMap = boost::assign::list_of< typename LEVELSET_CLASS_TEMPLATE_TYPE::derivationmethod_maptype::relation >
    ( "nodal-projection", DerivationMethod::NODAL_PROJECTION )
    ( "l2-projection", DerivationMethod::L2_PROJECTION )
    ( "smooth-projection", DerivationMethod::SMOOTH_PROJECTION )
    ( "pn-nodal-projection", DerivationMethod::PN_NODAL_PROJECTION )
;

LEVELSET_CLASS_TEMPLATE_DECLARATIONS
const typename LEVELSET_CLASS_TEMPLATE_TYPE::curvaturemethod_maptype
LEVELSET_CLASS_TEMPLATE_TYPE::CurvatureMethodMap = boost::assign::list_of< typename LEVELSET_CLASS_TEMPLATE_TYPE::curvaturemethod_maptype::relation >
    ( "nodal-projection", CurvatureMethod::NODAL_PROJECTION )
    ( "l2-projection", CurvatureMethod::L2_PROJECTION )
    ( "smooth-projection", CurvatureMethod::SMOOTH_PROJECTION )
    ( "pn-nodal-projection", CurvatureMethod::PN_NODAL_PROJECTION )
    ( "diffusion-order1", CurvatureMethod::DIFFUSION_ORDER1 )
    ( "diffusion-order2", CurvatureMethod::DIFFUSION_ORDER2 )
;
//----------------------------------------------------------------------------//

LEVELSET_CLASS_TEMPLATE_DECLARATIONS
LEVELSET_CLASS_TEMPLATE_TYPE::LevelSet( 
        std::string const& prefix,
        worldcomm_ptr_t const& worldComm,
        std::string const& subPrefix,
        ModelBaseRepository const& modelRep ) 
:
    super_type( prefix, worldComm, subPrefix, modelRep ),
    M_doUpdateDirac(true),
    M_doUpdateHeaviside(true),
    M_doUpdateInterfaceElements(true),
    M_doUpdateRangeDiracElements(true),
    M_doUpdateInterfaceFaces(true),
    M_doUpdateSmootherInterface(true),
    M_doUpdateSmootherInterfaceVectorial(true),
    M_doUpdateNormal(true),
    M_doUpdateCurvature(true),
    M_doUpdateGradPhi(true),
    M_doUpdateModGradPhi(true),
    M_doUpdatePhiPN(true),
    M_doUpdateDistance(true),
    M_doUpdateDistanceNormal(true),
    M_doUpdateDistanceCurvature(true),
    M_doUpdateSubmeshDirac(true),
    M_doUpdateSubmeshOuter(true),
    M_doUpdateSubmeshInner(true),
    M_advectionToolbox( new advection_toolbox_type( prefix, worldComm, subPrefix, modelRep ) ),
    M_doUpdateMarkers(true),
    M_useCurvatureDiffusion(false),
    M_doUpdateCauchyGreenTensor(true),
    M_doUpdateCauchyGreenInvariant1(true),
    M_doUpdateCauchyGreenInvariant2(true),
    //M_periodicity(periodicityLS),
    M_redistanciationIsUpdatedForUse(false),
    M_hasRedistanciated(false),
    M_iterSinceRedistanciation(0)
{
    this->setFilenameSaveInfo( prefixvm(this->prefix(),"Levelset.info") );
    //-----------------------------------------------------------------------------//
    // Set advection model
    M_advectionToolbox->setModelName( "Advection" );
    //-----------------------------------------------------------------------------//
    // Load parameters
    this->loadParametersFromOptionsVm();
    // Load initial value
    this->loadConfigICFile();
    // Load post-process
    this->loadConfigPostProcess();
    // Get periodicity from options (if needed)
    //this->loadPeriodicityFromOptionsVm();

    /*// --------------- mesh adaptation -----------------
#if defined (MESH_ADAPTATION)
    auto backend_mesh_adapt = backend_type::build(Environment::vm(), "mesh-adapt-backend");
    mesh_adapt.reset( new mesh_adaptation_type ( backend_mesh_adapt ));
#endif*/
}

LEVELSET_CLASS_TEMPLATE_DECLARATIONS
typename LEVELSET_CLASS_TEMPLATE_TYPE::self_ptrtype
LEVELSET_CLASS_TEMPLATE_TYPE::New(
        std::string const& prefix,
        worldcomm_ptr_t const& worldComm,
        std::string const& subPrefix,
        ModelBaseRepository const& modelRep )
{
    self_ptrtype new_ls( new self_type(prefix, worldComm, subPrefix, modelRep ) );
    return new_ls;
}

//----------------------------------------------------------------------------//
LEVELSET_CLASS_TEMPLATE_DECLARATIONS
void
LEVELSET_CLASS_TEMPLATE_TYPE::init()
{
    this->log("LevelSet", "init", "start");

    // Space manager
    if( !M_spaceManager )
    {
        if( !M_advectionToolbox->mesh() )
        {
            // Create advection toolbox mesh
            M_advectionToolbox->createMesh();
        }
        M_spaceManager = std::make_shared<levelset_space_manager_type>( M_advectionToolbox->mesh() );
    }
    // Tool manager
    if( !M_toolManager )
        M_toolManager = std::make_shared<levelset_tool_manager_type>( M_spaceManager, this->prefix() );
    // Function spaces
    this->createFunctionSpaces();
    // Tools
    this->createInterfaceQuantities();
    this->createRedistanciation();
    this->createTools();
    this->createExporters();
    // Advection toolbox
    M_advectionToolbox->setFunctionSpace( this->functionSpace() );
    M_advectionToolbox->setFunctionSpaceAdvectionVelocity( this->functionSpaceAdvectionVelocity() );

    // Initial value
    if( !this->doRestart() )
    {
        // Set levelset initial value
        this->initLevelsetValue();
    }
    // Init boundary conditions
    this->initBoundaryConditions();
    // Init advection toolbox
    M_advectionToolbox->init();
    M_advectionToolbox->getExporter()->setDoExport( this->M_doExportAdvection );

    this->updateTime( M_advectionToolbox->currentTime() );
    if (this->doRestart())
        this->setTimeInitial( M_advectionToolbox->timeInitial() );

    M_initialVolume = this->volume();
    M_initialPerimeter = this->perimeter();

    // Init iterSinceRedistanciation
    if( this->doRestart() )
    {
        // Reload saved iterSinceRedistanciation data
        auto iterSinceRedistanciationPath = fs::path(this->rootRepository()) / fs::path( prefixvm(this->prefix(), "itersincereinit") );
        if( fs::exists( iterSinceRedistanciationPath ) )
        {
            fs::ifstream ifs( iterSinceRedistanciationPath );
            boost::archive::text_iarchive ia( ifs );
            ia >> BOOST_SERIALIZATION_NVP( M_vecIterSinceRedistanciation );
            M_iterSinceRedistanciation = M_vecIterSinceRedistanciation.back();
        }
        else
        {
            // If iterSinceRedistanciation not found, we assume that last step redistanciated by default
            M_iterSinceRedistanciation = 0;
        }
    }
    else
    {
            M_vecIterSinceRedistanciation.push_back( M_iterSinceRedistanciation );
    }
    // Adjust BDF order with iterSinceRedistanciation
    if( M_iterSinceRedistanciation < this->timeOrder() )
    {
        this->timeStepBDF()->setTimeOrder( M_iterSinceRedistanciation + 1 );
    }

    // Init post-process
    this->initPostProcess();

    this->log("LevelSet", "init", "finish");
}

LEVELSET_CLASS_TEMPLATE_DECLARATIONS
void
LEVELSET_CLASS_TEMPLATE_TYPE::initLevelsetValue()
{
    this->log("LevelSet", "initLevelsetValue", "start");

    bool hasInitialValue = false;

    auto phi_init = this->functionSpace()->elementPtr();
    phi_init->setConstant( std::numeric_limits<value_type>::max() );

    this->modelProperties().parameters().updateParameterValues();
    if( !this->M_icDirichlet.empty() )
    {
        M_icDirichlet.setParameterValues( this->modelProperties().parameters().toParameterValues() );

        for( auto const& iv : M_icDirichlet )
        {
            auto const& icMarkers = markers(iv);
            if( icMarkers.empty() )
                continue;
            else
            {
                for( std::string const& marker: icMarkers )
                {
                    if( marker.empty() )
                    {
                        phi_init->on(
                                _range=elements(phi_init->mesh()),
                                _expr=expression(iv),
                                _geomap=this->geomap()
                                );
                    }
                    else
                    {
                        phi_init->on(
                                _range=markedelements(phi_init->mesh(), marker),
                                _expr=expression(iv),
                                _geomap=this->geomap()
                                );
                    }
                }
            }
        }

        hasInitialValue = true;
    }

    if( !this->M_icShapes.empty() )
    {
        // If phi_init already has a value, ensure that it is a proper distance function
        if( hasInitialValue )
        {
            // ILP on phi_init
            auto const modGradPhiInit = this->modGrad( phi_init );
                
            *phi_init = vf::project( 
                _space=this->functionSpace(),
                _range=elements(this->functionSpace()->mesh()),
                _expr=idv(phi_init) / idv(modGradPhiInit)
                );
            // Redistanciate phi_init
            *phi_init = this->redistanciationFM()->run( *phi_init );
        }
        // Add shapes
        for( auto const& shape: M_icShapes )
        {
            this->addShape( shape, *phi_init );
        }

        hasInitialValue = true;
    }

    if( hasInitialValue )
    {
        this->setInitialValue( phi_init );
    }

    if( M_useGradientAugmented )
    {
        // Initialize modGradPhi
        if( M_redistInitialValue )
        {
            M_modGradPhiAdvection->fieldSolutionPtr()->setConstant(1.);
        }
        else
        {
            *(M_modGradPhiAdvection->fieldSolutionPtr()) = this->projectorL2()->project( 
                    _expr=sqrt( gradv(phi_init)*trans(gradv(phi_init)) )
                    );
        }
    }
    if( M_useStretchAugmented )
    {
        // Initialize stretch modGradPhi
        M_stretchAdvection->fieldSolutionPtr()->setConstant(1.);
    }
    if( M_useCauchyAugmented )
    {
        // Initialize backward characteristics
        if( M_hasInitialBackwardCharacteristics )
        {
            *(M_backwardCharacteristicsAdvection->fieldSolutionPtr()) = vf::project(
                    _space=M_backwardCharacteristicsAdvection->functionSpace(),
                    _range=elements(M_backwardCharacteristicsAdvection->mesh()),
                    _expr=M_initialBackwardCharacteristics
                    );
        }
        else
        {
            *(M_backwardCharacteristicsAdvection->fieldSolutionPtr()) = vf::project(
                    _space=M_backwardCharacteristicsAdvection->functionSpace(),
                    _range=elements(M_backwardCharacteristicsAdvection->mesh()),
                    _expr=vf::P()
                    );
        }
    }

    this->log("LevelSet", "initLevelsetValue", "finish");
}

LEVELSET_CLASS_TEMPLATE_DECLARATIONS
void
LEVELSET_CLASS_TEMPLATE_TYPE::addShape( 
        std::pair<ShapeType, parameter_map> const& shape, 
        element_levelset_type & phi 
        )
{
    ShapeType shapeType = shape.first;
    parameter_map const& shapeParams = shape.second;

    switch(shapeType)
    {
        case ShapeType::SPHERE:
        {
            auto X = Px() - shapeParams.dget("xc");
            auto Y = Py() - shapeParams.dget("yc");
            auto Z = Pz() - shapeParams.dget("zc"); 
            auto R = shapeParams.dget("radius");
            phi = vf::project(
                    _space=this->functionSpace(),
                    _range=elements(this->functionSpace()->mesh()),
                    _expr=vf::min( idv(phi), sqrt(X*X+Y*Y+Z*Z)-R ),
                    _geomap=this->geomap()
                    );
        }
        break;

        case ShapeType::ELLIPSE:
        {
            auto X = Px() - shapeParams.dget("xc");
            auto Y = Py() - shapeParams.dget("yc");
            auto Z = Pz() - shapeParams.dget("zc");
            double A = shapeParams.dget("a");
            double B = shapeParams.dget("b");
            double C = shapeParams.dget("c");
            double psi = shapeParams.dget("psi");
            double theta = shapeParams.dget("theta");
            // Apply inverse ZYX TaitBryan rotation
            double cosPsi = std::cos(psi); double sinPsi = std::sin(psi);
            double cosTheta = std::cos(theta); double sinTheta = std::sin(theta);
            auto Xp = cosTheta*(cosPsi*X+sinPsi*Y) + sinTheta*Z;
            auto Yp = -sinPsi*X + cosPsi*Y;
            auto Zp = -sinTheta*(cosPsi*X+sinPsi*Y) + cosTheta*Z;
            // Project
            phi = vf::project(
                    _space=this->functionSpace(),
                    _range=elements(this->functionSpace()->mesh()),
                    _expr=vf::min( idv(phi), sqrt(Xp*Xp+Yp*Yp*(A*A)/(B*B)+Zp*Zp*(A*A)/(C*C))-A ),
                    _geomap=this->geomap()
                    );
        }
        break;
    }
}

LEVELSET_CLASS_TEMPLATE_DECLARATIONS
typename LEVELSET_CLASS_TEMPLATE_TYPE::element_levelset_type
LEVELSET_CLASS_TEMPLATE_TYPE::interfaceRectangularFunction( element_levelset_type const& p ) const
{
    //auto phi = idv(this->phi());
    auto phi = idv(p);
    double epsilon = M_thicknessInterfaceRectangularFunction;
    double epsilon_rect = 2.*epsilon;
    double epsilon_delta = (epsilon_rect - epsilon)/2.;
    double epsilon_zero = epsilon + epsilon_delta;

    auto R_expr =
        vf::chi( phi<-epsilon_rect )*vf::constant(0.0)
        +
        vf::chi( phi>=-epsilon_rect )*vf::chi( phi<=-epsilon )*
        0.5*(1 + (phi+epsilon_zero)/epsilon_delta + 1/M_PI*vf::sin( M_PI*(phi+epsilon_zero)/epsilon_delta ) )
        +
        vf::chi( phi>=-epsilon )*vf::chi( phi<=epsilon )*vf::constant(1.0)
        +
        vf::chi( phi>=epsilon )*vf::chi( phi<=epsilon_rect )*
        0.5*(1 - (phi-epsilon_zero)/epsilon_delta - 1/M_PI*vf::sin( M_PI*(phi-epsilon_zero)/epsilon_delta ) )
        +
        vf::chi(phi>epsilon_rect)*vf::constant(0.0)
        ;

    return vf::project( 
            this->functionSpace(), 
            this->rangeMeshElements(),
            R_expr
            );
}

LEVELSET_CLASS_TEMPLATE_DECLARATIONS
void
LEVELSET_CLASS_TEMPLATE_TYPE::initPostProcess()
{
    if (this->doRestart() && this->restartPath().empty() )
    {
        if ( M_exporter->doExport() ) M_exporter->restart(this->timeInitial());
    }

    this->modelProperties().parameters().updateParameterValues();
    auto paramValues = this->modelProperties().parameters().toParameterValues();
    this->modelProperties().postProcess().setParameterValues( paramValues );

    // Measures
    if ( !this->isStationary() )
    {
        if ( this->doRestart() )
            this->postProcessMeasuresIO().restart( "time", this->timeInitial() );
        else
            this->postProcessMeasuresIO().setMeasure( "time", this->timeInitial() ); //just for have time in first column
    }

    //// User-defined fields
    //if ( this->modelProperties().postProcess().find("Fields") != this->modelProperties().postProcess().end() )
    //{
        //for ( auto const& o : this->modelProperties().postProcess().find("Fields")->second )
        //{
            //if ( this->hasFieldUserScalar( o ) || this->hasFieldUserVectorial( o ) )
                //M_postProcessUserFieldExported.insert( o );
        //}
    //}
}

LEVELSET_CLASS_TEMPLATE_DECLARATIONS
void
LEVELSET_CLASS_TEMPLATE_TYPE::createFunctionSpaces()
{
    if( M_useSpaceIsoPN )
    {
        this->functionSpaceManager()->createFunctionSpaceIsoPN();
        M_spaceLevelset = this->functionSpaceManager()->functionSpaceScalarIsoPN();
        M_spaceVectorial = this->functionSpaceManager()->functionSpaceVectorialIsoPN();
        M_spaceMarkers = this->functionSpaceManager()->functionSpaceMarkersIsoPN();
    }
    else
    {
        this->functionSpaceManager()->createFunctionSpaceDefault();
        M_spaceLevelset = this->functionSpaceManager()->functionSpaceScalar();
        M_spaceVectorial = this->functionSpaceManager()->functionSpaceVectorial();
        M_spaceMarkers = this->functionSpaceManager()->functionSpaceMarkers();
    }

    if( !M_spaceAdvectionVelocity )
        M_spaceAdvectionVelocity = space_advection_velocity_type::New( _mesh=this->mesh(), _worldscomm=this->worldsComm() );

    if( M_useCauchyAugmented )
    {
        this->functionSpaceManager()->createFunctionSpaceTensor2Symm();
        M_spaceTensor2Symm = this->functionSpaceManager()->functionSpaceTensor2Symm();
    }
}

LEVELSET_CLASS_TEMPLATE_DECLARATIONS
void
LEVELSET_CLASS_TEMPLATE_TYPE::createInterfaceQuantities()
{
    if( Environment::vm().count( prefixvm(this->prefix(),"thickness-interface").c_str() ) )
        M_thicknessInterface = doption(prefixvm(this->prefix(),"thickness-interface"));
    else
        M_thicknessInterface = 1.5 * this->mesh()->hAverage();

    M_useAdaptiveThicknessInterface = boption(prefixvm(this->prefix(),"use-adaptive-thickness"));

    if( Environment::vm().count( prefixvm(this->prefix(),"thickness-interface-rectangular-function").c_str() ) )
        M_thicknessInterfaceRectangularFunction = doption(prefixvm(this->prefix(),"thickness-interface-rectangular-function")); 
    else
        M_thicknessInterfaceRectangularFunction = M_thicknessInterface;

    M_heaviside.reset( new element_levelset_type(this->functionSpace(), "Heaviside") );
    M_dirac.reset( new element_levelset_type(this->functionSpace(), "Dirac") );
    M_levelsetNormal.reset( new element_vectorial_type(this->functionSpaceVectorial(), "Normal") );
    M_levelsetCurvature.reset( new element_levelset_type(this->functionSpace(), "Curvature") );

    if( M_useGradientAugmented )
    {
        M_modGradPhiAdvection = modgradphi_advection_type::New(
                prefixvm(this->prefix(), "modgradphi-advection"),
                this->worldCommPtr()
                );
        M_modGradPhiAdvection->setModelName( "Advection-Reaction" );
        M_modGradPhiAdvection->setFunctionSpace( this->functionSpace() );
        M_modGradPhiAdvection->setTimeOrder( this->timeOrder() );
        M_modGradPhiAdvection->init();
        M_modGradPhiAdvection->getExporter()->setDoExport( boption( _name="do_export_modgradphi-advection", _prefix=this->prefix() ) );
    }
    if( M_useStretchAugmented )
    {
        M_stretchAdvection = stretch_advection_type::New(
                prefixvm(this->prefix(), "stretch-advection"),
                this->worldCommPtr()
                );
        M_stretchAdvection->setModelName( "Advection-Reaction" );
        M_stretchAdvection->setFunctionSpace( this->functionSpace() );
        M_stretchAdvection->setTimeOrder( this->timeOrder() );
        M_stretchAdvection->init();
        M_stretchAdvection->getExporter()->setDoExport( boption( _name="do_export_stretch-advection", _prefix=this->prefix() ) );
    }
    if( M_useCauchyAugmented )
    {
        M_backwardCharacteristicsAdvection = backwardcharacteristics_advection_type::New(
                prefixvm(this->prefix(), "backward-characteristics-advection"),
                this->worldCommPtr()
                );
        M_backwardCharacteristicsAdvection->setModelName( "Advection" );
        M_backwardCharacteristicsAdvection->setFunctionSpace( this->functionSpaceVectorial() );
        M_backwardCharacteristicsAdvection->setTimeOrder( this->timeOrder() );
        M_backwardCharacteristicsAdvection->init();
        M_backwardCharacteristicsAdvection->getExporter()->setDoExport( boption( _name="do_export_backward-characteristics-advection", _prefix=this->prefix() ) );

        M_leftCauchyGreenTensor.reset( new element_tensor2symm_type(this->functionSpaceTensor2Symm(), "LeftCauchyGreenTensor") );
        M_cauchyGreenInvariant1.reset( new element_cauchygreen_invariant_type(this->functionSpace(), "CauchyGreenI1(TrC)") );
        M_cauchyGreenInvariant2.reset( new element_cauchygreen_invariant_type(this->functionSpace(), "CauchyGreenI2(TrCofC)") );
    }
    for( std::string const& bcMarker: this->M_bcMarkersInflow )
    {
        if( M_useGradientAugmented )
            M_modGradPhiAdvection->addMarkerInflowBC( bcMarker );
        if( M_useStretchAugmented )
            M_stretchAdvection->addMarkerInflowBC( bcMarker );
        if( M_useCauchyAugmented )
            M_backwardCharacteristicsAdvection->addMarkerInflowBC( bcMarker );
    }
}

LEVELSET_CLASS_TEMPLATE_DECLARATIONS
void
LEVELSET_CLASS_TEMPLATE_TYPE::createRedistanciation()
{
    switch( M_redistanciationMethod )
    { 
        case LevelSetDistanceMethod::NONE :
        // Nothing to do - Remove warning
        break;
        case LevelSetDistanceMethod::FASTMARCHING :
        {
            if( !M_redistanciationFM )
                this->createRedistanciationFM();
        }
        break;
        case LevelSetDistanceMethod::HAMILTONJACOBI :
        {
            if( !M_redistanciationHJ )
                this->createRedistanciationHJ();
            
            double thickness_heaviside;
            if( Environment::vm( _name="thickness-heaviside", _prefix=prefixvm(this->prefix(), "reinit-hj")).defaulted() )
            {
                thickness_heaviside =  M_thicknessInterface;
            }
            else
            {
                thickness_heaviside =  doption( _name="thickness-heaviside", _prefix=prefixvm(this->prefix(), "reinit-hj") );
            }
            M_redistanciationHJ->setThicknessHeaviside( thickness_heaviside );
        }
        break;
        case LevelSetDistanceMethod::RENORMALISATION :
        // Nothing to do - Remove warning
        break;
    }

    M_redistanciationIsUpdatedForUse = true;
}

LEVELSET_CLASS_TEMPLATE_DECLARATIONS
void
LEVELSET_CLASS_TEMPLATE_TYPE::createRedistanciationFM()
{
    M_redistanciationFM.reset( 
            new LevelSetRedistanciationFM<space_levelset_type>( 
                this->functionSpace(), prefixvm(this->prefix(), "reinit-fm") 
                ) 
            );
}

LEVELSET_CLASS_TEMPLATE_DECLARATIONS
void
LEVELSET_CLASS_TEMPLATE_TYPE::createRedistanciationHJ()
{
    M_redistanciationHJ.reset( 
            new LevelSetRedistanciationHJ<space_levelset_type>( this->functionSpace(), prefixvm(this->prefix(), "reinit-hj") ) 
            );
}

LEVELSET_CLASS_TEMPLATE_DECLARATIONS
void
LEVELSET_CLASS_TEMPLATE_TYPE::createTools()
{
    if( M_useSpaceIsoPN )
    {
        this->toolManager()->createProjectorL2IsoPN();
        M_projectorL2Scalar = this->toolManager()->projectorL2ScalarIsoPN();
        M_projectorL2Vectorial = this->toolManager()->projectorL2VectorialIsoPN();

        this->toolManager()->createProjectorSMIsoPN();
        M_projectorSMScalar = this->toolManager()->projectorSMScalarIsoPN();
        M_projectorSMVectorial = this->toolManager()->projectorSMVectorialIsoPN();
    }
    else
    {
        this->toolManager()->createProjectorL2Default();
        M_projectorL2Scalar = this->toolManager()->projectorL2Scalar();
        M_projectorL2Vectorial = this->toolManager()->projectorL2Vectorial();

        this->toolManager()->createProjectorSMDefault();
        M_projectorSMScalar = this->toolManager()->projectorSMScalar();
        M_projectorSMVectorial = this->toolManager()->projectorSMVectorial();
    }

    if( M_useCauchyAugmented )
    {
        this->toolManager()->createProjectorL2Tensor2Symm();
        M_projectorL2Tensor2Symm = this->toolManager()->projectorL2Tensor2Symm();
    }

    if( this->useCurvatureDiffusion() )
    {
        this->toolManager()->createCurvatureDiffusion();
    }
}

LEVELSET_CLASS_TEMPLATE_DECLARATIONS
void
LEVELSET_CLASS_TEMPLATE_TYPE::createExporters()
{
    std::string geoExportType = "static";//this->geoExportType();//change_coords_only, change, static
    M_exporter = exporter( 
            _mesh=this->mesh(),
            _name="ExportLS",
            _geo=geoExportType,
            _path=this->exporterPath() 
            );
}

LEVELSET_CLASS_TEMPLATE_DECLARATIONS
typename LEVELSET_CLASS_TEMPLATE_TYPE::element_levelset_PN_ptrtype const&
LEVELSET_CLASS_TEMPLATE_TYPE::phiPN() const
{
    CHECK( M_useSpaceIsoPN ) << "use-space-iso-pn must be enabled to use phiPN \n";

    if( !M_levelsetPhiPN )
        M_levelsetPhiPN.reset( new element_levelset_PN_type(this->functionSpaceManager()->functionSpaceScalarPN(), "PhiPN") );

    if( M_doUpdatePhiPN )
       const_cast<self_type*>(this)->updatePhiPN(); 

    return M_levelsetPhiPN;
}

LEVELSET_CLASS_TEMPLATE_DECLARATIONS
typename LEVELSET_CLASS_TEMPLATE_TYPE::element_vectorial_ptrtype const&
LEVELSET_CLASS_TEMPLATE_TYPE::gradPhi() const
{
    if( !M_levelsetGradPhi )
        M_levelsetGradPhi.reset( new element_vectorial_type(this->functionSpaceVectorial(), "GradPhi") );

    if( M_doUpdateGradPhi )
       const_cast<self_type*>(this)->updateGradPhi(); 

    return M_levelsetGradPhi;
}

LEVELSET_CLASS_TEMPLATE_DECLARATIONS
typename LEVELSET_CLASS_TEMPLATE_TYPE::element_levelset_ptrtype const&
LEVELSET_CLASS_TEMPLATE_TYPE::modGradPhi() const
{
    if( M_useGradientAugmented )
    {
        return M_modGradPhiAdvection->fieldSolutionPtr();
    }
    else
    {
        if( !M_levelsetModGradPhi )
            M_levelsetModGradPhi.reset( new element_levelset_type(this->functionSpace(), "ModGradPhi") );

        if( M_doUpdateModGradPhi )
            const_cast<self_type*>(this)->updateModGradPhi();

        return M_levelsetModGradPhi;
    }
}

LEVELSET_CLASS_TEMPLATE_DECLARATIONS
typename LEVELSET_CLASS_TEMPLATE_TYPE::element_levelset_ptrtype const&
LEVELSET_CLASS_TEMPLATE_TYPE::distance() const
{
    if( !M_distance )
        M_distance.reset( new element_levelset_type(this->functionSpace(), "Distance") );

    if( M_doUpdateDistance )
       const_cast<self_type*>(this)->updateDistance(); 

    return M_distance;
}

LEVELSET_CLASS_TEMPLATE_DECLARATIONS
typename LEVELSET_CLASS_TEMPLATE_TYPE::element_stretch_ptrtype const&
LEVELSET_CLASS_TEMPLATE_TYPE::stretch() const
{
    if( !M_levelsetStretch )
        M_levelsetStretch.reset( new element_stretch_type(this->M_stretchAdvection->functionSpace(), "Stretch") );

    if( M_useStretchAugmented )
    {
        *M_levelsetStretch = *(M_stretchAdvection->fieldSolutionPtr());
    }
    else
    {
        *M_levelsetStretch = *(this->modGradPhi());
    }

    M_levelsetStretch->add(-1.);

    return M_levelsetStretch;
}

LEVELSET_CLASS_TEMPLATE_DECLARATIONS
typename LEVELSET_CLASS_TEMPLATE_TYPE::element_backwardcharacteristics_ptrtype const&
LEVELSET_CLASS_TEMPLATE_TYPE::backwardCharacteristics() const
{
    if( M_useCauchyAugmented )
    {
        return M_backwardCharacteristicsAdvection->fieldSolutionPtr();
    }
    else
    {
        throw std::logic_error( this->prefix()+".use-cauchy-augmented option must be true to use backward characteristics" );
    }
}

LEVELSET_CLASS_TEMPLATE_DECLARATIONS
typename LEVELSET_CLASS_TEMPLATE_TYPE::element_levelset_ptrtype const&
LEVELSET_CLASS_TEMPLATE_TYPE::heaviside() const
{
    if( !M_heaviside )
        M_heaviside.reset( new element_levelset_type(this->functionSpace(), "Heaviside") );

    if( M_doUpdateHeaviside )
       const_cast<self_type*>(this)->updateHeaviside();

    return M_heaviside;
}

LEVELSET_CLASS_TEMPLATE_DECLARATIONS
typename LEVELSET_CLASS_TEMPLATE_TYPE::levelset_delta_expr_type
LEVELSET_CLASS_TEMPLATE_TYPE::diracExpr() const
{
    return levelsetDelta(
            _element=*this->phi(),
            _thickness=this->thicknessInterface(),
            _use_adaptive_thickness=this->M_useAdaptiveThicknessInterface,
            _use_local_redist=this->M_useRegularPhi,
            _use_distance_impl=false
            );
}

LEVELSET_CLASS_TEMPLATE_DECLARATIONS
typename LEVELSET_CLASS_TEMPLATE_TYPE::element_levelset_ptrtype const&
LEVELSET_CLASS_TEMPLATE_TYPE::dirac() const
{
    if( !M_dirac )
        M_dirac.reset( new element_levelset_type(this->functionSpace(), "Dirac") );

    if( M_doUpdateDirac )
       const_cast<self_type*>(this)->updateDirac();

    return M_dirac;
}

LEVELSET_CLASS_TEMPLATE_DECLARATIONS
typename LEVELSET_CLASS_TEMPLATE_TYPE::element_vectorial_ptrtype const&
LEVELSET_CLASS_TEMPLATE_TYPE::normal() const
{
    if( !M_levelsetNormal )
        M_levelsetNormal.reset( new element_vectorial_type(this->functionSpaceVectorial(), "Normal") );

    if( M_doUpdateNormal )
       const_cast<self_type*>(this)->updateNormal(); 

    return M_levelsetNormal;
}

LEVELSET_CLASS_TEMPLATE_DECLARATIONS
typename LEVELSET_CLASS_TEMPLATE_TYPE::element_levelset_ptrtype const&
LEVELSET_CLASS_TEMPLATE_TYPE::curvature() const
{
    if( !M_levelsetCurvature )
        M_levelsetCurvature.reset( new element_levelset_type(this->functionSpace(), "Curvature") );

    if( M_doUpdateCurvature )
       const_cast<self_type*>(this)->updateCurvature();

    return M_levelsetCurvature;
}

LEVELSET_CLASS_TEMPLATE_DECLARATIONS
typename LEVELSET_CLASS_TEMPLATE_TYPE::element_vectorial_ptrtype const&
LEVELSET_CLASS_TEMPLATE_TYPE::distanceNormal() const
{
    if( !M_distanceNormal )
        M_distanceNormal.reset( new element_vectorial_type(this->functionSpaceVectorial(), "DistanceNormal") );

    if( M_doUpdateDistanceNormal )
       const_cast<self_type*>(this)->updateDistanceNormal(); 

    return M_distanceNormal;
}

LEVELSET_CLASS_TEMPLATE_DECLARATIONS
typename LEVELSET_CLASS_TEMPLATE_TYPE::element_levelset_ptrtype const&
LEVELSET_CLASS_TEMPLATE_TYPE::distanceCurvature() const
{
    if( !M_distanceCurvature )
        M_distanceCurvature.reset( new element_levelset_type(this->functionSpace(), "DistanceCurvature") );

    if( M_doUpdateDistanceCurvature )
       const_cast<self_type*>(this)->updateDistanceCurvature();

    return M_distanceCurvature;
}

LEVELSET_CLASS_TEMPLATE_DECLARATIONS
void
LEVELSET_CLASS_TEMPLATE_TYPE::setFastMarchingInitializationMethod( FastMarchingInitializationMethod m )
{
    if (M_redistanciationIsUpdatedForUse)
        LOG(INFO)<<" !!!  WARNING !!! : fastMarchingInitializationMethod set after the fast marching has been actually initialized ! \n";
    M_fastMarchingInitializationMethod = m;
}

LEVELSET_CLASS_TEMPLATE_DECLARATIONS
void
LEVELSET_CLASS_TEMPLATE_TYPE::loadParametersFromOptionsVm()
{
    M_useRegularPhi = boption(_name=prefixvm(this->prefix(),"use-regularized-phi"));
    M_useHeavisideDiracNodalProj = boption(_name=prefixvm(this->prefix(),"h-d-nodal-proj"));

    std::string redistmethod = soption( _name="reinit-method", _prefix=this->prefix() );
    CHECK( LevelSetDistanceMethodIdMap.count( redistmethod ) ) << redistmethod << " is not in the list of possible redistanciation methods\n";
    M_redistanciationMethod = LevelSetDistanceMethodIdMap.at( redistmethod );

    std::string distancemethod = soption( _name="distance-method", _prefix=this->prefix() );
    CHECK( LevelSetDistanceMethodIdMap.count( distancemethod ) ) << distancemethod << " is not in the list of possible redistanciation methods\n";
    M_distanceMethod = LevelSetDistanceMethodIdMap.at( distancemethod );

    const std::string fm_init_method = soption( _name="fm-initialization-method", _prefix=this->prefix() );
    CHECK(FastMarchingInitializationMethodIdMap.left.count(fm_init_method)) << fm_init_method <<" is not in the list of possible fast-marching initialization methods\n";
    M_fastMarchingInitializationMethod = FastMarchingInitializationMethodIdMap.left.at(fm_init_method);

    M_redistInitialValue = boption( _name="reinit-initial-value", _prefix=this->prefix() );

    const std::string gradPhiMethod = soption( _name="gradphi-method", _prefix=this->prefix() );
    CHECK(DerivationMethodMap.left.count(gradPhiMethod)) << gradPhiMethod <<" is not in the list of possible gradphi derivation methods\n";
    M_gradPhiMethod = DerivationMethodMap.left.at(gradPhiMethod);

    if( Environment::vm( _name="modgradphi-method", _prefix=this->prefix() ).defaulted() &&
        !Environment::vm( _name="gradphi-method", _prefix=this->prefix() ).defaulted() )
    {
        M_modGradPhiMethod = M_gradPhiMethod;
    }
    else
    {
        const std::string modGradPhiMethod = soption( _name="modgradphi-method", _prefix=this->prefix() );
        CHECK(DerivationMethodMap.left.count(modGradPhiMethod)) << modGradPhiMethod <<" is not in the list of possible modgradphi derivation methods\n";
        M_modGradPhiMethod = DerivationMethodMap.left.at(modGradPhiMethod);
    }

    const std::string curvatureMethod = soption( _name="curvature-method", _prefix=this->prefix() );
    CHECK(CurvatureMethodMap.left.count(curvatureMethod)) << curvatureMethod <<" is not in the list of possible curvature methods\n";
    M_curvatureMethod = CurvatureMethodMap.left.at(curvatureMethod);

    if( M_curvatureMethod == CurvatureMethod::DIFFUSION_ORDER1 
            || M_curvatureMethod == CurvatureMethod::DIFFUSION_ORDER2 )
        this->setUseCurvatureDiffusion( true );

    M_useGradientAugmented = boption( _name="use-gradient-augmented", _prefix=this->prefix() );
    M_reinitGradientAugmented = boption( _name="reinit-gradient-augmented", _prefix=this->prefix() );

    M_useStretchAugmented = boption( _name="use-stretch-augmented", _prefix=this->prefix() );
    M_reinitStretchAugmented = boption( _name="reinit-stretch-augmented", _prefix=this->prefix() );

    M_useCauchyAugmented = boption( _name="use-cauchy-augmented", _prefix=this->prefix() );
    if ( Environment::vm().count(prefixvm(this->prefix(),"initial-backward-characteristics").c_str()) )
    {
        M_initialBackwardCharacteristics = expr<nDim,1>( soption(_name="initial-backward-characteristics", _prefix=this->prefix()) );
        M_hasInitialBackwardCharacteristics = true;
    }
    else
    {
        M_hasInitialBackwardCharacteristics = false;
    }

    M_useSpaceIsoPN = boption( _name="use-space-iso-pn", _prefix=this->prefix() );

    M_doExportAdvection = boption(_name="do_export_advection", _prefix=this->prefix());

    M_fixVolume = boption( _name="fix-volume", _prefix=this->prefix() );
    M_fixArea = boption( _name="fix-area", _prefix=this->prefix() );

    M_useExtensionVelocity = boption( _name="use-extension-velocity", _prefix=this->prefix() );
    M_extensionVelocityNitscheGamma = doption( _name="extension-velocity.gamma", _prefix=this->prefix() );
}

LEVELSET_CLASS_TEMPLATE_DECLARATIONS
void
LEVELSET_CLASS_TEMPLATE_TYPE::loadConfigICFile()
{
    auto const& initialConditions = this->modelProperties().initialConditions();

    this->M_icDirichlet = initialConditions.getScalarFields( std::string(this->prefix()), "Dirichlet" );
    
    // Shapes
    for( std::string const& icShape: initialConditions.markers( this->prefix(), "shapes") )
    {
        parameter_map shapeParameterMap;

        auto shapeTypeRead = initialConditions.sparam( this->prefix(), "shapes", icShape, "shape" );
        auto shapeTypeIt = ShapeTypeMap.find(shapeTypeRead.second);
        if( shapeTypeIt != ShapeTypeMap.end() )
        {
            switch(shapeTypeIt->second)
            {
                case ShapeType::SPHERE:
                {
                    auto xcRead = initialConditions.dparam( this->prefix(), "shapes", icShape, "xc" );
                    CHECK(xcRead.first) << icShape << " xc not provided\n";
                    auto ycRead = initialConditions.dparam( this->prefix(), "shapes", icShape, "yc" );
                    CHECK(ycRead.first) << icShape << " yc not provided\n";
                    auto zcRead = initialConditions.dparam( this->prefix(), "shapes", icShape, "zc" );
                    CHECK(zcRead.first || nDim < 3) << icShape << " zc not provided\n";
                    auto radiusRead = initialConditions.dparam( this->prefix(), "shapes", icShape, "radius" );
                    CHECK(radiusRead.first) << icShape << " radius not provided\n";

                    shapeParameterMap["id"] = icShape;
                    shapeParameterMap["xc"] = xcRead.second;
                    shapeParameterMap["yc"] = ycRead.second;
                    shapeParameterMap["zc"] = zcRead.first ? zcRead.second : 0.;
                    shapeParameterMap["radius"] = radiusRead.second;
                }
                break;

                case ShapeType::ELLIPSE:
                {
                    auto xcRead = initialConditions.dparam( this->prefix(), "shapes", icShape, "xc" );
                    CHECK(xcRead.first) << icShape << " xc not provided\n";
                    auto ycRead = initialConditions.dparam( this->prefix(), "shapes", icShape, "yc" );
                    CHECK(ycRead.first) << icShape << " yc not provided\n";
                    auto zcRead = initialConditions.dparam( this->prefix(), "shapes", icShape, "zc" );
                    CHECK(zcRead.first || nDim < 3) << icShape << " zc not provided\n";
                    auto aRead = initialConditions.dparam( this->prefix(), "shapes", icShape, "a" );
                    CHECK(aRead.first) << icShape << " a not provided\n";
                    auto bRead = initialConditions.dparam( this->prefix(), "shapes", icShape, "b" );
                    CHECK(bRead.first) << icShape << " b not provided\n";
                    auto cRead = initialConditions.dparam( this->prefix(), "shapes", icShape, "c" );
                    CHECK(cRead.first || nDim < 3) << icShape << " c not provided\n";
                    auto psiRead = initialConditions.dparam( this->prefix(), "shapes", icShape, "psi" );
                    CHECK(psiRead.first) << icShape << " psi not provided\n";
                    auto thetaRead = initialConditions.dparam( this->prefix(), "shapes", icShape, "theta" );
                    CHECK(thetaRead.first || nDim < 3) << icShape << " theta not provided\n";

                    shapeParameterMap["id"] = icShape;
                    shapeParameterMap["xc"] = xcRead.second;
                    shapeParameterMap["yc"] = ycRead.second;
                    shapeParameterMap["zc"] = zcRead.first ? zcRead.second : 0.;
                    shapeParameterMap["a"] = aRead.second;
                    shapeParameterMap["b"] = bRead.second;
                    shapeParameterMap["c"] = cRead.first ? cRead.second : 1.;
                    shapeParameterMap["psi"] = psiRead.second;
                    shapeParameterMap["theta"] = thetaRead.first ? thetaRead.second : 0.;
                }
                break;
            }

            M_icShapes.push_back( std::make_pair(shapeTypeIt->second, shapeParameterMap) );
        }
        else
        {
            CHECK(false) << "invalid shape type in " << icShape << std::endl;
        }
    } 
}

LEVELSET_CLASS_TEMPLATE_DECLARATIONS
void
LEVELSET_CLASS_TEMPLATE_TYPE::initBoundaryConditions()
{
    M_bcMarkersInflow.clear();
    M_levelsetParticleInjectors.clear();

    // Inflow BC
    for( std::string const& bcMarker: this->modelProperties().boundaryConditions().markers( this->prefix(), "inflow" ) )
    {
        if( std::find(M_bcMarkersInflow.begin(), M_bcMarkersInflow.end(), bcMarker) == M_bcMarkersInflow.end() )
            M_bcMarkersInflow.push_back( bcMarker );
    }

    // Particle injectors
    for( std::string const& injectorMarker: this->modelProperties().boundaryConditions().markers( this->prefix(), "ParticleInjector" ) )
    {
        auto particleInjector = std::make_shared<levelsetparticleinjector_type>( this->shared_from_this(), markedelements( this->mesh(), injectorMarker) );

        // Injector method
        std::string particleInjectorMethod = "fixed_position"; // default value
        std::pair<bool, std::string> particleInjectorMethodRead = this->modelProperties().boundaryConditions().sparam( this->prefix(), "ParticleInjector", injectorMarker, "method" );
        if( particleInjectorMethodRead.first )
        {
            particleInjectorMethod = particleInjectorMethodRead.second;
        }
        particleInjector->setParticleInjectionMethod( particleInjectorMethod );

        // Injector particles
        auto const& injectorPTree = this->modelProperties().pTree().get_child( pt::ptree::path_type( "BoundaryConditions/"+this->prefix()+"/ParticleInjector/"+injectorMarker, '/' ) );
        if( auto const& injectorParticlesPTree = injectorPTree.get_child_optional( "particles" ) )
        {
            // read all particles with form "id": { "shape":[shape], [params]... }
            for( auto const& part: *injectorParticlesPTree )
            {
                std::string partId = part.first;
                std::string partShape = part.second.template get<std::string>( "shape" );
                parameter_map partParams = particleInjector->levelsetParticleShapes()->readShapeParams( partShape, part.second );
                particleInjector->addParticle( partId, partShape, partParams );
            }
        }

        // Injector particle number
        int nParticles = 1; // default
        std::pair<bool, int> nParticlesRead = this->modelProperties().boundaryConditions().iparam( this->prefix(), "ParticleInjector", injectorMarker, "nparticles" );
        if( nParticlesRead.first )
        {
            nParticles = nParticlesRead.second;
        }
        particleInjector->setNParticles( nParticles );

        M_levelsetParticleInjectors.push_back( particleInjector );
    }
}

LEVELSET_CLASS_TEMPLATE_DECLARATIONS
void
LEVELSET_CLASS_TEMPLATE_TYPE::loadConfigPostProcess()
{
    auto& modelPostProcess = this->modelProperties().postProcess();

    if ( auto physicalQuantities = modelPostProcess.pTree().get_child_optional("PhysicalQuantities") )
    {
        for( auto& i: *physicalQuantities )
        {
            auto o = i.second.template get_value<std::string>();
            LOG(INFO) << "add to postprocess physical quantity " << o;
            if( o == "volume" || o == "all" )
                this->M_postProcessMeasuresExported.insert( LevelSetMeasuresExported::Volume );
            if( o == "perimeter" || o == "all" )
                this->M_postProcessMeasuresExported.insert( LevelSetMeasuresExported::Perimeter );
            if( o == "position_com" || o == "all" )
                this->M_postProcessMeasuresExported.insert( LevelSetMeasuresExported::Position_COM );
            if( o == "velocity_com" || o == "all" )
                this->M_postProcessMeasuresExported.insert( LevelSetMeasuresExported::Velocity_COM );
        }
    }

    // Load Fields from JSON
    for ( auto const& o :  modelPostProcess.exports().fields() )
    {
        if( o == "dirac" || o == "all" )
            this->M_postProcessFieldsExported.insert( LevelSetFieldsExported::Dirac );
        if( o == "heaviside" || o == "all" )
            this->M_postProcessFieldsExported.insert( LevelSetFieldsExported::Heaviside );
        if( o == "normal" || o == "all" )
            this->M_postProcessFieldsExported.insert( LevelSetFieldsExported::Normal );
        if( o == "curvature" || o == "all" )
            this->M_postProcessFieldsExported.insert( LevelSetFieldsExported::Curvature );
        if( o == "gradphi" || o == "all" )
            this->M_postProcessFieldsExported.insert( LevelSetFieldsExported::GradPhi );
        if( o == "modgradphi" || o == "all" )
            this->M_postProcessFieldsExported.insert( LevelSetFieldsExported::ModGradPhi );
        if( o == "distance" || o == "all" )
            this->M_postProcessFieldsExported.insert( LevelSetFieldsExported::Distance );
        if( o == "distance-normal" || o == "all" )
            this->M_postProcessFieldsExported.insert( LevelSetFieldsExported::DistanceNormal );
        if( o == "distance-curvature" || o == "all" )
            this->M_postProcessFieldsExported.insert( LevelSetFieldsExported::DistanceCurvature );
        if( o == "advection-velocity" || o == "all" )
            this->M_postProcessFieldsExported.insert( LevelSetFieldsExported::AdvectionVelocity );
        if( o == "backwardcharacteristics" )
            this->M_postProcessFieldsExported.insert( LevelSetFieldsExported::BackwardCharacteristics );
        if( o == "cauchygreeninvariant1" )
            this->M_postProcessFieldsExported.insert( LevelSetFieldsExported::CauchyGreenInvariant1 );
        if( o == "cauchygreeninvariant2" )
            this->M_postProcessFieldsExported.insert( LevelSetFieldsExported::CauchyGreenInvariant2 );
    }

    // Overwrite with options from CFG
    if ( Environment::vm().count(prefixvm(this->prefix(),"do_export_dirac").c_str()) )
        if ( boption(_name="do_export_dirac",_prefix=this->prefix()) )
            this->M_postProcessFieldsExported.insert( LevelSetFieldsExported::Dirac );
    if ( Environment::vm().count(prefixvm(this->prefix(),"do_export_heaviside").c_str()) )
        if ( boption(_name="do_export_heaviside",_prefix=this->prefix()) )
            this->M_postProcessFieldsExported.insert( LevelSetFieldsExported::Heaviside );
    if ( Environment::vm().count(prefixvm(this->prefix(),"do_export_normal").c_str()) )
        if ( boption(_name="do_export_normal",_prefix=this->prefix()) )
            this->M_postProcessFieldsExported.insert( LevelSetFieldsExported::Normal );
    if ( Environment::vm().count(prefixvm(this->prefix(),"do_export_curvature").c_str()) )
        if ( boption(_name="do_export_curvature",_prefix=this->prefix()) )
            this->M_postProcessFieldsExported.insert( LevelSetFieldsExported::Curvature );
    if ( Environment::vm().count(prefixvm(this->prefix(),"do_export_gradphi").c_str()) )
        if ( boption(_name="do_export_gradphi",_prefix=this->prefix()) )
            this->M_postProcessFieldsExported.insert( LevelSetFieldsExported::GradPhi );
    if ( Environment::vm().count(prefixvm(this->prefix(),"do_export_modgradphi").c_str()) )
        if ( boption(_name="do_export_modgradphi",_prefix=this->prefix()) )
            this->M_postProcessFieldsExported.insert( LevelSetFieldsExported::ModGradPhi );
    if ( Environment::vm().count(prefixvm(this->prefix(),"do_export_distance").c_str()) )
        if ( boption(_name="do_export_distance",_prefix=this->prefix()) )
            this->M_postProcessFieldsExported.insert( LevelSetFieldsExported::Distance );
    if ( Environment::vm().count(prefixvm(this->prefix(),"do_export_distancenormal").c_str()) )
        if ( boption(_name="do_export_distancenormal",_prefix=this->prefix()) )
            this->M_postProcessFieldsExported.insert( LevelSetFieldsExported::DistanceNormal );
    if ( Environment::vm().count(prefixvm(this->prefix(),"do_export_distancecurvature").c_str()) )
        if ( boption(_name="do_export_distancecurvature",_prefix=this->prefix()) )
            this->M_postProcessFieldsExported.insert( LevelSetFieldsExported::DistanceCurvature );
    if ( Environment::vm().count(prefixvm(this->prefix(),"do_export_advectionvelocity").c_str()) )
        if ( boption(_name="do_export_advectionvelocity",_prefix=this->prefix()) )
            this->M_postProcessFieldsExported.insert( LevelSetFieldsExported::AdvectionVelocity );
    if ( Environment::vm().count(prefixvm(this->prefix(),"do_export_backwardcharacteristics").c_str()) )
        if ( boption(_name="do_export_backwardcharacteristics",_prefix=this->prefix()) )
            this->M_postProcessFieldsExported.insert( LevelSetFieldsExported::BackwardCharacteristics );
    if ( Environment::vm().count(prefixvm(this->prefix(),"do_export_cauchygreeninvariant1").c_str()) )
        if ( boption(_name="do_export_cauchygreeninvariant1",_prefix=this->prefix()) )
            this->M_postProcessFieldsExported.insert( LevelSetFieldsExported::CauchyGreenInvariant1 );
    if ( Environment::vm().count(prefixvm(this->prefix(),"do_export_cauchygreeninvariant2").c_str()) )
        if ( boption(_name="do_export_cauchygreeninvariant2",_prefix=this->prefix()) )
            this->M_postProcessFieldsExported.insert( LevelSetFieldsExported::CauchyGreenInvariant2 );
}

//----------------------------------------------------------------------------//
//----------------------------------------------------------------------------//
//----------------------------------------------------------------------------//
// Update levelset-dependent functions
LEVELSET_CLASS_TEMPLATE_DECLARATIONS
void
LEVELSET_CLASS_TEMPLATE_TYPE::updateGradPhi()
{
    this->log("LevelSet", "updateGradPhi", "start");
    this->timerTool("UpdateInterfaceData").start();

    *M_levelsetGradPhi = this->grad( this->phi(), M_gradPhiMethod );

    M_doUpdateGradPhi = false;
    double timeElapsed = this->timerTool("UpdateInterfaceData").stop();
    this->log("LevelSet", "updateGradPhi", "finish in "+(boost::format("%1% s") %timeElapsed).str() );
}

LEVELSET_CLASS_TEMPLATE_DECLARATIONS
void
LEVELSET_CLASS_TEMPLATE_TYPE::updateModGradPhi()
{
    this->log("LevelSet", "updateModGradPhi", "start");
    this->timerTool("UpdateInterfaceData").start();

    *M_levelsetModGradPhi = this->modGrad( this->phi(), M_modGradPhiMethod );

    M_doUpdateModGradPhi = false;

    double timeElapsed = this->timerTool("UpdateInterfaceData").stop();
    this->log("LevelSet", "updateModGradPhi", "finish in "+(boost::format("%1% s") %timeElapsed).str() );
}

LEVELSET_CLASS_TEMPLATE_DECLARATIONS
void
LEVELSET_CLASS_TEMPLATE_TYPE::updateDirac()
{
    this->log("LevelSet", "updateDirac", "start");
    this->timerTool("UpdateInterfaceData").start();

    auto eps0 = this->thicknessInterface();

    //if( M_useAdaptiveThicknessInterface )
    //{
        //auto gradPhi = this->gradPhi();
        //auto gradPhiX = vf::project(
                //_space=this->functionSpace(),
                //_range=this->rangeMeshElements(),
                //_expr=idv(gradPhi->comp(Component::X))
                //);
        //auto gradPhiY = vf::project(
                //_space=this->functionSpace(),
                //_range=this->rangeMeshElements(),
                //_expr=idv(gradPhi->comp(Component::Y))
                //);
//#if FEELPP_DIM == 3
        //auto gradPhiZ = vf::project(
                //_space=this->functionSpace(),
                //_range=this->rangeMeshElements(),
                //_expr=idv(gradPhi->comp(Component::Z))
                //);
//#endif
        //auto eps_elt = this->functionSpace()->element();
        //eps_elt = vf::project(
                //_space=this->functionSpace(),
                //_range=this->rangeMeshElements(),
                //_expr=(vf::abs(idv(gradPhiX))+vf::abs(idv(gradPhiY))
//#if FEELPP_DIM == 3
                    //+ vf::abs(idv(gradPhiZ))
//#endif
                    //)*cst(eps0)/idv(this->modGradPhi())
                //);

        //auto eps = idv(eps_elt);
        //auto psi = idv(this->phi());

        //if ( M_useHeavisideDiracNodalProj )
            //*M_dirac = vf::project( this->functionSpace(), this->rangeMeshElements(),
                    //Feel::FeelModels::levelsetDelta(psi, eps) );
        //else
            //*M_dirac = M_projectorL2Scalar->project( Feel::FeelModels::levelsetDelta(psi, eps) );
    //}

    if ( M_useHeavisideDiracNodalProj )
        *M_dirac = vf::project( this->functionSpace(), this->rangeMeshElements(),
                this->diracExpr() );
    else
        *M_dirac = M_projectorL2Scalar->project( this->diracExpr() );

    M_doUpdateDirac = false;

    double timeElapsed = this->timerTool("UpdateInterfaceData").stop();
    this->log("LevelSet", "updateDirac", "finish in "+(boost::format("%1% s") %timeElapsed).str() );
}

LEVELSET_CLASS_TEMPLATE_DECLARATIONS
void
LEVELSET_CLASS_TEMPLATE_TYPE::updateHeaviside()
{ 
    this->log("LevelSet", "updateHeaviside", "start");
    this->timerTool("UpdateInterfaceData").start();

    auto eps = this->thicknessInterface();

    if (M_useRegularPhi)
    {
        auto psi = idv(this->phi()) / idv(this->modGradPhi());

        if ( M_useHeavisideDiracNodalProj )
            *M_heaviside = vf::project( this->functionSpace(), this->rangeMeshElements(),
                   Feel::FeelModels::levelsetHeaviside(psi, cst(eps)) );
        else
            *M_heaviside = M_projectorL2Scalar->project( Feel::FeelModels::levelsetHeaviside(psi, cst(eps)) );
    }
    else
    {
        auto psi = idv(this->phi());

        if ( M_useHeavisideDiracNodalProj )
            *M_heaviside = vf::project( this->functionSpace(), this->rangeMeshElements(),
                   Feel::FeelModels::levelsetHeaviside(psi, cst(eps)) );
        else
            *M_heaviside = M_projectorL2Scalar->project( Feel::FeelModels::levelsetHeaviside(psi, cst(eps)) );
    }

    M_doUpdateHeaviside = false;

    double timeElapsed = this->timerTool("UpdateInterfaceData").stop();
    this->log("LevelSet", "updateHeaviside", "finish in "+(boost::format("%1% s") %timeElapsed).str() );
}

LEVELSET_CLASS_TEMPLATE_DECLARATIONS
void
LEVELSET_CLASS_TEMPLATE_TYPE::updatePhiPN()
{
    this->log("LevelSet", "updatePhiPN", "start");
    this->timerTool("UpdateInterfaceData").start();

    auto phi = this->phi();
    this->functionSpaceManager()->opInterpolationScalarToPN()->apply( *phi, *M_levelsetPhiPN );
    //*M_levelsetPhiPN = M_projectorL2P1PN->project(
            //_expr=idv(phi)
            //);

    M_doUpdatePhiPN = false;

    double timeElapsed = this->timerTool("UpdateInterfaceData").stop();
    this->log("LevelSet", "updatePhiPN", "finish in "+(boost::format("%1% s") %timeElapsed).str() );
}

LEVELSET_CLASS_TEMPLATE_DECLARATIONS
void
LEVELSET_CLASS_TEMPLATE_TYPE::updateNormal()
{
    this->log("LevelSet", "updateNormal", "start");
    this->timerTool("UpdateInterfaceData").start();

    auto phi = this->phi();
    //*M_levelsetNormal = M_projectorL2Vectorial->project( _expr=trans(gradv(phi)) / sqrt(gradv(phi) * trans(gradv(phi))) );
    auto gradPhi = this->gradPhi();
    *M_levelsetNormal = vf::project( 
            _space=this->functionSpaceVectorial(),
            _range=this->rangeMeshElements(),
            //_expr=trans(gradv(phi)) / sqrt(gradv(phi) * trans(gradv(phi))) 
            _expr=idv(gradPhi) / sqrt(trans(idv(gradPhi)) * idv(gradPhi)) 
            );

    M_doUpdateNormal = false;

    double timeElapsed = this->timerTool("UpdateInterfaceData").stop();
    this->log("LevelSet", "updateNormal", "finish in "+(boost::format("%1% s") %timeElapsed).str() );
}

LEVELSET_CLASS_TEMPLATE_DECLARATIONS
void
LEVELSET_CLASS_TEMPLATE_TYPE::updateCurvature()
{
    this->log("LevelSet", "updateCurvature", "start");
    this->timerTool("UpdateInterfaceData").start();

    switch( M_curvatureMethod )
    {
        case CurvatureMethod::NODAL_PROJECTION:
        {
            this->log("LevelSet", "updateCurvature", "perform nodal projection");
            M_levelsetCurvature->on( _range=this->rangeMeshElements(), _expr=divv(this->normal()) );
        }
        break;
        case CurvatureMethod::L2_PROJECTION:
        {
            this->log("LevelSet", "updateCurvature", "perform L2 projection");
            //*M_levelsetCurvature = this->projectorL2()->project( _expr=divv(this->normal()) );
            auto phi = this->phi();
            *M_levelsetCurvature = this->projectorL2()->derivate( gradv(phi) / sqrt(gradv(phi) * trans(gradv(phi))) );
        }
        break;
        case CurvatureMethod::SMOOTH_PROJECTION:
        {
            this->log("LevelSet", "updateCurvature", "perform smooth projection");
            //*M_levelsetCurvature = this->smoother()->project( _expr=divv(this->normal()) );
            auto phi = this->phi();
            *M_levelsetCurvature = this->smoother()->derivate( gradv(phi) / sqrt(gradv(phi) * trans(gradv(phi))) );
        }
        break;
        case CurvatureMethod::PN_NODAL_PROJECTION:
        {
            this->log("LevelSet", "updateCurvature", "perform PN-nodal projection");
            auto phiPN = this->phiPN();
            auto normalPN = vf::project(
                    _space=this->functionSpaceManager()->functionSpaceVectorialPN(),
                    _range=this->functionSpaceManager()->rangeMeshPNElements(),
                    _expr=trans(gradv(phiPN)) / sqrt(gradv(phiPN)*trans(gradv(phiPN)))
                    );
            auto curvaturePN = vf::project(
                    _space=this->functionSpaceManager()->functionSpaceScalarPN(),
                    _range=this->functionSpaceManager()->rangeMeshPNElements(),
                    _expr=divv(normalPN)
                    //_expr=levelsetCurvature( *phiPN )
                    );

            this->functionSpaceManager()->opInterpolationScalarFromPN()->apply( curvaturePN, *M_levelsetCurvature );
        }
        break;
        case CurvatureMethod::DIFFUSION_ORDER1:
        {
            this->log("LevelSet", "updateCurvature", "perform diffusion order1");
            *M_levelsetCurvature = this->toolManager()->curvatureDiffusion()->curvatureOrder1( this->distance() );
        }
        break;
        case CurvatureMethod::DIFFUSION_ORDER2:
        {
            this->log("LevelSet", "updateCurvature", "perform diffusion order2");
            *M_levelsetCurvature = this->toolManager()->curvatureDiffusion()->curvatureOrder2( this->distance() );
        }
        break;
    }

    M_doUpdateCurvature = false;

    double timeElapsed = this->timerTool("UpdateInterfaceData").stop();
    this->log("LevelSet", "updateCurvature", "finish in "+(boost::format("%1% s") %timeElapsed).str() );
}

LEVELSET_CLASS_TEMPLATE_DECLARATIONS
void
LEVELSET_CLASS_TEMPLATE_TYPE::updateDistance()
{
    this->log("LevelSet", "updateDistance", "start");
    this->timerTool("UpdateInterfaceData").start();

    *M_distance = this->redistanciate( *this->phi(), M_distanceMethod );

    M_doUpdateDistance = false;

    double timeElapsed = this->timerTool("UpdateInterfaceData").stop();
    this->log("LevelSet", "updateDistance", "finish in "+(boost::format("%1% s") %timeElapsed).str() );
}

LEVELSET_CLASS_TEMPLATE_DECLARATIONS
void
LEVELSET_CLASS_TEMPLATE_TYPE::updateDistanceNormal()
{
    this->log("LevelSet", "updateDistanceNormal", "start");
    this->timerTool("UpdateInterfaceData").start();

    auto const& phi = this->distance();
    auto const N_expr = trans(gradv(phi)) / sqrt( gradv(phi)*trans(gradv(phi)) );

    switch( M_gradPhiMethod )
    {
        case DerivationMethod::NODAL_PROJECTION:
            this->log("LevelSet", "updateDistanceNormal", "perform nodal projection");
            M_distanceNormal->on( _range=this->rangeMeshElements(), _expr=N_expr );
            break;
        case DerivationMethod::L2_PROJECTION:
            this->log("LevelSet", "updateDistanceNormal", "perform L2 projection");
            *M_distanceNormal = this->projectorL2Vectorial()->project( N_expr );
            break;
        case DerivationMethod::SMOOTH_PROJECTION:
            this->log("LevelSet", "updateDistanceNormal", "perform smooth projection");
            *M_distanceNormal = this->smootherVectorial()->project( N_expr );
            break;
        case DerivationMethod::PN_NODAL_PROJECTION:
            this->log("LevelSet", "updateDistanceNormal", "perform PN-nodal projection");
            CHECK( false ) << "TODO: updateDistanceNormal with PN_NODAL_PROJECTION method\n";
            //auto phiPN = this->phiPN();
            //auto gradPhiPN = vf::project(
                    //_space=this->functionSpaceManager()->functionSpaceVectorialPN(),
                    //_range=this->functionSpaceManager()->rangeMeshPNElements(),
                    //_expr=trans(gradv(phiPN))
                    //);
            //this->functionSpaceManager()->opInterpolationVectorialFromPN()->apply( gradPhiPN, *M_distanceNormal );
            break;
    }

    M_doUpdateDistanceNormal = false;

    double timeElapsed = this->timerTool("UpdateInterfaceData").stop();
    this->log("LevelSet", "updateDistanceNormal", "finish in "+(boost::format("%1% s") %timeElapsed).str() );
}

LEVELSET_CLASS_TEMPLATE_DECLARATIONS
void
LEVELSET_CLASS_TEMPLATE_TYPE::updateDistanceCurvature()
{
    this->log("LevelSet", "updateDistanceCurvature", "start");
    this->timerTool("UpdateInterfaceData").start();

    switch( M_curvatureMethod )
    {
        case CurvatureMethod::NODAL_PROJECTION:
        {
            this->log("LevelSet", "updateDistanceCurvature", "perform nodal projection");
            M_distanceCurvature->on( _range=this->rangeMeshElements(), _expr=divv(this->distanceNormal()) );
        }
        break;
        case CurvatureMethod::L2_PROJECTION:
        {
            this->log("LevelSet", "updateDistanceCurvature", "perform L2 projection");
            //*M_distanceCurvature = this->projectorL2()->project( _expr=divv(this->distanceNormal()) );
            *M_distanceCurvature = this->projectorL2()->derivate( trans(idv(this->distanceNormal())) );
        }
        break;
        case CurvatureMethod::SMOOTH_PROJECTION:
        {
            this->log("LevelSet", "updateDistanceCurvature", "perform smooth projection");
            *M_distanceCurvature = this->smoother()->project( _expr=divv(this->distanceNormal()) );
        }
        break;
        case CurvatureMethod::PN_NODAL_PROJECTION:
        {
            this->log("LevelSet", "updateDistanceCurvature", "perform PN-nodal projection");
            CHECK( false ) << "TODO: updateDistanceCurvature with PN_NODAL_PROJECTION method\n";
            //auto phiPN = this->phiPN();
            //auto normalPN = vf::project(
                    //_space=this->functionSpaceManager()->functionSpaceVectorialPN(),
                    //_range=this->functionSpaceManager()->rangeMeshPNElements(),
                    //_expr=trans(gradv(phiPN)) / sqrt(gradv(phiPN)*trans(gradv(phiPN)))
                    //);
            //auto curvaturePN = vf::project(
                    //_space=this->functionSpaceManager()->functionSpaceScalarPN(),
                    //_range=this->functionSpaceManager()->rangeMeshPNElements(),
                    //_expr=divv(normalPN)
                    //);

            //this->functionSpaceManager()->opInterpolationScalarFromPN()->apply( curvaturePN, *M_distanceCurvature );
        }
        break;
        case CurvatureMethod::DIFFUSION_ORDER1:
        {
            this->log("LevelSet", "updateDistanceCurvature", "perform diffusion order1");
            *M_distanceCurvature = this->toolManager()->curvatureDiffusion()->curvatureOrder1( this->distance() );
        }
        break;
        case CurvatureMethod::DIFFUSION_ORDER2:
        {
            this->log("LevelSet", "updateDistanceCurvature", "perform diffusion order2");
            *M_distanceCurvature = this->toolManager()->curvatureDiffusion()->curvatureOrder2( this->distance() );
        }
        break;
    }

    M_doUpdateDistanceCurvature = false;

    double timeElapsed = this->timerTool("UpdateInterfaceData").stop();
    this->log("LevelSet", "updateDistanceCurvature", "finish in "+(boost::format("%1% s") %timeElapsed).str() );
}

//----------------------------------------------------------------------------//
//----------------------------------------------------------------------------//
//----------------------------------------------------------------------------//

LEVELSET_CLASS_TEMPLATE_DECLARATIONS
typename LEVELSET_CLASS_TEMPLATE_TYPE::projector_levelset_ptrtype const&
LEVELSET_CLASS_TEMPLATE_TYPE::smootherInterface() const
{
    if( !M_smootherInterface || M_doUpdateSmootherInterface )
    {
        auto const spaceInterface = self_type::space_levelset_type::New( 
                _mesh=this->mesh(),
                _range=this->rangeDiracElements(),
                _worldscomm=this->worldsComm()
                );
        M_smootherInterface = Feel::projector( 
                spaceInterface, spaceInterface,
                backend(_name=prefixvm(this->prefix(),"smoother"), _worldcomm=this->worldCommPtr(), _rebuild=true), 
                DIFF,
                this->mesh()->hAverage()*doption(_name="smooth-coeff", _prefix=prefixvm(this->prefix(),"smoother"))/Order,
                30);
        M_doUpdateSmootherInterface = false;
    }
    return M_smootherInterface;
}

LEVELSET_CLASS_TEMPLATE_DECLARATIONS
typename LEVELSET_CLASS_TEMPLATE_TYPE::projector_levelset_vectorial_ptrtype const&
LEVELSET_CLASS_TEMPLATE_TYPE::smootherInterfaceVectorial() const
{
    if( !M_smootherInterfaceVectorial || M_doUpdateSmootherInterfaceVectorial )
    {
        auto const spaceInterfaceVectorial = self_type::space_vectorial_type::New( 
                _mesh=this->mesh(),
                _range=this->rangeDiracElements(),
                _worldscomm=this->worldsComm()
                );
        M_smootherInterfaceVectorial = Feel::projector(
                spaceInterfaceVectorial, spaceInterfaceVectorial,
                backend(_name=prefixvm(this->prefix(),"smoother-vec"), _worldcomm=this->worldCommPtr(), _rebuild=true),
                DIFF, 
                this->mesh()->hAverage()*doption(_name="smooth-coeff", _prefix=prefixvm(this->prefix(),"smoother-vec"))/Order,
                30);
        M_doUpdateSmootherInterfaceVectorial = false;
    }
    return M_smootherInterfaceVectorial;
}
//----------------------------------------------------------------------------//
//----------------------------------------------------------------------------//
//----------------------------------------------------------------------------//
// Markers accessors
LEVELSET_CLASS_TEMPLATE_DECLARATIONS
typename LEVELSET_CLASS_TEMPLATE_TYPE::element_markers_ptrtype const&
LEVELSET_CLASS_TEMPLATE_TYPE::markerInterface() const
{
    if( !M_markerInterface )
        M_markerInterface.reset( new element_markers_type(M_spaceMarkers, "MarkerInterface") );

    if( M_doUpdateMarkers )
       const_cast<self_type*>(this)->updateMarkerInterface(); 

    return M_markerInterface;
}

LEVELSET_CLASS_TEMPLATE_DECLARATIONS
typename LEVELSET_CLASS_TEMPLATE_TYPE::element_markers_ptrtype const&
LEVELSET_CLASS_TEMPLATE_TYPE::markerDirac() const
{
    if( !M_markerDirac )
        M_markerDirac.reset( new element_markers_type(M_spaceMarkers, "MarkerDirac") );

    if( M_doUpdateMarkers )
       const_cast<self_type*>(this)->updateMarkerDirac(); 

    return M_markerDirac;
}

LEVELSET_CLASS_TEMPLATE_DECLARATIONS
typename LEVELSET_CLASS_TEMPLATE_TYPE::element_markers_ptrtype const&
LEVELSET_CLASS_TEMPLATE_TYPE::markerOuter( double cut ) const
{
    if( !M_markerOuter )
        M_markerOuter.reset( new element_markers_type(M_spaceMarkers, "MarkerOuter") );

    if( M_doUpdateMarkers || cut != M_markerOuterCut )
    {
       const_cast<self_type*>(this)->markerHeavisideImpl( M_markerOuter, false, cut );
       M_markerOuterCut = cut;
    }

    return M_markerOuter;
}

LEVELSET_CLASS_TEMPLATE_DECLARATIONS
typename LEVELSET_CLASS_TEMPLATE_TYPE::element_markers_ptrtype const&
LEVELSET_CLASS_TEMPLATE_TYPE::markerInner( double cut ) const
{
    if( !M_markerInner )
        M_markerInner.reset( new element_markers_type(M_spaceMarkers, "MarkerInner") );

    if( M_doUpdateMarkers || cut != M_markerInnerCut )
    {
       const_cast<self_type*>(this)->markerHeavisideImpl( M_markerInner, true, cut );
       M_markerInnerCut = cut;
    }

    return M_markerInner;
}

LEVELSET_CLASS_TEMPLATE_DECLARATIONS
typename LEVELSET_CLASS_TEMPLATE_TYPE::element_markers_ptrtype const&
LEVELSET_CLASS_TEMPLATE_TYPE::markerCrossedElements() const
{
    if( !M_markerCrossedElements )
        M_markerCrossedElements.reset( new element_markers_type(M_spaceMarkers, "MarkerCrossedElements") );

    if( M_doUpdateMarkers )
       const_cast<self_type*>(this)->updateMarkerCrossedElements(); 

    return M_markerCrossedElements;
}

//LEVELSET_CLASS_TEMPLATE_DECLARATIONS
//typename LEVELSET_CLASS_TEMPLATE_TYPE::range_elements_type
//LEVELSET_CLASS_TEMPLATE_TYPE::interfaceElements() const
//{
    //if( this->M_doUpdateInterfaceElements )
    //{
        //mesh_ptrtype const& mesh = this->mesh();

        //auto it_elt = mesh->beginOrderedElement();
        //auto en_elt = mesh->endOrderedElement();

        //const rank_type pid = mesh->worldCommElements().localRank();
        //const int ndofv = space_levelset_type::fe_type::nDof;

        //double thickness = 2*this->thicknessInterface();
        //elements_reference_wrapper_ptrtype interfaceElts( new elements_reference_wrapper_type );

        //for (; it_elt!=en_elt; it_elt++)
        //{
            //auto const& elt = boost::unwrap_ref( *it_elt );
            //if ( elt.processId() != pid )
                //continue;
            //bool mark_elt = false;
            //for (int j=0; j<ndofv; j++)
            //{
                //if ( std::abs( this->phi()->localToGlobal(elt.id(), j, 0) ) <= thickness )
                //{
                    //mark_elt = true;
                    //break; //don't need to do the others dof
                //}
            //}
            //if( mark_elt )
                //interfaceElts->push_back( boost::cref(elt) );
        //}

        //M_interfaceElements = boost::make_tuple( mpl::size_t<MESH_ELEMENTS>(),
                //interfaceElts->begin(),
                //interfaceElts->end(),
                //interfaceElts
                //);

        //M_doUpdateInterfaceElements = false;
    //}

    //return M_interfaceElements;
//}

LEVELSET_CLASS_TEMPLATE_DECLARATIONS
typename LEVELSET_CLASS_TEMPLATE_TYPE::range_elements_type const&
LEVELSET_CLASS_TEMPLATE_TYPE::rangeInterfaceElements() const
{
    if( this->M_doUpdateInterfaceElements )
    {
        M_interfaceElements = this->rangeInterfaceElementsImpl( *this->phi() );
        M_doUpdateInterfaceElements = false;
    }

    return M_interfaceElements;
}

LEVELSET_CLASS_TEMPLATE_DECLARATIONS
typename LEVELSET_CLASS_TEMPLATE_TYPE::range_elements_type
LEVELSET_CLASS_TEMPLATE_TYPE::rangeInterfaceElementsImpl( element_levelset_type const& phi ) const
{
    mesh_ptrtype const& mesh = this->mesh();

    auto it_elt = mesh->beginOrderedElement();
    auto en_elt = mesh->endOrderedElement();

    const rank_type pid = mesh->worldCommElements().localRank();
    const int ndofv = space_levelset_type::fe_type::nDof;

    elements_reference_wrapper_ptrtype interfaceElts( new elements_reference_wrapper_type );

    for (; it_elt!=en_elt; it_elt++)
    {
        auto const& elt = boost::unwrap_ref( *it_elt );
        if ( elt.processId() != pid )
            continue;
        bool mark_elt = false;
        bool hasPositivePhi = false;
        bool hasNegativePhi = false;
        for (int j=0; j<ndofv; j++)
        {
            if ( phi.localToGlobal(elt.id(), j, 0) < 0. )
            {
                // phi < 0
                if( hasPositivePhi )
                {
                    mark_elt = true;
                    break; //don't need to do the others dof
                }
                hasNegativePhi = true;
            }
            if ( phi.localToGlobal(elt.id(), j, 0) > 0. )
            {
                // phi > 0
                if( hasNegativePhi )
                {
                    mark_elt = true;
                    break; //don't need to do the others dof
                }
                hasPositivePhi = true;
            }
        }
        if( mark_elt )
            interfaceElts->push_back( boost::cref(elt) );
    }

    return boost::make_tuple( mpl::size_t<MESH_ELEMENTS>(),
            interfaceElts->begin(),
            interfaceElts->end(),
            interfaceElts
            );
}

LEVELSET_CLASS_TEMPLATE_DECLARATIONS
typename LEVELSET_CLASS_TEMPLATE_TYPE::range_elements_type
LEVELSET_CLASS_TEMPLATE_TYPE::rangeThickInterfaceElementsImpl( element_levelset_type const& phi, double thickness ) const
{
    mesh_ptrtype const& mesh = this->mesh();

    auto it_elt = mesh->beginOrderedElement();
    auto en_elt = mesh->endOrderedElement();

    const rank_type pid = mesh->worldCommElements().localRank();
    const int ndofv = space_levelset_type::fe_type::nDof;

    elements_reference_wrapper_ptrtype interfaceElts( new elements_reference_wrapper_type );

    for (; it_elt!=en_elt; it_elt++)
    {
        auto const& elt = boost::unwrap_ref( *it_elt );
        if ( elt.processId() != pid )
            continue;
        bool mark_elt = false;
        for (int j=0; j<ndofv; j++)
        {
            if ( std::abs(phi.localToGlobal(elt.id(), j, 0)) <= thickness )
            {
                mark_elt = true;
                break; //don't need to do the others dof
            }
        }
        if( mark_elt )
            interfaceElts->push_back( boost::cref(elt) );
    }

    return boost::make_tuple( mpl::size_t<MESH_ELEMENTS>(),
            interfaceElts->begin(),
            interfaceElts->end(),
            interfaceElts
            );
}

LEVELSET_CLASS_TEMPLATE_DECLARATIONS
typename LEVELSET_CLASS_TEMPLATE_TYPE::range_elements_type
LEVELSET_CLASS_TEMPLATE_TYPE::rangeOuterElements( double cut ) const
{
    mesh_ptrtype const& mesh = this->mesh();

    element_levelset_type phi = this->functionSpace()->element();
    if( this->M_useRegularPhi )
        phi.on( _range=this->rangeMeshElements(), _expr=idv(this->phi()) / idv(this->modGradPhi()) );
    else
        phi = *(this->phi());

    auto it_elt = mesh->beginOrderedElement();
    auto en_elt = mesh->endOrderedElement();

    const rank_type pid = mesh->worldCommElements().localRank();
    const int ndofv = space_levelset_type::fe_type::nDof;

    elements_reference_wrapper_ptrtype outerElts( new elements_reference_wrapper_type );

    for (; it_elt!=en_elt; it_elt++)
    {
        auto const& elt = boost::unwrap_ref( *it_elt );
        if ( elt.processId() != pid )
            continue;
        bool mark_elt = true;
        for (int j=0; j<ndofv; j++)
        {
            if ( phi.localToGlobal(elt.id(), j, 0) < cut )
            {
                mark_elt = false;
                break; //don't need to do the others dof
            }
        }
        if( mark_elt )
            outerElts->push_back( boost::cref(elt) );
    }

    range_elements_type outerElements = boost::make_tuple( 
            mpl::size_t<MESH_ELEMENTS>(),
            outerElts->begin(),
            outerElts->end(),
            outerElts
            );

    return outerElements;
}

LEVELSET_CLASS_TEMPLATE_DECLARATIONS
typename LEVELSET_CLASS_TEMPLATE_TYPE::range_elements_type const&
LEVELSET_CLASS_TEMPLATE_TYPE::rangeDiracElements() const
{
    if( M_doUpdateRangeDiracElements )
    {
        mesh_ptrtype const& mesh = this->mesh();

        auto it_elt = mesh->beginOrderedElement();
        auto en_elt = mesh->endOrderedElement();

        const rank_type pid = mesh->worldCommElements().localRank();
        const int ndofv = space_levelset_type::fe_type::nDof;

        double thickness = 2*this->thicknessInterface();
        elements_reference_wrapper_ptrtype diracElts( new elements_reference_wrapper_type );

        for (; it_elt!=en_elt; it_elt++)
        {
            auto const& elt = boost::unwrap_ref( *it_elt );
            if ( elt.processId() != pid )
                continue;
            bool mark_elt = false;
            for (int j=0; j<ndofv; j++)
            {
                if ( this->dirac()->localToGlobal(elt.id(), j, 0) > 0. )
                {
                    mark_elt = true;
                    break; //don't need to do the others dof
                }
            }
            if( mark_elt )
                diracElts->push_back( boost::cref(elt) );
        }

        M_rangeDiracElements = boost::make_tuple( mpl::size_t<MESH_ELEMENTS>(),
                diracElts->begin(),
                diracElts->end(),
                diracElts
                );

        M_doUpdateRangeDiracElements = false;
    }

    return M_rangeDiracElements;
}

LEVELSET_CLASS_TEMPLATE_DECLARATIONS
typename LEVELSET_CLASS_TEMPLATE_TYPE::range_faces_type
LEVELSET_CLASS_TEMPLATE_TYPE::rangeInterfaceFaces() const
{
    CHECK( Environment::isSequential() ) << "There is a bug to be fixed in parallel. Only run in sequential at the moment...\n";

    if( this->M_doUpdateInterfaceFaces )
    {
        mesh_ptrtype const& mesh = this->mesh();
        auto& markerIn = this->markerInner();
        markerIn->close();
        CHECK( markerIn->functionSpace()->extendedDofTable() ) << "interfaceFaces needs extended doftable in markers function space\n";

        auto it_face = mesh->beginFace();
        auto en_face = mesh->endFace();

        const rank_type pid = mesh->worldCommFaces().localRank();

        faces_reference_wrapper_ptrtype interfaceFaces( new faces_reference_wrapper_type );

        for (; it_face!=en_face; it_face++)
        {
            auto const& curFace = it_face->second; 
            if ( curFace.processId() != pid )
                continue;
            if ( !(curFace.isConnectedTo0() && curFace.isConnectedTo1()) )
                continue;
            bool isInnerElt0 = (markerIn->localToGlobal( curFace.element0().id(), 0, 0 ) > 1e-3);
            bool isInnerElt1 = (markerIn->localToGlobal( curFace.element1().id(), 0, 0 ) > 1e-3);

            if( (isInnerElt0 && !isInnerElt1) || (!isInnerElt0 && isInnerElt1) )
            {
                interfaceFaces->push_back( boost::cref(curFace) );
            }
        }

        M_interfaceFaces = boost::make_tuple( mpl::size_t<MESH_FACES>(),
                interfaceFaces->begin(),
                interfaceFaces->end(),
                interfaceFaces
                );

        M_doUpdateInterfaceFaces = false;
    }

    return M_interfaceFaces;
}

//----------------------------------------------------------------------------//
// Utility distances
LEVELSET_CLASS_TEMPLATE_DECLARATIONS
typename LEVELSET_CLASS_TEMPLATE_TYPE::element_levelset_ptrtype
LEVELSET_CLASS_TEMPLATE_TYPE::distToBoundary()
{
    element_levelset_ptrtype distToBoundary( new element_levelset_type(this->functionSpace(), "DistToBoundary") );

    // Retrieve the elements touching the boundary
    auto boundaryelts = boundaryelements( this->mesh() );

    // Init phi0 with h on marked2 elements
    auto phi0 = vf::project(
            _space=this->functionSpace(),
            _range=boundaryelts,
            _expr=h()
            );
    phi0.on( _range=boundaryfaces(this->mesh()), _expr=cst(0.) );

    // Run FM
    *distToBoundary = this->redistanciationFM()->run( phi0, boundaryelts );

    return distToBoundary;
}

LEVELSET_CLASS_TEMPLATE_DECLARATIONS
typename LEVELSET_CLASS_TEMPLATE_TYPE::element_levelset_ptrtype
LEVELSET_CLASS_TEMPLATE_TYPE::distToMarkedFaces( boost::any const& marker )
{
    element_levelset_ptrtype distToMarkedFaces( new element_levelset_type(this->functionSpace(), "DistToMarkedFaces") );

    typedef boost::reference_wrapper<typename MeshTraits<mymesh_type>::element_type const> element_ref_type;
    typedef std::vector<element_ref_type> cont_range_type;
    std::shared_ptr<cont_range_type> myelts( new cont_range_type );

    // Retrieve the elements touching the marked faces
    auto mfaces = markedfaces( this->mesh(), marker );
    for( auto const& faceWrap: mfaces )
    {
        auto const& face = unwrap_ref( faceWrap );
        if( face.isConnectedTo0() )
            myelts->push_back(boost::cref(face.element0()));
        if( face.isConnectedTo1() )
            myelts->push_back(boost::cref(face.element1()));
    }

    auto myrange = boost::make_tuple(
            mpl::size_t<MESH_ELEMENTS>(), myelts->begin(), myelts->end(), myelts
            );

    // Init phi0 with h on marked2 elements
    auto phi0 = vf::project(
            _space=this->functionSpace(),
            _range=myrange,
            _expr=h()
            );
    phi0.on( _range=mfaces, _expr=cst(0.) );

    // Run FM using marker2 as marker DONE
    *distToMarkedFaces = this->redistanciationFM()->run( phi0, myrange );

    return distToMarkedFaces;
}

LEVELSET_CLASS_TEMPLATE_DECLARATIONS
typename LEVELSET_CLASS_TEMPLATE_TYPE::element_levelset_ptrtype
LEVELSET_CLASS_TEMPLATE_TYPE::distToMarkedFaces( std::initializer_list<boost::any> marker )
{
    element_levelset_ptrtype distToMarkedFaces( new element_levelset_type(this->functionSpace(), "DistToMarkedFaces") );

    typedef boost::reference_wrapper<typename MeshTraits<mymesh_type>::element_type const> element_ref_type;
    typedef std::vector<element_ref_type> cont_range_type;
    std::shared_ptr<cont_range_type> myelts( new cont_range_type );

    // Retrieve the elements touching the marked faces
    //auto mfaces_list = markedfaces( this->mesh(), marker );
    auto mfaces = markedfaces( this->mesh(), marker );
    for( auto const& faceWrap: mfaces )
    {
        auto const& face = unwrap_ref( faceWrap );
        if( face.isConnectedTo0() )
            myelts->push_back(boost::cref(face.element0()));
        if( face.isConnectedTo1() )
            myelts->push_back(boost::cref(face.element1()));
    }

    auto myrange = boost::make_tuple(
            mpl::size_t<MESH_ELEMENTS>(), myelts->begin(), myelts->end(), myelts
            );

    // Init phi0 with h on marked2 elements
    auto phi0 = vf::project(
            _space=this->functionSpace(),
            _range=myrange,
            _expr=h()
            );
    phi0.on( _range=mfaces, _expr=cst(0.) );

    // Run FM using marker2 as marker DONE
    *distToMarkedFaces = this->redistanciationFM()->run( phi0, myrange );

    return distToMarkedFaces;
}

//----------------------------------------------------------------------------//
//----------------------------------------------------------------------------//
//----------------------------------------------------------------------------//
// Advection
LEVELSET_CLASS_TEMPLATE_DECLARATIONS
void
LEVELSET_CLASS_TEMPLATE_TYPE::updateBCStrongDirichletLinearPDE(
        sparse_matrix_ptrtype& A, vector_ptrtype& F ) const 
{
    if( this->M_bcMarkersInflow.empty() ) return;

    this->log("LevelSet","updateBCStrongDirichletLinearPDE","start" );

    auto mesh = this->mesh();
    auto Xh = this->functionSpace();
    auto const& phi = *this->phi();//this->fieldSolution();
    auto gradPhi = this->gradPhi();
    auto bilinearForm_PatternCoupled = form2( _test=Xh,_trial=Xh,_matrix=A,
                                              _pattern=size_type(Pattern::COUPLED),
                                              _rowstart=this->rowStartInMatrix(),
                                              _colstart=this->colStartInMatrix() );

    for( auto const& bcMarker: this->M_bcMarkersInflow )
    {
        bilinearForm_PatternCoupled +=
            on( _range=markedfaces(mesh, bcMarker),
                    _element=phi,
                    _rhs=F,
                    _expr=(idv(this->timeStepBDF()->polyDeriv())-trans(idv(gradPhi))*idv(M_advectionToolbox->fieldAdvectionVelocity()))/(this->timeStepBDF()->polyDerivCoefficient(0))
              );
    }

    this->log("LevelSet","updateBCStrongDirichletLinearPDE","finish" );

}

LEVELSET_CLASS_TEMPLATE_DECLARATIONS
void
LEVELSET_CLASS_TEMPLATE_TYPE::advect( element_advection_velocity_ptrtype const& velocity )
{
    this->advect( *velocity );
}

LEVELSET_CLASS_TEMPLATE_DECLARATIONS
void
LEVELSET_CLASS_TEMPLATE_TYPE::advect( element_advection_velocity_type const& velocity )
{
    this->updateAdvectionVelocity( velocity );
    this->solve();
}

LEVELSET_CLASS_TEMPLATE_DECLARATIONS
void
LEVELSET_CLASS_TEMPLATE_TYPE::solve()
{
    this->log("LevelSet", "solve", "start");
    this->timerTool("Solve").start();

    if( this->M_useExtensionVelocity )
    {
        auto uExt = this->extensionVelocity( idv(M_advectionToolbox->fieldAdvectionVelocity()) );
        this->updateAdvectionVelocity( uExt );
    }

    // Solve phi
    M_advectionToolbox->solve();

    if( M_useGradientAugmented )
    {
        // Solve modGradPhi
        //auto modGradPhi = M_modGradPhiAdvection->fieldSolutionPtr();
        auto u = M_advectionToolbox->fieldAdvectionVelocityPtr();
        auto NxN = idv(this->N()) * trans(idv(this->N()));
        auto Du = sym( gradv(u) );
        M_modGradPhiAdvection->updateAdvectionVelocity( idv(u) );
        //M_modGradPhiAdvection->updateReactionCoeff( inner(NxN, Du) );
        //auto NxNDu = this->smoother()->project( inner(NxN, Du) );
        auto NxNDu = this->projectorL2()->project( inner(NxN, Du) );
        M_modGradPhiAdvection->updateReactionCoeff( idv(NxNDu) );
        //M_modGradPhiAdvection->updateSourceAdded(
                //- idv(modGradPhi) * inner( NxN, Du)
                //);
        M_modGradPhiAdvection->solve();
    }
    if( M_useStretchAugmented )
    {
        // Solve stretch modGradPhi
        //auto modGradPhi = M_stretchAdvection->fieldSolutionPtr();
        auto u = M_advectionToolbox->fieldAdvectionVelocityPtr();
        auto NxN = idv(this->N()) * trans(idv(this->N()));
        auto Du = sym( gradv(u) );
        auto NxNDu = this->projectorL2()->project( inner(NxN, Du) );
        M_stretchAdvection->updateAdvectionVelocity( idv(u) );
        //M_stretchAdvection->updateReactionCoeff( inner(NxN, Du) );
        M_stretchAdvection->updateReactionCoeff( idv(NxNDu) );
        //auto NxNDu = this->smoother()->project( inner(NxN, Du) );
        //auto NxNDu = vf::project( 
                //_space=M_stretchAdvection->functionSpace(),
                //_range=elements(M_stretchAdvection->mesh()),
                //_expr=inner(NxN, Du) 
                //);
        //M_stretchAdvection->updateReactionCoeff( idv(NxNDu) );
        //M_stretchAdvection->updateSourceAdded(
                //- idv(modGradPhi) * inner( NxN, Du)
                //);
        M_stretchAdvection->solve();
    }
    if( M_useCauchyAugmented )
    {
        auto u = M_advectionToolbox->fieldAdvectionVelocityPtr();
        M_backwardCharacteristicsAdvection->updateAdvectionVelocity( idv(u) );
        M_backwardCharacteristicsAdvection->solve();
    }

    // Update interface-related quantities
    this->updateInterfaceQuantities();

    // Correct volume if requested
    if( this->M_fixVolume )
    {
        auto const& phi = this->phi();
        double lambda = ( this->volume() - this->M_initialVolume ) / this->perimeter();
        phi->add( lambda );
        // Request update interface-related quantities again since phi has changed
        // Note that updateInterfaceQuantities has lazy evaluation
        this->updateInterfaceQuantities();
    }
    // Correct area if requested
    if( this->M_fixArea )
    {
        auto const& phi = this->phi();
        auto const& K = this->K();
        auto const& D = this->D();
        double L = this->perimeter();
        double L0 = this->M_initialPerimeter;
        double Kbar = integrate( _range=this->rangeMeshElements(), _expr=idv(K)*idv(D)*idv(D) ).evaluate()(0,0) 
            / integrate( _range=this->rangeMeshElements(), _expr=idv(D)*idv(D) ).evaluate()(0,0);
        double mu = (L0-L) / integrate( _range=this->rangeMeshElements(), _expr=idv(K)*(idv(K)-Kbar)*idv(D)*idv(D) ).evaluate()(0,0);
        *phi = vf::project(
            _space=this->functionSpace(),
            _range=this->rangeMeshElements(),
            _expr=idv(phi) + mu*(idv(K)-Kbar)*idv(D)
            );
        // Request update interface-related quantities again since phi has changed
        // Note that updateInterfaceQuantities has lazy evaluation
        this->updateInterfaceQuantities();
    }

    if( !M_levelsetParticleInjectors.empty() )
    {
        auto const& phi = this->phi();
        // Inject particles
        for( auto const& particleInjector: M_levelsetParticleInjectors )
        {
            *phi = particleInjector->inject( *phi );
            this->updateInterfaceQuantities();
        }
    }

    // Reset hasRedistanciated
    M_hasRedistanciated = false;

    double timeElapsed = this->timerTool("Solve").stop();
    this->log("LevelSet","solve","finish in "+(boost::format("%1% s") %timeElapsed).str() );
}

LEVELSET_CLASS_TEMPLATE_DECLARATIONS
void
LEVELSET_CLASS_TEMPLATE_TYPE::updateTimeStep()
{
    double current_time = this->timeStepBDF()->time();

    if( M_hasRedistanciated )
        M_iterSinceRedistanciation = 0;
    else
        ++M_iterSinceRedistanciation;

    M_vecIterSinceRedistanciation.push_back( M_iterSinceRedistanciation );

    this->saveCurrent();

    M_advectionToolbox->updateTimeStep();
    if( M_useGradientAugmented )
        M_modGradPhiAdvection->updateTimeStep();
    if( M_useStretchAugmented )
        M_stretchAdvection->updateTimeStep();
    if( M_useCauchyAugmented )
        M_backwardCharacteristicsAdvection->updateTimeStep();

    this->updateTime( M_advectionToolbox->currentTime() );

    if( M_iterSinceRedistanciation < this->timeOrder() )
    {
        this->timeStepBDF()->setTimeOrder( M_iterSinceRedistanciation + 1 );
        if( M_useGradientAugmented )
            M_modGradPhiAdvection->timeStepBDF()->setTimeOrder( M_iterSinceRedistanciation + 1 );
        if( M_useStretchAugmented )
            M_stretchAdvection->timeStepBDF()->setTimeOrder( M_iterSinceRedistanciation + 1 );
        if( M_useCauchyAugmented )
            M_backwardCharacteristicsAdvection->timeStepBDF()->setTimeOrder( M_iterSinceRedistanciation + 1 );
    }
}

LEVELSET_CLASS_TEMPLATE_DECLARATIONS
typename LEVELSET_CLASS_TEMPLATE_TYPE::element_tensor2symm_ptrtype const&
LEVELSET_CLASS_TEMPLATE_TYPE::leftCauchyGreenTensor() const
{
    if( M_useCauchyAugmented )
    {
        if( M_doUpdateCauchyGreenTensor )
        {
            const_cast<self_type*>(this)->updateLeftCauchyGreenTensor();
        }
    }
    else
    {
        throw std::logic_error( this->prefix()+".use-cauchy-augmented option must be true to use Cauchy-Green tensor" );
    }
    
    return M_leftCauchyGreenTensor;
}

LEVELSET_CLASS_TEMPLATE_DECLARATIONS
auto
LEVELSET_CLASS_TEMPLATE_TYPE::leftCauchyGreenTensorExpr() const
{
    CHECK( this->M_useCauchyAugmented ) << this->prefix()+".use-cauchy-augmented option must be true to use Cauchy-Green tensor";

    auto Y = M_backwardCharacteristicsAdvection->fieldSolutionPtr();
    auto const& N = this->N();

    return Feel::vf::FeelModels::leftCauchyGreenTensorExpr( *Y, *N );
}

LEVELSET_CLASS_TEMPLATE_DECLARATIONS
void
LEVELSET_CLASS_TEMPLATE_TYPE::updateLeftCauchyGreenTensor()
{
    CHECK( this->M_useCauchyAugmented ) << this->prefix()+".use-cauchy-augmented option must be true to use Cauchy-Green tensor";

    this->log("LevelSet", "updateLeftCauchyGreenTensor", "start");
    this->timerTool("UpdateInterfaceData").start();

    M_leftCauchyGreenTensor->on(
            _range=this->rangeMeshElements(),
            _expr=this->leftCauchyGreenTensorExpr()
            );

    M_doUpdateCauchyGreenTensor = false;

    double timeElapsed = this->timerTool("UpdateInterfaceData").stop();
    this->log("LevelSet", "updateLeftCauchyGreenTensor", "finish in "+(boost::format("%1% s") %timeElapsed).str() );
}

LEVELSET_CLASS_TEMPLATE_DECLARATIONS
auto
LEVELSET_CLASS_TEMPLATE_TYPE::cauchyGreenInvariant1Expr() const
{
    return Feel::vf::FeelModels::cauchyGreenInvariant1Expr( this->leftCauchyGreenTensorExpr() );
}

LEVELSET_CLASS_TEMPLATE_DECLARATIONS
typename LEVELSET_CLASS_TEMPLATE_TYPE::element_cauchygreen_invariant_ptrtype const&
LEVELSET_CLASS_TEMPLATE_TYPE::cauchyGreenInvariant1() const
{
    if( !M_useCauchyAugmented )
        throw std::logic_error( "use-cauchy-augmented option must be true to use Cauchy-Green invariants" );

    if( this->M_doUpdateCauchyGreenInvariant1 )
    {
        this->log("LevelSet", "cauchyGreenInvariant1", "start");
        this->timerTool("UpdateInterfaceData").start();
#if 0
        M_cauchyGreenInvariant1->zero();
        M_cauchyGreenInvariant1->on(
                _range=this->rangeDiracElements(),
                _expr=trace(idv(this->leftCauchyGreenTensor()))
                );
#elif 0
        *M_cauchyGreenInvariant1 = vf::project(
                _space=M_cauchyGreenInvariant1->functionSpace(),
                _expr=trace(idv(this->leftCauchyGreenTensor()))
                );
#elif 1 // New implementation sqrt(tr(cof A))
        auto A = idv(this->leftCauchyGreenTensor());
        M_cauchyGreenInvariant1->zero();
        M_cauchyGreenInvariant1->on(
                _range=this->rangeDiracElements(),
                _expr=this->cauchyGreenInvariant1Expr()
                );
#endif
        M_doUpdateCauchyGreenInvariant1 = false;

        double timeElapsed = this->timerTool("UpdateInterfaceData").stop();
        this->log("LevelSet", "cauchyGreenInvariant1", "finish in "+(boost::format("%1% s") %timeElapsed).str() );
    }

    return M_cauchyGreenInvariant1;
}

LEVELSET_CLASS_TEMPLATE_DECLARATIONS
auto
LEVELSET_CLASS_TEMPLATE_TYPE::cauchyGreenInvariant2Expr() const
{
    return 0.5*trace( this->leftCauchyGreenTensorExpr() );
}

LEVELSET_CLASS_TEMPLATE_DECLARATIONS
typename LEVELSET_CLASS_TEMPLATE_TYPE::element_cauchygreen_invariant_ptrtype const&
LEVELSET_CLASS_TEMPLATE_TYPE::cauchyGreenInvariant2() const
{
    if( !M_useCauchyAugmented )
        throw std::logic_error( "use-cauchy-augmented option must be true to use Cauchy-Green invariants" );

    if( this->M_doUpdateCauchyGreenInvariant2 )
    {
        this->log("LevelSet", "cauchyGreenInvariant2", "start");
        this->timerTool("UpdateInterfaceData").start();
#if 0
        auto A = idv(this->leftCauchyGreenTensor());
        auto trA = trace(A);
        // 3D: TrCofA = 1/2 (Tr2(A)-TrA2)
        *M_cauchyGreenInvariant2 = vf::project(
                _space=M_cauchyGreenInvariant2->functionSpace(),
                _expr=0.5*( trA*trA-trace(A*A) )
                );
#elif 0
        auto const& N = this->N();
        auto const& K = this->M_leftCauchyGreenTensor_K;
        auto const& KN = this->M_leftCauchyGreenTensor_KN;
        M_cauchyGreenInvariant2->zero();
        M_cauchyGreenInvariant2->on(
                _range=this->rangeDiracElements(),
                _expr=det(idv(K))/(trans(idv(N))*idv(KN))
                );
//#elif 1 // New implementation TrA / (2 sqrt(cofA))
#elif 1 // Old implementation TrA/2
        auto A = idv(this->leftCauchyGreenTensor());
        auto trA = trace(A);
        M_cauchyGreenInvariant2->zero();
        M_cauchyGreenInvariant2->on(
                _range=this->rangeDiracElements(),
                _expr=this->cauchyGreenInvariant2Expr()
                );
#endif
        M_doUpdateCauchyGreenInvariant2 = false;
        double timeElapsed = this->timerTool("UpdateInterfaceData").stop();
        this->log("LevelSet", "cauchyGreenInvariant2", "finish in "+(boost::format("%1% s") %timeElapsed).str() );
    }

    return M_cauchyGreenInvariant2;
}

LEVELSET_CLASS_TEMPLATE_DECLARATIONS
void
LEVELSET_CLASS_TEMPLATE_TYPE::updateInterfaceQuantities()
{
    M_doUpdateDirac = true;
    M_doUpdateHeaviside = true;
    M_doUpdateInterfaceElements = true;
    M_doUpdateRangeDiracElements = true;
    M_doUpdateInterfaceFaces = true;
    M_doUpdateSmootherInterface = true;
    M_doUpdateSmootherInterfaceVectorial = true;
    M_doUpdateNormal = true;
    M_doUpdateCurvature = true;
    M_doUpdateMarkers = true;
    M_doUpdateGradPhi = true;
    M_doUpdateModGradPhi = true;
    M_doUpdatePhiPN = true;
    M_doUpdateDistance = true;
    M_doUpdateDistanceNormal = true;
    M_doUpdateDistanceCurvature = true;
    M_doUpdateSubmeshDirac = true;
    M_doUpdateSubmeshOuter = true;
    M_doUpdateSubmeshInner = true;
    M_doUpdateCauchyGreenTensor = true;
    M_doUpdateCauchyGreenInvariant1 = true;
    M_doUpdateCauchyGreenInvariant2 = true;
}

//----------------------------------------------------------------------------//
// Interface quantities helpers
LEVELSET_CLASS_TEMPLATE_DECLARATIONS
typename LEVELSET_CLASS_TEMPLATE_TYPE::element_vectorial_type
LEVELSET_CLASS_TEMPLATE_TYPE::grad( element_levelset_type const& phi, DerivationMethod method ) const
{
    switch( method )
    {
        case DerivationMethod::NODAL_PROJECTION:
            this->log("LevelSet", "grad", "perform nodal projection");
            return vf::project( 
                    _space=this->functionSpaceVectorial(),
                    _range=this->rangeMeshElements(),
                    _expr=trans(gradv(phi))
                    );
        case DerivationMethod::L2_PROJECTION:
            this->log("LevelSet", "grad", "perform L2 projection");
            //return this->projectorL2Vectorial()->project( _expr=trans(gradv(phi)) );
            return this->projectorL2Vectorial()->derivate( idv(phi) );
        case DerivationMethod::SMOOTH_PROJECTION:
            this->log("LevelSet", "grad", "perform smooth projection");
            return this->smootherVectorial()->project( trans(gradv(phi)) );
        case DerivationMethod::PN_NODAL_PROJECTION:
            this->log("LevelSet", "grad", "perform PN-nodal projection");
            CHECK( M_useSpaceIsoPN ) << "use-space-iso-pn must be enabled to use PN_NODAL_PROJECTION \n";
            auto phiPN = this->functionSpaceManager()->opInterpolationScalarToPN()->operator()( phi );
            auto gradPhiPN = vf::project(
                    _space=this->functionSpaceManager()->functionSpaceVectorialPN(),
                    _range=this->functionSpaceManager()->rangeMeshPNElements(),
                    _expr=trans(gradv(phiPN))
                    );
            return this->functionSpaceManager()->opInterpolationVectorialFromPN()->operator()( gradPhiPN );
    }
}

LEVELSET_CLASS_TEMPLATE_DECLARATIONS
typename LEVELSET_CLASS_TEMPLATE_TYPE::element_levelset_type
LEVELSET_CLASS_TEMPLATE_TYPE::modGrad( element_levelset_type const& phi, DerivationMethod method ) const
{
    switch( method )
    {
        case DerivationMethod::NODAL_PROJECTION:
            this->log("LevelSet", "modGrad", "perform nodal projection");
            return vf::project( 
                    _space=this->functionSpace(),
                    _range=this->rangeMeshElements(),
                    _expr=sqrt( gradv(phi)*trans(gradv(phi)) )
                    );
        case DerivationMethod::L2_PROJECTION:
            this->log("LevelSet", "modGrad", "perform L2 projection");
            return this->projectorL2()->project( sqrt( gradv(phi)*trans(gradv(phi)) ) );
        case DerivationMethod::SMOOTH_PROJECTION:
            this->log("LevelSet", "modGrad", "perform smooth projection");
            return this->smoother()->project( sqrt( gradv(phi)*trans(gradv(phi)) ) );
        case DerivationMethod::PN_NODAL_PROJECTION:
            this->log("LevelSet", "modGrad", "perform PN-nodal projection");
            CHECK( M_useSpaceIsoPN ) << "use-space-iso-pn must be enabled to use PN_NODAL_PROJECTION \n";
            auto phiPN = this->functionSpaceManager()->opInterpolationScalarToPN()->operator()( phi );
            auto modGradPhiPN = vf::project(
                    _space=this->functionSpaceManager()->functionSpaceScalarPN(),
                    _range=this->functionSpaceManager()->rangeMeshPNElements(),
                    _expr=sqrt( gradv(phiPN)*trans(gradv(phiPN)) )
                    );
            return this->functionSpaceManager()->opInterpolationScalarFromPN()->operator()( modGradPhiPN );
    }
}

//----------------------------------------------------------------------------//
// Redistanciation
LEVELSET_CLASS_TEMPLATE_DECLARATIONS
void
LEVELSET_CLASS_TEMPLATE_TYPE::redistanciate()
{ 
    this->log("LevelSet", "redistanciate", "start");
    this->timerTool("Redist").start();

    auto phi = this->phi();

    *phi = this->redistanciate( *phi, M_redistanciationMethod );

    if( M_useGradientAugmented && M_reinitGradientAugmented )
    {
        auto sol = M_modGradPhiAdvection->fieldSolutionPtr();
        sol->setConstant(1.);
    }
    if( M_useStretchAugmented && M_reinitStretchAugmented )
    {
        auto R = this->interfaceRectangularFunction();
        auto sol = M_stretchAdvection->fieldSolutionPtr();
        *sol = vf::project(
                _space=M_stretchAdvection->functionSpace(),
                _range=elements(M_stretchAdvection->mesh()),
                _expr = 1. + (idv(sol)-1.)*idv(R)
                );
    }

    M_hasRedistanciated = true;

    double timeElapsed = this->timerTool("Redist").stop();
    this->log("LevelSet","redistanciate","finish in "+(boost::format("%1% s") %timeElapsed).str() );
}

LEVELSET_CLASS_TEMPLATE_DECLARATIONS
typename LEVELSET_CLASS_TEMPLATE_TYPE::element_levelset_type
LEVELSET_CLASS_TEMPLATE_TYPE::redistanciate( element_levelset_type const& phi, LevelSetDistanceMethod method ) const
{ 
    auto phiRedist = this->functionSpace()->elementPtr();

    switch( method )
    {
        case LevelSetDistanceMethod::NONE:
        {
            *phiRedist = phi;
        }
        break;
        case LevelSetDistanceMethod::FASTMARCHING:
        {
            switch (M_fastMarchingInitializationMethod)
            {
                case FastMarchingInitializationMethod::ILP_NODAL :
                {
                    phiRedist->on( 
                            _range=this->rangeMeshElements(), 
                            _expr=idv(phi)/sqrt( inner( gradv(phi), gradv(phi) ) )
                            );
                }
                break;

                case FastMarchingInitializationMethod::ILP_L2 :
                {
                    auto const modGradPhi = this->modGrad( phi, DerivationMethod::L2_PROJECTION );
                    //*phiRedist = phi;
                    phiRedist->on( 
                            _range=this->rangeMeshElements(), 
                            _expr=idv(phi)/idv(modGradPhi) 
                            );
                }
                break;

                case FastMarchingInitializationMethod::ILP_SMOOTH :
                {
                    auto const modGradPhi = this->modGrad( phi, DerivationMethod::SMOOTH_PROJECTION );
                    //*phiRedist = phi;
                    phiRedist->on( 
                            _range=this->rangeMeshElements(), 
                            _expr=idv(phi)/idv(modGradPhi) 
                            );
                }
                break;

                case FastMarchingInitializationMethod::HJ_EQ :
                {
                    CHECK(false) << "TODO\n";
                    //*phi = *explicitHJ(max_iter, dtau, tol);
                }
                break;
                case FastMarchingInitializationMethod::IL_HJ_EQ :
                {
                    CHECK(false) << "TODO\n";
                    //*phi = *explicitHJ(max_iter, dtau, tol);
                }
                break;
                case FastMarchingInitializationMethod::NONE :
                {
                    *phiRedist = phi;
                }
                break;
            } // switch M_fastMarchingInitializationMethod

            LOG(INFO)<< "redistanciation with FM done"<<std::endl;
            *phiRedist = this->redistanciationFM()->run( *phiRedist );
        } // Fast Marching
        break;

        case LevelSetDistanceMethod::HAMILTONJACOBI:
        {
            // TODO
            *phiRedist = this->redistanciationHJ()->run( phi );
        } // Hamilton-Jacobi
        break;

        case LevelSetDistanceMethod::RENORMALISATION:
        {
            //auto R = this->interfaceRectangularFunction( phi );
            auto const modGradPhi = this->modGrad( phi );
            phiRedist->on(
                    _range=this->rangeMeshElements(),
                    //_expr = idv(phi) * ( 1. + ( 1./idv(modGradPhi)-1. )*idv(R) )
                    _expr = idv(phi) / idv(modGradPhi)
                    );
        }
        break;
    }
    
    return *phiRedist;
}

LEVELSET_CLASS_TEMPLATE_DECLARATIONS
typename LEVELSET_CLASS_TEMPLATE_TYPE::redistanciationFM_ptrtype const&
LEVELSET_CLASS_TEMPLATE_TYPE::redistanciationFM( bool buildOnTheFly ) const
{
    if( !M_redistanciationFM && buildOnTheFly )
    {
        const_cast<self_type*>(this)->createRedistanciationFM();
    }

    return M_redistanciationFM;
}

LEVELSET_CLASS_TEMPLATE_DECLARATIONS
typename LEVELSET_CLASS_TEMPLATE_TYPE::redistanciationHJ_ptrtype const&
LEVELSET_CLASS_TEMPLATE_TYPE::redistanciationHJ( bool buildOnTheFly ) const
{
    if( !M_redistanciationHJ && buildOnTheFly )
    {
        const_cast<self_type*>(this)->createRedistanciationHJ();
    }

    return M_redistanciationHJ;
}

//----------------------------------------------------------------------------//
// Initial value
LEVELSET_CLASS_TEMPLATE_DECLARATIONS
void
LEVELSET_CLASS_TEMPLATE_TYPE::setInitialValue(element_levelset_ptrtype const& phiv, bool doRedistanciate)
{
    this->log("LevelSet", "setInitialValue", "start");

    if (doRedistanciate)
    {
        auto phiRedist = phiv->functionSpace()->elementPtr();
        *phiRedist = this->redistanciate( *phiv, M_redistanciationMethod );
        this->M_advectionToolbox->setInitialValue( phiRedist );
    }
    else
    {
        this->M_advectionToolbox->setInitialValue( phiv );
    }

    this->updateInterfaceQuantities();

    this->log("LevelSet", "setInitialValue", "finish");
}

//----------------------------------------------------------------------------//
//----------------------------------------------------------------------------//
//----------------------------------------------------------------------------//
LEVELSET_CLASS_TEMPLATE_DECLARATIONS
std::shared_ptr<std::ostringstream>
LEVELSET_CLASS_TEMPLATE_TYPE::getInfo() const
{
    std::string advectionStabilization = soption( _name="stabilization.method", _prefix=this->prefix() );

    std::string hdProjectionMethod = (this->M_useHeavisideDiracNodalProj)? "nodal": "L2";

    const std::string gradPhiMethod = DerivationMethodMap.right.at(this->M_gradPhiMethod);
    const std::string modGradPhiMethod = DerivationMethodMap.right.at(this->M_modGradPhiMethod);
    const std::string curvatureMethod = CurvatureMethodMap.right.at(this->M_curvatureMethod);

    std::string redistMethod;
    std::string redistmethod = soption( _name="reinit-method", _prefix=this->prefix() );
    if( redistmethod == "fm" )
    {
        redistMethod = "Fast-Marching";
        std::string fmInitMethod = FastMarchingInitializationMethodIdMap.right.at( this->M_fastMarchingInitializationMethod );
        redistMethod += " (" + fmInitMethod + ")";
    }
    else if( redistmethod == "hj" )
        redistMethod = "Hamilton-Jacobi";

    std::string scalarSmootherParameters;
    if ( M_projectorSMScalar )
    {
        double scalarSmootherCoeff = this->smoother()->epsilon() * Order / this->mesh()->hAverage();
        scalarSmootherParameters = "coeff (h*c/order) = " 
            + std::to_string(this->smoother()->epsilon())
            + " (" + std::to_string(this->mesh()->hAverage()) + " * " + std::to_string(scalarSmootherCoeff) + " / " + std::to_string(Order) + ")"
            ;
    }
    std::string vectorialSmootherParameters;

    if ( M_projectorSMVectorial )
    {
        double vectorialSmootherCoeff = this->smootherVectorial()->epsilon() * Order / this->mesh()->hAverage();
        vectorialSmootherParameters = "coeff (h*c/order) = " 
            + std::to_string(this->smootherVectorial()->epsilon())
            + " (" + std::to_string(this->mesh()->hAverage()) + " * " + std::to_string(vectorialSmootherCoeff) + " / " + std::to_string(Order) + ")"
            ;
    }

    std::string restartMode = (this->doRestart())? "ON": "OFF";

    std::string exporterType = this->M_exporter->type();
    std::string hovisuMode = "OFF";
    int exporterFreq = this->M_exporter->freq();
    std::string exportedFields;
    if ( this->hasPostProcessFieldExported( LevelSetFieldsExported::Dirac ) )
        exportedFields = (exportedFields.empty())? "Dirac": exportedFields+" - Dirac";
    if ( this->hasPostProcessFieldExported( LevelSetFieldsExported::Heaviside ) )
        exportedFields = (exportedFields.empty())? "Heaviside": exportedFields+" - Heaviside";
    if ( this->hasPostProcessFieldExported( LevelSetFieldsExported::Normal ) )
        exportedFields = (exportedFields.empty())? "Normal": exportedFields+" - Normal";
    if ( this->hasPostProcessFieldExported( LevelSetFieldsExported::Curvature ) )
        exportedFields = (exportedFields.empty())? "Curvature": exportedFields+" - Curvature";
    if ( this->hasPostProcessFieldExported( LevelSetFieldsExported::GradPhi ) )
        exportedFields = (exportedFields.empty())? "GradPhi": exportedFields+" - GradPhi";
    if ( this->hasPostProcessFieldExported( LevelSetFieldsExported::ModGradPhi ) )
        exportedFields = (exportedFields.empty())? "ModGradPhi": exportedFields+" - ModGradPhi";
    if ( this->hasPostProcessFieldExported( LevelSetFieldsExported::Distance ) )
        exportedFields = (exportedFields.empty())? "Distance": exportedFields+" - Distance";
    if ( this->hasPostProcessFieldExported( LevelSetFieldsExported::DistanceNormal ) )
        exportedFields = (exportedFields.empty())? "DistanceNormal": exportedFields+" - DistanceNormal";
    if ( this->hasPostProcessFieldExported( LevelSetFieldsExported::DistanceCurvature ) )
        exportedFields = (exportedFields.empty())? "DistanceCurvature": exportedFields+" - DistanceCurvature";
    if ( this->hasPostProcessFieldExported( LevelSetFieldsExported::AdvectionVelocity ) )
        exportedFields = (exportedFields.empty())? "AdvectionVelocity": exportedFields+" - AdvectionVelocity";
    if ( this->M_useStretchAugmented )
        exportedFields = (exportedFields.empty())? "Stretch": exportedFields+" - Stretch";

    std::shared_ptr<std::ostringstream> _ostr( new std::ostringstream() );
    *_ostr << "\n||==============================================||"
           << "\n||---------------Info : LevelSet----------------||"
           << "\n||==============================================||"
           << "\n   Prefix          : " << this->prefix()
           << "\n   Root Repository : " << this->rootRepository()
           << "\n   Dim             : " << nDim
           << "\n   Order           : " << Order
           << "\n   Periodicity     : " << M_periodicity.isPeriodic()

           << "\n   Level Set Parameters"
           << "\n     -- thickness interface (use adaptive)  : " << this->thicknessInterface() << " (" << std::boolalpha << this->M_useAdaptiveThicknessInterface << ")"
           << "\n     -- use regular phi (phi / |grad(phi)|) : " << std::boolalpha << this->M_useRegularPhi
           << "\n     -- Heaviside/Dirac projection method   : " << hdProjectionMethod
           << "\n     -- redistanciate initial value         : " << std::boolalpha << this->M_redistInitialValue
           << "\n     -- gradphi projection                  : " << gradPhiMethod
           << "\n     -- modgradphi projection               : " << modGradPhiMethod
           << "\n     -- curvature projection                : " << curvatureMethod
           << "\n     -- use gradient augmented              : " << std::boolalpha << this->M_useGradientAugmented
           << "\n     -- use stretch augmented               : " << std::boolalpha << this->M_useStretchAugmented

           << "\n   Redistanciation Parameters"
           << "\n     -- redistanciation method          : " << redistMethod;
    if( this->M_useGradientAugmented )
    *_ostr << "\n     -- reinitialize gradient augmented : " << std::boolalpha << this->M_reinitGradientAugmented;
    if( this->M_useGradientAugmented )
    *_ostr << "\n     -- reinitialize stretch augmented  : " << std::boolalpha << this->M_reinitStretchAugmented;

    if( M_projectorSMScalar || M_projectorSMVectorial )
    *_ostr << "\n   Smoothers Parameters";
    if( M_projectorSMScalar )
    *_ostr << "\n     -- scalar smoother    : " << scalarSmootherParameters;
    if( M_projectorSMVectorial )
    *_ostr << "\n     -- vectorial smoother : " << vectorialSmootherParameters;

    *_ostr << "\n   Space Discretization";
    if( this->hasGeoFile() )
    *_ostr << "\n     -- geo file name   : " << this->geoFile();
    *_ostr << "\n     -- mesh file name  : " << this->meshFile()
           << "\n     -- nb elt in mesh  : " << this->mesh()->numGlobalElements()//numElements()
         //<< "\n     -- nb elt in mesh  : " << this->mesh()->numElements()
         //<< "\n     -- nb face in mesh : " << this->mesh()->numFaces()
           << "\n     -- hMin            : " << this->mesh()->hMin()
           << "\n     -- hMax            : " << this->mesh()->hMax()
           << "\n     -- hAverage        : " << this->mesh()->hAverage()
           << "\n     -- geometry order  : " << nOrderGeo
           << "\n     -- level set order : " << Order
           << "\n     -- nb dof          : " << this->functionSpace()->nDof() << " (" << this->functionSpace()->nLocalDof() << ")"
           << "\n     -- stabilization   : " << advectionStabilization;

    *_ostr << "\n   Time Discretization"
           << "\n     -- initial time : " << this->timeStepBase()->timeInitial()
           << "\n     -- final time   : " << this->timeStepBase()->timeFinal()
           << "\n     -- time step    : " << this->timeStepBase()->timeStep()
           << "\n     -- order        : " << this->timeOrder()
           << "\n     -- restart mode : " << restartMode
           << "\n     -- save on disk : " << std::boolalpha << this->timeStepBase()->saveInFile();
    if ( this->timeStepBase()->saveFreq() )
    *_ostr << "\n     -- freq save : " << this->timeStepBase()->saveFreq()
           << "\n     -- file format save : " << this->timeStepBase()->fileFormat();

    *_ostr << "\n   Exporter"
           << "\n     -- type            : " << exporterType
           << "\n     -- high order visu : " << hovisuMode
           << "\n     -- freq save       : " << exporterFreq
           << "\n     -- fields exported : " << exportedFields

           << "\n   Processors"
           << "\n     -- number of proc environment : " << Environment::worldComm().globalSize()
           << "\n     -- environment rank           : " << Environment::worldComm().rank()
           << "\n     -- global rank                : " << this->worldComm().globalRank()
           << "\n     -- local rank                 : " << this->worldComm().localRank()

           << "\n   Numerical Solver"
           << "\n     -- solver : " << M_advectionToolbox->solverName();

#if 0
    if ( this->algebraicFactory() )
    *_ostr << this->algebraicFactory()->getInfo()->str();
#endif
    //if (enable_reinit)
    //{
        //if (redistmethod == "hj")
        //{
            //infos << "\n      * hj maximum iteration per reinit : " << hj_max_iter
                  //<< "\n      * hj pseudo time step dtau : " << hj_dtau
                  //<< "\n      * hj stabilization : SUPG"
                  //<< "\n      * hj coeff stab : " << option( prefixvm(M_prefix,"hj-coeff-stab")).template as<double>()
                  //<< "\n      * hj tolerence on dist to dist error : "<<hj_tol;
        //}
        //else
        //{
            //infos << "\n      * fm smoothing coefficient for ILP : " << Environment::vm()[prefixvm(M_prefix,"fm-smooth-coeff")].template as< double >();
        //}
    //}
    //infos << "\n\n  Level set spaces :"
          //<< "\n     -- scalar LS space ndof : "<< this->functionSpace()->nDof()
          //<< "\n     -- vectorial LS ndof : "<< this->functionSpaceVectorial()->nDof()
          //<< "\n     -- scalar P0 space ndof : "<< this->functionSpaceMarkers()->nDof()
          //<<"\n||==============================================||\n\n";

    *_ostr << "\n||==============================================||"
           << "\n||==============================================||"
           << "\n\n";

    return _ostr;
}

//----------------------------------------------------------------------------//
LEVELSET_CLASS_TEMPLATE_DECLARATIONS
typename LEVELSET_CLASS_TEMPLATE_TYPE::mesh_ptrtype const&
LEVELSET_CLASS_TEMPLATE_TYPE::submeshDirac() const
{
    if( M_doUpdateSubmeshDirac )
    {
        this->mesh()->updateMarker2( *this->markerDirac() );
        M_submeshDirac = createSubmesh( this->mesh(), marked2elements( this->mesh(), 1 ) );
        M_doUpdateSubmeshDirac = false;
    }
    return M_submeshDirac;
}

LEVELSET_CLASS_TEMPLATE_DECLARATIONS
typename LEVELSET_CLASS_TEMPLATE_TYPE::mesh_ptrtype const&
LEVELSET_CLASS_TEMPLATE_TYPE::submeshOuter( double cut ) const
{
    if( M_doUpdateSubmeshOuter || cut != M_markerOuterCut )
    {
        this->mesh()->updateMarker2( *this->markerOuter( cut ) );
        M_submeshOuter = createSubmesh( this->mesh(), marked2elements( this->mesh(), 1 ) );
        M_doUpdateSubmeshOuter = false;
    }
    return M_submeshOuter;
}

LEVELSET_CLASS_TEMPLATE_DECLARATIONS
typename LEVELSET_CLASS_TEMPLATE_TYPE::mesh_ptrtype const&
LEVELSET_CLASS_TEMPLATE_TYPE::submeshInner( double cut ) const
{
    if( M_doUpdateSubmeshInner || cut != M_markerInnerCut )
    {
        this->mesh()->updateMarker2( *this->markerInner( cut ) );
        M_submeshInner = createSubmesh( this->mesh(), marked2elements( this->mesh(), 1 ) );
        M_doUpdateSubmeshInner = false;
    }
    return M_submeshInner;
}

//----------------------------------------------------------------------------//
// Export results
LEVELSET_CLASS_TEMPLATE_DECLARATIONS
void
LEVELSET_CLASS_TEMPLATE_TYPE::exportResults( double time, bool save )
{
    this->exportResultsImpl( time, save );
    this->exportMeasuresImpl( time, save );
}

LEVELSET_CLASS_TEMPLATE_DECLARATIONS
void
LEVELSET_CLASS_TEMPLATE_TYPE::exportResultsImpl( double time, bool save )
{
    this->log("LevelSet","exportResults", "start");
    this->timerTool("PostProcessing").start();

    if( this->M_doExportAdvection )
        this->M_advectionToolbox->exportResults( time );

    if ( !this->M_exporter->doExport() ) return;

    this->M_exporter->step( time )->add( prefixvm(this->prefix(),"Phi"),
                                         prefixvm(this->prefix(),prefixvm(this->subPrefix(),"Phi")),
                                         *this->phi() );

    if ( this->hasPostProcessFieldExported( LevelSetFieldsExported::Dirac ) )
    {
        this->M_exporter->step( time )->add( prefixvm(this->prefix(),"Dirac"),
                                       prefixvm(this->prefix(),prefixvm(this->subPrefix(),"Dirac")),
                                       *this->dirac() );
    }
<<<<<<< HEAD

    if ( this->hasPostProcessFieldExported( LevelSetFieldsExported::Heaviside ) )
    {
        this->M_exporter->step( time )->add( prefixvm(this->prefix(),"Heaviside"),
                                       prefixvm(this->prefix(),prefixvm(this->subPrefix(),"Heaviside")),
                                       *this->heaviside() );
    }

    if ( this->hasPostProcessFieldExported( LevelSetFieldsExported::Normal ) )
    {
        this->M_exporter->step( time )->add( prefixvm(this->prefix(),"Normal"),
                                       prefixvm(this->prefix(),prefixvm(this->subPrefix(),"Normal")),
                                       *this->normal() );
    }

=======

    if ( this->hasPostProcessFieldExported( LevelSetFieldsExported::Heaviside ) )
    {
        this->M_exporter->step( time )->add( prefixvm(this->prefix(),"Heaviside"),
                                       prefixvm(this->prefix(),prefixvm(this->subPrefix(),"Heaviside")),
                                       *this->heaviside() );
    }

    if ( this->hasPostProcessFieldExported( LevelSetFieldsExported::Normal ) )
    {
        this->M_exporter->step( time )->add( prefixvm(this->prefix(),"Normal"),
                                       prefixvm(this->prefix(),prefixvm(this->subPrefix(),"Normal")),
                                       *this->normal() );
    }

>>>>>>> 643e31a1
    if ( this->hasPostProcessFieldExported( LevelSetFieldsExported::Curvature ) )
    {
        this->M_exporter->step( time )->add( prefixvm(this->prefix(),"Curvature"),
                                       prefixvm(this->prefix(),prefixvm(this->subPrefix(),"Curvature")),
                                       *this->curvature() );
    }

    if ( this->hasPostProcessFieldExported( LevelSetFieldsExported::GradPhi ) )
    {
        this->M_exporter->step( time )->add( prefixvm(this->prefix(),"GradPhi"),
                                       prefixvm(this->prefix(),prefixvm(this->subPrefix(),"GradPhi")),
                                       *this->gradPhi() );
    }
    if ( this->hasPostProcessFieldExported( LevelSetFieldsExported::ModGradPhi ) )
    {
        this->M_exporter->step( time )->add( prefixvm(this->prefix(),"ModGradPhi"),
                                       prefixvm(this->prefix(),prefixvm(this->subPrefix(),"ModGradPhi")),
                                       *this->modGradPhi() );
    }
    if ( this->hasPostProcessFieldExported( LevelSetFieldsExported::Distance ) )
    {
        this->M_exporter->step( time )->add( prefixvm(this->prefix(),"Distance"),
                                       prefixvm(this->prefix(),prefixvm(this->subPrefix(),"Distance")),
                                       *this->distance() );
    }
    if ( this->hasPostProcessFieldExported( LevelSetFieldsExported::DistanceNormal ) )
    {
        this->M_exporter->step( time )->add( prefixvm(this->prefix(),"DistanceNormal"),
                                       prefixvm(this->prefix(),prefixvm(this->subPrefix(),"DistanceNormal")),
                                       *this->distanceNormal() );
    }
    if ( this->hasPostProcessFieldExported( LevelSetFieldsExported::DistanceCurvature ) )
    {
        this->M_exporter->step( time )->add( prefixvm(this->prefix(),"DistanceCurvature"),
                                       prefixvm(this->prefix(),prefixvm(this->subPrefix(),"DistanceCurvature")),
                                       *this->distanceCurvature() );
    }
    if ( this->hasPostProcessFieldExported( LevelSetFieldsExported::AdvectionVelocity ) )
    {
        this->M_exporter->step( time )->add( prefixvm(this->prefix(),"AdvectionVelocity"),
                                       prefixvm(this->prefix(),prefixvm(this->subPrefix(),"AdvectionVelocity")),
                                       M_advectionToolbox->fieldAdvectionVelocity() );
    }

    if( M_useGradientAugmented )
    {
        M_modGradPhiAdvection->exportResults( time );
    }
    if( M_useStretchAugmented )
    {
        M_stretchAdvection->exportResults( time );
        this->M_exporter->step( time )->add( prefixvm(this->prefix(),"InterfaceRectangularF"),
                                       prefixvm(this->prefix(),prefixvm(this->subPrefix(),"InterfaceRectangularF")),
                                       this->interfaceRectangularFunction() );
        this->M_exporter->step( time )->add( prefixvm(this->prefix(),"Stretch"),
                                       prefixvm(this->prefix(),prefixvm(this->subPrefix(),"Stretch")),
                                       *this->stretch() );
    }
    if( M_useCauchyAugmented )
    {
        M_backwardCharacteristicsAdvection->exportResults( time );
    }
    if ( this->hasPostProcessFieldExported( LevelSetFieldsExported::BackwardCharacteristics ) )
    {
        this->M_exporter->step( time )->add( prefixvm(this->prefix(),"BackwardCharacteristics"),
                                       prefixvm(this->prefix(),prefixvm(this->subPrefix(),"BackwardCharacteristics")),
                                       M_backwardCharacteristicsAdvection->fieldSolution() );
    }
    if ( this->hasPostProcessFieldExported( LevelSetFieldsExported::CauchyGreenInvariant1 ) )
    {
        this->M_exporter->step( time )->add( prefixvm(this->prefix(),"CauchyGreenInvariant1(SqrtTrCofC)"),
                                       prefixvm(this->prefix(),prefixvm(this->subPrefix(),"CauchyGreenInvariant1(SqrtTrCofC)")),
                                       *this->cauchyGreenInvariant1() );
    }
    if ( this->hasPostProcessFieldExported( LevelSetFieldsExported::CauchyGreenInvariant2 ) )
    {
        this->M_exporter->step( time )->add( prefixvm(this->prefix(),"CauchyGreenInvariant2(TrC_2SqrtTrCofC)"),
                                       prefixvm(this->prefix(),prefixvm(this->subPrefix(),"CauchyGreenInvariant2(TrC_2SqrtTrCofC)")),
                                       *this->cauchyGreenInvariant2() );
    }

    if( save )
        this->M_exporter->save();

    double tElapsed = this->timerTool("PostProcessing").stop("exportResults");
    this->log("LevelSet","exportResults", (boost::format("finish in %1% s")%tElapsed).str() );
}

LEVELSET_CLASS_TEMPLATE_DECLARATIONS
void
LEVELSET_CLASS_TEMPLATE_TYPE::exportMeasuresImpl( double time, bool save )
{
    bool hasMeasureToExport = false;

    if( this->hasPostProcessMeasureExported( LevelSetMeasuresExported::Volume ) )
    {
        this->postProcessMeasuresIO().setMeasure( "volume", this->volume() );
        hasMeasureToExport = true;
    }
    if( this->hasPostProcessMeasureExported( LevelSetMeasuresExported::Perimeter ) )
    {
        this->postProcessMeasuresIO().setMeasure( "perimeter", this->perimeter() );
        hasMeasureToExport = true;
    }
    if( this->hasPostProcessMeasureExported( LevelSetMeasuresExported::Position_COM ) )
    {
        auto com = this->positionCOM();
        std::vector<double> vecCOM = { com(0,0) };
        if( nDim > 1 ) vecCOM.push_back( com(1,0) );
        if( nDim > 2 ) vecCOM.push_back( com(2,0) );
        this->postProcessMeasuresIO().setMeasureComp( "position_com", vecCOM );
        hasMeasureToExport = true;
    }
    if( this->hasPostProcessMeasureExported( LevelSetMeasuresExported::Velocity_COM ) )
    {
        auto ucom = this->velocityCOM();
        std::vector<double> vecUCOM = { ucom(0,0) };
        if( nDim > 1 ) vecUCOM.push_back( ucom(1,0) );
        if( nDim > 2 ) vecUCOM.push_back( ucom(2,0) );
        this->postProcessMeasuresIO().setMeasureComp( "velocity_com", vecUCOM );
        double normUCOM = std::sqrt( std::inner_product( vecUCOM.begin(), vecUCOM.end(), vecUCOM.begin(), 0.0 ) );
        this->postProcessMeasuresIO().setMeasure( "velocity_com", normUCOM );
        hasMeasureToExport = true;
    }

    if( save && hasMeasureToExport )
    {
        if ( !this->isStationary() )
            this->postProcessMeasuresIO().setMeasure( "time", time );
        this->postProcessMeasuresIO().exportMeasures();
        this->upload( this->postProcessMeasuresIO().pathFile() );
    }
}

LEVELSET_CLASS_TEMPLATE_DECLARATIONS
bool
LEVELSET_CLASS_TEMPLATE_TYPE::hasPostProcessMeasureExported( 
        LevelSetMeasuresExported const& measure) const
{
    return M_postProcessMeasuresExported.find(measure) != M_postProcessMeasuresExported.end();
}

LEVELSET_CLASS_TEMPLATE_DECLARATIONS
bool
LEVELSET_CLASS_TEMPLATE_TYPE::hasPostProcessFieldExported( 
        LevelSetFieldsExported const& field) const
{
    return M_postProcessFieldsExported.find(field) != M_postProcessFieldsExported.end();
}

//----------------------------------------------------------------------------//
// Physical quantities
LEVELSET_CLASS_TEMPLATE_DECLARATIONS
double
LEVELSET_CLASS_TEMPLATE_TYPE::volume() const
{
    double volume = integrate(
            _range=this->rangeMeshElements(),
            _expr=(1-idv(this->heaviside())) 
            ).evaluate()(0,0);

    return volume;
}

LEVELSET_CLASS_TEMPLATE_DECLARATIONS
double
LEVELSET_CLASS_TEMPLATE_TYPE::perimeter() const
{
    double perimeter = integrate(
            _range=this->rangeDiracElements(),
            _expr=idv(this->dirac())
            ).evaluate()(0,0);

    return perimeter;
}

LEVELSET_CLASS_TEMPLATE_DECLARATIONS
auto
LEVELSET_CLASS_TEMPLATE_TYPE::positionCOM() const
{
    auto com = integrate( 
            _range=this->rangeMeshElements(), 
            _expr=vf::P() * (1.-idv(this->H()))
            ).evaluate();
    com = com / this->volume();

    return com;
}

LEVELSET_CLASS_TEMPLATE_DECLARATIONS
auto
LEVELSET_CLASS_TEMPLATE_TYPE::velocityCOM() const
{
    auto ucom = integrate( 
            _range=this->rangeMeshElements(), 
            _expr=idv(M_advectionToolbox->fieldAdvectionVelocity()) * (1.-idv(this->H()))
            ).evaluate();
    ucom /= this->volume();

    return ucom;
}

//----------------------------------------------------------------------------//
LEVELSET_CLASS_TEMPLATE_DECLARATIONS
void
LEVELSET_CLASS_TEMPLATE_TYPE::saveCurrent() const
{
    bool doSave = (this->timeStepBDF()->iteration() % this->timeStepBDF()->saveFreq() == 0);

    if (!doSave) return;

    if( this->worldComm().isMasterRank() )
    {
        fs::ofstream ofs( fs::path(this->rootRepository()) / fs::path( prefixvm(this->prefix(), "itersincereinit") ) );

        boost::archive::text_oarchive oa( ofs );
        oa << BOOST_SERIALIZATION_NVP( M_vecIterSinceRedistanciation );
    }
    this->worldComm().barrier();
}

//----------------------------------------------------------------------------//
//----------------------------------------------------------------------------//
//----------------------------------------------------------------------------//
// Update markers
LEVELSET_CLASS_TEMPLATE_DECLARATIONS
void
LEVELSET_CLASS_TEMPLATE_TYPE::updateMarkerInterface()
{
    /* returns a marker (P0_type) on the elements crossed by the levelset
       ie :
       - if the element has not phi on all the dof of the same sign -> the element is mark as 1
       - if phi on the dof of the element are of the same sign -> mark as 0
      */

    const int ndofv = space_levelset_type::fe_type::nDof;

    mesh_ptrtype const& mesh = this->mesh();
    auto phi = this->phi();

    auto rangeElts = mesh->elementsWithProcessId( mesh->worldComm().localRank() );
    auto it_elt = std::get<0>( rangeElts );
    auto en_elt = std::get<1>( rangeElts );
    if (it_elt == en_elt) return;

    for (; it_elt!=en_elt; it_elt++)
    {
        auto const& elt = boost::unwrap_ref( *it_elt );
        int nbplus = 0;
        int nbminus = 0;

        for (int j=0; j<ndofv ; j++)
        {
            if (phi->localToGlobal(elt.id(), j, 0) >= 0.)
                nbplus++;
            else
                nbminus++;
        }

        //if elt crossed by interface
        if ( (nbminus != ndofv) && (nbplus!=ndofv) )
            M_markerInterface->assign(elt.id(), 0, 0, 1);
        else
            M_markerInterface->assign(elt.id(), 0, 0, 0);
    }
}

LEVELSET_CLASS_TEMPLATE_DECLARATIONS
void
LEVELSET_CLASS_TEMPLATE_TYPE::updateMarkerDirac()
{
    const int ndofv = space_levelset_type::fe_type::nDof;

    mesh_ptrtype const& mesh = this->mesh();

    auto rangeElts = mesh->elementsWithProcessId( mesh->worldComm().localRank() );
    auto it_elt = std::get<0>( rangeElts );
    auto en_elt = std::get<1>( rangeElts );
    if (it_elt == en_elt) return;

    double dirac_cut = this->dirac()->max() / 10.;

    for (; it_elt!=en_elt; it_elt++)
    {
        auto const& elt = boost::unwrap_ref( *it_elt );
        bool mark_elt = false;
        for (int j=0; j<ndofv; j++)
        {
            if ( std::abs( this->dirac()->localToGlobal(elt.id(), j, 0) ) > dirac_cut )
            {
                mark_elt = true;
                break; //don't need to do the others dof
            }
        }
        if( mark_elt )
            M_markerDirac->assign(elt.id(), 0, 0, 1);
        else
            M_markerDirac->assign(elt.id(), 0, 0, 0);
    }
}//markerDirac


LEVELSET_CLASS_TEMPLATE_DECLARATIONS
void
LEVELSET_CLASS_TEMPLATE_TYPE::markerHeavisideImpl( element_markers_ptrtype const& marker, bool invert, double cut )
{
    /* returns P0 element having :
    if invert == true : 1 on elements inside Heaviside function (where H is smaller than epsilon on at least 1 dof)
    if invert == false : 1 on elements where Heaviside function greater than epsilon
    if cut_in_out == true : marker = 1 where H>0.5 and 0 where H<0.5
    */

    const int ndofv = space_levelset_type::fe_type::nDof;

    mesh_ptrtype const& mesh = this->mesh();

    auto rangeElts = mesh->elementsWithProcessId( mesh->worldComm().localRank() );
    auto it_elt = std::get<0>( rangeElts );
    auto en_elt = std::get<1>( rangeElts );
    if (it_elt == en_elt) return;

    for (; it_elt!=en_elt; it_elt++)
    {
        auto const& elt = boost::unwrap_ref( *it_elt );
        bool mark_elt = false;
        for (int j=0; j<ndofv; j++)
        {
            if ( std::abs( this->heaviside()->localToGlobal(elt.id(), j, 0) ) > cut )
            {
                mark_elt = true;
                break;
            }
        }
        if( mark_elt )
            marker->assign(elt.id(), 0, 0, (invert)?0:1);
        else
            marker->assign(elt.id(), 0, 0, (invert)?1:0);
    }
} 

LEVELSET_CLASS_TEMPLATE_DECLARATIONS
void
LEVELSET_CLASS_TEMPLATE_TYPE::updateMarkerCrossedElements()
{
    // return a "marker" on the elements traversed by the interface between phio and phi
    // ie : mark as 1 is one of the dof of the element has  (phi * phio < 0)
    const int ndofv = space_levelset_type::fe_type::nDof;

    mesh_ptrtype const& mesh = this->mesh();

    auto rangeElts = mesh->elementsWithProcessId( mesh->worldComm().localRank() );
    auto it_elt = std::get<0>( rangeElts );
    auto en_elt = std::get<1>( rangeElts );
    if (it_elt == en_elt) return;

    auto phi = this->phi();
    auto phio = this->phio();

    auto prod = vf::project(this->functionSpace(), this->rangeMeshElements(),
                            idv(phio) * idv(phi) );


    for (; it_elt!=en_elt; it_elt++)
    {
        auto const& elt = boost::unwrap_ref( *it_elt );
        bool mark_elt = false;
        for (int j=0; j<ndofv ; j++)
        {
            if (prod.localToGlobal(elt.id(), j, 0) <= 0.)
            {
                mark_elt = true;
                break;
            }
        }
        if( mark_elt )
            M_markerCrossedElements->assign(elt.id(), 0, 0, 1);
        else
            M_markerCrossedElements->assign(elt.id(), 0, 0, 0);
    }
}

} // FeelModels
} // Feel<|MERGE_RESOLUTION|>--- conflicted
+++ resolved
@@ -2943,7 +2943,6 @@
                                        prefixvm(this->prefix(),prefixvm(this->subPrefix(),"Dirac")),
                                        *this->dirac() );
     }
-<<<<<<< HEAD
 
     if ( this->hasPostProcessFieldExported( LevelSetFieldsExported::Heaviside ) )
     {
@@ -2959,23 +2958,6 @@
                                        *this->normal() );
     }
 
-=======
-
-    if ( this->hasPostProcessFieldExported( LevelSetFieldsExported::Heaviside ) )
-    {
-        this->M_exporter->step( time )->add( prefixvm(this->prefix(),"Heaviside"),
-                                       prefixvm(this->prefix(),prefixvm(this->subPrefix(),"Heaviside")),
-                                       *this->heaviside() );
-    }
-
-    if ( this->hasPostProcessFieldExported( LevelSetFieldsExported::Normal ) )
-    {
-        this->M_exporter->step( time )->add( prefixvm(this->prefix(),"Normal"),
-                                       prefixvm(this->prefix(),prefixvm(this->subPrefix(),"Normal")),
-                                       *this->normal() );
-    }
-
->>>>>>> 643e31a1
     if ( this->hasPostProcessFieldExported( LevelSetFieldsExported::Curvature ) )
     {
         this->M_exporter->step( time )->add( prefixvm(this->prefix(),"Curvature"),
