#include <feel/feelmodels/levelset/levelset.hpp>

#include <feel/feelmodels/modelmesh/createmesh.hpp>

#include <feel/feelmodels/levelset/cauchygreentensorexpr.hpp>
#include <feel/feelmodels/levelset/cauchygreeninvariantsexpr.hpp>
#include <feel/feelmodels/levelset/levelsetdeltaexpr.hpp>
#include <feel/feelmodels/levelset/levelsetheavisideexpr.hpp>
//#include <feel/feelmodels/levelset/levelsetcurvatureexpr.hpp>

#include <boost/assign/list_of.hpp>
#include <boost/assign/list_inserter.hpp>

namespace Feel {
namespace FeelModels {

//----------------------------------------------------------------------------//
// Static member initialization

//----------------------------------------------------------------------------//

LEVELSET_CLASS_TEMPLATE_DECLARATIONS
LEVELSET_CLASS_TEMPLATE_TYPE::LevelSet( 
        std::string const& prefix,
        std::string const& keyword,
        worldcomm_ptr_t const& worldComm,
        std::string const& subPrefix,
        ModelBaseRepository const& modelRep ) 
:
    super_type( prefix, keyword, worldComm, subPrefix, modelRep ),
<<<<<<< HEAD
=======
    ModelBase( prefix, keyword, worldComm, subPrefix, modelRep ),
>>>>>>> b64a1644
    M_advectionToolbox( new advection_toolbox_type( prefix, keyword, worldComm, subPrefix, modelRep ) ),
    M_doUpdateCauchyGreenTensor(true),
    M_doUpdateCauchyGreenInvariant1(true),
    M_doUpdateCauchyGreenInvariant2(true),
    M_iterSinceRedistanciation(0),
    M_useOrder1AfterRedist( false )
{
    this->setFilenameSaveInfo( prefixvm(this->prefix(),"Levelset.info") );
    //-----------------------------------------------------------------------------//
    // Set advection model
    M_advectionToolbox->setModelName( "Advection" );
    //-----------------------------------------------------------------------------//
    // Load parameters
    this->loadParametersFromOptionsVm();
    // Get periodicity from options (if needed)
    //this->loadPeriodicityFromOptionsVm();

    /*// --------------- mesh adaptation -----------------
#if defined (MESH_ADAPTATION)
    auto backend_mesh_adapt = backend_type::build(Environment::vm(), "mesh-adapt-backend");
    mesh_adapt.reset( new mesh_adaptation_type ( backend_mesh_adapt ));
#endif*/
}

LEVELSET_CLASS_TEMPLATE_DECLARATIONS
typename LEVELSET_CLASS_TEMPLATE_TYPE::self_ptrtype
LEVELSET_CLASS_TEMPLATE_TYPE::New(
        std::string const& prefix,
        std::string const& keyword,
        worldcomm_ptr_t const& worldComm,
        std::string const& subPrefix,
        ModelBaseRepository const& modelRep )
{
    self_ptrtype new_ls( new self_type(prefix, keyword, worldComm, subPrefix, modelRep ) );
    return new_ls;
}

//----------------------------------------------------------------------------//
LEVELSET_CLASS_TEMPLATE_DECLARATIONS
void
LEVELSET_CLASS_TEMPLATE_TYPE::init()
{
    this->log("LevelSet", "init", "start");

    // Build extended dof table if CIP stabilisation
    if( this->M_advectionToolbox->stabilizationMethod() == AdvectionStabMethod::CIP )
        this->setBuildExtendedDofSpace( true );
    // Init LevelSetBase
    super_type::init();

    // Function spaces
    this->createFunctionSpaces();
    // Tools
    this->createInterfaceQuantities();
    this->createTools();
    // Advection toolbox
    M_advectionToolbox->setFunctionSpace( this->functionSpace() );
    M_advectionToolbox->setFunctionSpaceAdvectionVelocity( this->functionSpaceAdvectionVelocity() );

    // Set advection initial value
    if( !this->doRestart() )
    {
        // Set other initial values
        this->initInitialValues();
    }
    // Init boundary conditions
    this->initBoundaryConditions();
    // Init advection toolbox
    M_advectionToolbox->init();
    M_advectionToolbox->setDoExport( this->M_doExportAdvection );

    this->updateTime( M_advectionToolbox->currentTime() );
    if (this->doRestart())
    {
        this->setTimeInitial( M_advectionToolbox->timeInitial() );
    }
    // We create the exporters only after having set the correct initial time
    // to prevent restart mishmash
    this->createPostProcessExporters();
    this->createPostProcessMeasures();

    // Init iterSinceRedistanciation
    if( this->doRestart() )
    {
        // Reload saved iterSinceRedistanciation data
        auto iterSinceRedistanciationPath = fs::path(this->rootRepository()) / fs::path( prefixvm(this->prefix(), "itersincereinit") );
        if( fs::exists( iterSinceRedistanciationPath ) )
        {
            fs::ifstream ifs( iterSinceRedistanciationPath );
            boost::archive::text_iarchive ia( ifs );
            ia >> BOOST_SERIALIZATION_NVP( M_vecIterSinceRedistanciation );
            M_iterSinceRedistanciation = M_vecIterSinceRedistanciation.back();
        }
        else
        {
            // If iterSinceRedistanciation not found, we assume that last step redistanciated by default
            M_iterSinceRedistanciation = 0;
        }
    }
    else
    {
            M_vecIterSinceRedistanciation.push_back( M_iterSinceRedistanciation );
    }
    // Adjust BDF order with iterSinceRedistanciation
    if( this->useOrder1AfterRedist() && M_iterSinceRedistanciation < this->timeOrder() )
    {
        this->timeStepBDF()->setTimeOrder( M_iterSinceRedistanciation + 1 );
        if( M_useGradientAugmented )
            M_modGradPhiAdvection->timeStepBDF()->setTimeOrder( M_iterSinceRedistanciation + 1 );
        if( M_useStretchAugmented )
            M_stretchAdvection->timeStepBDF()->setTimeOrder( M_iterSinceRedistanciation + 1 );
        if( M_useCauchyAugmented )
            M_backwardCharacteristicsAdvection->timeStepBDF()->setTimeOrder( M_iterSinceRedistanciation + 1 );
    }

    this->log("LevelSet", "init", "finish");
}

LEVELSET_CLASS_TEMPLATE_DECLARATIONS
void
LEVELSET_CLASS_TEMPLATE_TYPE::initInitialValues()
{
    this->log("LevelSet", "initInitialValues", "start");

    this->M_advectionToolbox->setInitialValue( this->phiPtr() );

    if( M_useGradientAugmented )
    {
        // Initialize modGradPhi
        if( this->redistInitialValue() )
        {
            M_modGradPhiAdvection->fieldSolutionPtr()->setConstant(1.);
        }
        else
        {
            *(M_modGradPhiAdvection->fieldSolutionPtr()) = this->modGrad( this->phiElt() );
        }
    }
    if( M_useStretchAugmented )
    {
        // Initialize stretch modGradPhi
        M_stretchAdvection->fieldSolutionPtr()->setConstant(1.);
    }
    if( M_useCauchyAugmented )
    {
        // Initialize backward characteristics
        if( M_hasInitialBackwardCharacteristics )
        {
            *(M_backwardCharacteristicsAdvection->fieldSolutionPtr()) = vf::project(
                    _space=M_backwardCharacteristicsAdvection->functionSpace(),
                    _range=elements(M_backwardCharacteristicsAdvection->mesh()),
                    _expr=M_initialBackwardCharacteristics
                    );
        }
        else
        {
            *(M_backwardCharacteristicsAdvection->fieldSolutionPtr()) = vf::project(
                    _space=M_backwardCharacteristicsAdvection->functionSpace(),
                    _range=elements(M_backwardCharacteristicsAdvection->mesh()),
                    _expr=vf::P()
                    );
        }
    }

    this->log("LevelSet", "initInitialValues", "finish");
}

LEVELSET_CLASS_TEMPLATE_DECLARATIONS
void
LEVELSET_CLASS_TEMPLATE_TYPE::initPostProcess()
{
    super_type::initPostProcessExportsAndMeasures();
    // Do not call the createPostProcess* functions here, this is done after time initial
}

LEVELSET_CLASS_TEMPLATE_DECLARATIONS
void
LEVELSET_CLASS_TEMPLATE_TYPE::createFunctionSpaces()
{
    if( !M_spaceAdvectionVelocity )
        M_spaceAdvectionVelocity = space_advection_velocity_type::New( _mesh=this->mesh(), _worldscomm=this->worldsComm() );

    if( M_useCauchyAugmented )
    {
        this->functionSpaceManager()->createFunctionSpaceTensor2Symm();
        M_spaceTensor2Symm = this->functionSpaceManager()->functionSpaceTensor2Symm();
    }
}

LEVELSET_CLASS_TEMPLATE_DECLARATIONS
void
LEVELSET_CLASS_TEMPLATE_TYPE::createInterfaceQuantities()
{
    if( M_useGradientAugmented )
    {
        M_modGradPhiAdvection = modgradphi_advection_type::New(
                prefixvm(this->prefix(), "modgradphi-advection"),
                "modgradphi-advection",
                this->worldCommPtr()
                );
        M_modGradPhiAdvection->setModelName( "Advection-Reaction" );
        M_modGradPhiAdvection->setFunctionSpace( this->functionSpace() );
        M_modGradPhiAdvection->setTimeOrder( this->timeOrder() );
        M_modGradPhiAdvection->init();
        M_modGradPhiAdvection->setDoExport( boption( _name="do_export_modgradphi-advection", _prefix=this->prefix() ) );
    }
    if( M_useStretchAugmented )
    {
        M_stretchAdvection = stretch_advection_type::New(
                prefixvm(this->prefix(), "stretch-advection"),
                "stretch-advection",
                this->worldCommPtr()
                );
        M_stretchAdvection->setModelName( "Advection-Reaction" );
        M_stretchAdvection->setFunctionSpace( this->functionSpace() );
        M_stretchAdvection->setTimeOrder( this->timeOrder() );
        M_stretchAdvection->init();
        M_stretchAdvection->setDoExport( boption( _name="do_export_stretch-advection", _prefix=this->prefix() ) );
    }
    if( M_useCauchyAugmented )
    {
        M_backwardCharacteristicsAdvection = backwardcharacteristics_advection_type::New(
                prefixvm(this->prefix(), "backward-characteristics-advection"),
                "backward-characteristics-advection",
                this->worldCommPtr()
                );
        M_backwardCharacteristicsAdvection->setModelName( "Advection" );
        M_backwardCharacteristicsAdvection->setFunctionSpace( this->functionSpaceVectorial() );
        M_backwardCharacteristicsAdvection->setTimeOrder( this->timeOrder() );
        M_backwardCharacteristicsAdvection->init();
        M_backwardCharacteristicsAdvection->setDoExport( boption( _name="do_export_backward-characteristics-advection", _prefix=this->prefix() ) );

        M_leftCauchyGreenTensor.reset( new element_tensor2symm_type(this->functionSpaceTensor2Symm(), "LeftCauchyGreenTensor") );
        M_cauchyGreenInvariant1.reset( new element_cauchygreen_invariant_type(this->functionSpace(), "CauchyGreenI1(TrC)") );
        M_cauchyGreenInvariant2.reset( new element_cauchygreen_invariant_type(this->functionSpace(), "CauchyGreenI2(TrCofC)") );
    }
    for( std::string const& bcMarker: this->M_bcMarkersInflow )
    {
        if( M_useGradientAugmented )
            M_modGradPhiAdvection->addMarkerInflowBC( bcMarker );
        if( M_useStretchAugmented )
            M_stretchAdvection->addMarkerInflowBC( bcMarker );
        if( M_useCauchyAugmented )
            M_backwardCharacteristicsAdvection->addMarkerInflowBC( bcMarker );
    }
}

LEVELSET_CLASS_TEMPLATE_DECLARATIONS
void
LEVELSET_CLASS_TEMPLATE_TYPE::createTools()
{
    if( M_useCauchyAugmented )
    {
        this->toolManager()->createProjectorL2Tensor2Symm();
        M_projectorL2Tensor2Symm = this->toolManager()->projectorL2Tensor2Symm();
    }
}

LEVELSET_CLASS_TEMPLATE_DECLARATIONS
typename LEVELSET_CLASS_TEMPLATE_TYPE::element_stretch_ptrtype const&
LEVELSET_CLASS_TEMPLATE_TYPE::stretch() const
{
    if( !M_levelsetStretch )
        M_levelsetStretch.reset( new element_stretch_type(this->M_stretchAdvection->functionSpace(), "Stretch") );

    if( M_useStretchAugmented )
    {
        *M_levelsetStretch = *(M_stretchAdvection->fieldSolutionPtr());
    }
    else
    {
        *M_levelsetStretch = *(this->modGradPhi());
    }

    M_levelsetStretch->add(-1.);

    return M_levelsetStretch;
}

LEVELSET_CLASS_TEMPLATE_DECLARATIONS
typename LEVELSET_CLASS_TEMPLATE_TYPE::element_backwardcharacteristics_ptrtype const&
LEVELSET_CLASS_TEMPLATE_TYPE::backwardCharacteristics() const
{
    if( M_useCauchyAugmented )
    {
        return M_backwardCharacteristicsAdvection->fieldSolutionPtr();
    }
    else
    {
        throw std::logic_error( this->prefix()+".use-cauchy-augmented option must be true to use backward characteristics" );
    }
}

LEVELSET_CLASS_TEMPLATE_DECLARATIONS
void
LEVELSET_CLASS_TEMPLATE_TYPE::loadParametersFromOptionsVm()
{
    M_useOrder1AfterRedist = boption( _name="use-order1-after-redist", _prefix=this->prefix() );

    M_useGradientAugmented = boption( _name="use-gradient-augmented", _prefix=this->prefix() );
    M_reinitGradientAugmented = boption( _name="reinit-gradient-augmented", _prefix=this->prefix() );

    M_useStretchAugmented = boption( _name="use-stretch-augmented", _prefix=this->prefix() );
    M_reinitStretchAugmented = boption( _name="reinit-stretch-augmented", _prefix=this->prefix() );

    M_useCauchyAugmented = boption( _name="use-cauchy-augmented", _prefix=this->prefix() );
    if ( Environment::vm().count(prefixvm(this->prefix(),"initial-backward-characteristics").c_str()) )
    {
        M_initialBackwardCharacteristics = expr<nDim,1>( soption(_name="initial-backward-characteristics", _prefix=this->prefix()) );
        M_hasInitialBackwardCharacteristics = true;
    }
    else
    {
        M_hasInitialBackwardCharacteristics = false;
    }

    M_doExportAdvection = boption(_name="do_export_advection", _prefix=this->prefix());

    M_fixVolume = boption( _name="fix-volume", _prefix=this->prefix() );
    M_fixArea = boption( _name="fix-area", _prefix=this->prefix() );

    M_useExtensionVelocity = boption( _name="use-extension-velocity", _prefix=this->prefix() );
    M_extensionVelocityNitscheGamma = doption( _name="extension-velocity.gamma", _prefix=this->prefix() );
}

LEVELSET_CLASS_TEMPLATE_DECLARATIONS
void
LEVELSET_CLASS_TEMPLATE_TYPE::initBoundaryConditions()
{
    M_bcMarkersInflow.clear();
    M_levelsetParticleInjectors.clear();

    // Inflow BC
    for( std::string const& bcMarker: this->modelProperties().boundaryConditions().markers( this->prefix(), "inflow" ) )
    {
        if( std::find(M_bcMarkersInflow.begin(), M_bcMarkersInflow.end(), bcMarker) == M_bcMarkersInflow.end() )
            M_bcMarkersInflow.push_back( bcMarker );
    }

    // Particle injectors
    for( std::string const& injectorMarker: this->modelProperties().boundaryConditions().markers( this->prefix(), "ParticleInjector" ) )
    {
        auto particleInjector = std::make_shared<levelsetparticleinjector_type>( this->shared_from_this(), markedelements( this->mesh(), injectorMarker) );

        // Injector method
        std::string particleInjectorMethod = "fixed_position"; // default value
        std::pair<bool, std::string> particleInjectorMethodRead = this->modelProperties().boundaryConditions().sparam( this->prefix(), "ParticleInjector", injectorMarker, "method" );
        if( particleInjectorMethodRead.first )
        {
            particleInjectorMethod = particleInjectorMethodRead.second;
        }
        particleInjector->setParticleInjectionMethod( particleInjectorMethod );

        // Injector particles
        auto const& injectorPTree = this->modelProperties().pTree().get_child( pt::ptree::path_type( "BoundaryConditions/"+this->prefix()+"/ParticleInjector/"+injectorMarker, '/' ) );
        if( auto const& injectorParticlesPTree = injectorPTree.get_child_optional( "particles" ) )
        {
            // read all particles with form "id": { "shape":[shape], [params]... }
            for( auto const& part: *injectorParticlesPTree )
            {
                std::string partId = part.first;
                std::string partShape = part.second.template get<std::string>( "shape" );
                parameter_map partParams = particleInjector->levelsetParticleShapes()->readShapeParams( partShape, part.second );
                particleInjector->addParticle( partId, partShape, partParams );
            }
        }

        // Injector particle number
        int nParticles = 1; // default
        std::pair<bool, int> nParticlesRead = this->modelProperties().boundaryConditions().iparam( this->prefix(), "ParticleInjector", injectorMarker, "nparticles" );
        if( nParticlesRead.first )
        {
            nParticles = nParticlesRead.second;
        }
        particleInjector->setNParticles( nParticles );

        M_levelsetParticleInjectors.push_back( particleInjector );
    }
}

//----------------------------------------------------------------------------//
//----------------------------------------------------------------------------//
//----------------------------------------------------------------------------//
// Update levelset-dependent functions

//----------------------------------------------------------------------------//
//----------------------------------------------------------------------------//
//----------------------------------------------------------------------------//
// Markers accessors

LEVELSET_CLASS_TEMPLATE_DECLARATIONS
typename LEVELSET_CLASS_TEMPLATE_TYPE::element_markers_ptrtype const&
LEVELSET_CLASS_TEMPLATE_TYPE::markerCrossedElements() const
{
    if( !M_markerCrossedElements )
        M_markerCrossedElements.reset( new element_markers_type(this->functionSpaceMarkers(), "MarkerCrossedElements") );

    if( this->M_doUpdateMarkers )
       const_cast<self_type*>(this)->updateMarkerCrossedElements(); 

    return M_markerCrossedElements;
}

//----------------------------------------------------------------------------//
//----------------------------------------------------------------------------//
//----------------------------------------------------------------------------//
// Advection
LEVELSET_CLASS_TEMPLATE_DECLARATIONS
void
LEVELSET_CLASS_TEMPLATE_TYPE::updateBCStrongDirichletLinearPDE(
        sparse_matrix_ptrtype& A, vector_ptrtype& F ) const 
{
    if( this->M_bcMarkersInflow.empty() ) return;

    this->log("LevelSet","updateBCStrongDirichletLinearPDE","start" );

    auto mesh = this->mesh();
    auto Xh = this->functionSpace();
    auto const& phi = *this->phi();//this->fieldSolution();
    auto gradPhi = this->gradPhi();
    auto bilinearForm_PatternCoupled = form2( _test=Xh,_trial=Xh,_matrix=A,
                                              _pattern=size_type(Pattern::COUPLED),
                                              _rowstart=this->rowStartInMatrix(),
                                              _colstart=this->colStartInMatrix() );

    for( auto const& bcMarker: this->M_bcMarkersInflow )
    {
        bilinearForm_PatternCoupled +=
            on( _range=markedfaces(mesh, bcMarker),
                    _element=phi,
                    _rhs=F,
                    _expr=(idv(this->timeStepBDF()->polyDeriv())-trans(idv(gradPhi))*idv(M_advectionToolbox->fieldAdvectionVelocity()))/(this->timeStepBDF()->polyDerivCoefficient(0))
              );
    }

    this->log("LevelSet","updateBCStrongDirichletLinearPDE","finish" );

}

LEVELSET_CLASS_TEMPLATE_DECLARATIONS
void
LEVELSET_CLASS_TEMPLATE_TYPE::advect( element_advection_velocity_ptrtype const& velocity )
{
    this->advect( *velocity );
}

LEVELSET_CLASS_TEMPLATE_DECLARATIONS
void
LEVELSET_CLASS_TEMPLATE_TYPE::advect( element_advection_velocity_type const& velocity )
{
    this->updateAdvectionVelocity( velocity );
    this->solve();
}

LEVELSET_CLASS_TEMPLATE_DECLARATIONS
void
LEVELSET_CLASS_TEMPLATE_TYPE::solve()
{
    this->log("LevelSet", "solve", "start");
    this->timerTool("Solve").start();

    if( this->M_useExtensionVelocity )
    {
        auto uExt = this->extensionVelocity( idv(M_advectionToolbox->fieldAdvectionVelocity()) );
        this->updateAdvectionVelocity( uExt );
    }

    // Solve phi
    M_advectionToolbox->solve();
    this->setPhi( M_advectionToolbox->fieldSolutionPtr(), false );

    if( M_useGradientAugmented )
    {
        // Solve modGradPhi
        //auto modGradPhi = M_modGradPhiAdvection->fieldSolutionPtr();
        auto u = M_advectionToolbox->fieldAdvectionVelocityPtr();
        auto NxN = idv(this->N()) * trans(idv(this->N()));
        auto Du = sym( gradv(u) );
        M_modGradPhiAdvection->updateAdvectionVelocity( idv(u) );
        //M_modGradPhiAdvection->updateReactionCoeff( inner(NxN, Du) );
        //auto NxNDu = this->smoother()->project( inner(NxN, Du) );
        auto NxNDu = this->projectorL2()->project( inner(NxN, Du) );
        M_modGradPhiAdvection->updateReactionCoeff( idv(NxNDu) );
        //M_modGradPhiAdvection->updateSourceAdded(
                //- idv(modGradPhi) * inner( NxN, Du)
                //);
        M_modGradPhiAdvection->solve();
    }
    if( M_useStretchAugmented )
    {
        // Solve stretch modGradPhi
        //auto modGradPhi = M_stretchAdvection->fieldSolutionPtr();
        auto u = M_advectionToolbox->fieldAdvectionVelocityPtr();
        auto NxN = idv(this->N()) * trans(idv(this->N()));
        auto Du = sym( gradv(u) );
        auto NxNDu = this->projectorL2()->project( inner(NxN, Du) );
        M_stretchAdvection->updateAdvectionVelocity( idv(u) );
        //M_stretchAdvection->updateReactionCoeff( inner(NxN, Du) );
        M_stretchAdvection->updateReactionCoeff( idv(NxNDu) );
        //auto NxNDu = this->smoother()->project( inner(NxN, Du) );
        //auto NxNDu = vf::project( 
                //_space=M_stretchAdvection->functionSpace(),
                //_range=elements(M_stretchAdvection->mesh()),
                //_expr=inner(NxN, Du) 
                //);
        //M_stretchAdvection->updateReactionCoeff( idv(NxNDu) );
        //M_stretchAdvection->updateSourceAdded(
                //- idv(modGradPhi) * inner( NxN, Du)
                //);
        M_stretchAdvection->solve();
    }
    if( M_useCauchyAugmented )
    {
        auto u = M_advectionToolbox->fieldAdvectionVelocityPtr();
        M_backwardCharacteristicsAdvection->updateAdvectionVelocity( idv(u) );
        M_backwardCharacteristicsAdvection->solve();
    }

    // Update interface-related quantities
    this->updateInterfaceQuantities();

    // Correct volume if requested
    if( this->M_fixVolume )
    {
        auto const& phi = this->phi();
        double lambda = ( this->volume() - this->initialVolume() ) / this->perimeter();
        phi->add( lambda );
        // Request update interface-related quantities again since phi has changed
        // Note that updateInterfaceQuantities has lazy evaluation
        this->updateInterfaceQuantities();
    }
    // Correct area if requested
    if( this->M_fixArea )
    {
        auto const& phi = this->phi();
        auto const& K = this->K();
        auto const& D = this->D();
        double L = this->perimeter();
        double L0 = this->initialPerimeter();
        double Kbar = integrate( _range=this->rangeMeshElements(), _expr=idv(K)*idv(D)*idv(D) ).evaluate()(0,0) 
            / integrate( _range=this->rangeMeshElements(), _expr=idv(D)*idv(D) ).evaluate()(0,0);
        double mu = (L0-L) / integrate( _range=this->rangeMeshElements(), _expr=idv(K)*(idv(K)-Kbar)*idv(D)*idv(D) ).evaluate()(0,0);
        *phi = vf::project(
            _space=this->functionSpace(),
            _range=this->rangeMeshElements(),
            _expr=idv(phi) + mu*(idv(K)-Kbar)*idv(D)
            );
        // Request update interface-related quantities again since phi has changed
        // Note that updateInterfaceQuantities has lazy evaluation
        this->updateInterfaceQuantities();
    }

    if( !M_levelsetParticleInjectors.empty() )
    {
        auto const& phi = this->phi();
        // Inject particles
        for( auto const& particleInjector: M_levelsetParticleInjectors )
        {
            *phi = particleInjector->inject( *phi );
            this->updateInterfaceQuantities();
        }
    }

    double timeElapsed = this->timerTool("Solve").stop();
    this->log("LevelSet","solve","finish in "+(boost::format("%1% s") %timeElapsed).str() );
}

LEVELSET_CLASS_TEMPLATE_DECLARATIONS
void
LEVELSET_CLASS_TEMPLATE_TYPE::updateTimeStep()
{
    double current_time = this->timeStepBDF()->time();

    if( this->hasRedistanciated() )
        M_iterSinceRedistanciation = 0;
    else
        ++M_iterSinceRedistanciation;

    M_vecIterSinceRedistanciation.push_back( M_iterSinceRedistanciation );

    this->saveCurrent();

    // Up advection field in case phi has been changed
    M_advectionToolbox->fieldSolution() = this->phiElt();
    // Update time step
    M_advectionToolbox->updateTimeStep();
    if( M_useGradientAugmented )
        M_modGradPhiAdvection->updateTimeStep();
    if( M_useStretchAugmented )
        M_stretchAdvection->updateTimeStep();
    if( M_useCauchyAugmented )
        M_backwardCharacteristicsAdvection->updateTimeStep();

    this->updateTime( M_advectionToolbox->currentTime() );

    if( this->useOrder1AfterRedist() && M_iterSinceRedistanciation < this->timeOrder() )
    {
        this->timeStepBDF()->setTimeOrder( M_iterSinceRedistanciation + 1 );
        if( M_useGradientAugmented )
            M_modGradPhiAdvection->timeStepBDF()->setTimeOrder( M_iterSinceRedistanciation + 1 );
        if( M_useStretchAugmented )
            M_stretchAdvection->timeStepBDF()->setTimeOrder( M_iterSinceRedistanciation + 1 );
        if( M_useCauchyAugmented )
            M_backwardCharacteristicsAdvection->timeStepBDF()->setTimeOrder( M_iterSinceRedistanciation + 1 );
    }
}

LEVELSET_CLASS_TEMPLATE_DECLARATIONS
typename LEVELSET_CLASS_TEMPLATE_TYPE::element_tensor2symm_ptrtype const&
LEVELSET_CLASS_TEMPLATE_TYPE::leftCauchyGreenTensor() const
{
    if( M_useCauchyAugmented )
    {
        if( M_doUpdateCauchyGreenTensor )
        {
            const_cast<self_type*>(this)->updateLeftCauchyGreenTensor();
        }
    }
    else
    {
        throw std::logic_error( this->prefix()+".use-cauchy-augmented option must be true to use Cauchy-Green tensor" );
    }
    
    return M_leftCauchyGreenTensor;
}

LEVELSET_CLASS_TEMPLATE_DECLARATIONS
auto
LEVELSET_CLASS_TEMPLATE_TYPE::leftCauchyGreenTensorExpr() const
{
    CHECK( this->M_useCauchyAugmented ) << this->prefix()+".use-cauchy-augmented option must be true to use Cauchy-Green tensor";

    auto Y = M_backwardCharacteristicsAdvection->fieldSolutionPtr();
    auto const& N = this->N();

<<<<<<< HEAD
    return leftCauchyGreenTensorExpr( *Y, *N );
=======
    return Feel::FeelModels::leftCauchyGreenTensorExpr( *Y, *N );
>>>>>>> b64a1644
}

LEVELSET_CLASS_TEMPLATE_DECLARATIONS
void
LEVELSET_CLASS_TEMPLATE_TYPE::updateLeftCauchyGreenTensor()
{
    CHECK( this->M_useCauchyAugmented ) << this->prefix()+".use-cauchy-augmented option must be true to use Cauchy-Green tensor";

    this->log("LevelSet", "updateLeftCauchyGreenTensor", "start");
    this->timerTool("UpdateInterfaceData").start();

    M_leftCauchyGreenTensor->on(
            _range=this->rangeMeshElements(),
            _expr=this->leftCauchyGreenTensorExpr()
            );

    M_doUpdateCauchyGreenTensor = false;

    double timeElapsed = this->timerTool("UpdateInterfaceData").stop();
    this->log("LevelSet", "updateLeftCauchyGreenTensor", "finish in "+(boost::format("%1% s") %timeElapsed).str() );
}

LEVELSET_CLASS_TEMPLATE_DECLARATIONS
auto
LEVELSET_CLASS_TEMPLATE_TYPE::cauchyGreenInvariant1Expr() const
{
<<<<<<< HEAD
    return cauchyGreenInvariant1Expr( this->leftCauchyGreenTensorExpr() );
=======
    return Feel::FeelModels::cauchyGreenInvariant1Expr( this->leftCauchyGreenTensorExpr() );
>>>>>>> b64a1644
}

LEVELSET_CLASS_TEMPLATE_DECLARATIONS
typename LEVELSET_CLASS_TEMPLATE_TYPE::element_cauchygreen_invariant_ptrtype const&
LEVELSET_CLASS_TEMPLATE_TYPE::cauchyGreenInvariant1() const
{
    if( !M_useCauchyAugmented )
        throw std::logic_error( "use-cauchy-augmented option must be true to use Cauchy-Green invariants" );

    if( this->M_doUpdateCauchyGreenInvariant1 )
    {
        this->log("LevelSet", "cauchyGreenInvariant1", "start");
        this->timerTool("UpdateInterfaceData").start();
#if 0
        M_cauchyGreenInvariant1->zero();
        M_cauchyGreenInvariant1->on(
                _range=this->rangeDiracElements(),
                _expr=trace(idv(this->leftCauchyGreenTensor()))
                );
#elif 0
        *M_cauchyGreenInvariant1 = vf::project(
                _space=M_cauchyGreenInvariant1->functionSpace(),
                _expr=trace(idv(this->leftCauchyGreenTensor()))
                );
#elif 1 // New implementation sqrt(tr(cof A))
        auto A = idv(this->leftCauchyGreenTensor());
        M_cauchyGreenInvariant1->zero();
        M_cauchyGreenInvariant1->on(
                _range=this->rangeDiracElements(),
                _expr=this->cauchyGreenInvariant1Expr()
                );
#endif
        M_doUpdateCauchyGreenInvariant1 = false;

        double timeElapsed = this->timerTool("UpdateInterfaceData").stop();
        this->log("LevelSet", "cauchyGreenInvariant1", "finish in "+(boost::format("%1% s") %timeElapsed).str() );
    }

    return M_cauchyGreenInvariant1;
}

LEVELSET_CLASS_TEMPLATE_DECLARATIONS
auto
LEVELSET_CLASS_TEMPLATE_TYPE::cauchyGreenInvariant2Expr() const
{
    return 0.5*trace( this->leftCauchyGreenTensorExpr() );
}

LEVELSET_CLASS_TEMPLATE_DECLARATIONS
typename LEVELSET_CLASS_TEMPLATE_TYPE::element_cauchygreen_invariant_ptrtype const&
LEVELSET_CLASS_TEMPLATE_TYPE::cauchyGreenInvariant2() const
{
    if( !M_useCauchyAugmented )
        throw std::logic_error( "use-cauchy-augmented option must be true to use Cauchy-Green invariants" );

    if( this->M_doUpdateCauchyGreenInvariant2 )
    {
        this->log("LevelSet", "cauchyGreenInvariant2", "start");
        this->timerTool("UpdateInterfaceData").start();
#if 0
        auto A = idv(this->leftCauchyGreenTensor());
        auto trA = trace(A);
        // 3D: TrCofA = 1/2 (Tr2(A)-TrA2)
        *M_cauchyGreenInvariant2 = vf::project(
                _space=M_cauchyGreenInvariant2->functionSpace(),
                _expr=0.5*( trA*trA-trace(A*A) )
                );
#elif 0
        auto const& N = this->N();
        auto const& K = this->M_leftCauchyGreenTensor_K;
        auto const& KN = this->M_leftCauchyGreenTensor_KN;
        M_cauchyGreenInvariant2->zero();
        M_cauchyGreenInvariant2->on(
                _range=this->rangeDiracElements(),
                _expr=det(idv(K))/(trans(idv(N))*idv(KN))
                );
//#elif 1 // New implementation TrA / (2 sqrt(cofA))
#elif 1 // Old implementation TrA/2
        auto A = idv(this->leftCauchyGreenTensor());
        auto trA = trace(A);
        M_cauchyGreenInvariant2->zero();
        M_cauchyGreenInvariant2->on(
                _range=this->rangeDiracElements(),
                _expr=this->cauchyGreenInvariant2Expr()
                );
#endif
        M_doUpdateCauchyGreenInvariant2 = false;
        double timeElapsed = this->timerTool("UpdateInterfaceData").stop();
        this->log("LevelSet", "cauchyGreenInvariant2", "finish in "+(boost::format("%1% s") %timeElapsed).str() );
    }

    return M_cauchyGreenInvariant2;
}

LEVELSET_CLASS_TEMPLATE_DECLARATIONS
void
LEVELSET_CLASS_TEMPLATE_TYPE::updateInterfaceQuantities()
{
    super_type::updateInterfaceQuantities();
    M_doUpdateCauchyGreenTensor = true;
    M_doUpdateCauchyGreenInvariant1 = true;
    M_doUpdateCauchyGreenInvariant2 = true;
}

//----------------------------------------------------------------------------//
// Redistanciation
LEVELSET_CLASS_TEMPLATE_DECLARATIONS
void
LEVELSET_CLASS_TEMPLATE_TYPE::redistanciate()
{ 
    this->log("LevelSet", "redistanciate", "start");
    this->timerTool("Redist").start();

    super_type::redistanciate();

    if( M_useGradientAugmented && M_reinitGradientAugmented )
    {
        auto sol = M_modGradPhiAdvection->fieldSolutionPtr();
        sol->setConstant(1.);
    }
    if( M_useStretchAugmented && M_reinitStretchAugmented )
    {
        auto R = this->interfaceRectangularFunction();
        auto sol = M_stretchAdvection->fieldSolutionPtr();
        *sol = vf::project(
                _space=M_stretchAdvection->functionSpace(),
                _range=elements(M_stretchAdvection->mesh()),
                _expr = 1. + (idv(sol)-1.)*idv(R)
                );
    }

    double timeElapsed = this->timerTool("Redist").stop();
    this->log("LevelSet","redistanciate","finish in "+(boost::format("%1% s") %timeElapsed).str() );
}

//----------------------------------------------------------------------------//
//----------------------------------------------------------------------------//
//----------------------------------------------------------------------------//
//LEVELSET_CLASS_TEMPLATE_DECLARATIONS
//std::shared_ptr<std::ostringstream>
//LEVELSET_CLASS_TEMPLATE_TYPE::getInfo() const
//{
    //std::string reinitMethod;
    //std::string reinitmethod = soption( _name="reinit-method", _prefix=this->prefix() );
    //if( reinitmethod == "fm" )
    //{
        //reinitMethod = "Fast-Marching";
        //std::string fmInitMethod = super_type::FastMarchingInitializationMethodIdMap.right.at( this->fastMarchingInitializationMethod() );
        //reinitMethod += " (" + fmInitMethod + ")";
    //}
    //else if( reinitmethod == "hj" )
        //reinitMethod = "Hamilton-Jacobi";

    //std::string scalarSmootherParameters;
    //if ( this->projectorSMScalar() )
    //{
        //double scalarSmootherCoeff = this->smoother()->epsilon() * Order / this->mesh()->hAverage();
        //scalarSmootherParameters = "coeff (h*c/order) = " 
            //+ std::to_string(this->smoother()->epsilon())
            //+ " (" + std::to_string(this->mesh()->hAverage()) + " * " + std::to_string(scalarSmootherCoeff) + " / " + std::to_string(Order) + ")"
            //;
    //}
    //std::string vectorialSmootherParameters;

    //if ( this->projectorSMVectorial() )
    //{
        //double vectorialSmootherCoeff = this->smootherVectorial()->epsilon() * Order / this->mesh()->hAverage();
        //vectorialSmootherParameters = "coeff (h*c/order) = " 
            //+ std::to_string(this->smootherVectorial()->epsilon())
            //+ " (" + std::to_string(this->mesh()->hAverage()) + " * " + std::to_string(vectorialSmootherCoeff) + " / " + std::to_string(Order) + ")"
            //;
    //}

    //std::string restartMode = (this->doRestart())? "ON": "OFF";

    //std::string exporterType = this->exporter()->type();
    //std::string hovisuMode = "OFF";
    //int exporterFreq = this->M_exporter->freq();
    //std::string exportedFields;
    //if ( this->hasPostProcessFieldExported( LevelSetFieldsExported::GradPhi ) )
        //exportedFields = (exportedFields.empty())? "GradPhi": exportedFields+" - GradPhi";
    //if ( this->hasPostProcessFieldExported( LevelSetFieldsExported::ModGradPhi ) )
        //exportedFields = (exportedFields.empty())? "ModGradPhi": exportedFields+" - ModGradPhi";
    //if ( this->hasPostProcessFieldExported( LevelSetFieldsExported::Distance ) )
        //exportedFields = (exportedFields.empty())? "Distance": exportedFields+" - Distance";
    //if ( this->hasPostProcessFieldExported( LevelSetFieldsExported::DistanceNormal ) )
        //exportedFields = (exportedFields.empty())? "DistanceNormal": exportedFields+" - DistanceNormal";
    //if ( this->hasPostProcessFieldExported( LevelSetFieldsExported::DistanceCurvature ) )
        //exportedFields = (exportedFields.empty())? "DistanceCurvature": exportedFields+" - DistanceCurvature";
    //if ( this->hasPostProcessFieldExported( LevelSetFieldsExported::AdvectionVelocity ) )
        //exportedFields = (exportedFields.empty())? "AdvectionVelocity": exportedFields+" - AdvectionVelocity";
    //if ( this->M_useStretchAugmented )
        //exportedFields = (exportedFields.empty())? "Stretch": exportedFields+" - Stretch";

    //std::shared_ptr<std::ostringstream> _ostr( new std::ostringstream() );
    //*_ostr << "\n||==============================================||"
           //<< "\n||---------------Info : LevelSet----------------||"
           //<< "\n||==============================================||"
           //<< "\n   Prefix          : " << this->prefix()
           //<< "\n   Root Repository : " << this->rootRepository()
           //<< "\n   Dim             : " << nDim
           //<< "\n   Order           : " << Order
           //<< "\n   Periodicity     : " << this->periodicity().isPeriodic()

           //<< "\n   Level Set Parameters"
           //<< "\n     -- thickness interface (use adaptive)  : " << this->thicknessInterface() << " (" << std::boolalpha << this->M_useAdaptiveThicknessInterface << ")"
           //<< "\n     -- use regular phi (phi / |grad(phi)|) : " << std::boolalpha << this->M_useRegularPhi
           //<< "\n     -- Heaviside/Dirac projection method   : " << hdProjectionMethod
           //<< "\n     -- reinit initial value                : " << std::boolalpha << this->reinitInitialValue()
           //<< "\n     -- gradphi projection                  : " << gradPhiMethod
           //<< "\n     -- modgradphi projection               : " << modGradPhiMethod
           //<< "\n     -- curvature projection                : " << curvatureMethod
           //<< "\n     -- use gradient augmented              : " << std::boolalpha << this->M_useGradientAugmented
           //<< "\n     -- use stretch augmented               : " << std::boolalpha << this->M_useStretchAugmented

           //<< "\n   Reinitialization Parameters"
           //<< "\n     -- reinitialization method         : " << reinitMethod;
    //if( this->M_useGradientAugmented )
    //*_ostr << "\n     -- reinitialize gradient augmented : " << std::boolalpha << this->M_reinitGradientAugmented;
    //if( this->M_useGradientAugmented )
    //*_ostr << "\n     -- reinitialize stretch augmented  : " << std::boolalpha << this->M_reinitStretchAugmented;

    //if( this->projectorSMScalar() || this->projectorSMVectorial() )
    //*_ostr << "\n   Smoothers Parameters";
    //if( this->projectorSMScalar() )
    //*_ostr << "\n     -- scalar smoother    : " << scalarSmootherParameters;
    //if( this->projectorSMVectorial() )
    //*_ostr << "\n     -- vectorial smoother : " << vectorialSmootherParameters;

    //*_ostr << "\n   Space Discretization";
    //if( this->hasGeoFile() )
    //*_ostr << "\n     -- geo file name   : " << this->geoFile();
    //*_ostr << "\n     -- mesh file name  : " << this->meshFile()
           //<< "\n     -- nb elt in mesh  : " << this->mesh()->numGlobalElements()//numElements()
         ////<< "\n     -- nb elt in mesh  : " << this->mesh()->numElements()
         ////<< "\n     -- nb face in mesh : " << this->mesh()->numFaces()
           //<< "\n     -- hMin            : " << this->mesh()->hMin()
           //<< "\n     -- hMax            : " << this->mesh()->hMax()
           //<< "\n     -- hAverage        : " << this->mesh()->hAverage()
           //<< "\n     -- geometry order  : " << nOrderGeo
           //<< "\n     -- level set order : " << Order
           //<< "\n     -- nb dof          : " << this->functionSpace()->nDof() << " (" << this->functionSpace()->nLocalDof() << ")"
           //<< "\n     -- stabilization   : " << advectionStabilization;

    //*_ostr << "\n   Time Discretization"
           //<< "\n     -- initial time : " << this->timeStepBase()->timeInitial()
           //<< "\n     -- final time   : " << this->timeStepBase()->timeFinal()
           //<< "\n     -- time step    : " << this->timeStepBase()->timeStep()
           //<< "\n     -- order        : " << this->timeOrder()
           //<< "\n     -- restart mode : " << restartMode
           //<< "\n     -- save on disk : " << std::boolalpha << this->timeStepBase()->saveInFile();
    //if ( this->timeStepBase()->saveFreq() )
    //*_ostr << "\n     -- freq save : " << this->timeStepBase()->saveFreq()
           //<< "\n     -- file format save : " << this->timeStepBase()->fileFormat();

    //*_ostr << "\n   Exporter"
           //<< "\n     -- type            : " << exporterType
           //<< "\n     -- high order visu : " << hovisuMode
           //<< "\n     -- freq save       : " << exporterFreq
           //<< "\n     -- fields exported : " << exportedFields

           //<< "\n   Processors"
           //<< "\n     -- number of proc environment : " << Environment::worldComm().globalSize()
           //<< "\n     -- environment rank           : " << Environment::worldComm().rank()
           //<< "\n     -- global rank                : " << this->worldComm().globalRank()
           //<< "\n     -- local rank                 : " << this->worldComm().localRank()

           //<< "\n   Numerical Solver"
           //<< "\n     -- solver : " << M_advectionToolbox->solverName();

//#if 0
    //if ( this->algebraicFactory() )
    //*_ostr << this->algebraicFactory()->getInfo()->str();
//#endif
    ////if (enable_reinit)
    ////{
        ////if (reinitmethod == "hj")
        ////{
            ////infos << "\n      * hj maximum iteration per reinit : " << hj_max_iter
                  ////<< "\n      * hj pseudo time step dtau : " << hj_dtau
                  ////<< "\n      * hj stabilization : SUPG"
                  ////<< "\n      * hj coeff stab : " << option( prefixvm(M_prefix,"hj-coeff-stab")).template as<double>()
                  ////<< "\n      * hj tolerence on dist to dist error : "<<hj_tol;
        ////}
        ////else
        ////{
            ////infos << "\n      * fm smoothing coefficient for ILP : " << Environment::vm()[prefixvm(M_prefix,"fm-smooth-coeff")].template as< double >();
        ////}
    ////}
    ////infos << "\n\n  Level set spaces :"
          ////<< "\n     -- scalar LS space ndof : "<< this->functionSpace()->nDof()
          ////<< "\n     -- vectorial LS ndof : "<< this->functionSpaceVectorial()->nDof()
          ////<< "\n     -- scalar P0 space ndof : "<< this->functionSpaceMarkers()->nDof()
          ////<<"\n||==============================================||\n\n";

    //*_ostr << "\n||==============================================||"
           //<< "\n||==============================================||"
           //<< "\n\n";

    //return _ostr;
//}

LEVELSET_CLASS_TEMPLATE_DECLARATIONS
std::shared_ptr<std::ostringstream>
LEVELSET_CLASS_TEMPLATE_TYPE::getInfo() const
{
    std::shared_ptr<std::ostringstream> _ostr = super_type::getInfo();

    std::string restartMode = (this->doRestart())? "ON": "OFF";
    std::string advectionStabilization = soption( _name="stabilization.method", _prefix=this->prefix() );

    *_ostr << "\n||==============================================||"
           << "\n||----------Info : LevelSet Advection-----------||"
           << "\n||==============================================||"
           << "\n   Advection"
           << "\n     -- stabilization   : " << advectionStabilization
           << "\n   Time Discretization"
           << "\n     -- initial time : " << this->timeStepBase()->timeInitial()
           << "\n     -- final time   : " << this->timeStepBase()->timeFinal()
           << "\n     -- time step    : " << this->timeStepBase()->timeStep()
           << "\n     -- order        : " << this->timeOrder()
           << "\n     -- restart mode : " << restartMode
           << "\n     -- save on disk : " << std::boolalpha << this->timeStepBase()->saveInFile();
    if ( this->timeStepBase()->saveFreq() )
    *_ostr << "\n     -- freq save : " << this->timeStepBase()->saveFreq()
           << "\n     -- file format save : " << this->timeStepBase()->fileFormat();
    *_ostr << "\n||==============================================||"
           << "\n||==============================================||"
           << "\n";

    return _ostr;
}

//----------------------------------------------------------------------------//
// Export results
LEVELSET_CLASS_TEMPLATE_DECLARATIONS
std::set<std::string>
LEVELSET_CLASS_TEMPLATE_TYPE::postProcessSaveAllFieldsAvailable() const
{
    std::set<std::string> postProcessSaveAllFieldsAvailable = super_type::postProcessSaveAllFieldsAvailable();
    postProcessSaveAllFieldsAvailable.insert( { "advection-velocity", "stretch", "backwardcharacteristics", "cauchygreeninvariant1", "cauchygreeninvariant2" } );
    return postProcessSaveAllFieldsAvailable;
}

LEVELSET_CLASS_TEMPLATE_DECLARATIONS
std::set<std::string>
LEVELSET_CLASS_TEMPLATE_TYPE::postProcessExportsAllFieldsAvailable() const
{
    return super_type::postProcessExportsAllFieldsAvailable();
}

LEVELSET_CLASS_TEMPLATE_DECLARATIONS
void
LEVELSET_CLASS_TEMPLATE_TYPE::exportResults( double time )
{
    auto mfields = this->modelFields();
    //this->exportResults( time, this->symbolsExpr() );
    this->exportResults( time, this->symbolsExpr(mfields), mfields, this->allMeasuresQuantities() );
}

//----------------------------------------------------------------------------//
LEVELSET_CLASS_TEMPLATE_DECLARATIONS
void
LEVELSET_CLASS_TEMPLATE_TYPE::saveCurrent() const
{
    bool doSave = (this->timeStepBDF()->iteration() % this->timeStepBDF()->saveFreq() == 0);

    if (!doSave) return;

    if( this->worldComm().isMasterRank() )
    {
        fs::ofstream ofs( fs::path(this->rootRepository()) / fs::path( prefixvm(this->prefix(), "itersincereinit") ) );

        boost::archive::text_oarchive oa( ofs );
        oa << BOOST_SERIALIZATION_NVP( M_vecIterSinceRedistanciation );
    }
    this->worldComm().barrier();
}

//----------------------------------------------------------------------------//
//----------------------------------------------------------------------------//
//----------------------------------------------------------------------------//
// Update markers
LEVELSET_CLASS_TEMPLATE_DECLARATIONS
void
LEVELSET_CLASS_TEMPLATE_TYPE::updateMarkerCrossedElements()
{
    // return a "marker" on the elements traversed by the interface between phio and phi
    // ie : mark as 1 is one of the dof of the element has  (phi * phio < 0)
    const int ndofv = space_levelset_type::fe_type::nDof;

    mesh_ptrtype const& mesh = this->mesh();

    auto rangeElts = mesh->elementsWithProcessId( mesh->worldComm().localRank() );
    auto it_elt = std::get<0>( rangeElts );
    auto en_elt = std::get<1>( rangeElts );
    if (it_elt == en_elt) return;

    auto phi = this->phiPtr();
    auto phio = this->phiPreviousTimeStepPtr();

    auto prod = vf::project(_space=this->functionSpace(),
                            _range=this->rangeMeshElements(),
                            _expr=idv(phio) * idv(phi) );


    for (; it_elt!=en_elt; it_elt++)
    {
        auto const& elt = boost::unwrap_ref( *it_elt );
        bool mark_elt = false;
        for (int j=0; j<ndofv ; j++)
        {
            if (prod.localToGlobal(elt.id(), j, 0) <= 0.)
            {
                mark_elt = true;
                break;
            }
        }
        if( mark_elt )
            M_markerCrossedElements->assign(elt.id(), 0, 0, 1);
        else
            M_markerCrossedElements->assign(elt.id(), 0, 0, 0);
    }
}

} // FeelModels
} // Feel<|MERGE_RESOLUTION|>--- conflicted
+++ resolved
@@ -28,10 +28,7 @@
         ModelBaseRepository const& modelRep ) 
 :
     super_type( prefix, keyword, worldComm, subPrefix, modelRep ),
-<<<<<<< HEAD
-=======
     ModelBase( prefix, keyword, worldComm, subPrefix, modelRep ),
->>>>>>> b64a1644
     M_advectionToolbox( new advection_toolbox_type( prefix, keyword, worldComm, subPrefix, modelRep ) ),
     M_doUpdateCauchyGreenTensor(true),
     M_doUpdateCauchyGreenInvariant1(true),
@@ -667,11 +664,7 @@
     auto Y = M_backwardCharacteristicsAdvection->fieldSolutionPtr();
     auto const& N = this->N();
 
-<<<<<<< HEAD
-    return leftCauchyGreenTensorExpr( *Y, *N );
-=======
     return Feel::FeelModels::leftCauchyGreenTensorExpr( *Y, *N );
->>>>>>> b64a1644
 }
 
 LEVELSET_CLASS_TEMPLATE_DECLARATIONS
@@ -698,11 +691,7 @@
 auto
 LEVELSET_CLASS_TEMPLATE_TYPE::cauchyGreenInvariant1Expr() const
 {
-<<<<<<< HEAD
-    return cauchyGreenInvariant1Expr( this->leftCauchyGreenTensorExpr() );
-=======
     return Feel::FeelModels::cauchyGreenInvariant1Expr( this->leftCauchyGreenTensorExpr() );
->>>>>>> b64a1644
 }
 
 LEVELSET_CLASS_TEMPLATE_DECLARATIONS
