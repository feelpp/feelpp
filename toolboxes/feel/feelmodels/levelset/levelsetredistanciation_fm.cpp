--- conflicted
+++ resolved
@@ -347,14 +347,10 @@
         }
         else
         {
-<<<<<<< HEAD
             phi_FM = vf::project( 
                     _space=this->functionSpaceFM(), 
                     _range=elements(this->mesh()), 
                     _expr=idv(phi) );
-=======
-            phi_FM = vf::project( _space=this->functionSpaceFM(), _range=elements(this->mesh()), _expr=idv(phi) );
->>>>>>> 5092dc46
         }
         
         // Retrieve P1 space elements corresponding to rangeInitialElts
@@ -378,14 +374,10 @@
         }
         else
         {
-<<<<<<< HEAD
             phi_redist = vf::project( 
                     _space=this->functionSpace(), 
                     _range=elements(this->mesh()), 
                     _expr=idv(phi_FM) );
-=======
-            phi_redist = vf::project( _space=this->functionSpace(), _range=elements(this->mesh()), _expr=idv(phi_FM) );
->>>>>>> 5092dc46
         }
 
         return phi_redist;
