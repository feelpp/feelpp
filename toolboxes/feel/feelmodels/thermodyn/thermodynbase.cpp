/* -*- mode: c++; coding: utf-8; tab-width: 4; indent-tabs-mode: nil; c-basic-offset: 4; show-trailing-whitespace: t -*- vim:fenc=utf-8:ft=cpp:et:sw=4:ts=4:sts=4*/

#include <feel/feelmodels/thermodyn/thermodynbase.hpp>
//#include <feel/feelfilters/loadgmshmesh.hpp>
//#include <feel/feelfilters/geotool.hpp>

#include <feel/feelvf/vf.hpp>

#include <feel/feelmodels/modelmesh/createmesh.hpp>

#include <feel/feelmodels/modelcore/stabilizationglsparameter.hpp>
<<<<<<< HEAD
#include <feel/feelmodels/modelvf/stabilizationglsparameter.hpp>
=======
//#include <feel/feelmodels/modelvf/stabilizationglsparameter.hpp>
>>>>>>> 2cd55895

namespace Feel
{
namespace FeelModels
{

THERMODYNAMICSBASE_CLASS_TEMPLATE_DECLARATIONS
THERMODYNAMICSBASE_CLASS_TEMPLATE_TYPE::ThermoDynamicsBase( std::string const& prefix,
                                                            bool buildMesh,
                                                            WorldComm const& worldComm,
                                                            std::string const& subPrefix,
                                                            std::string const& rootRepository )
    :
    super_type( prefix, worldComm, subPrefix, rootRepository ),
    M_thermalProperties( new thermalproperties_type( prefix ) )
{
    std::string nameFileConstructor = this->scalabilityPath() + "/" + this->scalabilityFilename() + ".ThermoDynamicsConstructor.data";
    std::string nameFileSolve = this->scalabilityPath() + "/" + this->scalabilityFilename() + ".ThermoDynamicsSolve.data";
    std::string nameFilePostProcessing = this->scalabilityPath() + "/" + this->scalabilityFilename() + ".ThermoDynamicsPostProcessing.data";
    std::string nameFileTimeStepping = this->scalabilityPath() + "/" + this->scalabilityFilename() + ".ThermoDynamicsTimeStepping.data";
    this->addTimerTool("Constructor",nameFileConstructor);
    this->addTimerTool("Solve",nameFileSolve);
    this->addTimerTool("PostProcessing",nameFilePostProcessing);
    this->addTimerTool("TimeStepping",nameFileTimeStepping);
}

THERMODYNAMICSBASE_CLASS_TEMPLATE_DECLARATIONS
void
THERMODYNAMICSBASE_CLASS_TEMPLATE_TYPE::build()
{
    this->log("ThermoDynamics","build", "start" );

    // create or reload mesh
    this->createMesh();
    // functionSpaces and elements
    this->createFunctionSpaces();
    // bdf time schema
    this->createTimeDiscretisation();
    //export
    this->createExporters();

    this->log("ThermoDynamics","build", "finish" );
}

THERMODYNAMICSBASE_CLASS_TEMPLATE_DECLARATIONS
void
THERMODYNAMICSBASE_CLASS_TEMPLATE_TYPE::loadMesh( mesh_ptrtype mesh )
{
    this->log("ThermoDynamics","loadMesh", "start" );

    CHECK( mesh ) << "mesh not init";
    this->M_mesh = mesh;
    // functionSpaces and elements
    this->createFunctionSpaces();
    // bdf time schema
    this->createTimeDiscretisation();
    //export
    this->createExporters();

    this->log("ThermoDynamics","loadMesh", "finish" );
}



THERMODYNAMICSBASE_CLASS_TEMPLATE_DECLARATIONS
void
THERMODYNAMICSBASE_CLASS_TEMPLATE_TYPE::loadParameterFromOptionsVm()
{
    M_fieldVelocityConvectionIsUsed = boption(_name="use_velocity-convection",_prefix=this->prefix()) ||
        Environment::vm().count(prefixvm(this->prefix(),"velocity-convection").c_str());
    M_fieldVelocityConvectionIsIncompressible = boption(_name="velocity-convection_is_incompressible",_prefix=this->prefix());

    M_doExportAll = boption(_name="do_export_all",_prefix=this->prefix());
    M_doExportVelocityConvection = boption(_name="do_export_velocity-convection",_prefix=this->prefix());

    M_stabilizationGLS = boption(_name="stabilization-gls",_prefix=this->prefix());
    M_stabilizationGLSType = soption(_name="stabilization-gls.type",_prefix=this->prefix());
}

THERMODYNAMICSBASE_CLASS_TEMPLATE_DECLARATIONS
void
THERMODYNAMICSBASE_CLASS_TEMPLATE_TYPE::createMesh()
{
    this->log("ThermoDynamics","createMesh", "start");
    this->timerTool("Constructor").start();

    createMeshModel<mesh_type>(*this,M_mesh,this->fileNameMeshPath());
    CHECK( M_mesh ) << "mesh generation fail";

    double tElpased = this->timerTool("Constructor").stop("createMesh");
    this->log("ThermoDynamics","createMesh",(boost::format("finish in %1% s")%tElpased).str() );

} // createMesh()

THERMODYNAMICSBASE_CLASS_TEMPLATE_DECLARATIONS
void
THERMODYNAMICSBASE_CLASS_TEMPLATE_TYPE::createFunctionSpaces()
{
    this->log("ThermoDynamics","createFunctionSpaces", "start" );
    this->timerTool("Constructor").start();

    // functionspace
    M_Xh = space_temperature_type::New( _mesh=M_mesh, _worldscomm=this->worldsComm() );

    M_fieldTemperature.reset( new element_temperature_type(M_Xh,"U"));

    if ( this->fieldVelocityConvectionIsUsed() )
        this->updateForUseFunctionSpacesVelocityConvection();

    // backend : use worldComm of Xh
    M_backend = backend_type::build( soption( _name="backend" ), this->prefix(), M_Xh->worldComm() );

    double tElpased = this->timerTool("Constructor").stop("createSpaces");
    this->log("ThermoDynamics","createFunctionSpaces",(boost::format("finish in %1% s")%tElpased).str() );
}

THERMODYNAMICSBASE_CLASS_TEMPLATE_DECLARATIONS
void
THERMODYNAMICSBASE_CLASS_TEMPLATE_TYPE::updateForUseFunctionSpacesVelocityConvection()
{
    if ( !M_XhVelocityConvection )
        M_XhVelocityConvection = space_velocityconvection_type::New( _mesh=M_mesh, _worldscomm=this->worldsComm() );
    if ( !M_fieldVelocityConvection )
    {
        M_fieldVelocityConvection.reset( new element_velocityconvection_type(M_XhVelocityConvection,"VelocityConvection"));
        // load the field velocity convection from a math expr
        if ( Environment::vm().count(prefixvm(this->prefix(),"velocity-convection").c_str()) )
        {
            std::string pathGinacExpr = this->directoryLibSymbExpr() + "/velocity-convection";
            M_exprVelocityConvection /*auto myexpr*/ = expr<nDim,1>( soption(_prefix=this->prefix(),_name="velocity-convection"),
                                                                     this->modelProperties().parameters().toParameterValues(), pathGinacExpr );
            this->updateFieldVelocityConvection();
            //M_fieldVelocityConvection->on(_range=elements(this->mesh()),_expr=*M_exprVelocityConvection/*myexpr*/);
        }
    }
}

THERMODYNAMICSBASE_CLASS_TEMPLATE_DECLARATIONS
void
THERMODYNAMICSBASE_CLASS_TEMPLATE_TYPE::updateFieldVelocityConvection( bool onlyExprWithTimeSymbol )
{
    if ( M_exprVelocityConvection.get_ptr() == 0 )
        return;

    if ( onlyExprWithTimeSymbol && !M_exprVelocityConvection->expression().hasSymbol("t") )
        return;

    auto paramValues = this->modelProperties().parameters().toParameterValues();
    M_exprVelocityConvection->setParameterValues( paramValues );
    M_fieldVelocityConvection->on(_range=elements(this->mesh()),_expr=*M_exprVelocityConvection);
}


THERMODYNAMICSBASE_CLASS_TEMPLATE_DECLARATIONS
void
THERMODYNAMICSBASE_CLASS_TEMPLATE_TYPE::createTimeDiscretisation()
{
    this->log("ThermoDynamics","createTimeDiscretisation", "start" );
    this->timerTool("Constructor").start();

    std::string suffixName = (boost::format("_rank%1%_%2%")%this->worldComm().rank()%this->worldComm().size() ).str();
    M_bdfTemperature = bdf( _vm=Environment::vm(), _space=this->spaceTemperature(),
                            _name=prefixvm(this->prefix(),prefixvm(this->subPrefix(),"temperature"+suffixName)),
                            _prefix=this->prefix(),
                            // don't use the fluid.bdf {initial,final,step}time but the general bdf info, the order will be from fluid.bdf
                            _initial_time=this->timeInitial(),
                            _final_time=this->timeFinal(),
                            _time_step=this->timeStep(),
                            _restart=this->doRestart(),
                            _restart_path=this->restartPath(),
                            _restart_at_last_save=this->restartAtLastSave(),
                            _save=this->tsSaveInFile(), _freq=this->tsSaveFreq() );

    M_bdfTemperature->setPathSave( (fs::path(this->rootRepository()) /
                                    fs::path( prefixvm(this->prefix(), (boost::format("bdf_o_%1%_dt_%2%")%this->timeStep() %M_bdfTemperature->bdfOrder()).str() ) ) ).string() );

    double tElpased = this->timerTool("Constructor").stop("createSpaces");
    this->log("ThermoDynamics","createTimeDiscretisation",(boost::format("finish in %1% s")%tElpased).str() );
}

THERMODYNAMICSBASE_CLASS_TEMPLATE_DECLARATIONS
void
THERMODYNAMICSBASE_CLASS_TEMPLATE_TYPE::createExporters()
{
    this->log("ThermoDynamics","createExporters", "start");
    this->timerTool("Constructor").start();

    std::string geoExportType="static";//change_coords_only, change, static
    M_exporter = exporter( _mesh=this->mesh(),
                           _name="Export",
                           _geo=geoExportType,
                           _path=this->exporterPath() );

    double tElpased = this->timerTool("Constructor").stop("createExporters");
    this->log("ThermoDynamics","createExporters",(boost::format("finish in %1% s")%tElpased).str() );
}



THERMODYNAMICSBASE_CLASS_TEMPLATE_DECLARATIONS
BlocksBaseGraphCSR
THERMODYNAMICSBASE_CLASS_TEMPLATE_TYPE::buildBlockMatrixGraph() const
{
    int nBlock = this->nBlockMatrixGraph();
    BlocksBaseGraphCSR myblockGraph(nBlock,nBlock);
    myblockGraph(0,0) = stencil(_test=this->spaceTemperature(),
                                _trial=this->spaceTemperature() )->graph();
    return myblockGraph;
}

THERMODYNAMICSBASE_CLASS_TEMPLATE_DECLARATIONS
size_type
THERMODYNAMICSBASE_CLASS_TEMPLATE_TYPE::nLocalDof() const
{
    size_type res = this->spaceTemperature()->nLocalDofWithGhost();
    return res;
}

THERMODYNAMICSBASE_CLASS_TEMPLATE_DECLARATIONS
void
THERMODYNAMICSBASE_CLASS_TEMPLATE_TYPE::init( bool buildModelAlgebraicFactory, model_algebraic_factory_type::appli_ptrtype const& app )
{
    this->log("ThermoDynamics","init", "start" );
    this->timerTool("Constructor").start();

    M_XhScalarP0 = space_scalar_P0_type::New( _mesh=M_mesh, _worldscomm=this->localNonCompositeWorldsComm() );
    M_thermalProperties->initFromSpace( M_XhScalarP0 );
    M_thermalProperties->updateFromModelMaterials( this->modelProperties().materials() );

    if ( this->fieldVelocityConvectionIsUsed() )
        this->updateForUseFunctionSpacesVelocityConvection();

    if ( M_stabilizationGLS )
    {
<<<<<<< HEAD
        static const uint16_type nStabGlsOrderPoly = (nOrderTemperature>1)? nOrderTemperature : 2;
        typedef StabilizationGLSParameter<mesh_type, nStabGlsOrderPoly> stab_gls_parameter_impl_type;
=======
        typedef StabilizationGLSParameter<mesh_type, nOrderTemperature> stab_gls_parameter_impl_type;
>>>>>>> 2cd55895
        M_stabilizationGLSParameter.reset( new stab_gls_parameter_impl_type( this->mesh(),prefixvm(this->prefix(),"stabilization-gls.parameter") ) );
        M_stabilizationGLSParameter->init();
    }

    // load an initial solution from a math expr
    if ( Environment::vm().count(prefixvm(this->prefix(),"initial-solution.temperature").c_str()) )
    {
        std::string pathGinacExpr = this->directoryLibSymbExpr() + "/initial-solution.temperature";
        auto myexpr = expr( soption(_prefix=this->prefix(),_name="initial-solution.temperature"),
                            this->modelProperties().parameters().toParameterValues(), pathGinacExpr );
        this->fieldTemperaturePtr()->on(_range=elements(this->mesh()),_expr=myexpr);
    }

    // vector solution
    M_blockVectorSolution.resize( 1 );
    M_blockVectorSolution(0) = this->fieldTemperaturePtr();
    // init petsc vector associated to the block
    M_blockVectorSolution.buildVector( this->backend() );
    // start or restart time step scheme and exporter
    if (!this->doRestart())
    {
        // start time step
        M_bdfTemperature->start(this->fieldTemperature());
        // up current time
        this->updateTime( M_bdfTemperature->time() );
    }
    else
    {
        // start time step
        M_bdfTemperature->restart();
        // load a previous solution as current solution
        *this->fieldTemperaturePtr() = M_bdfTemperature->unknown(0);
        // up initial time
        this->setTimeInitial( M_bdfTemperature->timeInitial() );
        // up current time
        this->updateTime( M_bdfTemperature->time() );
    }

    this->updateBoundaryConditionsForUse();

    // post-process
    this->initPostProcess();

    // algebraic solver
    if ( buildModelAlgebraicFactory )
    {
        // matrix graph of non zero
        auto graph = this->buildBlockMatrixGraph()(0,0);
        // tool for assembly and solver
        M_algebraicFactory.reset( new model_algebraic_factory_type(app,this->backend(),
                                                                   graph, graph->mapRow().indexSplit() ) );
    }

    double tElapsedInit = this->timerTool("Constructor").stop("init");
    if ( this->scalabilitySave() ) this->timerTool("Constructor").save();
    this->log("ThermoDynamics","init",(boost::format("finish in %1% s")%tElapsedInit).str() );
}

THERMODYNAMICSBASE_CLASS_TEMPLATE_DECLARATIONS
void
THERMODYNAMICSBASE_CLASS_TEMPLATE_TYPE::initPostProcess()
{
    // restart exporter
    if (this->doRestart() )
        this->restartExporters();

    bool hasMeasure = false;

    //  heat flux measures
    auto const& ptree = this->modelProperties().postProcess().pTree();
    std::string ppTypeMeasures = "Measures";
    for( auto const& ptreeLevel0 : ptree )
    {
        std::string ptreeLevel0Name = ptreeLevel0.first;
        if ( ptreeLevel0Name != ppTypeMeasures ) continue;
        for( auto const& ptreeLevel1 : ptreeLevel0.second )
        {
            std::string ptreeLevel1Name = ptreeLevel1.first;
            if ( ptreeLevel1Name == "Normal-Heat-Flux" )
            {
                // get list of marker
                std::set<std::string> markerSet;
                std::string markerUnique = ptreeLevel1.second.template get_value<std::string>();
                if ( markerUnique.empty() )
                {
                    for (auto const& ptreeMarker : ptreeLevel1.second )
                    {
                        std::string marker = ptreeMarker.second.template get_value<std::string>();
                        markerSet.insert( marker );
                    }
                }
                else
                {
                    markerSet.insert( markerUnique );
                }
                // save forces measure for each marker
                for ( std::string const& marker : markerSet )
                {
                    ModelMeasuresForces myPpForces;
                    myPpForces.addMarker( marker );
                    myPpForces.setName( marker );
                    //std::cout << "add ppHeatFlux with name " << marker<<"\n";
                    std::string name = myPpForces.name();
                    M_postProcessMeasuresForces.push_back( myPpForces );
                    this->postProcessMeasuresIO().setMeasure("NormalHeatFlux_"+name,0.);
                    hasMeasure = true;
                }
            }
        }
    }

    // point measures
    for ( auto const& evalPoints : this->modelProperties().postProcess().measuresPoint() )
    {
        auto const& ptPos = evalPoints.pointPosition();
        node_type ptCoord(3);
        for ( int c=0;c<3;++c )
            ptCoord[c]=ptPos.value()(c);

        auto const& fields = evalPoints.fields();
        for ( std::string const& field : fields )
        {
            if ( field == "temperature" )
            {
                if ( !M_postProcessMeasuresContextTemperature )
                    M_postProcessMeasuresContextTemperature.reset( new context_temperature_type( spaceTemperature()->context() ) );
                int ctxId = M_postProcessMeasuresContextTemperature->nPoints();
                M_postProcessMeasuresContextTemperature->add( ptCoord );
                std::string ptNameExport = (boost::format("temperature_%1%")%ptPos.name()).str();
                this->postProcessMeasuresEvaluatorContext().add("temperature", ctxId, ptNameExport );
                this->postProcessMeasuresIO().setMeasure( ptNameExport, 0. );
                hasMeasure = true;
            }
        }
    }


    if ( hasMeasure )
    {
        if ( !this->isStationary() )
            this->postProcessMeasuresIO().setParameter( "time", this->timeInitial() );
        // start or restart measure file
        if (!this->doRestart())
            this->postProcessMeasuresIO().start();
        else if ( !this->isStationary() )
            this->postProcessMeasuresIO().restart( "time", this->timeInitial() );
    }

}


THERMODYNAMICSBASE_CLASS_TEMPLATE_DECLARATIONS
void
THERMODYNAMICSBASE_CLASS_TEMPLATE_TYPE::restartExporters()
{
    if (this->doRestart() && this->restartPath().empty() )
    {
        if ( M_exporter->doExport() )
            M_exporter->restart(this->timeInitial());
    }
}


THERMODYNAMICSBASE_CLASS_TEMPLATE_DECLARATIONS
boost::shared_ptr<std::ostringstream>
THERMODYNAMICSBASE_CLASS_TEMPLATE_TYPE::getInfo() const
{
    boost::shared_ptr<std::ostringstream> _ostr( new std::ostringstream() );
    *_ostr << "\n||==============================================||"
           << "\n||==============================================||"
           << "\n||==============================================||"
           << "\n||----------Info : ThermoDynamics---------------||"
           << "\n||==============================================||"
           << "\n||==============================================||"
           << "\n||==============================================||"
           << "\n   Prefix : " << this->prefix()
           << "\n   Root Repository : " << this->rootRepository();
    *_ostr << "\n   Physical Model"
           << "\n     -- time mode           : " << std::string( (this->isStationary())?"Stationary":"Transient")
           << "\n     -- velocity-convection : " << std::string( (this->fieldVelocityConvectionIsUsedAndOperational())?"Yes":"No" );
    *_ostr << "\n   Boundary conditions"
           << this->getInfoDirichletBC()
           << this->getInfoNeumannBC()
           << this->getInfoRobinBC();
    *_ostr << this->thermalProperties()->getInfoMaterialParameters()->str();
    *_ostr << "\n   Mesh Discretization"
           << "\n     -- msh filename      : " << this->mshfileStr()
           << "\n     -- number of element : " << M_mesh->numGlobalElements()
           << "\n     -- order             : " << nOrderGeo;
    *_ostr << "\n   Space Temperature Discretization"
           << "\n     -- order         : " << nOrderPoly
           << "\n     -- number of dof : " << M_Xh->nDof() << " (" << M_Xh->nLocalDof() << ")";
    if ( this->fieldVelocityConvectionIsUsedAndOperational() )
        *_ostr << "\n   Space Velocity Convection Discretization"
               << "\n     -- number of dof : " << M_XhVelocityConvection->nDof() << " (" << M_XhVelocityConvection->nLocalDof() << ")";
    if ( M_stabilizationGLS )
    {
        *_ostr << "\n   Finite element stabilization"
               << "\n     -- type : " << M_stabilizationGLSType;
        if ( M_stabilizationGLSParameter )
            *_ostr << "\n     -- paramter method : " << M_stabilizationGLSParameter->method();
    }
    if ( M_algebraicFactory )
        *_ostr << M_algebraicFactory->getInfo()->str();
    *_ostr << "\n||==============================================||"
           << "\n||==============================================||"
           << "\n||==============================================||"
           << "\n";

    return _ostr;
}

THERMODYNAMICSBASE_CLASS_TEMPLATE_DECLARATIONS
void
THERMODYNAMICSBASE_CLASS_TEMPLATE_TYPE::updateParameterValues()
{
    this->modelProperties().parameters().updateParameterValues();

    auto paramValues = this->modelProperties().parameters().toParameterValues();
    M_bcDirichlet.setParameterValues( paramValues );
    M_bcNeumann.setParameterValues( paramValues );
    M_bcRobin.setParameterValues( paramValues );
    M_volumicForcesProperties.setParameterValues( paramValues );
}

THERMODYNAMICSBASE_CLASS_TEMPLATE_DECLARATIONS
void
THERMODYNAMICSBASE_CLASS_TEMPLATE_TYPE::updateBoundaryConditionsForUse()
{
    auto mesh = this->mesh();
    auto XhTemperature = this->spaceTemperature();
    //auto u = this->spaceTemperature()->element( U, this->rowStartInVector() );
    auto & dofsWithValueImposedTemperature = M_dofsWithValueImposed["temperature"];
    dofsWithValueImposedTemperature.clear();
    std::set<std::string> temperatureMarkers;

    // strong Dirichlet bc on temperature from expression
    for( auto const& d : M_bcDirichlet )
    {
        auto listMark = this->markerDirichletBCByNameId( "elimination",marker(d) );
        temperatureMarkers.insert( listMark.begin(), listMark.end() );
    }
    auto meshMarkersTemperatureByEntities = detail::distributeMarkerListOnSubEntity( mesh, temperatureMarkers );

    // on topological faces
    auto const& listMarkedFacesTemperature = std::get<0>( meshMarkersTemperatureByEntities );
    for ( auto const& faceWrap : markedfaces(mesh,listMarkedFacesTemperature ) )
    {
        auto const& face = unwrap_ref( faceWrap );
        auto facedof = XhTemperature->dof()->faceLocalDof( face.id() );
        for ( auto it= facedof.first, en= facedof.second ; it!=en;++it )
            dofsWithValueImposedTemperature.insert( it->index() );
    }
}

THERMODYNAMICSBASE_CLASS_TEMPLATE_DECLARATIONS
void
THERMODYNAMICSBASE_CLASS_TEMPLATE_TYPE::solve()
{
    this->log("ThermoDynamics","solve", "start");
    this->timerTool("Solve").start();

    this->updateParameterValues();

    M_blockVectorSolution.updateVectorFromSubVectors();

    M_algebraicFactory->solve( "LinearSystem", M_blockVectorSolution.vector() );
    //M_algebraicFactory->solve( "Newton", M_blockVectorSolution.vector() );

    M_blockVectorSolution.localize();

    double tElapsed = this->timerTool("Solve").stop("solve");
    if ( this->scalabilitySave() )
    {
        if ( !this->isStationary() )
            this->timerTool("Solve").setAdditionalParameter("time",this->currentTime());
        this->timerTool("Solve").save();
    }
    this->log("ThermoDynamics","solve", (boost::format("finish in %1% s")%tElapsed).str() );
}



THERMODYNAMICSBASE_CLASS_TEMPLATE_DECLARATIONS
void
THERMODYNAMICSBASE_CLASS_TEMPLATE_TYPE::exportResults( double time )
{
    if ( !M_exporter->doExport() ) return;

    this->log("ThermoDynamics","exportResults", "start");
    this->timerTool("PostProcessing").start();

    M_exporter->step( time )->add( prefixvm(this->prefix(),"temperature"),
                                   prefixvm(this->prefix(),prefixvm(this->subPrefix(),"temperature")),
                                   this->fieldTemperature() );
    if ( ( M_doExportVelocityConvection || M_doExportAll ) && this->fieldVelocityConvectionIsOperational() )
    {
        M_exporter->step( time )->add( prefixvm(this->prefix(),"velocity-convection"),
                                       prefixvm(this->prefix(),prefixvm(this->subPrefix(),"velocity-convection")),
                                       this->fieldVelocityConvection() );
    }
    M_exporter->save();

    this->exportMeasures( time );

    this->timerTool("PostProcessing").stop("exportResults");
    if ( this->scalabilitySave() )
    {
        if ( !this->isStationary() )
            this->timerTool("PostProcessing").setAdditionalParameter("time",this->currentTime());
        this->timerTool("PostProcessing").save();
    }
    this->log("ThermoDynamics","exportResults", "finish");
}

THERMODYNAMICSBASE_CLASS_TEMPLATE_DECLARATIONS
void
THERMODYNAMICSBASE_CLASS_TEMPLATE_TYPE::exportMeasures( double time )
{
    bool hasMeasure = false;

    // compute measures
    for ( auto const& ppForces : M_postProcessMeasuresForces )
    {
        CHECK( ppForces.meshMarkers().size() == 1 ) << "TODO";
        auto const& u = this->fieldTemperature();
        auto kappa = idv(this->thermalProperties()->fieldThermalConductivity());
        double heatFlux = integrate(_range=markedfaces(this->mesh(),ppForces.meshMarkers() ),
                                    _expr=kappa*gradv(u)*N() ).evaluate()(0,0);
        std::string name = ppForces.name();
        this->postProcessMeasuresIO().setMeasure("NormalHeatFlux_"+name,heatFlux);
        hasMeasure = true;
    }

    // point measures
    this->modelProperties().parameters().updateParameterValues();
    auto paramValues = this->modelProperties().parameters().toParameterValues();
    this->modelProperties().postProcess().setParameterValues( paramValues );
    for ( auto const& evalPoints : this->modelProperties().postProcess().measuresPoint() )
    {
        auto const& ptPos = evalPoints.pointPosition();
        if ( !ptPos.hasExpression() )
            continue;
        node_type ptCoord(3);
        for ( int c=0;c<3;++c )
            ptCoord[c]=ptPos.value()(c);

        auto const& fields = evalPoints.fields();
        for ( std::string const& field : fields )
        {
            if ( field == "temperature" )
            {
                std::string ptNameExport = (boost::format("temperature_%1%")%ptPos.name()).str();
                int ptIdInCtx = this->postProcessMeasuresEvaluatorContext().ctxId("temperature",ptNameExport);
                if ( ptIdInCtx >= 0 )
                    M_postProcessMeasuresContextTemperature->replace( ptIdInCtx, ptCoord );
            }
        }
    }
    if ( M_postProcessMeasuresContextTemperature && this->postProcessMeasuresEvaluatorContext().has("temperature") )
    {
        auto evalAtNodes = evaluateFromContext( _context=*M_postProcessMeasuresContextTemperature,
                                                _expr=idv(this->fieldTemperature()) );
        for ( int ctxId=0;ctxId<M_postProcessMeasuresContextTemperature->nPoints();++ctxId )
        {
            if ( !this->postProcessMeasuresEvaluatorContext().has( "temperature", ctxId ) ) continue;
            std::string ptNameExport = this->postProcessMeasuresEvaluatorContext().name( "temperature",ctxId );
            this->postProcessMeasuresIO().setMeasure( ptNameExport, evalAtNodes( ctxId ) );
            hasMeasure = true;
        }
    }


    if ( hasMeasure )
    {
        if ( !this->isStationary() )
            this->postProcessMeasuresIO().setParameter( "time", time );
        this->postProcessMeasuresIO().exportMeasures();
    }
}


THERMODYNAMICSBASE_CLASS_TEMPLATE_DECLARATIONS
void
THERMODYNAMICSBASE_CLASS_TEMPLATE_TYPE::updateBdf()
{
    this->log("ThermoDynamics","updateBdf", "start");
    this->timerTool("TimeStepping").setAdditionalParameter("time",this->currentTime());
    this->timerTool("TimeStepping").start();

    int previousTimeOrder = this->timeStepBdfTemperature()->timeOrder();

    M_bdfTemperature->next( this->fieldTemperature() );

    int currentTimeOrder = this->timeStepBdfTemperature()->timeOrder();

    this->updateTime( this->timeStepBdfTemperature()->time() );

    // update velocity convection id symbolic expr exist and  depend only of time
    this->updateFieldVelocityConvection( true );

    // maybe rebuild cst jacobian or linear
    if ( M_algebraicFactory &&
         previousTimeOrder!=currentTimeOrder &&
         this->timeStepBase()->strategy()==TS_STRATEGY_DT_CONSTANT )
    {
        if (!this->rebuildCstPartInLinearSystem())
        {
            if (this->verbose()) Feel::FeelModels::Log(this->prefix()+".ThermoDynamics","updateBdf", "do rebuildCstLinearPDE",
                                                       this->worldComm(),this->verboseAllProc());
            M_algebraicFactory->rebuildCstLinearPDE(this->blockVectorSolution().vector());
        }
    }

    this->timerTool("TimeStepping").stop("updateBdf");
    if ( this->scalabilitySave() ) this->timerTool("TimeStepping").save();
    this->log("ThermoDynamics","updateBdf", "finish");
}


THERMODYNAMICSBASE_CLASS_TEMPLATE_DECLARATIONS
void
THERMODYNAMICSBASE_CLASS_TEMPLATE_TYPE::updateLinearPDEStabilizationGLS( DataUpdateLinear & data ) const
{
    sparse_matrix_ptrtype& A = data.matrix();
    vector_ptrtype& F = data.rhs();
    bool buildCstPart = data.buildCstPart();
    if ( !this->fieldVelocityConvectionIsUsedAndOperational() || buildCstPart )
        return;

    auto mesh = this->mesh();
    auto Xh = this->spaceTemperature();
    auto const& u = this->fieldTemperature();
    auto const& v = this->fieldTemperature();

    auto bilinearForm_PatternCoupled = form2( _test=Xh,_trial=Xh,_matrix=A,
                                              _pattern=size_type(Pattern::COUPLED),
                                              _rowstart=this->rowStartInMatrix(),
                                              _colstart=this->colStartInMatrix() );
    auto myLinearForm = form1( _test=Xh, _vector=F,
                               _rowstart=this->rowStartInVector() );

<<<<<<< HEAD
    if ( this->fieldVelocityConvectionIsUsedAndOperational() && !buildCstPart )
    {
        auto kappa = idv(this->thermalProperties()->fieldThermalConductivity());
        auto thecoeff = idv(this->thermalProperties()->fieldRho())*idv(this->thermalProperties()->fieldHeatCapacity());
        auto uconv=thecoeff*idv(this->fieldVelocityConvection());
#if 1
=======
    //if ( this->fieldVelocityConvectionIsUsedAndOperational() && !buildCstPart )
    //{
        auto kappa = idv(this->thermalProperties()->fieldThermalConductivity());
        auto thecoeff = idv(this->thermalProperties()->fieldRho())*idv(this->thermalProperties()->fieldHeatCapacity());
        auto uconv=thecoeff*idv(this->fieldVelocityConvection());
        auto rangeStabUsed = elements(mesh);
#if 0
        typedef StabilizationGLSParameter<mesh_type, nOrderTemperature> stab_gls_parameter_impl_type;
        auto stabGLSParam =  std::dynamic_pointer_cast<stab_gls_parameter_impl_type>( this->stabilizationGLSParameter() );
        stabGLSParam->updateTau(uconv, kappa, rangeStabUsed);
        auto tau = idv(stabGLSParam->fieldTau());
#elif 1
>>>>>>> 2cd55895
        auto tau = Feel::vf::FeelModels::stabilizationGLSParameterExpr( *this->stabilizationGLSParameter(),uconv, kappa );
#else
        static const uint16_type nStabGlsOrderPoly = (nOrderTemperature>1)? nOrderTemperature : 2;
        typedef StabilizationGLSParameter<mesh_type, nStabGlsOrderPoly> stab_gls_parameter_impl_type;
        auto tau =  std::dynamic_pointer_cast<stab_gls_parameter_impl_type>( this->stabilizationGLSParameter() )->tau( uconv, kappa, mpl::int_<0/*StabParamType*/>() );
        std::cout << "decltype(tau)::imorder=" << decltype(tau)::imorder << "\n";
        std::cout << "decltype(tau)::imIsPoly=" << decltype(tau)::imIsPoly << "\n";

#endif
        if ( nOrderTemperature <= 1 || this->stabilizationGLSType() == "supg"  )
        {
            auto stab_test = grad(u)*uconv;
            if (!this->isStationary())
            {
                auto stab_residual_bilinear = thecoeff*(idt(u)*this->timeStepBdfTemperature()->polyDerivCoefficient(0) + gradt(u)*idv(this->fieldVelocityConvection()) );
                bilinearForm_PatternCoupled +=
                    integrate( _range=elements(mesh),
                               _expr=tau*stab_residual_bilinear*stab_test,
                               _geomap=this->geomap() );
                auto rhsTimeStep = this->timeStepBdfTemperature()->polyDeriv();
                auto stab_residual_linear = thecoeff*idv( rhsTimeStep );
                myLinearForm +=
                    integrate( _range=elements(mesh),
                               _expr= val(tau*stab_residual_linear)*stab_test,
                               _geomap=this->geomap() );
            }
            else
            {
                auto stab_residual_bilinear = thecoeff*gradt(u)*idv(this->fieldVelocityConvection());
                bilinearForm_PatternCoupled +=
                    integrate( _range=elements(mesh),
                               _expr=tau*stab_residual_bilinear*stab_test,
                               _geomap=this->geomap() );
            }
            for( auto const& d : this->bodyForces() )
            {
                auto rangeBodyForceUsed = ( marker(d).empty() )? elements(mesh) : markedelements(mesh,marker(d));
                myLinearForm +=
                    integrate( _range=rangeBodyForceUsed,
                               _expr=tau*expression(d)*stab_test,
                               _geomap=this->geomap() );
            }
        }
        else if ( ( this->stabilizationGLSType() == "gls" ) || ( this->stabilizationGLSType() == "unusual-gls" ) )
        {
            int stabCoeffDiffusion = (this->stabilizationGLSType() == "gls")? 1 : -1;
            auto stab_test = grad(u)*uconv + stabCoeffDiffusion*kappa*laplacian(u);
            if (!this->isStationary())
            {
                auto stab_residual_bilinear = thecoeff*(idt(u)*this->timeStepBdfTemperature()->polyDerivCoefficient(0) + gradt(u)*idv(this->fieldVelocityConvection()) ) - kappa*laplaciant(u);
                bilinearForm_PatternCoupled +=
                    integrate( _range=elements(mesh),
                               _expr=tau*stab_residual_bilinear*stab_test,
                               _geomap=this->geomap() );
                auto rhsTimeStep = this->timeStepBdfTemperature()->polyDeriv();
                auto stab_residual_linear = thecoeff*idv( rhsTimeStep );
                myLinearForm +=
                    integrate( _range=elements(mesh),
                               _expr= val(tau*stab_residual_linear)*stab_test,
                               _geomap=this->geomap() );
            }
            else
            {
                auto stab_residual_bilinear = thecoeff*gradt(u)*idv(this->fieldVelocityConvection()) - kappa*laplaciant(u);
                bilinearForm_PatternCoupled +=
                    integrate( _range=elements(mesh),
                               _expr=tau*stab_residual_bilinear*stab_test,
                               _geomap=this->geomap() );
            }
            for( auto const& d : this->bodyForces() )
            {
                auto rangeBodyForceUsed = ( marker(d).empty() )? elements(mesh) : markedelements(mesh,marker(d));
                myLinearForm +=
                    integrate( _range=rangeBodyForceUsed,
                               _expr=tau*expression(d)*stab_test,
                               _geomap=this->geomap() );
            }
        }
        //}

}






THERMODYNAMICSBASE_CLASS_TEMPLATE_DECLARATIONS
void
THERMODYNAMICSBASE_CLASS_TEMPLATE_TYPE::updateLinearPDE( DataUpdateLinear & data ) const
{
    sparse_matrix_ptrtype& A = data.matrix();
    vector_ptrtype& F = data.rhs();
    bool buildCstPart = data.buildCstPart();
    bool _doBCStrongDirichlet = data.doBCStrongDirichlet();

    std::string sc=(buildCstPart)?" (build cst part)":" (build non cst part)";
    this->log("ThermoDynamics","updateLinearPDE", "start"+sc);
    boost::mpi::timer thetimer;

    auto mesh = this->mesh();
    auto Xh = this->spaceTemperature();
    auto const& u = this->fieldTemperature();
    auto const& v = this->fieldTemperature();

    auto bilinearForm_PatternCoupled = form2( _test=Xh,_trial=Xh,_matrix=A,
                                              _pattern=size_type(Pattern::COUPLED),
                                              _rowstart=this->rowStartInMatrix(),
                                              _colstart=this->colStartInMatrix() );
    auto myLinearForm = form1( _test=Xh, _vector=F,
                               _rowstart=this->rowStartInVector() );

    //--------------------------------------------------------------------------------------------------//

    if ( buildCstPart )
    {
        //double kappa = this->thermalProperties()->cstThermalConductivity();
        auto kappa = idv(this->thermalProperties()->fieldThermalConductivity());
        bilinearForm_PatternCoupled +=
            integrate( _range=elements(mesh),
                       _expr= kappa*inner(gradt(u),grad(v)),
                       _geomap=this->geomap() );
    }

    if ( this->fieldVelocityConvectionIsUsedAndOperational() && !buildCstPart )
    {
        //double thecoeff = this->thermalProperties()->cstRho()*this->thermalProperties()->cstHeatCapacity();
        auto thecoeff = idv(this->thermalProperties()->fieldRho())*idv(this->thermalProperties()->fieldHeatCapacity());
        bilinearForm_PatternCoupled +=
            integrate( _range=elements(mesh),
                       _expr= thecoeff*(gradt(u)*idv(this->fieldVelocityConvection()))*id(v),
                       _geomap=this->geomap() );


        //viscous dissipation
        if ( false/*true*/ )
        {
            double mu = 1.;
            auto defv = sym(gradv( this->fieldVelocityConvection() ) );
            auto defv2 = inner(defv,defv);

            if ( !this->fieldVelocityConvectionIsIncompressible() )
            {
#if 0
                bilinearForm_PatternCoupled +=
                    integrate( _range=elements(mesh),
                               _expr= thecoeff*(idt(u)*divv(this->fieldVelocityConvection()))*id(v),
                               _geomap=this->geomap() );
#endif
                myLinearForm +=
                    integrate( _range=elements(mesh),
                               _expr= 2*mu*defv2*id(v),
                               _geomap=this->geomap() );
            }
            else
            {
                auto incomp2 = pow( divv( this->fieldVelocityConvection() ),2 );
                myLinearForm +=
                    integrate( _range=elements(mesh),
                               _expr= 2*mu*(defv2-(1./3.)*incomp2)*id(v),
                               _geomap=this->geomap() );
            }
        }
    }

    if (!this->isStationary())
    {
        bool buildNonCstPart=!buildCstPart;
        bool BuildNonCstPart_Form2TransientTerm = buildNonCstPart;
        bool BuildNonCstPart_Form1TransientTerm = buildNonCstPart;
        if ( this->timeStepBase()->strategy()==TS_STRATEGY_DT_CONSTANT )
        {
            BuildNonCstPart_Form2TransientTerm = buildCstPart;
        }

        if (BuildNonCstPart_Form2TransientTerm)
        {
            //double thecoeff = this->thermalProperties()->cstRho()*this->thermalProperties()->cstHeatCapacity()*this->timeStepBdfTemperature()->polyDerivCoefficient(0);
            auto thecoeff = idv(this->thermalProperties()->fieldRho())*idv(this->thermalProperties()->fieldHeatCapacity())*this->timeStepBdfTemperature()->polyDerivCoefficient(0);
            bilinearForm_PatternCoupled +=
                integrate( _range=elements(mesh),
                           _expr= thecoeff*idt(u)*id(v),
                           _geomap=this->geomap() );
        }

        if (BuildNonCstPart_Form1TransientTerm)
        {
            //double thecoeff = this->thermalProperties()->cstRho()*this->thermalProperties()->cstHeatCapacity();
            auto thecoeff = idv(this->thermalProperties()->fieldRho())*idv(this->thermalProperties()->fieldHeatCapacity());
            auto rhsTimeStep = this->timeStepBdfTemperature()->polyDeriv();
            myLinearForm +=
                integrate( _range=elements(mesh),
                           _expr= thecoeff*idv(rhsTimeStep)*id(v),
                           _geomap=this->geomap() );
        }
    }

    //--------------------------------------------------------------------------------------------------//

    // update source term
    this->updateSourceTermLinearPDE(F, buildCstPart);

    // update stabilization gls
    if ( M_stabilizationGLS )
    {
        this->updateLinearPDEStabilizationGLS( data );
    }

    // update bc
    this->updateWeakBCLinearPDE(A,F,buildCstPart);
    if ( !buildCstPart && _doBCStrongDirichlet)
        this->updateBCStrongDirichletLinearPDE(A,F);


    double timeElapsed = thetimer.elapsed();
    this->log("ThermoDynamics","updateLinearPDE",
              "finish in "+(boost::format("%1% s") % timeElapsed).str() );
}

THERMODYNAMICSBASE_CLASS_TEMPLATE_DECLARATIONS
void
THERMODYNAMICSBASE_CLASS_TEMPLATE_TYPE::updateNewtonInitialGuess( vector_ptrtype& U ) const
{
    if ( M_bcDirichlet.empty() ) return;

    this->log("ThermoDynamics","updateNewtonInitialGuess","start" );

    auto mesh = this->mesh();
    auto u = this->spaceTemperature()->element( U, this->rowStartInVector() );

    for( auto const& d : M_bcDirichlet )
    {
        u.on(_range=markedfaces(mesh, this->markerDirichletBCByNameId( "elimination",marker(d) ) ),
             _expr=expression(d) );
    }
    // synchronize temperature dof on interprocess
    auto itFindDofsWithValueImposed = M_dofsWithValueImposed.find("temperature");
    if ( itFindDofsWithValueImposed != M_dofsWithValueImposed.end() )
        sync( u, "=", itFindDofsWithValueImposed->second );

    this->log("ThermoDynamics","updateNewtonInitialGuess","finish" );
}

THERMODYNAMICSBASE_CLASS_TEMPLATE_DECLARATIONS
void
THERMODYNAMICSBASE_CLASS_TEMPLATE_TYPE::updateJacobian( DataUpdateJacobian & data ) const
{
    const vector_ptrtype& XVec = data.currentSolution();
    sparse_matrix_ptrtype& J = data.jacobian();
    vector_ptrtype& RBis = data.vectorUsedInStrongDirichlet();
    bool _BuildCstPart = data.buildCstPart();
    bool _doBCStrongDirichlet = data.doBCStrongDirichlet();

    bool buildNonCstPart = !_BuildCstPart;
    bool buildCstPart = _BuildCstPart;

    std::string sc=(buildCstPart)?" (build cst part)":" (build non cst part)";
    this->log("ThermoDynamics","updateJacobian", "start"+sc);

    auto mesh = this->mesh();
    auto Xh = this->spaceTemperature();
    auto const& u = this->fieldTemperature();
    auto const& v = this->fieldTemperature();
#if 0
    auto const u = Xh->element(XVec, this->rowStartInVector());
#endif

    auto bilinearForm_PatternCoupled = form2( _test=Xh,_trial=Xh,_matrix=J,
                                              _pattern=size_type(Pattern::COUPLED),
                                              _rowstart=this->rowStartInMatrix(),
                                              _colstart=this->colStartInMatrix() );


    if ( buildCstPart )
    {
        //double kappa = this->thermalProperties()->cstThermalConductivity();
        auto kappa = idv(this->thermalProperties()->fieldThermalConductivity());
        bilinearForm_PatternCoupled +=
            integrate( _range=elements(mesh),
                       _expr= kappa*inner(gradt(u),grad(v)),
                       _geomap=this->geomap() );
    }

    if ( this->fieldVelocityConvectionIsUsedAndOperational() && !buildCstPart )
    {
        //double thecoeff = this->thermalProperties()->cstRho()*this->thermalProperties()->cstHeatCapacity();
        auto thecoeff = idv(this->thermalProperties()->fieldRho())*idv(this->thermalProperties()->fieldHeatCapacity());
        bilinearForm_PatternCoupled +=
            integrate( _range=elements(mesh),
                       _expr= thecoeff*(gradt(u)*idv(this->fieldVelocityConvection()))*id(v),
                       _geomap=this->geomap() );
    }

    if ( !this->isStationary() )
    {
        bool BuildNonCstPart_Form2TransientTerm = buildNonCstPart;
        if ( this->timeStepBase()->strategy()==TS_STRATEGY_DT_CONSTANT )
        {
            BuildNonCstPart_Form2TransientTerm = buildCstPart;
        }

        if (BuildNonCstPart_Form2TransientTerm)
        {
            //double thecoeff = this->thermalProperties()->cstRho()*this->thermalProperties()->cstHeatCapacity()*this->timeStepBdfTemperature()->polyDerivCoefficient(0);
            auto thecoeff = idv(this->thermalProperties()->fieldRho())*idv(this->thermalProperties()->fieldHeatCapacity())*this->timeStepBdfTemperature()->polyDerivCoefficient(0);
            bilinearForm_PatternCoupled +=
                integrate( _range=elements(mesh),
                           _expr= thecoeff*idt(u)*id(v),
                           _geomap=this->geomap() );
        }
    }


    this->updateBCRobinJacobian( J,buildCstPart );

    if ( buildNonCstPart && _doBCStrongDirichlet )
    {
        this->updateBCStrongDirichletJacobian( J,RBis );
    }

}
THERMODYNAMICSBASE_CLASS_TEMPLATE_DECLARATIONS
void
THERMODYNAMICSBASE_CLASS_TEMPLATE_TYPE::updateResidual( DataUpdateResidual & data ) const
{
    const vector_ptrtype& XVec = data.currentSolution();
    vector_ptrtype& R = data.residual();
    bool _BuildCstPart = data.buildCstPart();
    bool UseJacobianLinearTerms = data.useJacobianLinearTerms();
    bool _doBCStrongDirichlet = data.doBCStrongDirichlet();

    bool buildNonCstPart = !_BuildCstPart;
    bool buildCstPart = _BuildCstPart;

    std::string sc=(buildCstPart)?" (build cst part)":" (build non cst part)";
    this->log("ThermoDynamics","updateResidual", "start"+sc);

    auto mesh = this->mesh();
    auto Xh = this->spaceTemperature();
    auto const& v = this->fieldTemperature();
    auto const u = Xh->element(XVec, this->rowStartInVector());

    auto myLinearForm = form1( _test=Xh, _vector=R,
                               _rowstart=this->rowStartInVector() );

    if (!buildCstPart && !UseJacobianLinearTerms )
    {
        //double kappa = this->thermalProperties()->cstThermalConductivity();
        auto kappa = idv(this->thermalProperties()->fieldThermalConductivity());
        myLinearForm +=
            integrate( _range=elements(mesh),
                       _expr= kappa*inner(gradv(u),grad(v)),
                       _geomap=this->geomap() );
    }

    if ( this->fieldVelocityConvectionIsUsedAndOperational() )
    {
        if ( !buildCstPart )
        {
            //double thecoeff = this->thermalProperties()->cstRho()*this->thermalProperties()->cstHeatCapacity();
            auto thecoeff = idv(this->thermalProperties()->fieldRho())*idv(this->thermalProperties()->fieldHeatCapacity());
            myLinearForm +=
                integrate( _range=elements(mesh),
                           _expr= thecoeff*(gradv(u)*idv(this->fieldVelocityConvection()))*id(v),
                           _geomap=this->geomap() );
        }

        //viscous dissipation
        if ( false/*buildCstPart*/ )
        {
            double mu = 1.;
            auto defv = sym(gradv( this->fieldVelocityConvection() ) );
            auto defv2 = inner(defv,defv);

            if ( !this->fieldVelocityConvectionIsIncompressible() )
            {
                myLinearForm +=
                    integrate( _range=elements(mesh),
                               _expr= -2*mu*defv2*id(v),
                               _geomap=this->geomap() );
            }
            else
            {
                auto incomp2 = pow( divv( this->fieldVelocityConvection() ),2 );
                myLinearForm +=
                    integrate( _range=elements(mesh),
                               _expr= -2*mu*(defv2-(1./3.)*incomp2)*id(v),
                               _geomap=this->geomap() );
            }
        }

    }

    if (!this->isStationary())
    {
        bool Build_TransientTerm = !buildCstPart;
        if ( this->timeStepBase()->strategy()==TS_STRATEGY_DT_CONSTANT ) Build_TransientTerm=!buildCstPart && !UseJacobianLinearTerms;

        if (Build_TransientTerm)
        {
            //double thecoeff = this->thermalProperties()->cstRho()*this->thermalProperties()->cstHeatCapacity()*this->timeStepBdfTemperature()->polyDerivCoefficient(0);
            auto thecoeff = idv(this->thermalProperties()->fieldRho())*idv(this->thermalProperties()->fieldHeatCapacity())*this->timeStepBdfTemperature()->polyDerivCoefficient(0);
            myLinearForm +=
                integrate( _range=elements(mesh),
                           _expr= thecoeff*idv(u)*id(v),
                           _geomap=this->geomap() );
        }

        if (buildCstPart)
        {
            //double thecoeff = this->thermalProperties()->cstRho()*this->thermalProperties()->cstHeatCapacity();
            auto thecoeff = idv(this->thermalProperties()->fieldRho())*idv(this->thermalProperties()->fieldHeatCapacity());
            auto rhsTimeStep = this->timeStepBdfTemperature()->polyDeriv();
            myLinearForm +=
                integrate( _range=elements(mesh),
                           _expr= -thecoeff*idv(rhsTimeStep)*id(v),
                           _geomap=this->geomap() );
        }
    }

    this->updateSourceTermResidual( R,buildCstPart ) ;
    this->updateBCNeumannResidual( R,buildCstPart );
    this->updateBCRobinResidual( u,R,buildCstPart );

    if ( !buildCstPart && _doBCStrongDirichlet && this->hasMarkerDirichletBCelimination() )
    {
        R->close();
        this->updateBCDirichletStrongResidual( R );
    }

    this->log("ThermoDynamics","updateResidual", "finish");
}

THERMODYNAMICSBASE_CLASS_TEMPLATE_DECLARATIONS
void
THERMODYNAMICSBASE_CLASS_TEMPLATE_TYPE::updateBCDirichletStrongResidual( vector_ptrtype& R ) const
{
    if ( this->M_bcDirichlet.empty() ) return;

    this->log("ThermoDynamics","updateBCDirichletStrongResidual","start" );

    auto mesh = this->mesh();
#if 0
    auto u = this->spaceTemperature()->element( R,this->rowStartInVector() );

    for( auto const& d : this->M_bcDirichlet )
    {
        u.on(_range=markedfaces(mesh,this->markerDirichletBCByNameId( "elimination",marker(d) ) ),
             _expr=cst(0.) );
    }
#else
    auto u = this->spaceTemperature()->element( R,this->rowStartInVector() );
    auto itFindDofsWithValueImposed = M_dofsWithValueImposed.find("temperature");
    auto const& dofsWithValueImposedTemperature = ( itFindDofsWithValueImposed != M_dofsWithValueImposed.end() )? itFindDofsWithValueImposed->second : std::set<size_type>();
    for ( size_type thedof : dofsWithValueImposedTemperature )
        u.set( thedof,0. );
    sync( u, "=", dofsWithValueImposedTemperature );
#endif
    this->log("ThermoDynamics","updateBCDirichletStrongResidual","finish" );
}

THERMODYNAMICSBASE_CLASS_TEMPLATE_DECLARATIONS
void
THERMODYNAMICSBASE_CLASS_TEMPLATE_TYPE::updateBCNeumannResidual( vector_ptrtype& R, bool buildCstPart ) const
{
    if ( this->M_bcNeumann.empty() ) return;

    if ( buildCstPart )
    {
        auto mesh = this->mesh();
        auto Xh = this->spaceTemperature();
        auto const& v = this->fieldTemperature();

        auto myLinearForm = form1( _test=Xh, _vector=R,
                                   _rowstart=this->rowStartInVector() );
        for( auto const& d : this->M_bcNeumann )
        {
            myLinearForm +=
                integrate( _range=markedfaces(this->mesh(),this->markerNeumannBC(NeumannBCShape::SCALAR,marker(d)) ),
                           _expr= -expression(d)*id(v),
                           _geomap=this->geomap() );
        }
    }

}

THERMODYNAMICSBASE_CLASS_TEMPLATE_DECLARATIONS
void
THERMODYNAMICSBASE_CLASS_TEMPLATE_TYPE::updateBCRobinResidual( element_temperature_external_storage_type const& u, vector_ptrtype& R, bool buildCstPart ) const
{
    if ( this->M_bcRobin.empty() ) return;

    auto mesh = this->mesh();
    auto Xh = this->spaceTemperature();
    auto const& v = this->fieldTemperature();

    auto myLinearForm = form1( _test=Xh, _vector=R,
                               _rowstart=this->rowStartInVector() );
    for( auto const& d : this->M_bcRobin )
    {
        if ( !buildCstPart )
        {
            myLinearForm +=
                integrate( _range=markedfaces(mesh,this->markerRobinBC( marker(d) ) ),
                           _expr= expression1(d)*idv(u)*id(v),
                           _geomap=this->geomap() );
        }
        if ( buildCstPart )
        {
            myLinearForm +=
                integrate( _range=markedfaces(mesh,this->markerRobinBC( marker(d) ) ),
                           _expr= -expression1(d)*expression2(d)*id(v),
                           _geomap=this->geomap() );
        }
    }
}

THERMODYNAMICSBASE_CLASS_TEMPLATE_DECLARATIONS
void
THERMODYNAMICSBASE_CLASS_TEMPLATE_TYPE::updateSourceTermResidual( vector_ptrtype& R, bool buildCstPart ) const
{
    if ( this->M_volumicForcesProperties.empty() ) return;

    if ( buildCstPart )
    {
        auto myLinearForm = form1( _test=this->spaceTemperature(), _vector=R,
                                   _rowstart=this->rowStartInVector() );
        auto const& v = this->fieldTemperature();

        for( auto const& d : this->M_volumicForcesProperties )
        {
            auto rangeBodyForceUsed = ( marker(d).empty() )? elements(this->mesh()) : markedelements(this->mesh(),marker(d));
            myLinearForm +=
                integrate( _range=rangeBodyForceUsed,
                           _expr= -expression(d)*id(v),
                           _geomap=this->geomap() );
        }
    }
}

THERMODYNAMICSBASE_CLASS_TEMPLATE_DECLARATIONS
void
THERMODYNAMICSBASE_CLASS_TEMPLATE_TYPE::updateBCStrongDirichletJacobian(sparse_matrix_ptrtype& J,vector_ptrtype& RBis ) const
{
    if ( this->M_bcDirichlet.empty() ) return;

    this->log("ThermoDynamics","updateBCStrongDirichletJacobian","start" );

    auto mesh = this->mesh();
    auto Xh = this->spaceTemperature();
    auto const& u = this->fieldTemperature();
    auto bilinearForm_PatternCoupled = form2( _test=Xh,_trial=Xh,_matrix=J,
                                              _pattern=size_type(Pattern::COUPLED),
                                              _rowstart=this->rowStartInMatrix(),
                                              _colstart=this->colStartInMatrix() );

    for( auto const& d : this->M_bcDirichlet )
    {
        bilinearForm_PatternCoupled +=
            on( _range=markedfaces(mesh, this->markerDirichletBCByNameId( "elimination",marker(d) ) ),
                _element=u,_rhs=RBis,_expr=cst(0.) );
    }

    this->log("ThermoDynamics","updateBCStrongDirichletJacobian","finish" );

}

THERMODYNAMICSBASE_CLASS_TEMPLATE_DECLARATIONS
void
THERMODYNAMICSBASE_CLASS_TEMPLATE_TYPE::updateBCRobinJacobian( sparse_matrix_ptrtype& J, bool buildCstPart ) const
{
    if ( this->M_bcRobin.empty() ) return;

    if ( !buildCstPart )
    {
        auto mesh = this->mesh();
        auto Xh = this->spaceTemperature();
        auto const& v = this->fieldTemperature();

        auto bilinearForm_PatternCoupled = form2( _test=Xh,_trial=Xh,_matrix=J,
                                                  _pattern=size_type(Pattern::COUPLED),
                                                  _rowstart=this->rowStartInMatrix(),
                                                  _colstart=this->colStartInMatrix() );
        for( auto const& d : this->M_bcRobin )
        {
            bilinearForm_PatternCoupled +=
                integrate( _range=markedfaces(mesh,this->markerRobinBC( marker(d) ) ),
                           _expr= expression1(d)*idt(v)*id(v),
                           _geomap=this->geomap() );
        }
    }

}



} // end namespace FeelModels
} // end namespace Feel<|MERGE_RESOLUTION|>--- conflicted
+++ resolved
@@ -9,11 +9,7 @@
 #include <feel/feelmodels/modelmesh/createmesh.hpp>
 
 #include <feel/feelmodels/modelcore/stabilizationglsparameter.hpp>
-<<<<<<< HEAD
-#include <feel/feelmodels/modelvf/stabilizationglsparameter.hpp>
-=======
 //#include <feel/feelmodels/modelvf/stabilizationglsparameter.hpp>
->>>>>>> 2cd55895
 
 namespace Feel
 {
@@ -248,12 +244,7 @@
 
     if ( M_stabilizationGLS )
     {
-<<<<<<< HEAD
-        static const uint16_type nStabGlsOrderPoly = (nOrderTemperature>1)? nOrderTemperature : 2;
-        typedef StabilizationGLSParameter<mesh_type, nStabGlsOrderPoly> stab_gls_parameter_impl_type;
-=======
         typedef StabilizationGLSParameter<mesh_type, nOrderTemperature> stab_gls_parameter_impl_type;
->>>>>>> 2cd55895
         M_stabilizationGLSParameter.reset( new stab_gls_parameter_impl_type( this->mesh(),prefixvm(this->prefix(),"stabilization-gls.parameter") ) );
         M_stabilizationGLSParameter->init();
     }
@@ -696,14 +687,6 @@
     auto myLinearForm = form1( _test=Xh, _vector=F,
                                _rowstart=this->rowStartInVector() );
 
-<<<<<<< HEAD
-    if ( this->fieldVelocityConvectionIsUsedAndOperational() && !buildCstPart )
-    {
-        auto kappa = idv(this->thermalProperties()->fieldThermalConductivity());
-        auto thecoeff = idv(this->thermalProperties()->fieldRho())*idv(this->thermalProperties()->fieldHeatCapacity());
-        auto uconv=thecoeff*idv(this->fieldVelocityConvection());
-#if 1
-=======
     //if ( this->fieldVelocityConvectionIsUsedAndOperational() && !buildCstPart )
     //{
         auto kappa = idv(this->thermalProperties()->fieldThermalConductivity());
@@ -716,7 +699,6 @@
         stabGLSParam->updateTau(uconv, kappa, rangeStabUsed);
         auto tau = idv(stabGLSParam->fieldTau());
 #elif 1
->>>>>>> 2cd55895
         auto tau = Feel::vf::FeelModels::stabilizationGLSParameterExpr( *this->stabilizationGLSParameter(),uconv, kappa );
 #else
         static const uint16_type nStabGlsOrderPoly = (nOrderTemperature>1)? nOrderTemperature : 2;
