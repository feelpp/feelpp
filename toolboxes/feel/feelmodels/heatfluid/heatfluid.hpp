--- conflicted
+++ resolved
@@ -59,11 +59,7 @@
     static const uint16_type nDim = mesh_type::nDim;
 
     // materials properties
-<<<<<<< HEAD
-    typedef MaterialsProperties<mesh_type> materialsproperties_type;
-=======
     typedef MaterialsProperties<mesh_type::nRealDim> materialsproperties_type;
->>>>>>> b64a1644
     typedef std::shared_ptr<materialsproperties_type> materialsproperties_ptrtype;
 
     // exporter
