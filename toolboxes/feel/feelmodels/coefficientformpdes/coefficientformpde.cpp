/* -*- mode: c++; coding: utf-8; tab-width: 4; indent-tabs-mode: nil; c-basic-offset: 4; show-trailing-whitespace: t -*- vim:fenc=utf-8:ft=cpp:et:sw=4:ts=4:sts=4 
 */

#include <feel/feelmodels/coefficientformpdes/coefficientformpde.hpp>

//#include <feel/feelmodels/modelmesh/createmesh.hpp>
#include <feel/feelmodels/modelcore/stabilizationglsparameter.hpp>

namespace Feel
{
namespace FeelModels
{

COEFFICIENTFORMPDE_CLASS_TEMPLATE_DECLARATIONS
COEFFICIENTFORMPDE_CLASS_TEMPLATE_TYPE::CoefficientFormPDE( typename super_type::super2_type::infos_type const& infosPDE,
                                                            std::string const& prefix,
                                                            std::string const& keyword,
                                                            worldcomm_ptr_t const& worldComm,
                                                            std::string const& subPrefix,
                                                            ModelBaseRepository const& modelRep )
    :
    super_type( infosPDE, prefix, keyword, worldComm, subPrefix, modelRep ),
    ModelBase( prefix, keyword, worldComm, subPrefix, modelRep, ModelBaseCommandLineOptions( coefficientformpde_options( prefix ) ) )
{}


COEFFICIENTFORMPDE_CLASS_TEMPLATE_DECLARATIONS
void
COEFFICIENTFORMPDE_CLASS_TEMPLATE_TYPE::init( bool buildModelAlgebraicFactory )
{
    this->log("CoefficientFormPDE","init", "start" );
    this->timerTool("Constructor").start();

    this->initMaterialProperties();

    if ( !this->mesh() )
        this->initMesh();

    this->materialsProperties()->addMesh( this->mesh() );

    this->initFunctionSpaces();

    this->initBoundaryConditions();

    // start or restart time step scheme
    if ( !this->isStationary() )
        this->initTimeStep();

    // stabilization gls
    if ( this->M_applyStabilization && !this->M_stabilizationGLSParameter )
    {
        typedef StabilizationGLSParameter<mesh_type, nOrderUnknown> stab_gls_parameter_impl_type;
        this->M_stabilizationGLSParameter.reset( new stab_gls_parameter_impl_type( this->mesh(), prefixvm(this->prefix(),"stabilization.gls.parameter"), this->clovm() ) );
        this->M_stabilizationGLSParameter->init();
    }

    // update constant parameters into
    this->updateParameterValues();

    // update initial conditions
    this->updateInitialConditions( this->symbolsExpr() );

    // post-process
    this->initPostProcess();

    // backend
    this->initAlgebraicBackend();

    // subspaces index
    size_type currentStartIndex = 0;
    this->setStartSubBlockSpaceIndex( this->unknownName(), currentStartIndex++ );

     // vector solution
    auto bvs = this->initAlgebraicBlockVectorSolution( 1 );
    bvs->operator()(0) = this->fieldUnknownPtr();
    // init petsc vector associated to the block
    bvs->buildVector( this->backend() );

    // solver type
    M_solverName = soption(_prefix=this->prefix(),_name="solver",_vm=this->clovm());
    if ( M_solverName == "automatic" )
        this->updateAutomaticSolverSelection();

    // algebraic solver
    if ( buildModelAlgebraicFactory )
        this->initAlgebraicFactory();

    this->setIsUpdatedForUse( true );

    double tElapsedInit = this->timerTool("Constructor").stop("init");
    if ( this->scalabilitySave() ) this->timerTool("Constructor").save();
    this->log("CoefficientFormPDE","init",(boost::format("finish in %1% s")%tElapsedInit).str() );
}




COEFFICIENTFORMPDE_CLASS_TEMPLATE_DECLARATIONS
void
COEFFICIENTFORMPDE_CLASS_TEMPLATE_TYPE::initFunctionSpaces()
{
    this->log("CoefficientFormPDE","initFunctionSpaces", "start" );
    this->timerTool("Constructor").start();

<<<<<<< HEAD
    if( !M_Xh )
    {
        auto mom = this->materialsProperties()->materialsOnMesh( this->mesh() );
        // functionspace
        if ( mom->isDefinedOnWholeMesh( this->physic() ) )
        {
            this->M_rangeMeshElements = elements(this->mesh());
            M_Xh = space_unknown_type::New( _mesh=this->mesh(), _worldscomm=this->worldsComm() );
        }
        else
        {
            this->M_rangeMeshElements = markedelements(this->mesh(), mom->markers( this->physic() ));
            M_Xh = space_unknown_type::New( _mesh=this->mesh(), _worldscomm=this->worldsComm(),_range=this->M_rangeMeshElements );
        }
    }
    else
    {
        this->M_rangeMeshElements = elements( support( M_Xh ) );
=======
    bool useExtendedDoftable = is_lagrange_polynomialset_v<typename space_unknown_type::fe_type> && !space_unknown_type::fe_type::isContinuous;

    auto mom = this->materialsProperties()->materialsOnMesh( this->mesh() );
    // functionspace
    if ( mom->isDefinedOnWholeMesh( this->physic() ) )
    {
        this->M_rangeMeshElements = elements(this->mesh());
        M_Xh = space_unknown_type::New( _mesh=this->mesh(), _worldscomm=this->worldsComm(),_extended_doftable=useExtendedDoftable );
    }
    else
    {
        this->M_rangeMeshElements = markedelements(this->mesh(), mom->markers( this->physic() ));
        M_Xh = space_unknown_type::New( _mesh=this->mesh(), _worldscomm=this->worldsComm(),_range=this->M_rangeMeshElements,_extended_doftable=useExtendedDoftable );
>>>>>>> b645a10b
    }

    M_fieldUnknown.reset( new element_unknown_type( M_Xh,this->unknownName() ) );

    double tElpased = this->timerTool("Constructor").stop("initFunctionSpaces");
    this->log("CoefficientFormPDE","initFunctionSpaces",(boost::format("finish in %1% s")%tElpased).str() );
}

COEFFICIENTFORMPDE_CLASS_TEMPLATE_DECLARATIONS
void
COEFFICIENTFORMPDE_CLASS_TEMPLATE_TYPE::initBoundaryConditions()
{
    M_bcDirichletMarkerManagement.clearMarkerDirichletBC();
    M_bcNeumannMarkerManagement.clearMarkerNeumannBC();
    M_bcRobinMarkerManagement.clearMarkerRobinBC();

    if constexpr ( unknown_is_scalar )
        M_bcDirichlet = this->modelProperties().boundaryConditions().getScalarFields( { { this->physic(), std::string("Dirichlet") } } );
    else
        M_bcDirichlet = this->modelProperties().boundaryConditions().template getVectorFields<nDim>( { { this->physic(), std::string("Dirichlet") } } );

    for( auto const& d : this->M_bcDirichlet )
        M_bcDirichletMarkerManagement.addMarkerDirichletBC("elimination", name(d), markers(d) );

    if constexpr ( unknown_is_vectorial && !is_hcurl_conforming_v<typename space_unknown_type::fe_type> )
    {
        for ( ComponentType comp : std::vector<ComponentType>( { ComponentType::X, ComponentType::Y, ComponentType::Z } ) )
        {
            std::string compTag = ( comp == ComponentType::X )? "x" : (comp == ComponentType::Y )? "y" : "z";
            this->M_bcDirichletComponents[comp] = this->modelProperties().boundaryConditions().getScalarFields( { { this->physic(), (boost::format("Dirichlet_%1%")%compTag).str() } } );
            for( auto const& d : this->M_bcDirichletComponents.find(comp)->second )
                M_bcDirichletMarkerManagement.addMarkerDirichletBC( "elimination", name(d), markers(d), comp );
        }
    }

    this->M_bcNeumann = this->modelProperties().boundaryConditions().getScalarFields( { { this->physic(),  std::string("Neumann") }  } );
    for( auto const& d : this->M_bcNeumann )
        M_bcNeumannMarkerManagement.addMarkerNeumannBC(MarkerManagementNeumannBC::NeumannBCShape::SCALAR,name(d),markers(d));

    std::string tmp = this->physic();
    this->M_bcRobin = this->modelProperties().boundaryConditions().getScalarFieldsList( std::move(tmp), "Robin" );
    for( auto const& d : this->M_bcRobin )
        M_bcRobinMarkerManagement.addMarkerRobinBC( name(d),markers(d) );

    auto mesh = this->mesh();
    auto Xh = this->spaceUnknown();



    // TODO : improve lisibility/usablity by adding a struct for the marker distribution
    M_meshMarkersDofEliminationUnknown.clear();
    std::map<ComponentType, std::decay_t<decltype(detail::distributeMarkerListOnSubEntity( mesh, std::set<std::string>{} ) )> > meshMarkersUnknownByEntitiesAndComp;
    // strong Dirichlet bc
    std::set<std::string> unknownMarkers;
    for( auto const& d : M_bcDirichlet )
    {
        auto listMark = M_bcDirichletMarkerManagement.markerDirichletBCByNameId( "elimination",name(d) );
        if ( listMark.empty() )
            continue;
        unknownMarkers.insert( listMark.begin(), listMark.end() );
        auto markersDistrib = detail::distributeMarkerListOnSubEntity( mesh, std::set<std::string>( listMark.begin(), listMark.end() ) );
        M_meshMarkersDofEliminationUnknown[ComponentType::NO_COMPONENT].emplace( std::make_pair( name(d), std::move( markersDistrib ) ) );
    }
    if ( !unknownMarkers.empty() )
        meshMarkersUnknownByEntitiesAndComp[ComponentType::NO_COMPONENT] = detail::distributeMarkerListOnSubEntity( mesh, unknownMarkers );

    // strong Dirichlet bc on unknown component
    for ( auto const& bcDirComp : M_bcDirichletComponents )
    {
        ComponentType comp = bcDirComp.first;
        unknownMarkers.clear();
        for( auto const& d : bcDirComp.second )
        {
            auto listMark = M_bcDirichletMarkerManagement.markerDirichletBCByNameId( "elimination",name(d), comp );
            if ( listMark.empty() )
                continue;
            unknownMarkers.insert( listMark.begin(), listMark.end() );
            auto markersDistrib = detail::distributeMarkerListOnSubEntity( mesh, std::set<std::string>( listMark.begin(), listMark.end() ) );
            M_meshMarkersDofEliminationUnknown[comp].emplace( std::make_pair( name(d), std::move( markersDistrib ) ) );
        }
        if ( !unknownMarkers.empty() )
            meshMarkersUnknownByEntitiesAndComp[comp] = detail::distributeMarkerListOnSubEntity( mesh, unknownMarkers );
    }

    // update dof eliminition id
    for ( auto const& [comp,meshMarkersUnknownByEntities] : meshMarkersUnknownByEntitiesAndComp )
    {
        // on element
        auto const& listMarkedElementUnknown = std::get<3>( meshMarkersUnknownByEntities );
        if ( !listMarkedElementUnknown.empty() )
            this->updateDofEliminationIds( this->unknownName(), Xh, markedelements( mesh,listMarkedElementUnknown ), comp );
        // on topological faces
        auto const& listMarkedFacesUnknown = std::get<0>( meshMarkersUnknownByEntities );
        if ( !listMarkedFacesUnknown.empty() )
            this->updateDofEliminationIds( this->unknownName(), Xh, markedfaces( mesh,listMarkedFacesUnknown ), comp );
        // on marked edges (only 3d)
        if constexpr ( nDim == 3)
        {
            auto const& listMarkedEdgesUnknown = std::get<1>( meshMarkersUnknownByEntities );
            if ( !listMarkedEdgesUnknown.empty() )
                this->updateDofEliminationIds( this->unknownName(), Xh, markededges( mesh,listMarkedEdgesUnknown ), comp );
        }
        // on marked points
        auto const& listMarkedPointsUnknown = std::get<2>( meshMarkersUnknownByEntities );
        if ( !listMarkedPointsUnknown.empty() )
            this->updateDofEliminationIds( this->unknownName(), Xh, markedpoints( mesh,listMarkedPointsUnknown ), comp );
    }
}

COEFFICIENTFORMPDE_CLASS_TEMPLATE_DECLARATIONS
void
COEFFICIENTFORMPDE_CLASS_TEMPLATE_TYPE::initTimeStep()
{
    this->log("CoefficientFormPDE","initTimeStep", "start" );
    this->timerTool("Constructor").start();

    CHECK( this->timeStepping() == "BDF" || this->timeStepping() == "Theta" ) << "invalid time-stepping";

    std::string myFileFormat = soption(_name="ts.file-format");// without prefix

    int bdfOrder = 1;
    if ( this->timeStepping() == "BDF" )
        bdfOrder = ioption(_prefix=this->prefix(),_name="bdf.order",_vm=this->clovm());
    int nConsecutiveSave = std::max( 3, bdfOrder ); // at least 3 is required when restart with theta scheme

    M_bdfUnknown = this->createBdf( this->spaceUnknown(),this->unknownName(), bdfOrder, nConsecutiveSave, myFileFormat );

    if (!this->doRestart())
    {
        // up current time
        this->updateTime( M_bdfUnknown->timeInitial() );
    }
    else
    {
        // start time step
        double tir = M_bdfUnknown->restart();
        // load a previous solution as current solution
        *this->fieldUnknownPtr() = M_bdfUnknown->unknown(0);
        // up initial time
        this->setTimeInitial( tir );
        // up current time
        this->updateTime( tir );
    }

    double tElapsed = this->timerTool("Constructor").stop("initTimeStep");
    this->log("CoefficientFormPDE","initTimeStep", (boost::format("finish in %1% s") %tElapsed).str() );
}

COEFFICIENTFORMPDE_CLASS_TEMPLATE_DECLARATIONS
void
COEFFICIENTFORMPDE_CLASS_TEMPLATE_TYPE::initPostProcess()
{
    this->log("CoefficientFormPDE","initPostProcess", "start");
    this->timerTool("Constructor").start();

    this->initBasePostProcess();

    // point measures
    auto fieldNamesWithSpaceUnknown = std::make_pair( std::set<std::string>({this->unknownName()}), this->spaceUnknown() );
    auto fieldNamesWithSpaces = hana::make_tuple( fieldNamesWithSpaceUnknown );
    M_measurePointsEvaluation = std::make_shared<measure_points_evaluation_type>( fieldNamesWithSpaces );
    for ( auto const& evalPoints : this->modelProperties().postProcess().measuresPoint( this->keyword() ) )
        M_measurePointsEvaluation->init( evalPoints );

    double tElpased = this->timerTool("Constructor").stop("initPostProcess");
    this->log("CoefficientFormPDE","initPostProcess",(boost::format("finish in %1% s")%tElpased).str() );
}

COEFFICIENTFORMPDE_CLASS_TEMPLATE_DECLARATIONS
void
COEFFICIENTFORMPDE_CLASS_TEMPLATE_TYPE::initAlgebraicFactory()
{
    auto algebraicFactory = std::make_shared<typename ModelAlgebraic::model_algebraic_factory_type>( this->shared_from_this(),this->backend() );
    this->setAlgebraicFactory( algebraicFactory );
}

COEFFICIENTFORMPDE_CLASS_TEMPLATE_DECLARATIONS
void
COEFFICIENTFORMPDE_CLASS_TEMPLATE_TYPE::updateAutomaticSolverSelection()
{
    auto mfields = this->modelFields();
    auto se = this->symbolsExpr( mfields );
    auto tse =  this->trialSymbolsExpr( mfields, this->trialSelectorModelFields( 0/*rowStartInVector*/ ) );
    auto trialSymbolNames = tse.names();
    bool isLinear = true;

    if ( this->hasSymbolDependencyInCoefficients( trialSymbolNames, se ) 
            || this->hasSymbolDependencyInBoundaryConditions( trialSymbolNames, se ) 
            || ( this->applyStabilization() && this->stabilizationGLS_applyShockCapturing() ) )
    {
        isLinear = false;
    }

    M_solverName = ( isLinear )? "Linear" : "Newton";
}

COEFFICIENTFORMPDE_CLASS_TEMPLATE_DECLARATIONS
BlocksBaseGraphCSR
COEFFICIENTFORMPDE_CLASS_TEMPLATE_TYPE::buildBlockMatrixGraph() const
{
    int nBlock = 1;//this->nBlockMatrixGraph();

    size_type thePat = size_type(Pattern::COUPLED);
    if ( is_lagrange_polynomialset_v<typename space_unknown_type::fe_type> && !space_unknown_type::fe_type::isContinuous )
        thePat = size_type(Pattern::EXTENDED);
    BlocksBaseGraphCSR myblockGraph(nBlock,nBlock);
    myblockGraph(0,0) = stencil(_test=this->spaceUnknown(),
                                _trial=this->spaceUnknown(),
                                _pattern=thePat )->graph();
    return myblockGraph;
}


COEFFICIENTFORMPDE_CLASS_TEMPLATE_DECLARATIONS
void
COEFFICIENTFORMPDE_CLASS_TEMPLATE_TYPE::updateInformationObject( nl::json & p ) const
{
    if ( p.contains( "Environment" ) )
        return;

    super_type::super_model_base_type::updateInformationObject( p["Environment"] );

    super_type::super_model_meshes_type::updateInformationObject( p["Meshes"] );


    // FunctionSpace
    nl::json subPt;
    subPt[this->unknownName()] = M_Xh->journalSection().to_string();
    p.emplace( "Function Spaces",  subPt );

    this->modelFields().updateInformationObject( p["Fields"] );

#if 0
    if ( M_algebraicFactory )
        M_algebraicFactory->updateInformationObject( p["Algebraic Solver"] );
#endif
}

COEFFICIENTFORMPDE_CLASS_TEMPLATE_DECLARATIONS
tabulate_informations_ptr_t
COEFFICIENTFORMPDE_CLASS_TEMPLATE_TYPE::tabulateInformations( nl::json const& jsonInfo, TabulateInformationProperties const& tabInfoProp ) const
{
    auto tabInfo = TabulateInformationsSections::New( tabInfoProp );
    if ( jsonInfo.contains("Environment") )
        tabInfo->add( "Environment",  super_type::super_model_base_type::tabulateInformations( jsonInfo.at("Environment"), tabInfoProp ) );

    if ( jsonInfo.contains("Meshes") )
        tabInfo->add( "Meshes", super_type::super_model_meshes_type::tabulateInformations( jsonInfo.at("Meshes"), tabInfoProp ) );

    if ( jsonInfo.contains("Function Spaces") )
    {
        auto const& jsonInfoFunctionSpaces = jsonInfo.at("Function Spaces");
        auto tabInfoFunctionSpaces = TabulateInformationsSections::New( tabInfoProp );
        nl::json::json_pointer jsonPointerSpaceUnknown( jsonInfoFunctionSpaces.at( this->unknownName() ).template get<std::string>() );
        if ( JournalManager::journalData().contains( jsonPointerSpaceUnknown ) )
            tabInfoFunctionSpaces->add( this->unknownName(), TabulateInformationTools::FromJSON::tabulateInformationsFunctionSpace( JournalManager::journalData().at( jsonPointerSpaceUnknown ), tabInfoProp ) );
        tabInfo->add( "Function Spaces", tabInfoFunctionSpaces );
    }

    if ( jsonInfo.contains("Fields") )
        tabInfo->add( "Fields", TabulateInformationTools::FromJSON::tabulateInformationsModelFields( jsonInfo.at("Fields"), tabInfoProp ) );

    return tabInfo;
}

COEFFICIENTFORMPDE_CLASS_TEMPLATE_DECLARATIONS
std::shared_ptr<std::ostringstream>
COEFFICIENTFORMPDE_CLASS_TEMPLATE_TYPE::getInfo() const
{
    std::shared_ptr<std::ostringstream> _ostr( new std::ostringstream() );
#if 0
    *_ostr << "\n||==============================================||"
           << "\n||==============================================||"
           << "\n||==============================================||"
           << "\n||-----------Info : CoefficientFormPDE----------||"
           << "\n||==============================================||"
           << "\n||==============================================||"
           << "\n||==============================================||"
           << "\n   Prefix : " << this->prefix()
           << "\n   Root Repository : " << this->rootRepository();
    *_ostr << "\n   Physical Model"
           << "\n     -- name      : " << this->physic()
           << "\n     -- time mode : " << std::string( (this->isStationary())?"Stationary":"Transient");
    *_ostr << "\n   Boundary conditions"
           << M_bcDirichletMarkerManagement.getInfoDirichletBC()
           << M_bcNeumannMarkerManagement.getInfoNeumannBC()
           << M_bcRobinMarkerManagement.getInfoRobinBC();
    *_ostr << this->materialsProperties()->getInfoMaterialParameters()->str();
#if 0
    *_ostr << "\n   Mesh Discretization"
           << "\n     -- mesh filename      : " << this->meshFile()
           << "\n     -- number of element : " << this->mesh()->numGlobalElements()
           << "\n     -- order             : " << nOrderGeo;
#endif
    *_ostr << "\n   Space Unknown Discretization"
           << "\n     -- name of unknown         : " << this->unknownName()
           << "\n     -- symbol of unknown : " << this->unknownSymbol()
           << "\n     -- basis : " << this->unknownBasis()
           << "\n     -- number of dof : " << this->spaceUnknown()->nDof() << " (" << this->spaceUnknown()->nLocalDof() << ")";
    if ( !this->isStationary() )
    {
        *_ostr << "\n   Time Discretization"
               << "\n     -- initial time : " << this->timeStepBase()->timeInitial()
               << "\n     -- final time   : " << this->timeStepBase()->timeFinal()
               << "\n     -- time step    : " << this->timeStepBase()->timeStep()
               << "\n     -- type : " << this->timeStepping();
        if ( this->timeStepping() == "BDF" )
            *_ostr << " ( order=" << this->timeStepBdfUnknown()->timeOrder() << " )";
    }
    if ( this->algebraicFactory() )
        *_ostr << this->algebraicFactory()->getInfo()->str();
    *_ostr << "\n||==============================================||"
           << "\n||==============================================||"
           << "\n||==============================================||"
           << "\n";
#endif
    return _ostr;
}

COEFFICIENTFORMPDE_CLASS_TEMPLATE_DECLARATIONS
void
COEFFICIENTFORMPDE_CLASS_TEMPLATE_TYPE::startTimeStep()
{
    this->log("CoefficientFormPDE","startTimeStep", "start");

    // start time step
    if (!this->doRestart())
        M_bdfUnknown->start( M_bdfUnknown->unknowns() );
     // up current time
    this->updateTime( M_bdfUnknown->time() );

    // update all expressions in bc or in house prec
    this->updateParameterValues();

    this->log("CoefficientFormPDE","startTimeStep", "finish");
}

COEFFICIENTFORMPDE_CLASS_TEMPLATE_DECLARATIONS
void
COEFFICIENTFORMPDE_CLASS_TEMPLATE_TYPE::updateTimeStep()
{
    this->log("CoefficientFormPDE","updateTimeStep", "start");
    this->timerTool("TimeStepping").setAdditionalParameter("time",this->currentTime());
    this->timerTool("TimeStepping").start();

    bool rebuildCstAssembly = false;
    if ( this->timeStepping() == "BDF" )
    {
        int previousTimeOrder = this->timeStepBdfUnknown()->timeOrder();
        M_bdfUnknown->next( this->fieldUnknown() );
        int currentTimeOrder = this->timeStepBdfUnknown()->timeOrder();
        rebuildCstAssembly = previousTimeOrder != currentTimeOrder && this->timeStepBase()->strategy() == TS_STRATEGY_DT_CONSTANT;
        this->updateTime( this->timeStepBdfUnknown()->time() );
    }
    else if ( this->timeStepping() == "Theta" )
    {
        M_bdfUnknown->next( this->fieldUnknown() );
        this->updateTime( this->timeStepBdfUnknown()->time() );
    }

    if ( rebuildCstAssembly )
        this->setNeedToRebuildCstPart(true);

    this->updateParameterValues();

    this->timerTool("TimeStepping").stop("updateTimeStep");
    if ( this->scalabilitySave() ) this->timerTool("TimeStepping").save();
    this->log("CoefficientFormPDE","updateTimeStep", "finish");
}

COEFFICIENTFORMPDE_CLASS_TEMPLATE_DECLARATIONS
void
COEFFICIENTFORMPDE_CLASS_TEMPLATE_TYPE::updateParameterValues()
{
    if ( !this->manageParameterValues() )
        return;

    this->modelProperties().parameters().updateParameterValues();
    auto paramValues = this->modelProperties().parameters().toParameterValues();
    this->materialsProperties()->updateParameterValues( paramValues );

    this->setParameterValues( paramValues );
}

COEFFICIENTFORMPDE_CLASS_TEMPLATE_DECLARATIONS
void
COEFFICIENTFORMPDE_CLASS_TEMPLATE_TYPE::setParameterValues( std::map<std::string,double> const& paramValues )
{
    this->log("CoefficientFormPDE","setParameterValues", "start");

    if ( this->manageParameterValuesOfModelProperties() )
    {
        this->modelProperties().parameters().setParameterValues( paramValues );
        this->modelProperties().postProcess().setParameterValues( paramValues );
        this->modelProperties().initialConditions().setParameterValues( paramValues );
        this->materialsProperties()->setParameterValues( paramValues );
    }

    M_bcDirichlet.setParameterValues( paramValues );
    for ( auto & bcDirComp : this->M_bcDirichletComponents )
        bcDirComp.second.setParameterValues( paramValues );
    M_bcNeumann.setParameterValues( paramValues );
    M_bcRobin.setParameterValues( paramValues );

    this->log("CoefficientFormPDE","setParameterValues", "finish");
}


COEFFICIENTFORMPDE_CLASS_TEMPLATE_DECLARATIONS
void
COEFFICIENTFORMPDE_CLASS_TEMPLATE_TYPE::solve()
{
    this->log("CoefficientFormPDE","solve", "start");
    this->timerTool("Solve").start();

    this->setStartBlockSpaceIndex( 0 );

    this->M_blockVectorSolution.updateVectorFromSubVectors();

    this->M_algebraicFactory->solve( M_solverName, this->M_blockVectorSolution.vectorMonolithic() );

    this->M_blockVectorSolution.localize();

    double tElapsed = this->timerTool("Solve").stop("solve");
    if ( this->scalabilitySave() )
    {
        if ( !this->isStationary() )
            this->timerTool("Solve").setAdditionalParameter("time",this->currentTime());
        this->timerTool("Solve").save();
    }
    this->log("CoefficientFormPDE","solve", (boost::format("finish in %1% s")%tElapsed).str() );
}

COEFFICIENTFORMPDE_CLASS_TEMPLATE_DECLARATIONS
void
COEFFICIENTFORMPDE_CLASS_TEMPLATE_TYPE::updateLinearPDE( DataUpdateLinear & data ) const
{
    const vector_ptrtype& XVec = data.currentSolution();
    auto mctx = this->modelContext( XVec, this->rowStartInVector() );
    if ( data.hasVectorInfo( "time-stepping.previous-solution" ) )
    {
        auto previousSol = data.vectorInfo( "time-stepping.previous-solution");
        auto mctxPrevious = this->modelContextNoTrialSymbolsExpr( previousSol, this->rowStartInVector() );
        mctx.setAdditionalContext( "time-stepping.previous-model-context", std::move( mctxPrevious ) );
    }
    this->updateLinearPDE( data, mctx );
}

COEFFICIENTFORMPDE_CLASS_TEMPLATE_DECLARATIONS
void
COEFFICIENTFORMPDE_CLASS_TEMPLATE_TYPE::updateLinearPDEDofElimination( DataUpdateLinear & data ) const
{
    const vector_ptrtype& XVec = data.currentSolution();
    auto mctx = this->modelContext( XVec, this->rowStartInVector() );
    this->updateLinearPDEDofElimination( data, mctx );
}

COEFFICIENTFORMPDE_CLASS_TEMPLATE_DECLARATIONS
void
COEFFICIENTFORMPDE_CLASS_TEMPLATE_TYPE::updateNewtonInitialGuess( DataNewtonInitialGuess & data ) const
{
    vector_ptrtype& U = data.initialGuess();
    auto mctx = this->modelContext( U, this->rowStartInVector() );
    this->updateNewtonInitialGuess( data, mctx );
}

COEFFICIENTFORMPDE_CLASS_TEMPLATE_DECLARATIONS
void
COEFFICIENTFORMPDE_CLASS_TEMPLATE_TYPE::updateJacobian( DataUpdateJacobian & data ) const
{
    const vector_ptrtype& XVec = data.currentSolution();
    auto mctx = this->modelContext( XVec, this->rowStartInVector() );
    this->updateJacobian( data, mctx );
}

COEFFICIENTFORMPDE_CLASS_TEMPLATE_DECLARATIONS
void
COEFFICIENTFORMPDE_CLASS_TEMPLATE_TYPE::updateJacobianDofElimination( ModelAlgebraic::DataUpdateJacobian & data ) const
{
    if ( !M_bcDirichletMarkerManagement.hasMarkerDirichletBCelimination() ) return;

    this->log("CoefficientFormPDE","updateJacobianDofElimination","start" );

    this->updateDofEliminationIds( this->unknownName(), data );

    this->log("CoefficientFormPDE","updateJacobianDofElimination","finish" );
}

COEFFICIENTFORMPDE_CLASS_TEMPLATE_DECLARATIONS
void
COEFFICIENTFORMPDE_CLASS_TEMPLATE_TYPE::updateResidual( DataUpdateResidual & data ) const
{
    const vector_ptrtype& XVec = data.currentSolution();
    auto mctx = this->modelContext( XVec, this->rowStartInVector() );
    if ( data.hasVectorInfo( "time-stepping.previous-solution" ) )
    {
        auto previousSol = data.vectorInfo( "time-stepping.previous-solution");
        auto mctxPrevious = this->modelContextNoTrialSymbolsExpr( previousSol, this->rowStartInVector() );
        mctx.setAdditionalContext( "time-stepping.previous-model-context", std::move( mctxPrevious ) );
    }
    this->updateResidual( data, mctx );
}

COEFFICIENTFORMPDE_CLASS_TEMPLATE_DECLARATIONS
void
COEFFICIENTFORMPDE_CLASS_TEMPLATE_TYPE::updateResidualDofElimination( ModelAlgebraic::DataUpdateResidual & data ) const
{
    if ( !M_bcDirichletMarkerManagement.hasMarkerDirichletBCelimination() ) return;

    this->log("CoefficientFormPDE","updateResidualDofElimination","start" );

    this->updateDofEliminationIds( this->unknownName(), data );

    this->log("CoefficientFormPDE","updateResidualDofElimination","finish" );
}

COEFFICIENTFORMPDE_CLASS_TEMPLATE_DECLARATIONS
void
COEFFICIENTFORMPDE_CLASS_TEMPLATE_TYPE::exportResults( double time )
{
#if 0
    auto mfields = this->modelFields();
    auto se = this->symbolsExpr( mfields );
    this->exportResults( time, mfields, se, this->exprPostProcessExports( se ) );
#endif
}

} // namespace Feel
} // namespace FeelModels<|MERGE_RESOLUTION|>--- conflicted
+++ resolved
@@ -102,40 +102,26 @@
     this->log("CoefficientFormPDE","initFunctionSpaces", "start" );
     this->timerTool("Constructor").start();
 
-<<<<<<< HEAD
     if( !M_Xh )
     {
+        bool useExtendedDoftable = is_lagrange_polynomialset_v<typename space_unknown_type::fe_type> && !space_unknown_type::fe_type::isContinuous;
+
         auto mom = this->materialsProperties()->materialsOnMesh( this->mesh() );
         // functionspace
         if ( mom->isDefinedOnWholeMesh( this->physic() ) )
         {
             this->M_rangeMeshElements = elements(this->mesh());
-            M_Xh = space_unknown_type::New( _mesh=this->mesh(), _worldscomm=this->worldsComm() );
+            M_Xh = space_unknown_type::New( _mesh=this->mesh(), _worldscomm=this->worldsComm(),_extended_doftable=useExtendedDoftable );
         }
         else
         {
             this->M_rangeMeshElements = markedelements(this->mesh(), mom->markers( this->physic() ));
-            M_Xh = space_unknown_type::New( _mesh=this->mesh(), _worldscomm=this->worldsComm(),_range=this->M_rangeMeshElements );
+            M_Xh = space_unknown_type::New( _mesh=this->mesh(), _worldscomm=this->worldsComm(),_range=this->M_rangeMeshElements,_extended_doftable=useExtendedDoftable );
         }
     }
     else
     {
         this->M_rangeMeshElements = elements( support( M_Xh ) );
-=======
-    bool useExtendedDoftable = is_lagrange_polynomialset_v<typename space_unknown_type::fe_type> && !space_unknown_type::fe_type::isContinuous;
-
-    auto mom = this->materialsProperties()->materialsOnMesh( this->mesh() );
-    // functionspace
-    if ( mom->isDefinedOnWholeMesh( this->physic() ) )
-    {
-        this->M_rangeMeshElements = elements(this->mesh());
-        M_Xh = space_unknown_type::New( _mesh=this->mesh(), _worldscomm=this->worldsComm(),_extended_doftable=useExtendedDoftable );
-    }
-    else
-    {
-        this->M_rangeMeshElements = markedelements(this->mesh(), mom->markers( this->physic() ));
-        M_Xh = space_unknown_type::New( _mesh=this->mesh(), _worldscomm=this->worldsComm(),_range=this->M_rangeMeshElements,_extended_doftable=useExtendedDoftable );
->>>>>>> b645a10b
     }
 
     M_fieldUnknown.reset( new element_unknown_type( M_Xh,this->unknownName() ) );
