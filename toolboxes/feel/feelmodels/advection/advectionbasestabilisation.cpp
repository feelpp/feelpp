#include <feel/feelvf/vf.hpp>

namespace Feel {
namespace FeelModels {

namespace ADRDetails {

//--------------------------------------------------------------------//
//-------------------------- Trial operators -------------------------//
//--------------------------------------------------------------------//
// Advection
template<typename AdvectionVelocityExprType, typename DiffusionCoeffExprType, typename ReactionCoeffExprType, typename PhiFieldType>
auto
opStabStationaryTrial( AdvectionVelocityExprType const& u, DiffusionCoeffExprType const& D, ReactionCoeffExprType const& R, PhiFieldType const& phi, ADRTypes::Advection )
{
    return gradt(phi)*u;
}

template<typename AdvectionVelocityExprType, typename DiffusionCoeffExprType, typename ReactionCoeffExprType, typename PhiFieldType, typename TransientCoeffExprType>
auto
opStabTransientTrial( AdvectionVelocityExprType const& u, DiffusionCoeffExprType const& D, ReactionCoeffExprType const& R, PhiFieldType const& phi, TransientCoeffExprType const& polyDerivCoeff, ADRTypes::Advection )
{
    return gradt(phi)*u + polyDerivCoeff*idt(phi);
}
//--------------------------------------------------------------------//
// Advection-Diffusion
template<typename AdvectionVelocityExprType, typename DiffusionCoeffExprType, typename ReactionCoeffExprType, typename PhiFieldType>
auto
opStabStationaryTrial( AdvectionVelocityExprType const& u, DiffusionCoeffExprType const& D, ReactionCoeffExprType const& R, PhiFieldType const& phi, ADRTypes::AdvectionDiffusion )
{
    return gradt(phi)*u - D*laplaciant(phi);
}

template<typename AdvectionVelocityExprType, typename DiffusionCoeffExprType, typename ReactionCoeffExprType, typename PhiFieldType, typename TransientCoeffExprType>
auto
opStabTransientTrial( AdvectionVelocityExprType const& u, DiffusionCoeffExprType const& D, ReactionCoeffExprType const& R, PhiFieldType const& phi, TransientCoeffExprType const& polyDerivCoeff, ADRTypes::AdvectionDiffusion )
{
    return gradt(phi)*u + polyDerivCoeff*idt(phi) - D*laplaciant(phi);
}
//--------------------------------------------------------------------//
// Advection-Reaction
template<typename AdvectionVelocityExprType, typename DiffusionCoeffExprType, typename ReactionCoeffExprType, typename PhiFieldType>
auto
opStabStationaryTrial( AdvectionVelocityExprType const& u, DiffusionCoeffExprType const& D, ReactionCoeffExprType const& R, PhiFieldType const& phi, ADRTypes::AdvectionReaction )
{
    return gradt(phi)*u + R*idt(phi);
}

template<typename AdvectionVelocityExprType, typename DiffusionCoeffExprType, typename ReactionCoeffExprType, typename PhiFieldType, typename TransientCoeffExprType>
auto
opStabTransientTrial( AdvectionVelocityExprType const& u, DiffusionCoeffExprType const& D, ReactionCoeffExprType const& R, PhiFieldType const& phi, TransientCoeffExprType const& polyDerivCoeff, ADRTypes::AdvectionReaction )
{
    return gradt(phi)*u + polyDerivCoeff*idt(phi) + R*idt(phi);
}
//--------------------------------------------------------------------//
// Advection-Diffusion-Reaction
template<typename AdvectionVelocityExprType, typename DiffusionCoeffExprType, typename ReactionCoeffExprType, typename PhiFieldType>
auto
opStabStationaryTrial( AdvectionVelocityExprType const& u, DiffusionCoeffExprType const& D, ReactionCoeffExprType const& R, PhiFieldType const& phi, ADRTypes::AdvectionDiffusionReaction )
{
    return gradt(phi)*u + R*idt(phi) - D*laplaciant(phi);
}

template<typename AdvectionVelocityExprType, typename DiffusionCoeffExprType, typename ReactionCoeffExprType, typename PhiFieldType, typename TransientCoeffExprType>
auto
opStabTransientTrial( AdvectionVelocityExprType const& u, DiffusionCoeffExprType const& D, ReactionCoeffExprType const& R, PhiFieldType const& phi, TransientCoeffExprType const& polyDerivCoeff, ADRTypes::AdvectionDiffusionReaction )
{
    return gradt(phi)*u + polyDerivCoeff*idt(phi) + R*idt(phi) - D*laplaciant(phi);
}

//--------------------------------------------------------------------//
//--------------------------- Test operators -------------------------//
//--------------------------------------------------------------------//
// Advection
template<typename AdvectionVelocityExprType, typename DiffusionCoeffExprType, typename ReactionCoeffExprType, typename PhiFieldType>
auto
opStabStationaryTest( AdvectionVelocityExprType const& u, DiffusionCoeffExprType const& D, ReactionCoeffExprType const& R, PhiFieldType const& phi, ADRTypes::Advection )
{
    return grad(phi)*u;
}

template<typename AdvectionVelocityExprType, typename DiffusionCoeffExprType, typename ReactionCoeffExprType, typename PhiFieldType, typename TransientCoeffExprType>
auto
opStabTransientTest( AdvectionVelocityExprType const& u, DiffusionCoeffExprType const& D, ReactionCoeffExprType const& R, PhiFieldType const& phi, TransientCoeffExprType const& polyDerivCoeff, ADRTypes::Advection )
{
    return grad(phi)*u + polyDerivCoeff*id(phi);
}
//--------------------------------------------------------------------//
// Advection-Diffusion
template<typename AdvectionVelocityExprType, typename DiffusionCoeffExprType, typename ReactionCoeffExprType, typename PhiFieldType>
auto
opStabStationaryTest( AdvectionVelocityExprType const& u, DiffusionCoeffExprType const& D, ReactionCoeffExprType const& R, PhiFieldType const& phi, ADRTypes::AdvectionDiffusion )
{
    return grad(phi)*u - D*laplacian(phi);
}

template<typename AdvectionVelocityExprType, typename DiffusionCoeffExprType, typename ReactionCoeffExprType, typename PhiFieldType, typename TransientCoeffExprType>
auto
opStabTransientTest( AdvectionVelocityExprType const& u, DiffusionCoeffExprType const& D, ReactionCoeffExprType const& R, PhiFieldType const& phi, TransientCoeffExprType const& polyDerivCoeff, ADRTypes::AdvectionDiffusion )
{
    return grad(phi)*u + polyDerivCoeff*id(phi) - D*laplacian(phi);
}
//--------------------------------------------------------------------//
// Advection-Reaction
template<typename AdvectionVelocityExprType, typename DiffusionCoeffExprType, typename ReactionCoeffExprType, typename PhiFieldType>
auto
opStabStationaryTest( AdvectionVelocityExprType const& u, DiffusionCoeffExprType const& D, ReactionCoeffExprType const& R, PhiFieldType const& phi, ADRTypes::AdvectionReaction )
{
    return grad(phi)*u + R*id(phi);
}

template<typename AdvectionVelocityExprType, typename DiffusionCoeffExprType, typename ReactionCoeffExprType, typename PhiFieldType, typename TransientCoeffExprType>
auto
opStabTransientTest( AdvectionVelocityExprType const& u, DiffusionCoeffExprType const& D, ReactionCoeffExprType const& R, PhiFieldType const& phi, TransientCoeffExprType const& polyDerivCoeff, ADRTypes::AdvectionReaction )
{
    return grad(phi)*u + polyDerivCoeff*id(phi) + R*id(phi);
}
//--------------------------------------------------------------------//
// Advection-Diffusion-Reaction
template<typename AdvectionVelocityExprType, typename DiffusionCoeffExprType, typename ReactionCoeffExprType, typename PhiFieldType>
auto
opStabStationaryTest( AdvectionVelocityExprType const& u, DiffusionCoeffExprType const& D, ReactionCoeffExprType const& R, PhiFieldType const& phi, ADRTypes::AdvectionDiffusionReaction )
{
    return grad(phi)*u + R*id(phi) - D*laplacian(phi);
}

template<typename AdvectionVelocityExprType, typename DiffusionCoeffExprType, typename ReactionCoeffExprType, typename PhiFieldType, typename TransientCoeffExprType>
auto
opStabTransientTest( AdvectionVelocityExprType const& u, DiffusionCoeffExprType const& D, ReactionCoeffExprType const& R, PhiFieldType const& phi, TransientCoeffExprType const& polyDerivCoeff, ADRTypes::AdvectionDiffusionReaction )
{
    return grad(phi)*u + polyDerivCoeff*id(phi) + R*id(phi) - D*laplacian(phi);
}

//--------------------------------------------------------------------//
//--------------------------------------------------------------------//
//--------------------------------------------------------------------//
// Dispatch
template<typename ADRT, typename AdvectionType>
void
updateLinearPDEStabilizationGLS( AdvectionType const& adv, ModelAlgebraic::DataUpdateLinear & data )
{
    bool BuildCstPart = data.buildCstPart();
    bool BuildNonCstPart = !BuildCstPart;
    if( BuildCstPart )
        return;

    auto mesh = adv.mesh();
    auto space = adv.functionSpace();

    sparse_matrix_ptrtype & A = data.matrix();
    vector_ptrtype& F = data.rhs();

    auto const& phi = adv.fieldSolution();

    // Forms
    auto bilinearForm = form2( _test=space, _trial=space, _matrix=A );
    auto linearForm = form1( _test=space, _vector=F, _rowstart=adv.rowStartInVector() );

    ADRT adrType;

    double sigma = adv.isStationary() ? 0: adv.timeStepBDF()->polyDerivCoefficient(0);
    auto u = idv(adv.fieldAdvectionVelocity());
    auto D = idv(adv.diffusionReactionModel()->fieldDiffusionCoeff());
    auto R = idv(adv.diffusionReactionModel()->fieldReactionCoeff());
    auto uNorm = vf::sqrt(trans(u)*u);
#if 0
    auto coeff  = val( 1/( 2*uNorm*AdvectionType::nOrder/h() + std::abs(sigma) ));
#else
    //auto coeff/*tau*/ = M_stabilizationGLSParameter->tau( uconv, kappa, mpl::int_<0/*StabParamType*/>() );
<<<<<<< HEAD
    auto coeff_expr = Feel::vf::FeelModels::stabilizationGLSParameterExpr( *(adv.stabilizationGLSParameter()), u, D, true, adv.hasDiffusion() );
    auto coeffP0d = vf::project(
            _space=adv.functionSpaceP0d(),
            _range=elements(mesh),
            _expr=coeff_expr
            );
    auto coeff = idv(coeffP0d);
=======
    auto coeff = Feel::FeelModels::stabilizationGLSParameterExpr( *(adv.stabilizationGLSParameter()), u, D, true, adv.hasDiffusion() );
>>>>>>> 678d5d47
#endif

    if( adv.isStationary() )
    {
        auto L_op = opStabStationaryTest( u, D, R, phi, adrType);
        auto L_opt = opStabStationaryTrial( u, D, R, phi, adrType);
        bilinearForm += integrate(
                _range=elements(mesh),
                _expr=coeff * inner(L_op, L_opt),
                _geomap=adv.geomap() );

        for( auto const& d : adv.volumicSources() )
        {
            auto rangeUsed = ( marker(d).empty() )? elements(mesh) : markedelements(mesh,marker(d));
            linearForm += integrate( _range=rangeUsed,
                    _expr=coeff * inner(L_op, expression(d)),
                    _geomap=adv.geomap() );
        }
        if( adv.hasSourceAdded() )
        {
            linearForm += integrate( _range=elements(mesh),
                    _expr=coeff * inner(L_op, idv(adv.sourceAdded())),
                    _geomap=adv.geomap() );
        }
    }
    else
    {
        double polyDerivCoeff = adv.timeStepBDF()->polyDerivCoefficient(0);
        auto polyDeriv = adv.timeStepBDF()->polyDeriv();

        auto L_op = opStabTransientTest( u, D, R, phi, polyDerivCoeff, adrType);
        auto L_opt = opStabTransientTrial( u, D, R, phi, polyDerivCoeff, adrType);
        bilinearForm += integrate(
                _range=elements(mesh),
                _expr=coeff * inner(L_op, L_opt),
                _geomap=adv.geomap() );


        linearForm += integrate( 
                _range=elements(mesh),
                _expr=coeff * inner(L_op, idv(polyDeriv)),
                _geomap=adv.geomap() );

        for( auto const& d : adv.volumicSources() )
        {
            auto rangeUsed = ( marker(d).empty() )? elements(mesh) : markedelements(mesh,marker(d));
            linearForm += integrate( _range=rangeUsed,
                    _expr=coeff * inner(L_op, expression(d)),
                    _geomap=adv.geomap() );
        }
        if( adv.hasSourceAdded() )
        {
            linearForm += integrate( _range=elements(mesh),
                    _expr=coeff * inner(L_op, idv(adv.sourceAdded())),
                    _geomap=adv.geomap() );
        }
    }
}

template<typename ADRT, typename AdvectionType>
void
updateLinearPDEStabilizationSUPG( AdvectionType const& adv, ModelAlgebraic::DataUpdateLinear & data )
{
    bool BuildCstPart = data.buildCstPart();
    bool BuildNonCstPart = !BuildCstPart;
    if( BuildCstPart )
        return;

    auto mesh = adv.mesh();
    auto space = adv.functionSpace();

    sparse_matrix_ptrtype & A = data.matrix();
    vector_ptrtype& F = data.rhs();

    auto const& phi = adv.fieldSolution();

    // Forms
    auto bilinearForm = form2( _test=space, _trial=space, _matrix=A );
    auto linearForm = form1( _test=space, _vector=F, _rowstart=adv.rowStartInVector() );

    ADRT adrType;

    double sigma = adv.isStationary() ? 0: adv.timeStepBDF()->polyDerivCoefficient(0);
    auto u = idv(adv.fieldAdvectionVelocity());
    auto D = idv(adv.diffusionReactionModel()->fieldDiffusionCoeff());
    auto R = idv(adv.diffusionReactionModel()->fieldReactionCoeff());
    auto uNorm = vf::sqrt(trans(u)*u);
#if 0
    auto coeff = val(vf::h() / (2 * uNorm + 0.001));
#else
    //auto coeff/*tau*/ = M_stabilizationGLSParameter->tau( uconv, kappa, mpl::int_<0/*StabParamType*/>() );
<<<<<<< HEAD
    auto coeff_expr = Feel::vf::FeelModels::stabilizationGLSParameterExpr( *(adv.stabilizationGLSParameter()), u, D, true, adv.hasDiffusion() );
    auto coeffP0d = vf::project(
            _space=adv.functionSpaceP0d(),
            _range=elements(mesh),
            _expr=coeff_expr
            );
    auto coeff = idv(coeffP0d);
=======
    auto coeff = Feel::FeelModels::stabilizationGLSParameterExpr( *(adv.stabilizationGLSParameter()), u, D, true, adv.hasDiffusion() );
>>>>>>> 678d5d47
#endif

    if( adv.isStationary() )
    {
        auto L_op = opStabStationaryTest( u, D, R, phi, ADRTypes::Advection{} );
        auto L_opt = opStabStationaryTrial( u, D, R, phi, adrType);
        bilinearForm += integrate(
                _range=elements(mesh),
                _expr=coeff * inner(L_op, L_opt),
                _geomap=adv.geomap() );
        for( auto const& d : adv.volumicSources() )
        {
            auto rangeUsed = ( marker(d).empty() )? elements(mesh) : markedelements(mesh,marker(d));
            linearForm += integrate( _range=rangeUsed,
                    _expr=coeff * inner(L_op, expression(d)),
                    _geomap=adv.geomap() );
        }
        if( adv.hasSourceAdded() )
        {
            linearForm += integrate( _range=elements(mesh),
                    _expr=coeff * inner(L_op, idv(adv.sourceAdded())),
                    _geomap=adv.geomap() );
        }
    }
    else
    {
        double polyDerivCoeff = adv.timeStepBDF()->polyDerivCoefficient(0);
        auto polyDeriv = adv.timeStepBDF()->polyDeriv();

        auto L_op = opStabTransientTest( u, D, R, phi, polyDerivCoeff, ADRTypes::Advection{} );
        auto L_opt = opStabTransientTrial( u, D, R, phi, polyDerivCoeff, adrType);
        bilinearForm += integrate(
                _range=elements(mesh),
                _expr=coeff * inner(L_op, L_opt),
                _geomap=adv.geomap() );


        linearForm += integrate( 
                _range=elements(mesh),
                _expr=coeff * inner(L_op, idv(polyDeriv)),
                _geomap=adv.geomap() );

        for( auto const& d : adv.volumicSources() )
        {
            auto rangeUsed = ( marker(d).empty() )? elements(mesh) : markedelements(mesh,marker(d));
            linearForm += integrate( _range=rangeUsed,
                    _expr=coeff * inner(L_op, expression(d)),
                    _geomap=adv.geomap() );
        }
        if( adv.hasSourceAdded() )
        {
            linearForm += integrate( _range=elements(mesh),
                    _expr=coeff * inner(L_op, idv(adv.sourceAdded())),
                    _geomap=adv.geomap() );
        }
    }
}

template<typename ADRT, typename AdvectionType>
void
updateLinearPDEStabilizationSGS( AdvectionType const& adv, ModelAlgebraic::DataUpdateLinear & data )
{
    bool BuildCstPart = data.buildCstPart();
    bool BuildNonCstPart = !BuildCstPart;
    if( BuildCstPart )
        return;

    auto mesh = adv.mesh();
    auto space = adv.functionSpace();

    sparse_matrix_ptrtype & A = data.matrix();
    vector_ptrtype& F = data.rhs();

    auto const& phi = adv.fieldSolution();

    // Forms
    auto bilinearForm = form2( _test=space, _trial=space, _matrix=A );
    auto linearForm = form1( _test=space, _vector=F, _rowstart=adv.rowStartInVector() );

    ADRT adrType;

    double sigma = adv.isStationary() ? 0: adv.timeStepBDF()->polyDerivCoefficient(0);
    auto u = idv(adv.fieldAdvectionVelocity());
    auto D = idv(adv.diffusionReactionModel()->fieldDiffusionCoeff());
    auto R = idv(adv.diffusionReactionModel()->fieldReactionCoeff());
    auto uNorm = vf::sqrt(trans(u)*u);

    auto coeff = val(1. / ( (2 * uNorm) / vf::h()  + vf::abs(sigma) ) );

    if( adv.isStationary() )
    {
        auto L_op = grad(phi) * u // advection term
            - (!adv.isStationary()) * adv.timeStepBDF()->polyDerivCoefficient(0)*id(phi) // transient term
            - (adv.hasReaction()) * R *id(phi) // reaction term
            - (adv.hasDiffusion() && AdvectionType::nOrder >= 2) * (-D)*laplacian(phi) // diffusion term
            ;
        auto L_opt = opStabStationaryTrial( u, D, R, phi, adrType);
        bilinearForm += integrate(
                _range=elements(mesh),
                _expr=coeff * inner(L_op, L_opt),
                _geomap=adv.geomap() );

        for( auto const& d : adv.volumicSources() )
        {
            auto rangeUsed = ( marker(d).empty() )? elements(mesh) : markedelements(mesh,marker(d));
            linearForm += integrate( _range=rangeUsed,
                    _expr=coeff * inner(L_op, expression(d)),
                    _geomap=adv.geomap() );
        }
        if( adv.hasSourceAdded() )
        {
            linearForm += integrate( _range=elements(mesh),
                    _expr=coeff * inner(L_op, idv(adv.sourceAdded())),
                    _geomap=adv.geomap() );
        }
    }
    else
    {
        double polyDerivCoeff = adv.timeStepBDF()->polyDerivCoefficient(0);
        auto polyDeriv = adv.timeStepBDF()->polyDeriv();

        auto L_op = grad(phi) * u // advection term
            - (!adv.isStationary()) * adv.timeStepBDF()->polyDerivCoefficient(0)*id(phi) // transient term
            - (adv.hasReaction()) * R *id(phi) // reaction term
            - (adv.hasDiffusion() && AdvectionType::nOrder >= 2) * (-D)*laplacian(phi) // diffusion term
            ;
        auto L_opt = opStabTransientTrial( u, D, R, phi, polyDerivCoeff, adrType);
        bilinearForm += integrate(
                _range=elements(mesh),
                _expr=coeff * inner(L_op, L_opt),
                _geomap=adv.geomap() );


        linearForm += integrate( 
                _range=elements(mesh),
                _expr=coeff * inner(L_op, idv(polyDeriv)),
                _geomap=adv.geomap() );

        for( auto const& d : adv.volumicSources() )
        {
            auto rangeUsed = ( marker(d).empty() )? elements(mesh) : markedelements(mesh,marker(d));
            linearForm += integrate( _range=rangeUsed,
                    _expr=coeff * inner(L_op, expression(d)),
                    _geomap=adv.geomap() );
        }
        if( adv.hasSourceAdded() )
        {
            linearForm += integrate( _range=elements(mesh),
                    _expr=coeff * inner(L_op, idv(adv.sourceAdded())),
                    _geomap=adv.geomap() );
        }
    }
}

}
}
}<|MERGE_RESOLUTION|>--- conflicted
+++ resolved
@@ -167,17 +167,13 @@
     auto coeff  = val( 1/( 2*uNorm*AdvectionType::nOrder/h() + std::abs(sigma) ));
 #else
     //auto coeff/*tau*/ = M_stabilizationGLSParameter->tau( uconv, kappa, mpl::int_<0/*StabParamType*/>() );
-<<<<<<< HEAD
-    auto coeff_expr = Feel::vf::FeelModels::stabilizationGLSParameterExpr( *(adv.stabilizationGLSParameter()), u, D, true, adv.hasDiffusion() );
+    auto coeff_expr = Feel::FeelModels::stabilizationGLSParameterExpr( *(adv.stabilizationGLSParameter()), u, D, true, adv.hasDiffusion() );
     auto coeffP0d = vf::project(
             _space=adv.functionSpaceP0d(),
             _range=elements(mesh),
             _expr=coeff_expr
             );
     auto coeff = idv(coeffP0d);
-=======
-    auto coeff = Feel::FeelModels::stabilizationGLSParameterExpr( *(adv.stabilizationGLSParameter()), u, D, true, adv.hasDiffusion() );
->>>>>>> 678d5d47
 #endif
 
     if( adv.isStationary() )
@@ -269,17 +265,13 @@
     auto coeff = val(vf::h() / (2 * uNorm + 0.001));
 #else
     //auto coeff/*tau*/ = M_stabilizationGLSParameter->tau( uconv, kappa, mpl::int_<0/*StabParamType*/>() );
-<<<<<<< HEAD
-    auto coeff_expr = Feel::vf::FeelModels::stabilizationGLSParameterExpr( *(adv.stabilizationGLSParameter()), u, D, true, adv.hasDiffusion() );
+    auto coeff_expr = Feel::FeelModels::stabilizationGLSParameterExpr( *(adv.stabilizationGLSParameter()), u, D, true, adv.hasDiffusion() );
     auto coeffP0d = vf::project(
             _space=adv.functionSpaceP0d(),
             _range=elements(mesh),
             _expr=coeff_expr
             );
     auto coeff = idv(coeffP0d);
-=======
-    auto coeff = Feel::FeelModels::stabilizationGLSParameterExpr( *(adv.stabilizationGLSParameter()), u, D, true, adv.hasDiffusion() );
->>>>>>> 678d5d47
 #endif
 
     if( adv.isStationary() )
