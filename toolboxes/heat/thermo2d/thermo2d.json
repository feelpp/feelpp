// -*- mode: javascript -*-
{
    "Name": "Test heat toolbox",
    "ShortName":"TestHeat",
    "Materials":
    {
        "mymat1":
        {
            "markers":"Omega1",
            //"k":"10",//[ W/(m*K) ]
            //"k":"10+100*(1+y):y",//[ W/(m*K) ]
            //"k":"{10,0,0,100}",//[ W/(m*K) ]
            "k":"10+100*(1-heat_T/293):heat_T",//[ W/(m*K) ]
            "Cp":"1000.005", //[ J/(kg*K) ]
            "rho":"1.205" //[ kg/(m^3) ]
        },
        "mymat2":
        {
            "markers":"Omega2",
            //"k":"100",
            "k":"{100,0,0,100}",//[ W/(m*K) ]
            "Cp":"3500",
            "rho":"2"
        }
    },
    "BoundaryConditions":
    {
        "temperature":
        {
            "Dirichlet":
            {
                "MarkerDirichlet":
                {
                    "expr":"293-10*(y-1)*(y+1):y"
                },
                "wall":
                {
                    "expr":"293+0.38*t:t"
                }
            },
            "Neumann":
            {
                "MarkerNeumann":
                {
                    "markers":["MarkerNeumann_1","MarkerNeumann_2"],
                    "expr":"0" 
                }
            },
            "Robin":
            {
                "MarkerRobin":
                {
                    "expr1":"16.667",// h coeff
                    "expr2":"287"// temperature exterior
                }
            }
        }
    },
    "InitialConditions":
    {
        "temperature":
        {
            "Expression":
            {
<<<<<<< HEAD
                "myic":
                {
                    "markers":["Omega"],
=======
                "myic1":
                {
                    "markers":"Omega1",
>>>>>>> e29c13d0
                    "expr":"293"
                },
                "myic2":
                {
                    "markers":"Omega2",
                    "expr":"305"
                },
                "myic3":
                {
                    "markers":"Interface_1_2",
                    "expr":"310"
                }
            }/*,
            "File":
            {
                "myic3":
                {
                    "filename":"$home/feel/toolboxes/heat/thermo2d/P1G1/np_24/heat.ts/temperature/temperature-199.h5",
                    "format":"hdf5"
                    //"directory":"$home/feel/toolboxes/heat/thermo2d/P1G1/np_1/heat.ts/temperature"
                }
            }*/
        }
    },
    "PostProcess":
    {
        "Exports":
        {
            "fields":["temperature","all"],
            "expr":
            {
                "toto":"2*x*y:x:y",
                "titi":
                {
                    //"tag":"todo",
                    "part":
                    {
                        "expr":"3*x*y:x:y",
                        "markers":"Omega1"
                    },
                    "part":
                    {
                        "expr":"4*x*y:x:y",
                        "markers":"Omega2"
                    },
                    "representation":["nodal","element"]
                },
                "tutu":
                {
                    "expr":"{heat_k_xx,heat_k_xy,heat_k_yx,heat_k_yy}:heat_k_xx:heat_k_xy:heat_k_yx:heat_k_yy",
                    "representation":["nodal","element"]
                }
            }
        },
        "Measures":
        {
            "Normal-Heat-Flux":
            {
                "onRobin":
                {
                    "markers":"MarkerRobin"
                },
                "onNeumann":
                {
                    "markers":["MarkerNeumann_1","MarkerNeumann_2"]
                }
            },
            "Statistics":
            {
                "fluxOnRobin":
                {
                    "type":"integrate",
                    "expr":"heat_mymat2_k*heat_dn_T:heat_mymat2_k:heat_dn_T",
                    "markers":"MarkerRobin"
                }
            },
            "Points":
            {
                "ptA":
                {
                    "coord":"{-0.6,0.6}",
                    "fields":"temperature"
                }
            }
        }
    }

}<|MERGE_RESOLUTION|>--- conflicted
+++ resolved
@@ -62,15 +62,9 @@
         {
             "Expression":
             {
-<<<<<<< HEAD
-                "myic":
-                {
-                    "markers":["Omega"],
-=======
                 "myic1":
                 {
                     "markers":"Omega1",
->>>>>>> e29c13d0
                     "expr":"293"
                 },
                 "myic2":
