#include <feel/feelmodels/multifluid/multifluid.hpp>

namespace Feel {

template< uint16_type OrderVelocity, uint16_type OrderPressure, uint16_type OrderLevelset = 1, uint16_type OrderPNLevelset = 3>
void
runApplicationMultiFluid()
{
    using namespace Feel;

    typedef Simplex<FEELPP_DIM,FEELPP_GEO_ORDER> convex_type;
    typedef FeelModels::FluidMechanics< convex_type,
                                        Lagrange<OrderVelocity, Vectorial, Continuous, PointSetFekete>,
                                        Lagrange<OrderPressure, Scalar, Continuous, PointSetFekete>,
                                        Lagrange<1, Scalar, Continuous>
                                            > model_fluid_type;
    typedef FeelModels::LevelSet< convex_type, 
                                  Lagrange<OrderLevelset, Scalar, Continuous, PointSetFekete>,
                                  NoPeriodicity,
                                  typename model_fluid_type::space_fluid_velocity_type,
                                  Lagrange<OrderPNLevelset, Scalar, Continuous, PointSetFekete>
                                  > model_levelset_type;

    typedef FeelModels::MultiFluid< model_fluid_type, model_levelset_type > model_multifluid_type;

    auto MFModel = model_multifluid_type::New( "multifluid" );
    MFModel->build();

    MFModel->init();
    MFModel->printAndSaveInfo();
    if( !MFModel->doRestart() )
        MFModel->exportResults(0);

    bool exportVelocitySurfaceDivergence = boption( _name="export-velocity-surface-div" );

    typedef FunctionSpace< Mesh<convex_type>,
                           bases<Lagrange<OrderVelocity-1, Scalar, Continuous, PointSetFekete>>
                               > space_velocity_surfdiv_type;
<<<<<<< HEAD
    boost::shared_ptr<space_velocity_surfdiv_type> spaceSurfDivU;
    boost::shared_ptr<Exporter<typename model_multifluid_type::mesh_type>> surfDivUExporter;
    //if( exportVelocitySurfaceDivergence )
    //{
        //spaceSurfDivU = space_velocity_surfdiv_type::New(
                //_mesh=MFModel->mesh()
                //);
        //surfDivUExporter = exporter(
                //_mesh=MFModel->mesh(),
                //_name="SDivU",
                //_path=MFModel->exporterPath()
                //);
    //}
=======
    std::shared_ptr<space_velocity_surfdiv_type> spaceSurfDivU;
    std::shared_ptr<Exporter<typename model_multifluid_type::mesh_type>> surfDivUExporter;
    if( exportVelocitySurfaceDivergence )
    {
        spaceSurfDivU = space_velocity_surfdiv_type::New(
                _mesh=MFModel->mesh()
                );
        surfDivUExporter = exporter(
                _mesh=MFModel->mesh(),
                _name="SDivU",
                _path=MFModel->exporterPath()
                );
    }
>>>>>>> 678d5d47

    for( ; !MFModel->timeStepBase()->isFinished(); MFModel->updateTimeStep() )
    {
            Feel::cout << "============================================================\n";
            Feel::cout << "time simulation: " << MFModel->time() << "s \n";
            Feel::cout << "============================================================\n";

            MFModel->solve();
            MFModel->exportResults();

            //if( exportVelocitySurfaceDivergence )
            //{
                //auto Id = vf::Id<FEELPP_DIM, FEELPP_DIM>();
                //auto N = idv(MFModel->globalLevelset()->N());
                //auto NxN = N * trans(N);
                //auto SurfDivU = vf::project(
                        //_space=spaceSurfDivU,
                        //_range=elements(MFModel->mesh()),
                        //_expr=trace( (Id-NxN)*trans(gradv(MFModel->fluidModel()->fieldVelocity())) )
                        //);

                //MFModel->mesh()->updateMarker2( *(MFModel->levelsetModel(0)->markerDirac()) );
                //double area = integrate(
                        //_range=marked2elements(MFModel->mesh(), 1),
                        //_expr=cst(1.)
                        //).evaluate()(0,0);
                //double meanSurfDivU = integrate(
                        //_range=marked2elements(MFModel->mesh(), 1),
                        //_expr=trace( (Id-NxN)*trans(gradv(MFModel->fluidModel()->fieldVelocity())) )
                        //).evaluate()(0,0) / area;

                //surfDivUExporter->step(MFModel->currentTime())->add("SDivU", SurfDivU);
                //surfDivUExporter->save();

                //Feel::cout << "Mean velocity surface divergence: " << meanSurfDivU << std::endl;
            //}
    }
}

} // namespace Feel

int
main( int argc, char** argv )
{
    using namespace Feel;

    po::options_description multifluidoptions( "application multifluid options" );
    multifluidoptions.add( Feel::toolboxes_options("multifluid") );
    multifluidoptions.add_options()
        ("fluid-fe-approximation", Feel::po::value<std::string>()->default_value( "P2P1" ), "fluid-fe-approximation : P2P1,P1P1 ")
        ("levelset-fe-approximation", Feel::po::value<std::string>()->default_value( "P1" ), "levelset-fe-approximation : P1,P2 ")
        ("export-velocity-surface-div", Feel::po::value<bool>()->default_value( false ), "compute and export the velocity surface divergence" )
        ;

    Environment env( _argc=argc, _argv=argv,
            _desc=multifluidoptions,
            _about=about(_name="application_multifluid",
                _author="Feel++ Consortium",
                _email="feelpp-devel@feelpp.org"));


    std::string fluid_feapprox = soption(_name="fluid-fe-approximation");
    std::string levelset_feapprox = soption(_name="levelset-fe-approximation");
    if ( fluid_feapprox == "P2P1" )
    {
        if( levelset_feapprox == "P1" )
            runApplicationMultiFluid<2,1,1>();
        else if( levelset_feapprox == "P2" )
            runApplicationMultiFluid<2,1,2>();
        else if( levelset_feapprox == "P3" )
            runApplicationMultiFluid<2,1,3>();
        else CHECK( false ) << "invalid levelset-feapprox " << levelset_feapprox;
    }
    /*#if FEELPP_DIM == 2
      else if ( feapprox == "P1P1" )
      runApplicationFSI<1,1>();
#endif*/
    else CHECK( false ) << "invalid fluid-feapprox " << fluid_feapprox;

    return 0;
}<|MERGE_RESOLUTION|>--- conflicted
+++ resolved
@@ -2,7 +2,8 @@
 
 namespace Feel {
 
-template< uint16_type OrderVelocity, uint16_type OrderPressure, uint16_type OrderLevelset = 1, uint16_type OrderPNLevelset = 3>
+// Warning: OrderPNLevelset must equal the FEELPP_MODELS_LEVELSET_PN_ORDER cmake variable or you must instantiate the appropriate lib
+template< uint16_type OrderVelocity, uint16_type OrderPressure, uint16_type OrderLevelset = 1, uint16_type OrderPNLevelset = 2>
 void
 runApplicationMultiFluid()
 {
@@ -36,9 +37,8 @@
     typedef FunctionSpace< Mesh<convex_type>,
                            bases<Lagrange<OrderVelocity-1, Scalar, Continuous, PointSetFekete>>
                                > space_velocity_surfdiv_type;
-<<<<<<< HEAD
-    boost::shared_ptr<space_velocity_surfdiv_type> spaceSurfDivU;
-    boost::shared_ptr<Exporter<typename model_multifluid_type::mesh_type>> surfDivUExporter;
+    std::shared_ptr<space_velocity_surfdiv_type> spaceSurfDivU;
+    std::shared_ptr<Exporter<typename model_multifluid_type::mesh_type>> surfDivUExporter;
     //if( exportVelocitySurfaceDivergence )
     //{
         //spaceSurfDivU = space_velocity_surfdiv_type::New(
@@ -50,21 +50,6 @@
                 //_path=MFModel->exporterPath()
                 //);
     //}
-=======
-    std::shared_ptr<space_velocity_surfdiv_type> spaceSurfDivU;
-    std::shared_ptr<Exporter<typename model_multifluid_type::mesh_type>> surfDivUExporter;
-    if( exportVelocitySurfaceDivergence )
-    {
-        spaceSurfDivU = space_velocity_surfdiv_type::New(
-                _mesh=MFModel->mesh()
-                );
-        surfDivUExporter = exporter(
-                _mesh=MFModel->mesh(),
-                _name="SDivU",
-                _path=MFModel->exporterPath()
-                );
-    }
->>>>>>> 678d5d47
 
     for( ; !MFModel->timeStepBase()->isFinished(); MFModel->updateTimeStep() )
     {
