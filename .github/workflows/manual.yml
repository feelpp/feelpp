<<<<<<< HEAD
=======
name: Manual CI

on:
  workflow_dispatch:
    inputs:
      flavor:
        description: 'Distribution flavor'     
        required: true
        default: 'fedora'
        options: ['ubuntu', 'debian', 'fedora']
      version:
        description: 'Version of the distribution'  
        required: true
        default: "36"
        options: ['20.04', '22.04', '22.10', '10', '11', 'testing', 'sid', '36', '37']

jobs:

  activate:
    runs-on: self-ubuntu-20.04
    if: |
      github.repository == 'feelpp/feelpp' &&
      !startsWith(github.event.head_commit.message, 'Release ') &&
      !contains(github.event.head_commit.message, 'ci skip')
    steps:
    - run: echo ok go

  build:
    env:
      os: ${{ inputs.flavor }}-${{ inputs.version }}
    name: ${{ inputs.flavor }}-${{ inputs.version }}
    runs-on: self-docker-${{ inputs.flavor }}-${{ inputs.version }}
    needs: activate
    steps:
    - uses: actions/checkout@v3
      with:
        submodules: recursive
    - name: Configure feelpp
      run: cmake --preset feelpp
    - name: Build feelpp
      run: cmake --build --preset feelpp -j 10
    - name: Test feelpp
      run: ctest --preset feelpp -j 2
    - name: Install feelpp
      run: cmake --install --preset feelpp
>>>>>>> 7f18ff11
<|MERGE_RESOLUTION|>--- conflicted
+++ resolved
@@ -1,48 +1,45 @@
-<<<<<<< HEAD
-=======
-name: Manual CI
-
-on:
-  workflow_dispatch:
-    inputs:
-      flavor:
-        description: 'Distribution flavor'     
-        required: true
-        default: 'fedora'
-        options: ['ubuntu', 'debian', 'fedora']
-      version:
-        description: 'Version of the distribution'  
-        required: true
-        default: "36"
-        options: ['20.04', '22.04', '22.10', '10', '11', 'testing', 'sid', '36', '37']
-
-jobs:
-
-  activate:
-    runs-on: self-ubuntu-20.04
-    if: |
-      github.repository == 'feelpp/feelpp' &&
-      !startsWith(github.event.head_commit.message, 'Release ') &&
-      !contains(github.event.head_commit.message, 'ci skip')
-    steps:
-    - run: echo ok go
-
-  build:
-    env:
-      os: ${{ inputs.flavor }}-${{ inputs.version }}
-    name: ${{ inputs.flavor }}-${{ inputs.version }}
-    runs-on: self-docker-${{ inputs.flavor }}-${{ inputs.version }}
-    needs: activate
-    steps:
-    - uses: actions/checkout@v3
-      with:
-        submodules: recursive
-    - name: Configure feelpp
-      run: cmake --preset feelpp
-    - name: Build feelpp
-      run: cmake --build --preset feelpp -j 10
-    - name: Test feelpp
-      run: ctest --preset feelpp -j 2
-    - name: Install feelpp
-      run: cmake --install --preset feelpp
->>>>>>> 7f18ff11
+name: Manual CI
+
+on:
+  workflow_dispatch:
+    inputs:
+      flavor:
+        description: 'Distribution flavor'     
+        required: true
+        default: 'fedora'
+        options: ['ubuntu', 'debian', 'fedora']
+      version:
+        description: 'Version of the distribution'  
+        required: true
+        default: "36"
+        options: ['20.04', '22.04', '22.10', '10', '11', 'testing', 'sid', '36', '37']
+
+jobs:
+
+  activate:
+    runs-on: self-ubuntu-20.04
+    if: |
+      github.repository == 'feelpp/feelpp' &&
+      !startsWith(github.event.head_commit.message, 'Release ') &&
+      !contains(github.event.head_commit.message, 'ci skip')
+    steps:
+    - run: echo ok go
+
+  build:
+    env:
+      os: ${{ inputs.flavor }}-${{ inputs.version }}
+    name: ${{ inputs.flavor }}-${{ inputs.version }}
+    runs-on: self-docker-${{ inputs.flavor }}-${{ inputs.version }}
+    needs: activate
+    steps:
+    - uses: actions/checkout@v3
+      with:
+        submodules: recursive
+    - name: Configure feelpp
+      run: cmake --preset feelpp
+    - name: Build feelpp
+      run: cmake --build --preset feelpp -j 10
+    - name: Test feelpp
+      run: ctest --preset feelpp -j 2
+    - name: Install feelpp
+      run: cmake --install --preset feelpp