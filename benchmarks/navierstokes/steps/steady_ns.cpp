/* -*- mode: c++; coding: utf-8; tab-width: 4; indent-tabs-mode: nil; c-basic-offset: 4; show-trailing-whitespace: t  -*- vim:set fenc=utf-8:ft=tcl:et:sw=4:ts=4:sts=4

 This file is part of the Feel++ library

 Author(s): Christophe Prud'homme <christophe.prudhomme@feelpp.org>
 Date     : Tue Feb 25 12:13:15 2014

 Copyright (C) 2014 Feel++ Consortium

 This library is free software; you can redistribute it and/or
 modify it under the terms of the GNU Lesser General Public
 License as published by the Free Software Foundation; either
 version 2.1 of the License, or (at your option) any later version.

 This library is distributed in the hope that it will be useful,
 but WITHOUT ANY WARRANTY; without even the implied warranty of
 MERCHANTABILITY or FITNESS FOR A PARTICULAR PURPOSE.  See the GNU
 Lesser General Public License for more details.

 You should have received a copy of the GNU Lesser General Public
 License along with this library; if not, write to the Free Software
 Foundation, Inc., 51 Franklin Street, Fifth Floor, Boston, MA  02110-1301  USA
 */
#include <feel/feel.hpp>
#include <feel/feelpde/preconditionerblockns.hpp>

int main(int argc, char**argv )
{
    //! [marker1]
    using namespace Feel;
	po::options_description stokesoptions( "Stokes options" );
	stokesoptions.add_options()
		( "mu", po::value<double>()->default_value( 1.0 ), "coeff" )
        ( "penaldir", po::value<double>()->default_value( 100 ), "coeff" )
        ( "stokes.preconditioner", po::value<std::string>()->default_value( "petsc" ), "Stokes preconditioner: petsc, PM, Blockns" )
        ( "picard", po::value<bool>()->default_value( 1 ), "picard" )
        ( "picard.preconditioner", po::value<std::string>()->default_value( "petsc" ), "Stokes preconditioner: petsc, PM, Blockns" )
		( "picard.tol", po::value<double>()->default_value( 1e-8 ), "tolerance" )
		( "picard.maxit", po::value<double>()->default_value( 10 ), "max iteration" )
        ( "newton", po::value<bool>()->default_value( 1 ), "newton" )
        ( "newton.preconditioner", po::value<std::string>()->default_value( "petsc" ), "Stokes preconditioner: petsc, PM, Blockns" )
        ( "newton.tol", po::value<double>()->default_value( 1e-8 ), "tolerance" )
		( "newton.maxit", po::value<double>()->default_value( 10 ), "max iteration" )
		;
    stokesoptions.add( backend_options( "stokes" ) )
        .add( backend_options( "newton" ) )
         .add( backend_options( "picard" ) );
	Environment env( _argc=argc, _argv=argv,
                     _desc=stokesoptions,
                     _about=about(_name="steady_ns",
                                  _author="Feel++ Consortium",
                                  _email="feelpp-devel@feelpp.org"));

    auto mesh = loadMesh(_mesh=new Mesh<Simplex<2>>);
    auto g = expr<2,1>( soption(_name="functions.g") );
    auto wall = expr<2,1>( soption(_name="functions.h") );
    auto Vh = THch<2>( mesh );
    auto U = Vh->element();
    auto Un = Vh->element();
    auto V = Vh->element();
    auto u = U.element<0>();
    auto un = Un.element<0>();
    auto v = V.element<0>(g,"poiseuille");
    auto p = U.element<1>();
    auto pn = Un.element<1>();
    auto q = V.element<1>();
    double mu = doption(_name="mu");

    if ( Environment::isMasterRank() )
    {
        std::cout << "Re\tFunctionSpace\tVelocity\tPressure\n";
        std::cout.width(16);
        std::cout << std::left << 2./mu;
        std::cout.width(16);
        std::cout << std::left << Vh->nDof();
        std::cout.width(16);
        std::cout << std::left << Vh->functionSpace<0>()->nDof();
        std::cout.width(16);
        std::cout << std::left << Vh->functionSpace<1>()->nDof() << "\n";

        std::cout << "[blockns]\n";
        std::cout << " - cd: " << boption( "blockns.cd" ) << "\n";
        std::cout << " - pcd: " << boption( "blockns.pcd" ) << "\n";
        std::cout << " - pcd.inflow: " << soption( "blockns.pcd.inflow" ) << "\n";
        std::cout << " - pcd.outflow: " << soption( "blockns.pcd.outflow" ) << "\n";
        std::cout << " - pcd.order: " << ioption( "blockns.pcd.order" ) << "\n";

    }
    auto deft = gradt( u );
    auto def = grad( v );
    double fixPtTol = doption(_name="picard.tol");
    int fixPtMaxIt = doption(_name="picard.maxit");
    double newtonTol = doption(_name="newton.tol");
    int newtonMaxIt = doption(_name="newton.maxit");

    std::map<std::string,std::set<flag_type>> bcs;
    bcs["Dirichlet"].insert(mesh->markerName("inlet"));
    bcs["Dirichlet"].insert(mesh->markerName("wall"));
    bcs["Neumann"].insert(mesh->markerName("outlet"));
    
    map_vector_field<2,1,2> m_dirichlet;
    m_dirichlet["inlet"]=g;
    //m_dirichlet["wall"]=wall;

    auto l = form1( _test=Vh );
    auto r = form1( _test=Vh );

    auto a = form2( _trial=Vh, _test=Vh);
    auto at = form2( _trial=Vh, _test=Vh);
    a += integrate( _range=elements( mesh ), _expr=mu*inner( deft,def ) );
    a +=integrate( _range=elements( mesh ), _expr=-div( v )*idt( p ) - divt( u )*id( q ) );
    if ( boption("blockns.weakdir") )
    {
        for( auto const& d : m_dirichlet )
        {
            LOG(INFO) << "Setting Dirichlet condition on " << d.first << " with " << d.second;
            a += integrate( _range=markedfaces( mesh, d.first ),
                            _expr=(trans(-mu*gradt(u)*N()+idt(p)*N()))*id(v)+(trans(-mu*grad(u)*N()+id(p)*N()))*idt(v)+doption("penaldir")*trans(idt(u))*id(v)/hFace() );
        }
    }
    if ( Environment::numberOfProcessors() == 1 )
    {
        a.matrix().printMatlab( "A.m" );
    }
    auto e = exporter( _mesh=mesh );

    
    auto incru = normL2( _range=elements(mesh), _expr=idv(u)-idv(un));
    auto incrp = normL2( _range=elements(mesh), _expr=idv(p)-idv(pn));
    at+=a;
    if ( boption("blockns.weakdir") )
    {
        for( auto const& d : m_dirichlet )
        {
            LOG(INFO) << "Setting Dirichlet condition on " << d.first << " with " << d.second;
            l += integrate( _range=markedfaces( mesh, d.first ),
                            _expr=trans(d.second)*(-mu*grad(u)*N()+id(p)*N()+doption("penaldir")*id(v)/hFace() ) );
        }
    }
    else
    {
        at+=on(_range=markedfaces(mesh,"wall"), _rhs=l, _element=u,
               _expr=zero<2,1>() ) ;
        at+=on(_range=markedfaces(mesh,"inlet"), _rhs=l, _element=u,
               _expr=g );
    }

    tic();
    auto a_blockns = blockns( _space=Vh, _type=soption("stokes.preconditioner"), _bc=bcs, _matrix= at.matrixPtr() );
    toc(" - Setting up Precondition Blockns...");
    
    a_blockns->setMatrix( at.matrixPtr() );

    tic();
    if ( soption("stokes.preconditioner") != "petsc" )
    {
        a_blockns->update( at.matrixPtr(), zero<2,1>(), m_dirichlet );


        at.solveb(_rhs=l,_solution=U,_backend=backend(_name="stokes"),_prec=a_blockns);
    }
    else
        at.solve(_rhs=l,_solution=U);
    toc(" - Solving Stokes...");

    tic();
    e->step(0)->add( "u", u );
    e->step(0)->add( "p", p );
    e->save();
    toc(" - Exporting Stokes results...");

    // Picard
    if ( boption("picard") )
    {
        int fixedpt_iter = 0;

        double res = 0;
        auto deltaU = Vh->element();
        m_dirichlet["inlet"]=g;
        do
        {
            tic();
<<<<<<< HEAD
            r.zero();
=======
#if 0
>>>>>>> d8699bcf
            at = a;
#else
            at.zero();
            at+=a;
#endif
            at += integrate( _range=elements(mesh),_expr=trans(id(v))*(gradt(u)*idv(u)) );
            toc( " - Picard:: Assemble nonlinear terms  ..." );

            tic();
            at+=on(_range=markedfaces(mesh,"wall"), _rhs=r, _element=u,
                   _expr=zero<2,1>() ) ;
            at+=on(_range=markedfaces(mesh,"inlet"), _rhs=r, _element=u,
                   _expr=g );
            toc(" - Picard:: Assemble BC   ...");
            if ( Environment::isMasterRank() )
            {
                std::cout << "Picard:: non linear iteration " << fixedpt_iter << " \n";
            }
            tic();
            if ( soption("picard.preconditioner") != "petsc" )
            {
                a_blockns->update( at.matrixPtr(), idv(u), m_dirichlet );
                at.solveb(_rhs=r,_solution=U,_backend=backend(_name="picard",_rebuild=true),_prec=a_blockns );
            }
            else
                at.solveb(_rhs=r,_solution=U,_backend=backend(_rebuild=true) );
            toc(" - Picard:: Solve   ...");
            incru = normL2( _range=elements(mesh), _expr=idv(u)-idv(un));
            incrp = normL2( _range=elements(mesh), _expr=idv(p)-idv(pn));
            fixedpt_iter++;
            res = r( U );

            if ( Environment::isMasterRank() )
            {
                std::cout << "Iteration "  << fixedpt_iter << "\n";
                std::cout << " . ||u-un|| = " << incru << std::endl;
                std::cout << " . ||p-pn|| = " << incrp << std::endl;
                std::cout << " . residual = " << res << std::endl;
            }
            if  ( fixedpt_iter < 10 )
            {
                Un = U;
                Un.close();
            }
            e->step(fixedpt_iter)->add( "u", u );
            e->step(fixedpt_iter)->add( "p", p );
            e->save();
        }
        //while ( ( res > fixPtTol ) && ( fixedpt_iter < fixPtMaxIt ) );
        while ( ( incru > fixPtTol && incrp > fixPtTol ) && ( fixedpt_iter < fixPtMaxIt ) );
    }

    // Newton
    if ( boption("newton") )
    {
        int newton_iter = 0;

        double res = 0;
        auto deltaU = Vh->element();
        m_dirichlet["inlet"]=wall;
        
        do
        {
            if ( Environment::isMasterRank() )
                std::cout << " - Assemble nonlinear terms  ...\n";
            at.zero();
            at += a;
            at += integrate( _range=elements(mesh),_expr=trans(id(v))*(gradt(u)*idv(u)) );
            at += integrate( _range=elements(mesh), _expr=trans(id(v))*gradv(u)*idt(u) );

            if ( Environment::isMasterRank() )
                std::cout << " - Assemble residual  ...\n";
            r = integrate( _range=elements( mesh ), _expr=mu*inner( gradv(u),def ) );
            r +=integrate( _range=elements( mesh ), _expr=-div( v )*idv( p ) - divv( u )*id( q ) );
            r += integrate( _range=elements(mesh),_expr=trans(id(v))*(gradv(u)*idv(u)) );
            if ( Environment::isMasterRank() )
                std::cout << " - Assemble BC   ...\n";
            if ( boption( "blockns.weakdir" ) )
            {
                for( auto const& d : m_dirichlet )
                {
                    r += integrate( _range=markedfaces( mesh, d.first ),
                                    _expr=(trans(-mu*gradv(u)*N()+idv(p)*N()))*id(v)+(trans(-mu*grad(u)*N()+id(p)*N()))*idv(v)+doption("penaldir")*trans(idv(u))*id(v)/hFace() );
                }
            }
            else
            {
                at+=on(_range=markedfaces(mesh,"wall"), _rhs=r, _element=u,
                       _expr=zero<2,1>() ) ;
                at+=on(_range=markedfaces(mesh,"inlet"), _rhs=r, _element=u,
                       _expr=zero<2,1>() );
            }
            r.scale(-1);
            if ( Environment::isMasterRank() )
            {
                std::cout << "non linear iteration " << newton_iter << " \n";
            }
            if ( Environment::isMasterRank() )
                std::cout << " - Solve   ...\n";
            if ( soption("newton.preconditioner") != "petsc" )
            {
                auto at_blockns = blockns( _space=Vh, _type=soption("newton.preconditioner"), _bc=bcs, _matrix= at.matrixPtr() );
                at_blockns->update( at.matrixPtr(), idv(u), m_dirichlet );
                //backend(_name="Fu",_rebuild=true);
                //backend(_name="Fp",_rebuild=true);
                deltaU.zero();
                at.solveb(_rhs=r,_solution=deltaU/*U*/,_backend=backend(_name="newton"),_prec=at_blockns );
            }
            else
                at.solveb(_rhs=r,_solution=deltaU/*U*/,_backend=backend(_rebuild=true) );
            U.add(1.,deltaU);
            incru = normL2( _range=elements(mesh), _expr=idv(u)-idv(un));
            incrp = normL2( _range=elements(mesh), _expr=idv(p)-idv(pn));
            newton_iter++;
            res = r( U );

            if ( Environment::isMasterRank() )
            {
                std::cout << "Iteration "  << newton_iter << "\n";
                std::cout << " . ||u-un|| = " << incru << std::endl;
                std::cout << " . ||p-pn|| = " << incrp << std::endl;
                std::cout << " . residual = " << std::abs(res) << std::endl;
            }
            if  ( newton_iter < 10 )
            {
                Un = U;
                Un.close();
            }
            e->step(newton_iter)->add( "u", u );
            e->step(newton_iter)->add( "p", p );
            e->save();
        }
        while ( ( std::abs(res) > newtonTol ) && ( newton_iter < newtonMaxIt ) );
        //while ( ( incru > newtonTol && incrp > newtonTol ) && ( newton_iter < newtonMaxIt ) );
    }
    return 0;
}<|MERGE_RESOLUTION|>--- conflicted
+++ resolved
@@ -180,11 +180,8 @@
         do
         {
             tic();
-<<<<<<< HEAD
             r.zero();
-=======
 #if 0
->>>>>>> d8699bcf
             at = a;
 #else
             at.zero();
