--- conflicted
+++ resolved
@@ -101,16 +101,13 @@
 
 int main( int argc, char** argv )
 {
-    
+
     using namespace Feel;
-<<<<<<< HEAD
-    Environment env( argc, argv );
-=======
     Environment env(argc,argv);
     std::ofstream out;
     if ( env.worldComm().rank() == 0 )
         out.open( (boost::format("res-%1%.dat") % env.numberOfProcessors() ).str().c_str() );
->>>>>>> 71eb5a5b
+
     Application benchmark( argc, argv, makeAbout(), makeOptions() );
 
     if ( benchmark.vm().count( "help" ) )
@@ -120,7 +117,7 @@
     }
 
 #if 1
-#if 0
+
     benchmark.add( new Laplacian<2, Lagrange<1, Scalar>, Hypercube>( "2D-P1-Hypercube", benchmark.vm(), benchmark.about() ) );
     benchmark.add( new Laplacian<2, Lagrange<2, Scalar>, Hypercube>( "2D-P2-Hypercube", benchmark.vm(), benchmark.about() ) );
     benchmark.add( new Laplacian<2, CrouzeixRaviart<1, Scalar>, Simplex>( "2D-CR1-Simplex", benchmark.vm(), benchmark.about() ) );
@@ -129,11 +126,11 @@
     benchmark.add( new Laplacian<3, Lagrange<2, Scalar>, Hypercube>( "3D-P2-Hypercube", benchmark.vm(), benchmark.about() ) );
     //benchmark.add( new LaplacianV<2, CrouzeixRaviart<1, Vectorial>, Hypercube>( "2D-CR1V-Hypercube", benchmark.vm(), benchmark.about() ) );
     //benchmark.add( new Laplacian<3, Lagrange<1, Scalar>, Hypercube>( "3D-P1-Hypercube", benchmark.vm(), benchmark.about() ) );
-#else
+
     benchmark.add( new Laplacian<3, Lagrange<1, Scalar>, Simplex>( "3D-P1-Simplex", benchmark.vm(), benchmark.about() ) );
     benchmark.add( new Laplacian<3, Lagrange<2, Scalar>, Simplex>( "3D-P2-Simplex", benchmark.vm(), benchmark.about() ) );
     benchmark.add( new Laplacian<3, Lagrange<3, Scalar>, Simplex>( "3D-P3-Simplex", benchmark.vm(), benchmark.about() ) );
-#endif
+
 #else
     benchmark.add( new Laplacian<2, CrouzeixRaviart<1, Scalar>, Hypercube>( "2D-CR1-Hypercube", benchmark.vm(), benchmark.about() ) );
 #endif
