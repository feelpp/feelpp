//! -*- mode: c++; coding: utf-8; tab-width: 4; indent-tabs-mode: nil; c-basic-offset: 4; show-trailing-whitespace: t  -*-
//!
//! This file is part of the Feel++ library
//!
//! This library is free software; you can redistribute it and/or
//! modify it under the terms of the GNU Lesser General Public
//! License as published by the Free Software Foundation; either
//! version 2.1 of the License, or (at your option) any later version.
//!
//! This library is distributed in the hope that it will be useful,
//! but WITHOUT ANY WARRANTY; without even the implied warranty of
//! MERCHANTABILITY or FITNESS FOR A PARTICULAR PURPOSE.  See the GNU
//! Lesser General Public License for more details.
//!
//! You should have received a copy of the GNU Lesser General Public
//! License along with this library; if not, write to the Free Software
//! Foundation, Inc., 51 Franklin Street, Fifth Floor, Boston, MA  02110-1301  USA
//!
//! @file
//! @author <you>
//! @date 15 Jun 2017
//! @copyright 2017 Feel++ Consortium
//!
//!

#include "poissonCRB.hpp"

using namespace Feel;

int main( int argc, char** argv)
{
    Environment env( _argc=argc, _argv=argv,
                     _desc=makeOptions()
                     .add(crbOptions())
                     .add(crbSEROptions())
                     .add(eimOptions())
                     .add(podOptions())
                     .add(backend_options("backend-primal"))
                     .add(backend_options("backend-dual"))
                     .add(backend_options("backend-l2"))
                     .add(bdf_options("PoissonCRB")) );

    using rb_model_type = Poisson;
    using rb_model_ptrtype = boost::shared_ptr<rb_model_type>;
    using crb_model_type = CRBModel<rb_model_type>;
    using crb_model_ptrtype = boost::shared_ptr<crb_model_type>;
    using crb_type = CRB<crb_model_type>;
    using crb_ptrtype = boost::shared_ptr<crb_type>;
    using wn_type = typename crb_type::wn_type;
    using vectorN_type = Eigen::VectorXd;
    using export_vector_wn_type = typename crb_type::export_vector_wn_type;

    // init
    rb_model_ptrtype model = boost::make_shared<rb_model_type>();
    crb_model_ptrtype crbModel = boost::make_shared<crb_model_type>(model);
    crb_ptrtype crb = boost::make_shared<crb_type>("poissonmodel_crb", crbModel);

    // offline
    crb->offline();

    // parameter from option
    double kappa = doption("poisson.kappa");
    double flux = doption("poisson.flux");
    auto paramSpace = crbModel->parameterSpace();
    auto mu = paramSpace->element();
    mu.setParameterNamed("kappa", kappa);
    mu.setParameterNamed("flux", flux);
    Feel::cout << "using parameter:" << std::endl << mu << std::endl;

    // online
    int N = ioption("poisson.N");
    if( N > crb->dimension() || N < 1 )
        N = crb->dimension();
    int timeSteps = 1;
    std::vector<vectorN_type> uNs(timeSteps, vectorN_type(N)), uNolds(timeSteps, vectorN_type(N));
    std::vector<double> outputs(timeSteps, 0);
    crb->fixedPointPrimal(N, mu, uNs, uNolds, outputs);
    vectorN_type uN = uNs[0];
    Feel::cout << "uN:" << std::endl << uN << std::endl;

    // export basis
    wn_type WN = crb->wn();
    std::vector<wn_type> WN_vec = std::vector<wn_type>();
    WN_vec.push_back(WN);
    std::vector<std::string> name_vec = std::vector<std::string>(1, "primal");
    export_vector_wn_type exportWn = boost::make_tuple(WN_vec, name_vec);
    crb->exportBasisFunctions(exportWn);

    // export
<<<<<<< HEAD
    auto u = Feel::expansion( WN, uN, uN.size() );
=======
    auto u = crb->expansion( uN, uN.size() );
>>>>>>> 6ec8bc4b
    auto e = Exporter<rb_model_type::mesh_type>::New( "poisson" );
    e->setMesh( model->mesh() );
    e->add( "u", u );
    e->save();

    return 0;
}<|MERGE_RESOLUTION|>--- conflicted
+++ resolved
@@ -87,11 +87,7 @@
     crb->exportBasisFunctions(exportWn);
 
     // export
-<<<<<<< HEAD
-    auto u = Feel::expansion( WN, uN, uN.size() );
-=======
     auto u = crb->expansion( uN, uN.size() );
->>>>>>> 6ec8bc4b
     auto e = Exporter<rb_model_type::mesh_type>::New( "poisson" );
     e->setMesh( model->mesh() );
     e->add( "u", u );
