--- conflicted
+++ resolved
@@ -22,7 +22,6 @@
 #
 #
 
-<<<<<<< HEAD
 crb_add_library( biotsavart SRCS biotsavart.hpp biotsavart.cpp LINK_LIBRARIES ${FEELPP_CRB_THERMOELECTRIC_LIBRARIES} EXEC CRB_LIB_BIOTSAVART )
 target_include_directories(${CRB_LIB_BIOTSAVART} PRIVATE ${PROJECT_SOURCE_DIR}/thermoelectric)
 set(FEELPP_CRB_BIOTSAVART_LIBRARIES ${CRB_LIB_BIOTSAVART} PARENT_SCOPE)
@@ -61,36 +60,13 @@
 #                         )
 # target_include_directories(${ALPHABIOTSAVART_APP} PRIVATE ${PROJECT_SOURCE_DIR}/thermoelectric)
 
-feelpp_add_application( biotsavartCRBAlphaElectric
+feelpp_add_application( biotsavart-alpha-electric-app
                         SRCS biotsavart-alpha-electric_main.cpp biotsavart-alpha-electric.hpp
                         LINK_LIBRARIES ${CRB_LIB_BIOTSAVART_ALPHA_ELECTRIC}
                         EXEC BIOTSAVART_ALPHA_ELECTRIC_APP
                         )
 target_include_directories(${BIOTSAVART_ALPHA_ELECTRIC_APP} PRIVATE ${PROJECT_SOURCE_DIR}/thermoelectric)
-=======
 
-
-# crb_add_library( biotsavart SRCS biotsavart.hpp biotsavart.cpp LINK_LIBRARIES ${FEELPP_CRB_THERMOELECTRIC_LIBRARIES} EXEC CRB_LIB_BIOTSAVART )
-# target_include_directories(${CRB_LIB_BIOTSAVART} PRIVATE ${PROJECT_SOURCE_DIR}/thermoelectric)
-# set(FEELPP_CRB_BIOTSAVART_LIBRARIES ${CRB_LIB_BIOTSAVART} PARENT_SCOPE)
-# set(FEELPP_CRB_LIBRARIES ${FEELPP_CRB_LIBRARIES} FEELPP_CRB_BIOTSAVART_LIBRARIES PARENT_SCOPE)
-
-install( FILES biotsavart.hpp
-         DESTINATION include/feelpp/crb/biotsavart COMPONENT Devel)
-
-# feelpp_add_application( biotsavartCRB
-#                         SRCS biotsavart_main.cpp biotsavart.hpp
-#                         LINK_LIBRARIES ${CRB_LIB_BIOTSAVART}
-#                         EXEC BIOTSAVART_APP
-#                         )
-# target_include_directories(${BIOTSAVART_APP} PRIVATE ${PROJECT_SOURCE_DIR}/thermoelectric)
-
-# feelpp_add_application( biotsavartCRBOpt
-#                         SRCS biotsavart_opt.cpp biotsavart.hpp
-#                         LINK_LIBRARIES ${CRB_LIB_BIOTSAVART}
-#                         EXEC BIOTSAVARTOPT_APP )
-# target_include_directories(${BIOTSAVARTOPT_APP} PRIVATE ${PROJECT_SOURCE_DIR}/thermoelectric)
->>>>>>> 015df1e8
 
 feelpp_add_testcase( bs-crb-quarterturn )
 feelpp_add_testcase( bs-bancmesure )