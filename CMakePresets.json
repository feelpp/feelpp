--- conflicted
+++ resolved
@@ -101,7 +101,6 @@
                 "CMAKE_COMPILE_WARNING_AS_ERROR": "FALSE",
                 "FEELPP_ENABLE_TOOLBOXES": "ON",
                 "FEELPP_ENABLE_MOR": "OFF",
-<<<<<<< HEAD
                 "FEELPP_ENABLE_FEELPP_PYTHON": "OFF",
                 "FEELPP_INSTANTIATION_ORDER_MAX": "1",
                 "FEELPP_MESH_MAX_ORDER": "1"
@@ -132,8 +131,6 @@
                 "FEELPP_ENABLE_TOOLBOXES": "ON",
                 "FEELPP_ENABLE_MOR": "ON",
                 "FEELPP_ENABLE_FEELPP_PYTHON": "ON",
-=======
->>>>>>> c8283ce3
                 "FEELPP_INSTANTIATION_ORDER_MAX": "1",
                 "FEELPP_MESH_MAX_ORDER": "1"
             },
