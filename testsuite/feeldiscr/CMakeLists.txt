--- conflicted
+++ resolved
@@ -4,11 +4,7 @@
     form_interpolation integration_opt lift
     wire_basket solve_leak stencil
     evaluator element_serialize lambda trace operatorlinearfree functionallinearfree
-<<<<<<< HEAD
-    lowerdim_entity integration_ginac spaces on_inside
-=======
-    lowerdim_entity integration_ginac spaces lm
->>>>>>> 6ac83dd2
+    lowerdim_entity integration_ginac spaces lm on_inside
     )
 
   feelpp_add_test( ${TEST} )
