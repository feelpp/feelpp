set_directory_properties(PROPERTIES LABEL testdiscr )

feelpp_add_test( aitken NO_MPI_TEST )

feelpp_add_test( disc NO_MPI_TEST )
feelpp_add_test( element )
feelpp_add_test( elementminmax )
feelpp_add_test( element_serialize NO_MPI_TEST )
feelpp_add_test( evaluator )

feelpp_add_test( functionallinearfree )
feelpp_add_test( fspace_context )
feelpp_add_test( geomap )

feelpp_add_test( spacefunc )

# comment out as it breaks compilation and buildkite testuite pipeline 
# feelpp_add_test( space_0d SKIP_TEST )


feelpp_add_test( hdiv CFG test_hdiv.cfg NO_MPI_TEST)
feelpp_add_test( hdiv_oneelt CFG test_hdiv_oneelt.cfg NO_MPI_TEST )
# feelpp_add_test( hdiv3D CFG test_hdiv3D.cfg)
feelpp_add_test( hdiv3D_oneelt CFG test_hdiv3D_oneelt.cfg NO_MPI_TEST )
feelpp_add_test( hcurl_oneelt CFG test_hcurl_oneelt.cfg NO_MPI_TEST )
feelpp_add_test( hcurl_assembly CFG test_hcurl_assembly.cfg GEO two_elements_mesh.geo eight_elements_mesh.msh NO_MPI_TEST)
feelpp_add_test( hcurl CFG test_hcurl.cfg )
feelpp_add_test( hcurl_lag CFG test_hcurl.cfg DEFS HL_DIM=3 HL_ORDER=1)
feelpp_add_test( hcurl3D_oneelt CFG test_hcurl3D_oneelt.cfg NO_MPI_TEST )

feelpp_add_test( continuity_h1 )
feelpp_add_test( continuity_hdiv NO_MPI_TEST )
feelpp_add_test( continuity_hcurl NO_MPI_TEST )

feelpp_add_test( functionals NO_MPI_TEST )

feelpp_add_test( lambda )
feelpp_add_test( lift )
feelpp_add_test( lm )
feelpp_add_test( lowerdim_entity )
feelpp_add_test( meshstructured )
feelpp_add_test( mesh_transfinite CFG test_mesh_transfinite.cfg GEO test_mesh_transfinite.geo )
feelpp_add_test( mixed )
feelpp_add_test( normal3d )
feelpp_add_test( on_inside GEO test_on_inside.geo)

feelpp_add_test( operatorlinearfree )
feelpp_add_test( project NO_MPI_TEST)
feelpp_add_test( projector CLI "--pc-type=gasm --gmsh.hsize=0.2" ) # avoid destructor issue with LU-mumps in //
feelpp_add_test( spaces )

feelpp_add_test( stencil )

feelpp_add_test( makemesh )
feelpp_add_test( submesh )
feelpp_add_test( trace )
feelpp_add_test( element_component )
feelpp_add_test( element_component_3d )
feelpp_add_test( matrixfield )

if ( FEELPP_HAS_FFTW )
  feelpp_add_test( multiscaleimage)
endif()

feelpp_add_test( matching NO_MPI_TEST )

feelpp_add_test( wire_basket CLI "--gmsh.hsize=0.075" )
feelpp_add_test( mortar CFG test_mortar.cfg NO_MPI_TEST)
feelpp_add_test( mortar2 NO_MPI_TEST)

feelpp_add_test( extended )

feelpp_add_test( nlSolveComposite CFG test_nlSolveComposite.cfg)
feelpp_add_test( project_prodspace )

if ( FEELPP_HAS_SLEPC )
  feelpp_add_test( eigs )
endif()

feelpp_add_test( twolaplaciansdistributed )
feelpp_add_test( masterworker_laplacian )

feelpp_add_test( markerhdf5_2D SRCS test_markerhdf5 DEFS CHECKH5_DIM=2 GEO markerhdf5_2D.geo)
feelpp_add_test( markerhdf5_3D SRCS test_markerhdf5 DEFS CHECKH5_DIM=3 GEO markerhdf5_3D.geo)

feelpp_add_test( upmarker_faces )
feelpp_add_test( listofrange )

feelpp_add_test( productspaces CLI "--pc-type=gasm --sub-pc-factor-mat-solver-package-type=umfpack" )
feelpp_add_test( space_cst )
# feelpp_add_test( element0D )
feelpp_add_test( space_on_range )

feelpp_add_test( idelements)

feelpp_add_test( twospacesmap )

feelpp_add_test( on_dofs SRCS test_on_dofs GEO square_mmarked.geo CFG test_on_dofs.cfg )
#! not functional yet
# feelpp_add_test( element0D )

<<<<<<< HEAD
if ( FEELPP_HAS_VTK )
  feelpp_add_test( operatorlagrangep1 CLI "--pc-type=gamg --gmsh.hsize=0.25" )
endif()
=======
feelpp_add_test( operatorlagrangep1 CLI "--pc-type=gamg --gmsh.hsize=0.25" )

feelpp_add_test( sensors CFG sensors.cfg GEO sensorsdesc.json )
>>>>>>> d86e2789
<|MERGE_RESOLUTION|>--- conflicted
+++ resolved
@@ -99,12 +99,8 @@
 #! not functional yet
 # feelpp_add_test( element0D )
 
-<<<<<<< HEAD
 if ( FEELPP_HAS_VTK )
   feelpp_add_test( operatorlagrangep1 CLI "--pc-type=gamg --gmsh.hsize=0.25" )
 endif()
-=======
-feelpp_add_test( operatorlagrangep1 CLI "--pc-type=gamg --gmsh.hsize=0.25" )
 
-feelpp_add_test( sensors CFG sensors.cfg GEO sensorsdesc.json )
->>>>>>> d86e2789
+feelpp_add_test( sensors CFG sensors.cfg GEO sensorsdesc.json )