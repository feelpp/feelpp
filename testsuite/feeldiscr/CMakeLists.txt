--- conflicted
+++ resolved
@@ -82,12 +82,10 @@
 feelpp_add_test( upmarker_faces )
 feelpp_add_test( listofrange )
 
-<<<<<<< HEAD
 feelpp_add_test( productspaces )
 feelpp_add_test( space_cst )
 feelpp_add_test( element0D )
-=======
+
 feelpp_add_test( idelements)
 #! not functional yet
 # feelpp_add_test( element0D )
->>>>>>> 2b5a0f58
