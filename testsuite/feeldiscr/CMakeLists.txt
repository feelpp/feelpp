--- conflicted
+++ resolved
@@ -100,11 +100,7 @@
 # feelpp_add_test( element0D )
 
 if ( FEELPP_HAS_VTK )
-<<<<<<< HEAD
-  feelpp_add_test( operatorlagrangep1 CLI "--pc-type=gamg --gmsh.hsize=0.25" )
-=======
   feelpp_add_test( operatorlagrangep1 CLI "--pc-type=gamg --gmsh.hsize=0.25" )  
->>>>>>> 6f757410
 endif()
 
 feelpp_add_test( sensors CFG sensors.cfg GEO sensorsdesc.json )