set_directory_properties(PROPERTIES LABEL testdiscr )

feelpp_add_test( aitken NO_MPI_TEST )

feelpp_add_test( disc NO_MPI_TEST )
feelpp_add_test( element )
feelpp_add_test( elementminmax )
feelpp_add_test( element_serialize NO_MPI_TEST )
feelpp_add_test( evaluator )

feelpp_add_test( functionallinearfree )
feelpp_add_test( fspace_context )
feelpp_add_test( geomap )

feelpp_add_test( spacefunc )


feelpp_add_test( hdiv CFG test_hdiv.cfg NO_MPI_TEST)
feelpp_add_test( hdiv_oneelt CFG test_hdiv_oneelt.cfg NO_MPI_TEST )
feelpp_add_test( hdiv3D CFG test_hdiv3D.cfg)
feelpp_add_test( hdiv3D_oneelt CFG test_hdiv3D_oneelt.cfg NO_MPI_TEST )
feelpp_add_test( hcurl_oneelt CFG test_hcurl_oneelt.cfg NO_MPI_TEST )
feelpp_add_test( hcurl_assembly CFG test_hcurl_assembly.cfg GEO two_elements_mesh.geo eight_elements_mesh.msh NO_MPI_TEST)
feelpp_add_test( hcurl CFG test_hcurl.cfg )
feelpp_add_test( hcurl_lag CFG test_hcurl.cfg DEFS HL_DIM=3 HL_ORDER=1)
feelpp_add_test( hcurl3D_oneelt CFG test_hcurl3D_oneelt.cfg NO_MPI_TEST )

feelpp_add_test( continuity_h1 )
feelpp_add_test( continuity_hdiv NO_MPI_TEST )
feelpp_add_test( continuity_hcurl NO_MPI_TEST )

feelpp_add_test( functionals NO_MPI_TEST )

feelpp_add_test( lambda )
feelpp_add_test( lift )
feelpp_add_test( lm )
feelpp_add_test( lowerdim_entity )
feelpp_add_test( mesh_transfinite CFG test_mesh_transfinite.cfg GEO test_mesh_transfinite.geo )
feelpp_add_test( mixed )
feelpp_add_test( normal3d )
feelpp_add_test( on_inside GEO test_on_inside.geo)

feelpp_add_test( operatorlinearfree )
feelpp_add_test( project NO_MPI_TEST)
feelpp_add_test( projector CLI "--pc-type=gasm --gmsh.hsize=0.2" ) # avoid destructor issue with LU-mumps in //
feelpp_add_test( spaces )
feelpp_add_test( stencil )
feelpp_add_test( submesh )
feelpp_add_test( trace )
feelpp_add_test( element_component )
feelpp_add_test( matrixfield )

if ( FEELPP_HAS_FFTW )
  feelpp_add_test( multiscaleimage)
endif()

feelpp_add_test( matching NO_MPI_TEST )

feelpp_add_test( wire_basket NO_MPI_TEST )
feelpp_add_test( mortar CFG test_mortar.cfg NO_MPI_TEST)
feelpp_add_test( mortar2 NO_MPI_TEST)

feelpp_add_test( exporter   CFG exporter.cfg NO_MPI_TEST)
feelpp_add_test( extended )

feelpp_add_test( nlSolveComposite CFG test_nlSolveComposite.cfg)
feelpp_add_test( project_prodspace )

if ( FEELPP_HAS_SLEPC )
  feelpp_add_test( eigs CLI "-st_pc_factor_mat_solver_package mumps" )
endif()

feelpp_add_test( twolaplaciansdistributed )

feelpp_add_test( markerhdf5_2D SRCS test_markerhdf5 DEFS CHECKH5_DIM=2 GEO markerhdf5_2D.geo)
feelpp_add_test( markerhdf5_3D SRCS test_markerhdf5 DEFS CHECKH5_DIM=3 GEO markerhdf5_3D.geo)

feelpp_add_test( upmarker_faces )
feelpp_add_test( listofrange )

<<<<<<< HEAD
feelpp_add_test( productspaces )

=======
feelpp_add_test( element0D )
>>>>>>> a0e2cc3b
<|MERGE_RESOLUTION|>--- conflicted
+++ resolved
@@ -78,9 +78,6 @@
 feelpp_add_test( upmarker_faces )
 feelpp_add_test( listofrange )
 
-<<<<<<< HEAD
 feelpp_add_test( productspaces )
+feelpp_add_test( element0D )
 
-=======
-feelpp_add_test( element0D )
->>>>>>> a0e2cc3b
