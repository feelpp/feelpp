--- conflicted
+++ resolved
@@ -103,14 +103,7 @@
 
         auto range = marked2elements(M_mesh,"select_elements");
 
-<<<<<<< HEAD
-        auto it=begin(range);
-        auto en=end(range);
-
-        std::shared_ptr<cont_range_type> myfaces( new cont_range_type );
-=======
         BOOST_CHECK( nelements(range,true) == mark.sum() );
->>>>>>> fac7ae4c
 
         // Create faces range: Iterate on selected elements, select only
         // boundary faces, add them in a vector.
