/* -*- mode: c++; coding: utf-8; tab-width: 4; indent-tabs-mode: nil; c-basic-offset: 4; show-trailing-whitespace: t -*- vim:fenc=utf-8:ft=cpp:et:sw=4:ts=4:sts=4

  This file is part of the Feel library

  Author(s): Stephane Veys <stephane.veys@imag.fr>
       Date: 2013-04-29

  Copyright (C) 2013-2016 Feel++ Consortium

  This program is free software: you can redistribute it and/or modify
  it under the terms of the GNU General Public License as published by
  the Free Software Foundation, either version 3 of the License, or
  (at your option) any later version.

  This program is distributed in the hope that it will be useful,
  but WITHOUT ANY WARRANTY; without even the implied warranty of
  MERCHANTABILITY or FITNESS FOR A PARTICULAR PURPOSE.  See the
  GNU General Public License for more details.

  You should have received a copy of the GNU General Public License
  along with this program.  If not, see <http://www.gnu.org/licenses/>.
*/
/**
   \file test_functionallinearfree.cpp
   \author Stephane Veys <stephane.veys@imag.fr>
   \date 2013-04-29
*/

#define BOOST_TEST_MODULE test_functionallinearfree
#include <testsuite/testsuite.hpp>

#include <fstream>

#include <feel/feel.hpp>
#include <feel/feeldiscr/fsfunctionallinearfree.hpp>
#include <feel/feeldiscr/fsfunctionallinearcomposite.hpp>


/** use Feel namespace */
using namespace Feel;


inline
po::options_description
makeOptions()
{
    po::options_description testfunctionallinearfree( "functionallinearfree options" );
    testfunctionallinearfree.add_options()
        ( "shape", Feel::po::value<std::string>()->default_value( "simplex" ), "shape of the domain (either simplex or hypercube)" )
        ;
    return testfunctionallinearfree.add( Feel::feel_options() );
}


inline
AboutData
makeAbout()
{
    AboutData about( "test_functionallinearfree" ,
                     "test_functionallinearfree" ,
                     "0.2",
                     "nD(n=1,2,3) test FsFunctionalLinearFree and FsFunctionalLinearComposite",
                     Feel::AboutData::License_GPL,
                     "Copyright (c) 2013 Feel++ Consortium" );

    about.addAuthor( "Stephane Veys", "developer", "stephane.veys@imag.fr", "" );
    return about;

}



template<int Dim, int Order>
void
testFunctionalLinearFree()
{

    typedef Backend<double> backend_type;
#if 0
    auto backend = backend_type::build( BACKEND_PETSC );
#else
    auto backend = backend_type::build( soption( _name="backend" ) );
#endif

    auto mesh=unitHypercube<Dim>();
    auto Xh = Pch<Order>( mesh );

    auto v = Xh->element();
    auto element = project( Xh, elements(mesh) , cos( Px() ) );

    auto expr = integrate( _range=elements(mesh), _expr=grad(v)*trans(grad(v)) );
    auto functionalfree = functionalLinearFree( _space=Xh, _expr=expr, _backend=backend );

    auto functional = functionalLinear( _space=Xh, _backend=backend );
    *functional = expr;

    double result = functional->operator()( element );
    double resultfree = functionalfree->operator()( element );

    auto vector_functional = backend->newVector( Xh );
    functional->containerPtr(vector_functional);
    auto vector_functionalfree = backend->newVector( Xh );
    functionalfree->containerPtr(vector_functionalfree);

    double norm_vector_functional = vector_functional->l2Norm();
    double norm_vector_functionalfree = vector_functionalfree->l2Norm();

    double epsilon=1e-13;
    BOOST_CHECK_SMALL( math::abs(result-resultfree), epsilon );
    BOOST_CHECK_SMALL( math::abs(norm_vector_functional-norm_vector_functionalfree), epsilon );
}


template<int Dim, int Order>
void
testFunctionalLinearComposite()
{

    typedef Backend<double> backend_type;
#if 0
    auto backend = backend_type::build( BACKEND_PETSC );
#else
    auto backend = backend_type::build( soption( _name="backend" ) );
#endif

    auto mesh=unitHypercube<Dim>();
    auto Xh = Pch<Order>( mesh );

    auto composite = functionalLinearComposite( _space=Xh,  _backend=backend );
    auto compositefree = functionalLinearComposite( _space=Xh, _backend=backend );

    auto v = Xh->element();
    auto element = project( Xh, elements(mesh) , cos( Px() ) );

    //operators
    auto expr1 = integrate( _range=elements(mesh), _expr=grad(v)*trans(grad(v)) );
    auto expr2 = integrate( _range=elements(mesh), _expr=id(v)*trans(id(v)) );

    auto functionalfree1 = functionalLinearFree(  _space=Xh, _expr=expr1, _backend=backend );
    auto functionalfree2 = functionalLinearFree(  _space=Xh, _expr=expr2, _backend=backend );

    auto functional1 = functionalLinear( _space=Xh, _backend=backend );
    *functional1 = expr1;
    auto functional2 = functionalLinear( _space=Xh, _backend=backend );
    *functional2 = expr2;

    auto expr = expr1 + expr2 ;

    auto functionalfree = functionalLinearFree( _space=Xh, _expr=expr, _backend=backend );
    auto functional = functionalLinear( _space=Xh, _backend=backend );
    *functional = expr;

    //fill operator composite
    composite->addElement( functional1 );
    composite->addElement( functional2 );
    compositefree->addElement( functionalfree1 );
    compositefree->addElement( functionalfree2 );


    //test apply function
    double result_composite = composite->operator()( element );
    double result_compositefree = compositefree->operator()( element );
    double result = functional->operator()( element );
    double result_free = functionalfree->operator()( element );

<<<<<<< HEAD
    double epsilon=5e-13;
    BOOST_CHECK_SMALL( math::abs(result_composite-result_compositefree), epsilon );
    BOOST_CHECK_SMALL( math::abs(result-result_compositefree), epsilon );
    BOOST_CHECK_SMALL( math::abs(result_free-result_compositefree), epsilon );
=======
    double epsilon=1e-13;
    BOOST_CHECK_CLOSE( result_composite,result_compositefree, epsilon );
    BOOST_CHECK_CLOSE( result,result_compositefree, epsilon );
    BOOST_CHECK_CLOSE( result_free,result_compositefree, epsilon );
>>>>>>> 72a4f14a


    //test access functions
    auto vector_composite1 = backend->newVector( Xh );
    auto vector_composite2 = backend->newVector( Xh );
    auto vector_compositefree1 = backend->newVector( Xh );
    auto vector_compositefree2 = backend->newVector( Xh );

    composite->vecPtr( 0 , vector_composite1 );
    composite->vecPtr( 1 , vector_composite2 );
    compositefree->vecPtr( 0 , vector_compositefree1 );
    compositefree->vecPtr( 1 , vector_compositefree2 );

    auto vector_free1 = backend->newVector( Xh );
    auto vector_free2 = backend->newVector( Xh );

    auto vector1 = functional1->containerPtr();
    functionalfree1->containerPtr( vector_free1 );
    auto vector2 = functional2->containerPtr();
    functionalfree2->containerPtr( vector_free2 );

    double norm_vector_composite1 = vector_composite1->l2Norm();
    double norm_vector_compositefree1 = vector_compositefree1->l2Norm();
    double norm_vector_composite2 = vector_composite2->l2Norm();
    double norm_vector_compositefree2 = vector_compositefree2->l2Norm();
    double norm_vector1 = vector1->l2Norm();
    double norm_vector2 = vector2->l2Norm();
    double norm_vectorfree1 = vector_free1->l2Norm();
    double norm_vectorfree2 = vector_free2->l2Norm();

    BOOST_CHECK_SMALL( math::abs(norm_vector_composite1 - norm_vector_compositefree1 ), epsilon );
    BOOST_CHECK_SMALL( math::abs(norm_vector_composite2 - norm_vector_compositefree2 ), epsilon );
    BOOST_CHECK_SMALL( math::abs(norm_vector1 - norm_vector_composite1 ), epsilon );
    BOOST_CHECK_SMALL( math::abs(norm_vector2 - norm_vector_composite2 ), epsilon );
    BOOST_CHECK_SMALL( math::abs(norm_vector2 - norm_vector_compositefree2 ), epsilon );
    BOOST_CHECK_SMALL( math::abs(norm_vectorfree2 - norm_vector_compositefree2 ), epsilon );
    BOOST_CHECK_SMALL( math::abs(norm_vectorfree1 - norm_vector_compositefree1 ), epsilon );

    //test sum of all vectors
    bool scalars_are_one=true;
    auto vec_sum = backend->newVector( Xh );
    composite->sumAllVectors(vec_sum, scalars_are_one );
    auto vec_sum_free = backend->newVector( Xh );
    compositefree->sumAllVectors(vec_sum_free, scalars_are_one );
    auto vec_free = backend->newVector( Xh );
    functionalfree->containerPtr(vec_free);
    auto vec = functional->containerPtr();

    double norm_sum_composite = vec_sum->l2Norm();
    double norm_sum_compositefree = vec_sum_free->l2Norm();
    double norm_sum_functional = vec->l2Norm();
    double norm_sum_functionalfree = vec_free->l2Norm();

    BOOST_CHECK_SMALL( math::abs(norm_sum_composite - norm_sum_functional), epsilon );
    BOOST_CHECK_SMALL( math::abs(norm_sum_compositefree - norm_sum_functionalfree), epsilon );
    BOOST_CHECK_SMALL( math::abs(norm_sum_compositefree - norm_sum_functional), epsilon );

}
/**
 * main code
 */

FEELPP_ENVIRONMENT_WITH_OPTIONS( makeAbout(), makeOptions() )

BOOST_AUTO_TEST_SUITE( functionallinearfree )

BOOST_AUTO_TEST_CASE( test_1 )
{
    testFunctionalLinearFree<2,1>();
    //testFunctionalLinearFree<3,1>();
}

BOOST_AUTO_TEST_CASE( test_2 )
{
    testFunctionalLinearComposite<2,1>();
    //testFunctioalLinearComposite<3,1>();
}

BOOST_AUTO_TEST_SUITE_END()

<|MERGE_RESOLUTION|>--- conflicted
+++ resolved
@@ -163,18 +163,10 @@
     double result = functional->operator()( element );
     double result_free = functionalfree->operator()( element );
 
-<<<<<<< HEAD
-    double epsilon=5e-13;
-    BOOST_CHECK_SMALL( math::abs(result_composite-result_compositefree), epsilon );
-    BOOST_CHECK_SMALL( math::abs(result-result_compositefree), epsilon );
-    BOOST_CHECK_SMALL( math::abs(result_free-result_compositefree), epsilon );
-=======
     double epsilon=1e-13;
     BOOST_CHECK_CLOSE( result_composite,result_compositefree, epsilon );
     BOOST_CHECK_CLOSE( result,result_compositefree, epsilon );
     BOOST_CHECK_CLOSE( result_free,result_compositefree, epsilon );
->>>>>>> 72a4f14a
-
 
     //test access functions
     auto vector_composite1 = backend->newVector( Xh );
@@ -252,5 +244,4 @@
     //testFunctioalLinearComposite<3,1>();
 }
 
-BOOST_AUTO_TEST_SUITE_END()
-
+BOOST_AUTO_TEST_SUITE_END()