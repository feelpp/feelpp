--- conflicted
+++ resolved
@@ -115,11 +115,7 @@
         auto err = vf::project( Xh, elements(M_mesh), abs( idv(phi) - idv(dist) ) );
 
         auto psi = Xh->element();
-<<<<<<< HEAD
-        psi.on( _range=boundaryelements(M_mesh), _expr=cst(1.) );
-=======
         psi.on( _range=boundaryelements(M_mesh), _expr=Px() );
->>>>>>> bf8ab0ac
 
         ExtenderFromInterface<DIM> ext( Xh,  phi );
         ext.extendFromInterface( psi );
