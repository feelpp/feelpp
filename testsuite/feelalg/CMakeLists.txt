--- conflicted
+++ resolved
@@ -11,11 +11,8 @@
 feelpp_add_test( nlsolve_eigen NO_MPI_TEST )
 feelpp_add_test( matrix_block )
 feelpp_add_test( prepost_solve CFG test_prepost_solve.cfg )
-<<<<<<< HEAD
 feelpp_add_test( add_matrix )
-=======
 
 if ( FEELPP_HAVE_SLEPC )
   feelpp_add_test( eigenmode CLI "--gmsh.hsize 0.2 -eps_target 20 -st_pc_factor_mat_solver_package mumps" )
 endif()
->>>>>>> ea117033
