--- conflicted
+++ resolved
@@ -128,14 +128,8 @@
 
     void run() override
         {
-<<<<<<< HEAD
-            using namespace std::placeholders;
-            M_nlsolver->map_dense_residual = std::bind( &self_type::updateResidual, std::ref( *this ), _1, _2 );
-            M_nlsolver->map_dense_jacobian = std::bind( &self_type::updateJacobian, std::ref( *this ), _1, _2 );
-=======
             M_nlsolver->map_dense_residual = std::bind( &self_type::updateResidual, std::ref( *this ), std::placeholders::_1, std::placeholders::_2 );
             M_nlsolver->map_dense_jacobian = std::bind( &self_type::updateJacobian, std::ref( *this ), std::placeholders::_1, std::placeholders::_2 );
->>>>>>> 35b0db0b
 
             //initial guess
             vectorN_type solution(2);
@@ -213,14 +207,8 @@
 
     void run() override
         {
-<<<<<<< HEAD
-            using namespace std::placeholders;
-            M_nlsolver->map_dense_residual = std::bind( &self_type::updateResidual, std::ref( *this ), _1, _2 );
-            M_nlsolver->map_dense_jacobian = std::bind( &self_type::updateJacobian, std::ref( *this ), _1, _2 );
-=======
             M_nlsolver->map_dense_residual = std::bind( &self_type::updateResidual, std::ref( *this ), std::placeholders::_1, std::placeholders::_2 );
             M_nlsolver->map_dense_jacobian = std::bind( &self_type::updateJacobian, std::ref( *this ), std::placeholders::_1, std::placeholders::_2 );
->>>>>>> 35b0db0b
 
             //initial guess
             vectorN_type solution(2);
