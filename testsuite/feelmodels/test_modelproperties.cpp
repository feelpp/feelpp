--- conflicted
+++ resolved
@@ -41,13 +41,9 @@
         auto mu = mat.getVector<2>( "mu" );
         auto nu = mat.getVector<3>( "nu" );
         auto curlnu = curl(nu);
-<<<<<<< HEAD
-        auto chi = mat.getTensor<2>( "chi" );
-        auto xhi = mat.getTensor<3>( "xhi" );
-=======
         auto chi = mat.getMatrix<2>( "chi" );
         auto xhi = mat.getMatrix<3>( "xhi" );
->>>>>>> e89803fe
+
         std::cout << "\t" << rho << std::endl;
         std::cout << "\t" << mu << std::endl;
         std::cout << "\t" << nu << std::endl;
