--- conflicted
+++ resolved
@@ -1,11 +1,6 @@
 set_directory_properties(PROPERTIES LABEL testpoly )
 
-<<<<<<< HEAD
 foreach(TEST context_poly jacobi imsimplex im poly quad_order lag moment )# hermite ) #  raviartthomas )
-=======
-
-foreach(TEST context_poly imsimplex im poly jacobi quad_order lag moment )# hermite ) #  raviartthomas )
->>>>>>> e877c797
 
   #feelpp_add_test( ${TEST} INCLUDES ${CMAKE_SOURCE_DIR} ${CMAKE_CURRENT_SOURCE_DIR} )
   feelpp_add_test( ${TEST} )
