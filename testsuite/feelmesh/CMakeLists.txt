set_directory_properties(PROPERTIES LABEL testmesh )
foreach(THETEST entity mesh regiontree mesh_codim1 kdtree P1mesh updatemarker partitioner_metis elementswithmarkedfaces meshmover convex )

  if(THETEST MATCHES partitioner_metis)
    feelpp_get_compile_definition(Feelpp::feelpp_contrib FEELPP_HAS_METIS)
    if(FEELPP_HAS_METIS)
      message(STATUS "compiling feelpp_test_partitioner_metis...")
      feelpp_add_test( ${THETEST} )
    endif()
  else()
    feelpp_add_test( ${THETEST} )
  endif()

endforeach()

feelpp_add_test( meshmarker CFG test_meshmarker.cfg GEO test_meshmarker_square_4mat.geo )
feelpp_add_test( mesh_filters_operations SRCS test_mesh_filters_operations.cpp CFG test_mesh_filters_operations.cfg GEO test_mesh_filters_operations.geo )
feelpp_add_test( submesh1d SRCS test_submesh1d.cpp CFG test_submesh1d.cfg GEO test_submesh1d.geo )

# add_custom_target(check COMMAND ${CMAKE_CTEST_COMMAND} DEPENDS ${TESTS} )

if ( FEELPP_HAS_PARMMG OR FEELPP_HAS_MMG )
<<<<<<< HEAD
  feelpp_add_test( remesh CFG test_remesh.cfg GEO square_squareHole.geo square_twoMaterials.geo cube_cubeHole.geo cube_twoMaterials.geo  TIMEOUT 500)
=======
  feelpp_add_test( remesh CFG test_remesh.cfg  GEO domains_2d.geo domains_3d.geo domain_2d.geo  domain_3d.geo test_remesh.json test_remesh_relations.json TIMEOUT 500)
>>>>>>> 488ab3be
endif()<|MERGE_RESOLUTION|>--- conflicted
+++ resolved
@@ -20,9 +20,5 @@
 # add_custom_target(check COMMAND ${CMAKE_CTEST_COMMAND} DEPENDS ${TESTS} )
 
 if ( FEELPP_HAS_PARMMG OR FEELPP_HAS_MMG )
-<<<<<<< HEAD
-  feelpp_add_test( remesh CFG test_remesh.cfg GEO square_squareHole.geo square_twoMaterials.geo cube_cubeHole.geo cube_twoMaterials.geo  TIMEOUT 500)
-=======
   feelpp_add_test( remesh CFG test_remesh.cfg  GEO domains_2d.geo domains_3d.geo domain_2d.geo  domain_3d.geo test_remesh.json test_remesh_relations.json TIMEOUT 500)
->>>>>>> 488ab3be
 endif()