--- conflicted
+++ resolved
@@ -19,9 +19,5 @@
 # add_custom_target(check COMMAND ${CMAKE_CTEST_COMMAND} DEPENDS ${TESTS} )
 
 if ( FEELPP_HAS_MMG )
-<<<<<<< HEAD
-  feelpp_add_test( remesh )
-=======
   feelpp_add_test( remesh NO_MPI_TEST )
->>>>>>> 5336fe58
 endif()