--- conflicted
+++ resolved
@@ -29,11 +29,7 @@
  */
 
 #define BOOST_TEST_MODULE nlopt
-<<<<<<< HEAD
-#include <testsuite/testsuite.hpp>
-=======
 #include <testsuite.hpp>
->>>>>>> 2cd55895
 
 #include <feel/feelopt/nlopt.hpp>
 
