--- conflicted
+++ resolved
@@ -825,8 +825,6 @@
     auto lap_a5 = laplacian( a5 );
     BOOST_CHECK_CLOSE( lap_a5.evaluate()(0,0), 32, 1e-12 );
 }
-<<<<<<< HEAD
-=======
 
 BOOST_AUTO_TEST_CASE( test_8 )
 {
@@ -838,5 +836,4 @@
     BOOST_CHECK_CLOSE( a1.evaluate()(0,0), 16, 1e-12 );
 }
 
->>>>>>> b64a1644
 BOOST_AUTO_TEST_SUITE_END()