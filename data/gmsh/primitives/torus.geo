--- conflicted
+++ resolved
@@ -1,24 +1,11 @@
 NL=20;
-<<<<<<< HEAD
 h = 0.005;
-=======
-h = 0.05;
->>>>>>> 3101043d
 R=0.2;
 C=2;
 
 R1=C-R/2;
 R2=C+R/2;
 shape = 1; // square=1 circle=2
-<<<<<<< HEAD
-alpha1=0;
-alpha2=Pi/3;
-If ( shape == 1 )
-  Point(1) = {0,C-R/2,C-R/2,h};
-  Point(2) = {0,C+R/2,C-R/2,h};
-  Point(3) = {0,C+R/2,C+R/2,h};
-  Point(4) = {0,C-R/2,C+R/2,h};
-=======
 alphadiff=Pi/6;
 alpha1=Pi/2;
 alpha2=alpha1+alphadiff;
@@ -27,7 +14,6 @@
   Point(2) = {0,C+R/2,-R/2,h};
   Point(3) = {0,C+R/2,+R/2,h};
   Point(4) = {0,C-R/2,+R/2,h};
->>>>>>> 3101043d
   Line(1) = {1,2};
   Line(2) = {2,3};
   Line(3) = {3,4};
