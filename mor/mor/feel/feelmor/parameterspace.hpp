/* -*- mode: c++ -*-

  This file is part of the Feel library

  Author(s): Christophe Prud'homme <christophe.prudhomme@feelpp.org>
       Date: 2009-08-11

  Copyright (C) 2009 Université Joseph Fourier (Grenoble I)

  This library is free software; you can redistribute it and/or
  modify it under the terms of the GNU Lesser General Public
  License as published by the Free Software Foundation; either
  version 2.1 of the License, or (at your option) any later version.

  This library is distributed in the hope that it will be useful,
  but WITHOUT ANY WARRANTY; without even the implied warranty of
  MERCHANTABILITY or FITNESS FOR A PARTICULAR PURPOSE.  See the GNU
  Lesser General Public License for more details.

  You should have received a copy of the GNU Lesser General Public
  License along with this library; if not, write to the Free Software
  Foundation, Inc., 51 Franklin Street, Fifth Floor, Boston, MA  02110-1301  USA
*/
/**
   \file parameterspace.hpp
   \author Christophe Prud'homme <christophe.prudhomme@feelpp.org>
   \date 2009-08-11
 */
#ifndef __ParameterSpace_H
#define __ParameterSpace_H 1

#include <vector>
#include <algorithm>
#include <boost/lambda/lambda.hpp>
#include <boost/foreach.hpp>
#include <boost/property_tree/ptree.hpp>
#include <boost/property_tree/json_parser.hpp>

#include <Eigen/Core>

#if defined(FEELPP_HAS_ANN_H)
#include <ANN/ANN.h>
#endif /* FEELPP_HAS_ANN_H */



#include <feel/feelcore/feel.hpp>
#include <feel/feelcore/environment.hpp>
#include <feel/feelcore/commobject.hpp>
#include <feel/feelmesh/kdtree.hpp>
#include <feel/feelcore/ptreetools.hpp>
#include <feel/feelcore/utility.hpp>
#include <feel/feelcore/hashtables.hpp>
<<<<<<< HEAD
#include <feel/feelmodels/modelparameters.hpp>
=======
#include <feel/feelmodels/modelproperties.hpp>
>>>>>>> f67e06e3

namespace Feel
{
/**
 * \class ParameterSpace
 * \brief Parameter space class
 *
 * @author Christophe Prud'homme
 * @see
 */
template<uint16_type P = invalid_uint16_type_value >
class ParameterSpace: public CommObject, public std::enable_shared_from_this<ParameterSpace<P> >
{
public:


    /** @name Constants
     */
    //@{
    static const int nDimEigenContainer = ( P == invalid_uint16_type_value )? Eigen::Dynamic : P;
    //! dimension of the parameter space
    static const uint16_type Dimension = P;
    static const uint16_type ParameterSpaceDimension = P;
    //@}

    /** @name Typedefs
     */
    //@{
    using super = CommObject;
    typedef ParameterSpace<Dimension> parameterspace_type;
    typedef std::shared_ptr<parameterspace_type> parameterspace_ptrtype;

    //@}

    /**
     * \brief element of a parameter space
     */
    class Element : public Eigen::VectorXd//Eigen::Matrix<double,nDimEigenContainer,1>
    {
        //typedef Eigen::Matrix<double,nDimEigenContainer,1> super;
        using super = Eigen::VectorXd;
    public:
        typedef ParameterSpace<Dimension> parameterspace_type;
        typedef std::shared_ptr<parameterspace_type> parameterspace_ptrtype;
        //typedef typename Eigen::internal::ref_selector<Element>::type Nested;
        typedef typename Eigen::internal::remove_all<Eigen::VectorXd>::type NestedExpression;

        /**
         * default constructor
         */
        Element()
            :
            super(),
            M_space()
            {}

        /**
         * default constructor
         */
        Element( Element const& e ) = default;

        /**
         * construct element from \p space
         */
        Element( parameterspace_ptrtype const& space )
            :
            super( space->dimension() ),
            M_space( space )
            {}

        // This constructor allows you to construct Element from Eigen expressions
        template<typename OtherDerived>
        Element(const Eigen::MatrixBase<OtherDerived>& other)
            : super(other)
            { }
        /**
         * destructor
         */
        ~Element()
            {}

        /**
         * copy constructor
         */
        Element& operator=( Element const& e )
            {
                if ( this == &e )
                    return *this;

                this->resize( e.size() );
                super::operator=( e );
                M_space = e.M_space;

                return *this;
            }

        template<typename OtherDerived>
        super& operator=( const Eigen::MatrixBase<OtherDerived>& other )
            {
                return super::operator=( other );
            }

        double const& coeff(int i ) const
            {
                return super::operator()(i);
            }
        double& coeff(int i )
            {
                return super::operator()(i);
            }

        /**
         * return name of parameter at index d
         */
        std::string parameterName( int d ) const
            {
                return M_space->parameterName(d);
            }

        /**
         * @brief return the list of all parameter names
         * 
         */
        std::vector<std::string> const& parameterNames() const
        {
            return M_space->parameterNames();
        }

        /**
         * access element by name
         */
        double const& parameterNamed( std::string name ) const
            {
                auto paramNames = M_space->parameterNames();
                auto it = std::find(paramNames.begin(), paramNames.end(), name);
                return this->operator()( it - paramNames.begin() );
            }
        double& parameterNamed( std::string name )
            {
                auto paramNames = M_space->parameterNames();
                auto it = std::find(paramNames.begin(), paramNames.end(), name);
                return this->operator()( it - paramNames.begin() );
            }

        void view() const
        {
            for (int i=0; i<this->size(); ++i)
                std::cout << M_space->parameterName( i ) << "\t" << this->operator()( i ) << std::endl;
        }

        /**
         * set a parameter
         */
        void setParameterNamed( std::string name, double value )
        {
            auto paramNames = M_space->parameterNames();
            auto it = std::find(paramNames.begin(), paramNames.end(), name);
            if( it != paramNames.end() )
                this->operator()( it - paramNames.begin() ) = value;
            else
                LOG( WARNING ) << name << " is not a parameter" << std::endl;
        }

        void setParameter( int i, double value)
        {
            this->operator()(i) = value;
        }

        /**
         * set many parameters at once (overloaded function)
         */
        void setParameters( const std::vector<double> &values)
        {
            size_t n = values.size();
            if (n != this->size())
                LOG( WARNING ) << "The size of the given vector (" << n << ") is different fom the size (" << this->size() << ")" << std::endl;
            size_t N = (n >= this->size()) ? n : this->size();
            for (size_t i=0; i<N; ++i)
                this->operator()(i) = values[i];
        }

        void setParameters( const std::map<std::string, double> &values )
        {
            for (auto a : values)
                setParameterNamed( a.first, a.second );
        }

        /**
         * get index of named parameter
         */
        int indexOfParameterNamed( std::string name ) const
            {
                auto paramNames = M_space->parameterNames();
                auto it = std::find(paramNames.begin(), paramNames.end(), name);
                if( it != paramNames.end() )
                    return it - paramNames.begin();
                else
                    return -1;
            }

        void setParameterSpace( parameterspace_ptrtype const& space )
            {
                M_space = space;
            }


        /**
         * \brief Retuns the parameter space
         */
        parameterspace_ptrtype const& parameterSpace() const
            {
                return M_space;
            }

        void check() const
            {
#if O// !defined(NDEBUG)
                if ( !M_space->check() )
                {
                    LOG(INFO) << "No need to check element since parameter space is no valid (yet)\n";
                    return;
                }

                if ( M_space->dimension() == 0 )
                    return;
                Element sum( M_space );
                sum.setZero();
                // verify that the element is the same on all processors
                mpi::all_reduce( M_space->worldComm().localComm(), *this, sum,
                                 []( Element const& m1, Element const& m2 ) { return m1+m2; } );
                rank_type proc_number = M_space->worldComm().localRank();
                rank_type nProc = M_space->worldComm().localSize();
                if( (this->array()-sum.array()/nProc).abs().maxCoeff() > 1e-7 )
                {
                    std::cout << "Parameter not identical on all processors: "<< "current parameter on proc "<<proc_number<<" : [";
                    for(int i=0; i<this->size()-1; i++) std::cout <<std::setprecision(15)<< this->operator()(i) <<", ";
                    std::cout<<std::setprecision(15)<<this->operator()(this->size()-1)<<" ]";
                    std::cout <<std::setprecision(15)<< " and test" << (this->array()-sum.array()/nProc).abs().maxCoeff() << "\n";
                }
                M_space->worldComm().barrier();
                CHECK( (this->array()-sum.array()/nProc).abs().maxCoeff() < 1e-7 )
                    << "Parameter not identical on all processors(" << M_space->worldComm().masterRank() << "/" << nProc << ")\n"
                    << "max error: " << (this->array()-sum.array()/nProc).abs().maxCoeff() << "\n"
                    << "error: " << std::setprecision(15) << (this->array()-sum.array()/nProc).abs() << "\n"
                    << "current parameter " << std::setprecision(15) << *this << "\n"
                    << "sum parameter " << std::setprecision(15) << sum << "\n"
                    << "space min : " << M_space->min() << "\n"
                    << "space max : " << M_space->max() << "\n";
#endif
            }


        size_t key() const
        {
            int N = this->size();
            std::vector<std::string> s;
            for ( int i=0; i<N; i++ )
                s.push_back( std::to_string(this->operator[](i)) );
            HashTables::HasherContainers<std::string> h;
            return h(s);
        }

        std::string toString() const
        {
            std::ostringstream mu_str;
            mu_str << "["<<this->operator[](0);
            for ( int i=1; i<this->size(); i++ )
                mu_str <<","<< this->operator[](i);
            mu_str <<"]";
            return mu_str.str();
        }

    private:
        friend class boost::serialization::access;
        template<class Archive>
        void save( Archive & ar, const unsigned int version ) const
            {
                ar & boost::serialization::base_object<super>( *this );
            }

        template<class Archive>
        void load( Archive & ar, const unsigned int version )
            {
                ar & boost::serialization::base_object<super>( *this );
            }
        BOOST_SERIALIZATION_SPLIT_MEMBER()

        private:
        parameterspace_ptrtype M_space;
    };

    typedef Element element_type;
    typedef std::shared_ptr<Element> element_ptrtype;
    element_type element( bool broadcast = true, bool apply_log = true )
    {
#if 0
        //first, pick a random element, then
        //look if there is negative elements and if not
        //pick a log-random element
        auto element = parameterspace_type::random( this->shared_from_this(), broadcast );
        auto mu_min = parameterspace_type::min();
        //auto mu_min = min_element.template get<0>();
        int size = mu_min.size();
        bool apply_log=true;
        for(int i=0; i<size; i++)
        {
            if( mu_min(i) < 0 )
                apply_log=false;
        }

        if( apply_log )
        {
            element = parameterspace_type::logRandom( this->shared_from_this(), broadcast );
        }
#else
        auto element = ( !apply_log )?
            parameterspace_type::random( this->shared_from_this(), broadcast ) :
            parameterspace_type::logRandom( this->shared_from_this(), broadcast );

#endif
        return element;
    }
    element_ptrtype elementPtr()  { element_ptrtype e( new element_type( this->shared_from_this() ) ); *e=element(); return e; }
    bool check() const
        {
            if ( this->dimension() == 0 )
                return true;
            return (min()-max()).array().abs().maxCoeff() > 1e-10;
        }
    /**
     * \class Sampling
     * \brief Parameter space sampling class
     */
    class Sampling : public std::vector<Element>
    {
        typedef std::vector<Element> super;
    public:

        typedef Sampling sampling_type;
        typedef std::shared_ptr<sampling_type> sampling_ptrtype;

        typedef ParameterSpace<Dimension> parameterspace_type;
        typedef std::shared_ptr<parameterspace_type> parameterspace_ptrtype;

        typedef typename parameterspace_type::Element element_type;
        typedef std::shared_ptr<element_type> element_ptrtype;

#if defined(FEELPP_HAS_ANN_H)
        typedef ANNkd_tree kdtree_type;
        typedef std::shared_ptr<kdtree_type> kdtree_ptrtype;
#endif /* FEELPP_HAS_ANN_H */

    public:
        Sampling( parameterspace_ptrtype const& space, int N = 0, sampling_ptrtype const& supersampling = sampling_ptrtype() )
            :
            super( N ),
            M_space( space ),
            M_supersampling( supersampling )
#if defined( FEELPP_HAS_ANN_H )
            ,M_kdtree()
#endif
            {}

        /**
         * \brief return number of elements in the sampling
         */
        int nbElements() const
        {
            return super::size();
        }

        /**
         * \brief return the last element in the sampling
         */
        element_type lastElement()
        {
            return super::back();
        }

        /**
         * \brief create a sampling with elements given by the user
         * \param V : vector of element_type
         */
        void setElements( std::vector< element_type > const& V )
        {
#if 0
            CHECK( M_space ) << "Invalid(null pointer) parameter space for parameter generation\n";

            // first empty the set
            this->clear();

            if( M_space->worldComm().isMasterRank() )
            {
                for( auto const& mu : V )
                    super::push_back( mu );
            }

            boost::mpi::broadcast( M_space->worldComm() , *this , M_space->worldComm().masterRank() );
#else
            super::operator=( V );
#endif
        }

        /**
         * \brief create add an element to a sampling
         * \param mu : element_type
         */
        void addElement( element_type const& mu )
        {
#if 0
            CHECK( M_space ) << "Invalid(null pointer) parameter space for parameter generation\n";
            if( M_space->worldComm().isMasterRank() )
            {
                super::push_back( mu );
            }
            boost::mpi::broadcast( M_space->worldComm() , *this , M_space->worldComm().masterRank() );
#else
            super::push_back( mu );
#endif
        }

        void distributeOnAllProcessors( int N , std::string const& file_name )
        {
            auto const& theworldcomm = (M_space)? M_space->worldComm() : Environment::worldComm();
            rank_type total_proc = theworldcomm.globalSize();
            rank_type proc = theworldcomm.globalRank();
            rank_type master_proc = theworldcomm.masterRank();
            int number_of_elements_per_proc =N/total_proc;
            int extra_elements = N%total_proc;

            LOG( INFO ) <<"total_proc : "<<total_proc;
            LOG( INFO ) <<"proc : "<<proc;
            LOG( INFO ) <<"total_number_of_elements : "<<N;
            LOG( INFO ) <<"number_of_elements_per_proc : "<<number_of_elements_per_proc;
            LOG( INFO ) <<"extra_elements : "<<extra_elements;

            int total_number_of_elements_per_proc=0;
            int proc_rcv_sampling=0;

            std::vector<boost::mpi::request> reqs;
            if ( total_proc > 1 )
                reqs.reserve( theworldcomm.isMasterRank()? total_proc -1 : 1 );

            int tag=0;
            int shift=0;


            if( theworldcomm.isMasterRank() )
            {
                if ( !file_name.empty() )
                {
                    std::ifstream file ( file_name );
                    CHECK( file ) << "The file "<<file_name<<" was not found so we can't distribute the sampling on all processors\n";
                    this->readFromFile( file_name );
                }

                std::vector<Element> temporary_sampling;
                for(int i=0; i<N; i++)
                {
                    temporary_sampling.push_back( super::at( i ) );
                }
                super::clear();


                for(int proc_recv_sampling=0; proc_recv_sampling<total_proc; proc_recv_sampling++)
                {
                    if( proc_recv_sampling < extra_elements )
                    {
                        total_number_of_elements_per_proc=number_of_elements_per_proc+1;
                        shift=proc_recv_sampling*total_number_of_elements_per_proc;
                    }
                    else
                    {
                        int e=number_of_elements_per_proc;
                        total_number_of_elements_per_proc=e;
                        shift=extra_elements*(e+1) + (proc_recv_sampling-extra_elements)*e;
                    }

                    if( proc_recv_sampling != master_proc )
                    {
                        for(int local_element=0; local_element<total_number_of_elements_per_proc;local_element++)
                        {
                            int idx=local_element+shift;
                            super::push_back( temporary_sampling[idx] );
                        }
                    }

                    if( total_proc > 1 )
                    {
                        if( proc_recv_sampling != master_proc )
                        {
                            reqs.push_back( theworldcomm.isend( proc_recv_sampling , tag, /**this*/boost::serialization::base_object<super>( *this ) ) );
                            super::clear();
                        }
                    }//total_proc > 1

                }//proc_recv_sampling

                //the master proc fill its sampling in last
                //because sampling for others are deleted via super::clear
                if( master_proc < extra_elements )
                {
                    total_number_of_elements_per_proc=number_of_elements_per_proc+1;
                    shift=master_proc*total_number_of_elements_per_proc;
                }
                else
                {
                    int e=number_of_elements_per_proc;
                    total_number_of_elements_per_proc=e;
                    shift=extra_elements*(e+1) + (master_proc-extra_elements)*e;
                }
                for(int local_element=0; local_element<total_number_of_elements_per_proc;local_element++)
                {
                    int idx=local_element+shift;
                    super::push_back( temporary_sampling[idx] );
                }

            }//master proc

            if( proc != master_proc )
            {
                reqs.push_back( theworldcomm.irecv( master_proc, tag, /**this*/boost::serialization::base_object<super>( *this )) );
            }//not master proc

            boost::mpi::wait_all(reqs.begin(), reqs.end());

        }

        void sampling( size_type N, std::string const& samplingMode ) { return sample( N, samplingMode ); }

        /**
         * \brief create a sampling with global number of samples
         * \param N the number of samples
         * \param samplingMode : random, log-random, log-equidistribute, equidistribute
         * \param all_procs_have_same_sampling (boolean)
         * \param filename : file name where the sampling is written
         */
        void sample( size_type N, std::string const& samplingMode, bool all_procs_have_same_sampling=true, std::string const& filename="" )
        {
            if( samplingMode == "random" )
                this->randomize( N , all_procs_have_same_sampling, "", false );
            else if( samplingMode == "log-random" )
                this->randomize( N , all_procs_have_same_sampling, "", true );
            else if( samplingMode == "log-equidistribute" )
                this->logEquidistribute( N , all_procs_have_same_sampling );
            else if( samplingMode == "equidistribute" )
                this->equidistribute( N , all_procs_have_same_sampling  );
            else
                CHECK( false ) << "invalid sampling-mode, please select between log-random, log-equidistribute or equidistribute";

            if ( !filename.empty() )
            {
                if ( !all_procs_have_same_sampling || M_space->worldComm().isMasterRank() )
                    this->writeOnFile(filename);
                if ( all_procs_have_same_sampling )
                    M_space->worldComm().barrier();
            }
        }

        /**
         * \brief create a sampling with number of samples in each direction
         * \param N the number of samples in each direction
         * \param samplingMode : random, log-random, log-equidistribute, equidistribute
         * \param all_procs_have_same_sampling (boolean)
         * \param filename : file name where the sampling is written
         */
        void sample( std::vector<size_type> const& N, std::string const& samplingMode, bool all_procs_have_same_sampling=true, std::string const& filename="" )
        {
            if( samplingMode == "log-equidistribute" )
                this->logEquidistributeProduct( N, all_procs_have_same_sampling );
            else if( samplingMode == "equidistribute" )
                this->equidistributeProduct( N, all_procs_have_same_sampling  );
            else
                CHECK( false ) << "invalid sampling-mode, log-equidistribute or equidistribute";

            if ( !filename.empty() )
            {
                if ( !all_procs_have_same_sampling || M_space->worldComm().isMasterRank() )
                    this->writeOnFile(filename);
                if ( all_procs_have_same_sampling )
                    M_space->worldComm().barrier();
            }

        }

        /**
         * \brief create a sampling with random elements
         * \param N the number of samples
         * \param all_procs_have_same_sampling (boolean)
         * \param file_name : file name where the sampling is written
         */
        void randomize( int N , bool all_procs_have_same_sampling=true, std::string const& file_name="", bool apply_log=false )
            {
                CHECK( M_space ) << "Invalid(null pointer) parameter space for parameter generation\n";

                //std::srand(static_cast<unsigned>(std::time(0)));

                this->clear();

                // fill with log Random elements from the parameter space
                //only with one proc and then send a part of the sampling to each other proc
                if( M_space->worldComm().isMasterRank() /*&& generate_the_file*/ )
                {

                    bool already_exist;
                    // first element
                    auto mu = ( apply_log )?parameterspace_type::logRandom( M_space , false ) : parameterspace_type::random( M_space, false );
                    super::push_back( mu );

                    for(int i=1; i<N; i++)
                    {
                        //while mu is already in temporary_sampling
                        //we pick an other parameter
                        do
                        {
                            already_exist=false;
                            if( apply_log )
                            {
                                mu = parameterspace_type::logRandom( M_space, false );
                            }
                            else
                            {
                                mu = parameterspace_type::random( M_space, false );
                            }

                            for( auto const& _mu : *this )
                            {
                                if( mu == _mu )
                                    already_exist=true;
                            }

                        }
                        while( already_exist );

                        super::push_back( mu );

                    }//loop over N

                    this->writeOnFile( file_name );
                }//master proc

                if( all_procs_have_same_sampling )
                {
                    boost::mpi::broadcast( M_space->worldComm() , /**this*/boost::serialization::base_object<super>( *this ) , M_space->worldComm().masterRank() );
                    for(auto& _mu : *this )
                        _mu.setParameterSpace(M_space);
                }
                else
                {
                    this->distributeOnAllProcessors( N , file_name );
                }
            }

        /**
         * \brief create a sampling with log-equidistributed elements
         * \param N the number of samples
         * \param all_procs_have_same_sampling (boolean)
         * \param file_name : file name where the sampling is written
         */
        void logEquidistribute( int N , bool all_procs_have_same_sampling=true,  std::string const& file_name="" )
            {
                this->clear();

                uint16_type nDim = M_space->dimension();

                // define sampling size in each direction (search to be a global sampling size close to N)
                int samplingSizeDirectionEquidistribute = math::floor( math::pow( double(N) , 1./nDim ) );
                std::vector<size_type> samplingSizeDirection( nDim, samplingSizeDirectionEquidistribute );
                for ( uint16_type d = 0; d < nDim;++d )
                {
                    ++samplingSizeDirection[d];
                    size_type newSamplingSize = std::accumulate(samplingSizeDirection.begin(), samplingSizeDirection.end(), 1, std::multiplies<size_type>());
                    if ( newSamplingSize > N )
                    {
                        --samplingSizeDirection[d];
                        break;
                    }
                }
                size_type samplingSize = std::accumulate(samplingSizeDirection.begin(), samplingSizeDirection.end(), 1, std::multiplies<size_type>());

                if( M_space->worldComm().isMasterRank() )
                {
                    this->genericEquidistributeImpl( samplingSizeDirection, 1 );

                    this->writeOnFile( file_name );
                }
                if( all_procs_have_same_sampling )
                {
                    boost::mpi::broadcast( M_space->worldComm() , /**this*/boost::serialization::base_object<super>( *this ) , M_space->worldComm().masterRank() );
                }
                else
                {
                    this->distributeOnAllProcessors( samplingSize , file_name );
                }//if all procs don't have  same sampling

            }

        /**
         * \brief create a sampling with log-equidistributed elements
         * \param N : vector containing the number of samples on each direction
         * if N[direction] < 1 then we take minimum value for this direction
         */
        void logEquidistributeProduct( std::vector<size_type> const&  N, bool all_procs_have_same_sampling=true, std::string const& file_name="" )
        {
            // clear previous sampling
            this->clear();

            size_type samplingSize = std::accumulate(N.begin(), N.end(), 1, std::multiplies<size_type>());

            if( M_space->worldComm().isMasterRank() )
            {
                this->genericEquidistributeImpl( N, 1 );

                this->writeOnFile( file_name );

            }//end of master proc

            if( all_procs_have_same_sampling )
            {
                boost::mpi::broadcast( M_space->worldComm() , /**this*/boost::serialization::base_object<super>( *this ) , M_space->worldComm().masterRank() );
            }
            else
            {
                this->distributeOnAllProcessors( samplingSize , file_name );
            }
        }


        /**
         * \brief create a sampling with log-equidistributed and equidistributed elements
         * \param Nlogequi : vector containing the number of log-equidistributed samples on each direction
         * \param Nequi : vector containing the number of equidistributed samples on each direction
         */
        void mixEquiLogEquidistributeProduct( std::vector<int> const& Nlogequi , std::vector<int> const& Nequi )
        {
            // first empty the set
            this->clear();

            if( M_space->worldComm().isMasterRank() )
            {

                int number_of_directions_equi = Nequi.size();
                int number_of_directions_logequi = Nlogequi.size();
                FEELPP_ASSERT( number_of_directions_equi == number_of_directions_logequi )( number_of_directions_equi )( number_of_directions_logequi )
                    .error( "incompatible number of directions, you don't manipulate the same parameter space for log-equidistributed and equidistributed sampling" );

                //contains values of parameters on each direction
                std::vector< std::vector< double > > components_equi;
                components_equi.resize( number_of_directions_equi );
                std::vector< std::vector< double > > components_logequi;
                components_logequi.resize( number_of_directions_logequi );

                for(int direction=0; direction<number_of_directions_equi; direction++)
                {
                    std::vector<double> coeff_vector_equi = parameterspace_type::equidistributeInDirection( M_space , direction , Nequi[direction] );
                    components_equi[direction]= coeff_vector_equi ;
                    std::vector<double> coeff_vector_logequi = parameterspace_type::logEquidistributeInDirection( M_space , direction , Nlogequi[direction] );
                    components_logequi[direction]= coeff_vector_logequi ;
                }
                std::vector< std::vector< std::vector<double> > > vector_components(2);
                vector_components[0]=components_logequi;
                vector_components[1]=components_equi;
                generateElementsProduct( vector_components );

            }//end of master proc
            boost::mpi::broadcast( M_space->worldComm() , *this , M_space->worldComm().masterRank() );
        }


        /*
         * \param a vector of vector containing values of parameters on each direction
         * example if components has 2 vectors : [1,2,3] and [100,200] then it creates the samping :
         * (1,100) - (2,100) - (3,100) - (1,200) - (2,200) - (3,200)
         */
        void generateElementsProduct( std::vector< std::vector< double > > const& components )
        {
            std::vector< std::vector< std::vector< double > > > vector_components(1);
            vector_components[0]=components;
            generateElementsProduct( vector_components );
        }

        void generateElementsProduct( std::vector< std::vector< std::vector< double > > > const& vector_components )
        {
            int number_of_comp = vector_components.size();
            for(int comp=0; comp<number_of_comp; comp++)
            {
                int number_of_directions=vector_components[comp].size();
                element_type mu( M_space );

                //initialization
                std::vector<int> idx( number_of_directions );
                for(int direction=0; direction<number_of_directions; direction++)
                    idx[direction]=0;

                int last_direction=number_of_directions-1;

                bool stop=false;
                auto min=M_space->min();
                auto max=M_space->max();

                do
                {
                    bool already_exist = true;
                    //construction of the parameter
                    while( already_exist && !stop )
                    {
                        already_exist=false;
                        for(int direction=0; direction<number_of_directions; direction++)
                        {
                            int index = idx[direction];
                            double value = vector_components[comp][direction][index];
                            mu(direction) = value ;
                        }

                        if( mu == min  && comp>0 )
                            already_exist=true;
                        if( mu == max && comp>0 )
                            already_exist=true;

                        //update values or stop
                        for(int direction=0; direction<number_of_directions; direction++)
                        {
                            if( idx[direction] < vector_components[comp][direction].size()-1 )
                            {
                                idx[direction]++;
                                break;
                            }
                            else
                            {
                                idx[direction]=0;
                                if( direction == last_direction )
                                    stop = true;
                            }
                        }//end loop over directions

                    }//while


                    //add the new parameter
                    super::push_back( mu );

                } while( ! stop );

            }//end loop on vector_component
        }


        /**
         * \brief write the sampling in a file
         * \param file_name : name of the file to read
         * in the file we write :
         * mu_0= [ value0 , value1 , ... ]
         * mu_1= [ value0 , value1 , ... ]
         */
        void writeOnFile( std::string const& file_name = "list_of_parameters_taken" )
            {
                if ( file_name.empty() )
                    return;
                //auto const& theworldcomm = (M_space)? M_space->worldComm() : Environment::worldComm();
                //rank_type proc = theworldcomm.globalRank();
                //rank_type total_proc = theworldcomm.globalSize();
                //std::string real_file_name = (boost::format(file_name+"-proc%1%on%2%") %proc %total_proc ).str();
                std::ofstream file;
                file.open( file_name,std::ios::out );
                //element_type mu( M_space );
                //int size = mu.size();
                int size = M_space->dimension();
                int number = 0;
                for( auto const& mu : *this )
                {
                    file << std::setprecision(15) << " mu_"<<number<<"= [ ";
                    for( int i=0; i<size-1; i++ )
                        file << mu[i]<<" , ";
                    if ( size > 0 )
                        file << mu[size-1];
                    file << " ] \n" ;
                    number++;
                }
                file.close();
            }

        /**
         * \brief read the sampling from a file
         * \param file_name : name of the file to read
         * in the file we expect :
         * mu_0= [ value0 , value1 , ... ]
         * mu_1= [ value0 , value1 , ... ]
         * return the size of the sampling
         */
        double readFromFile( std::string const& file_name= "list_of_parameters_taken" )
            {
                std::ifstream file ( file_name );
                double mui;
                std::string str;
                int number=0;
                file>>str;
                while( ! file.eof() )
                {
                    element_type mu( M_space );
                    file>>str;
                    int i=0;
                    while ( str!="]" )
                    {
                        file >> mui;
                        mu[i] = mui;
                        file >> str;
                        i++;
                    }
                    super::push_back( mu );
                    number++;
                    file>>str;
                }
                file.close();
                return number;
            }


        /**
         * build the closest sampling with parameters given from the file
         * look in the supersampling closest parameters
         * \param file_name : give the real parameters we want
         * return the index vector of parameters in the supersampling
         */
        std::vector<int> closestSamplingFromFile( std::string const& file_name="list_of_parameters_taken")
        {
            std::vector<int> index_vector;
            std::ifstream file( file_name );
            double mui;
            std::string str;
            int number=0;
            file>>str;
            while( ! file.eof() )
            {
                element_type mu( M_space );
                file>>str;
                int i=0;
                while ( str!="]" )
                {
                    file >> mui;
                    mu[i] = mui;
                    file >> str;
                    i++;
                }
                //search the closest neighbor of mu in the supersampling
                std::vector<int> local_index_vector;
                auto neighbors = M_supersampling->searchNearestNeighbors( mu, 1 , local_index_vector );
                auto closest_mu = neighbors->at(0);
                int index = local_index_vector[0];
                this->push_back( closest_mu , index );
                number++;
                file>>str;
                index_vector.push_back( index );
            }
            file.close();
            return index_vector;
        }

        /**
         * \brief create a sampling with equidistributed elements
         * \param N the number of samples
         * \param all_procs_have_same_sampling (boolean)
         * \param file_name : file name where the sampling is written
         */
        void equidistribute( int N , bool all_procs_have_same_sampling=true, std::string const& file_name="" )
            {
                this->clear();

                uint16_type nDim = M_space->dimension();

                // define sampling size in each direction (search to be a global sampling size close to N)
                int samplingSizeDirectionEquidistribute = math::floor( math::pow( double(N) , 1./nDim ) );
                std::vector<size_type> samplingSizeDirection( nDim, samplingSizeDirectionEquidistribute );
                for ( uint16_type d = 0; d < nDim;++d )
                {
                    ++samplingSizeDirection[d];
                    size_type newSamplingSize = std::accumulate(samplingSizeDirection.begin(), samplingSizeDirection.end(), 1, std::multiplies<size_type>());
                    if ( newSamplingSize > N )
                    {
                        --samplingSizeDirection[d];
                        break;
                    }
                }
                size_type samplingSize = std::accumulate(samplingSizeDirection.begin(), samplingSizeDirection.end(), 1, std::multiplies<size_type>());

                if( M_space->worldComm().isMasterRank() )
                {
                    this->genericEquidistributeImpl( samplingSizeDirection, 0 );

                    this->writeOnFile( file_name );
                }//master proc

                if( all_procs_have_same_sampling )
                {
                    boost::mpi::broadcast( M_space->worldComm() , /**this*/boost::serialization::base_object<super>( *this ) , M_space->worldComm().masterRank() );
                }
                else
                {
                    this->distributeOnAllProcessors( samplingSize , file_name );
                }//if all procs don't have  same sampling
            }

        /**
         * \brief create a sampling with equidistributed elements
         * \param N : vector containing the number of samples on each direction
         */
        void equidistributeProduct( std::vector<size_type> const&  N, bool all_procs_have_same_sampling=true, std::string const& file_name="" )
        {
            // clear previous sampling
            this->clear();

            size_type samplingSize = std::accumulate(N.begin(), N.end(), 1, std::multiplies<size_type>());

            if( M_space->worldComm().isMasterRank() )
            {
                this->genericEquidistributeImpl( N, 0 );

                this->writeOnFile( file_name );

            }//end of master proc

            if( all_procs_have_same_sampling )
            {
                boost::mpi::broadcast( M_space->worldComm() , /**this*/boost::serialization::base_object<super>( *this ) , M_space->worldComm().masterRank() );
            }
            else
            {
                this->distributeOnAllProcessors( samplingSize , file_name );
            }
        }

        /**
         * \brief create a sampling with random elements
         * \param N : vector of bool for the direction to sample
         */
        void randomInDirections( int N,  std::vector<bool> const& Nd, bool all_procs_have_same_sampling=true, std::string const& file_name="" )
        {
            // clear previous sampling
            this->clear();

            size_type samplingSize = N;

            if( M_space->worldComm().isMasterRank() /*&& generate_the_file*/ )
            {

                bool already_exist;
                // first element
                auto mu = parameterspace_type::random( M_space, Nd );
                super::push_back( mu );

                for(int i=1; i<N; i++)
                {
                    //while mu is already in temporary_sampling
                    //we pick an other parameter
                    do
                    {
                        already_exist=false;
                        mu = parameterspace_type::random( M_space, Nd );

                        for( auto const& _mu : *this )
                        {
                            if( mu == _mu )
                                already_exist=true;
                        }

                    }
                    while( already_exist );

                    super::push_back( mu );

                }//loop over N

                this->writeOnFile( file_name );
            }//master proc

            if( all_procs_have_same_sampling )
            {
                boost::mpi::broadcast( M_space->worldComm() , /**this*/boost::serialization::base_object<super>( *this ) , M_space->worldComm().masterRank() );
            }
            else
            {
                this->distributeOnAllProcessors( N , file_name );
            }
        }


        /**
         * \brief Returns the minimum element in the sampling and its index
         */
        boost::tuple<element_type,size_type>
        min( bool check=true ) const
            {
                element_type mumin( M_space );
                //mumin = M_space->max();

                //element_type mu( M_space );
                int index = 0;
                int i = 0;
                double mumin_norm = 1e30;//mumin.norm();

                for( auto const& mu : *this )
                {
                    double curNorm = mu.norm();
                    if ( curNorm < mumin_norm  )
                    {
                        mumin = mu;
                        index = i;
                        mumin_norm = curNorm;
                    }

                    ++i;
                }

                //do communications to have global min
                rank_type world_size = M_space->worldComm().globalSize();
                std::vector<double> max_world( world_size );
                mpi::all_gather( M_space->worldComm().globalComm(),
                                 mumin_norm,
                                 max_world );
                auto it_min = std::min_element( max_world.begin() , max_world.end() );
                int proc_having_good_mu = it_min - max_world.begin();

                auto tuple = boost::make_tuple( mumin , index );
                boost::mpi::broadcast( M_space->worldComm() , tuple , proc_having_good_mu );

                mumin = tuple.template get<0>();
                index = tuple.template get<1>();
                mumin.setParameterSpace( M_space );

                if( check )
                    mumin.check();

                return boost::make_tuple( mumin, index );
            }

        /**
         * \brief Returns the maximum element in the sampling and its index
         */
        boost::tuple<element_type,size_type>
        max( bool check=true ) const
            {
                element_type mumax( M_space );
                //mumax = M_space->min();

                //element_type mu( M_space );
                int index = 0;
                int i = 0;
                double mumax_norm = -1e30;//mumax.norm();
                for( auto const& mu : *this )
                {
                    if ( mu.norm() > mumax_norm  )
                    {
                        mumax = mu;
                        index = i;
                        mumax_norm = mumax.norm();
                    }

                    ++i;
                }

                //do communications to have global min
                rank_type world_size = M_space->worldComm().globalSize();
                std::vector<double> max_world( world_size );
                mpi::all_gather( M_space->worldComm().globalComm(),
                                 mumax_norm,
                                 max_world );
                auto it_max = std::max_element( max_world.begin() , max_world.end() );
                int proc_having_good_mu = it_max - max_world.begin();
                auto tuple = boost::make_tuple( mumax , index );
                boost::mpi::broadcast( M_space->worldComm() , tuple , proc_having_good_mu );

                mumax = tuple.template get<0>();
                index = tuple.template get<1>();
                mumax.setParameterSpace( M_space );

                if( check )
                    mumax.check();

                return boost::make_tuple( mumax, index );
            }
        /**
         * \brief Retuns the parameter space
         */
        parameterspace_ptrtype const& parameterSpace() const
            {
                return M_space;
            }

        /**
         * \breif Returns the supersampling (might be null)
         */
        sampling_ptrtype const& superSampling() const
            {
                return M_supersampling;
            }

        /**
         * set the super sampling
         */
        void setSuperSampling( sampling_ptrtype const& super )
            {
                M_supersampling = super;
            }

        /**
         * \brief Returns the \p M closest points to \p mu in sampling
         * \param mu the point in parameter whom we want to find the neighbors
         * \param M the number of neighbors to find
         * \return vector of neighbors and index of them in the sampling
         */
        sampling_ptrtype searchNearestNeighbors( element_type const& mu, size_type M , std::vector<int>& index_vector, bool broadcast=true  );

        /**
         * \brief if supersampling is != 0, Returns the complement
         */
        sampling_ptrtype complement() const;

        /**
         * \brief add new parameter \p mu in sampling and store \p index in super sampling
         */
        void push_back( element_type const& mu, size_type index = invalid_v<size_type> )
            {
                if ( M_supersampling && index != invalid_v<size_type> )
                    M_superindices.push_back( index );

                super::push_back( mu );
            }

        /**
         * \brief given a local index, returns the index in the super sampling
         * \param index index in the local sampling
         * \return the index in the super sampling
         */
        size_type indexInSuperSampling( size_type index ) const
            {
                return M_superindices[ index ];
            }

        /**
         * \brief save sampling data in json
         * \param output filename
         */
        void saveJson( std::string const& filename, bool addParameterSpaceInfo = true )
            {
                if ( M_space->worldComm().isMasterRank() )
                {
                    boost::property_tree::ptree ptree;
                    this->updatePropertyTree( ptree, addParameterSpaceInfo );
                    write_json( filename, ptree/*, std::locale(), false*/ );
                }
                M_space->worldComm().barrier();
            }
        /**
         * \brief update sampling description in property_tree data structure
         * \param ptree to update
         */
        void updatePropertyTree( boost::property_tree::ptree & ptree, bool addParameterSpaceInfo = true )
            {
                // update parameter space ptree
                if ( addParameterSpaceInfo )
                {
                    boost::property_tree::ptree ptreeParameterSpace;
                    M_space->updatePropertyTree( ptreeParameterSpace );
                    ptree.add_child( "parameter_space", ptreeParameterSpace );
                }
                // update sampling ptree
                int nDim = M_space->dimension();
                boost::property_tree::ptree ptreeSampling;
                for ( auto const& mu : *this )
                {
                    boost::property_tree::ptree ptreeMu;
                    for ( int d=0;d<nDim;++d )
                    {
                        // ptreeMu.add( "", mu(d) );
                        // the line commented above fails in debug, need to be replaced by the code below :
                        boost::property_tree::ptree ptreeTmp;
                        ptreeTmp.put( "", mu(d) );
                        ptreeMu.push_back( std::make_pair("", ptreeTmp) );
                    }
                    // ptreeSampling.add_child("",ptreeMu);
                    // the line commented above fails in debug, need to be replaced by the code below :
                    ptreeSampling.push_back( std::make_pair( "", ptreeMu ) );
                }
                ptree.add_child( "sampling", ptreeSampling );
            }

    private:

        Sampling() {}

        void genericEquidistributeImpl( std::vector<size_type> const& samplingSizeDirection, int type )
            {
                this->clear();

                uint16_type nDim = M_space->dimension();
                CHECK( samplingSizeDirection.size() == nDim ) << "invalid size, must be equal " << samplingSizeDirection.size() << " vs " << nDim;
                size_type samplingSize = std::accumulate(samplingSizeDirection.begin(), samplingSizeDirection.end(), 1, std::multiplies<size_type>());
                //std::cout << "samplingSize  : " << samplingSize << "\n";

                // compute sampling in each direction
                typename parameterspace_type::element_type mymu( M_space );

                std::vector<std::vector<double> > distribution( nDim );
                for ( uint16_type d = 0; d < nDim;++d )
                {
                    if ( type == 0 )
                        distribution[d] = parameterspace_type::equidistributeInDirection( M_space,d,samplingSizeDirection[d] );
                    else if ( type == 1 )
                        distribution[d] = parameterspace_type::logEquidistributeInDirection( M_space,d,samplingSizeDirection[d] );
                    mymu(d) = distribution[d][0];
                }

                // store information for next process
                std::vector<size_type> reuseParam( nDim );
                reuseParam[nDim-1] = 1;
                for ( int d = nDim-2; d >= 0;--d )
                {
                    reuseParam[d] = samplingSizeDirection[d+1]*reuseParam[d+1];
                }

                size_type samplingSize2 = samplingSizeDirection[0]*reuseParam[0];
                CHECK( samplingSize == samplingSize2 ) << "invalid data, must be equal : " << samplingSize << " vs " << samplingSize2;

                // update sampling
                std::vector<size_type> currentParam( nDim,0 );
                std::vector<size_type> countReuseParam( nDim,0 );
                super::resize( samplingSize, mymu );
                for ( size_type k=0;k<samplingSize;++k )
                {
                    super::operator[](k) = mymu;

                    for ( uint16_type d = 0; d < (nDim);++d )
                    {
                        ++countReuseParam[d];
                        if ( countReuseParam[d] == reuseParam[d] )
                        {
                            countReuseParam[d] = 0;
                            ++currentParam[d];
                            if ( currentParam[d] >= samplingSizeDirection[d] )
                                currentParam[d] = 0;
                            mymu(d) = distribution[d][currentParam[d]];
                        }
                    }
                }

            }


        friend class boost::serialization::access;
        template<class Archive>
        void save( Archive & ar, const unsigned int version ) const
            {
                ar & boost::serialization::base_object<super>( *this );
                ar & BOOST_SERIALIZATION_NVP( M_space );
                bool hasSupersampling = ( M_supersampling )? true : false;
                ar & hasSupersampling;
                if ( hasSupersampling )
                    ar & BOOST_SERIALIZATION_NVP( M_supersampling );
                ar & BOOST_SERIALIZATION_NVP( M_superindices );
            }

        template<class Archive>
        void load( Archive & ar, const unsigned int version )
            {
                ar & boost::serialization::base_object<super>( *this );
                ar & BOOST_SERIALIZATION_NVP( M_space );
                bool hasSupersampling = false;
                ar & hasSupersampling;
                if ( hasSupersampling )
                    ar & BOOST_SERIALIZATION_NVP( M_supersampling );
                else
                    M_supersampling.reset();
                ar & BOOST_SERIALIZATION_NVP( M_superindices );
            }
        BOOST_SERIALIZATION_SPLIT_MEMBER()
        private:
        parameterspace_ptrtype M_space;

        sampling_ptrtype M_supersampling;
        std::vector<size_type> M_superindices;
#if defined( FEELPP_HAS_ANN_H )
        kdtree_ptrtype M_kdtree;
#endif
    };

    typedef Sampling sampling_type;
    typedef std::shared_ptr<sampling_type> sampling_ptrtype;

    sampling_ptrtype sampling() { return sampling_ptrtype( new sampling_type( this->shared_from_this() ) ); }

    /** @name Constructors, destructor
     */
    //@{

    //! default constructor
    ParameterSpace( uint16_type dim = 0, worldcomm_ptr_t const& worldComm = Environment::worldCommPtr() )
        :
        super( worldComm ),
        M_nDim( (Dimension == invalid_uint16_type_value)? dim : Dimension ),
        M_min(),
        M_max(),
        M_mubar()
        {
            //M_min.setZero();
            //M_max.setZero();
            M_min.resize( M_nDim,1 );
            M_min.setZero();
            M_max.resize( M_nDim,1 );
            M_max.setOnes();
            M_mubar.resize( M_nDim, 1);
            M_mubar.setZero();
            this->updateDefaultParameterNames();
        }
    //! copy constructor
    ParameterSpace( ParameterSpace const & o ) = default;
#if 0
    ParameterSpace( element_type const& emin, element_type const& emax )
        :
        M_min( emin ),
        M_max( emax )
        {
            //M_min.setParameterSpace( this->shared_from_this() );
            //M_max.setParameterSpace( this->shared_from_this() );
        }
#endif
    //! constructor from ModelProperties
<<<<<<< HEAD
    ParameterSpace( ModelParameters modelParameters, worldcomm_ptr_t const& worldComm = Environment::worldCommPtr() )
=======
    ParameterSpace( std::shared_ptr<ModelProperties> modelProperties, worldcomm_ptr_t const& worldComm = Environment::worldCommPtr() )
>>>>>>> f67e06e3
        :
        super( worldComm ),
        M_nDim(),
        M_min(),
        M_max(),
        M_mubar()
    {
<<<<<<< HEAD
        int nbCrbParameters = count_if(modelParameters.begin(), modelParameters.end(), [] (auto const& p)
=======

        auto parameters = modelProperties->parameters();
        int nbCrbParameters = count_if(parameters.begin(), parameters.end(), [] (auto const& p)
>>>>>>> f67e06e3
                                    {
                                        return p.second.hasMinMax();
                                    });
        M_nDim = nbCrbParameters;

<<<<<<< HEAD
        M_min.resize( M_nDim,1 );
        M_max.resize( M_nDim,1 );
        M_mubar.resize( M_nDim,1 );
        M_parameterNames.resize( this->dimension() );

        int i = 0;
        for( auto const& parameterPair : modelParameters )
=======
        M_parameterNames.resize( this->dimension() );

        int i = 0;
        for( auto const& parameterPair : parameters )
>>>>>>> f67e06e3
        {
            if( parameterPair.second.hasMinMax() )
            {
                setParameterName( i, parameterPair.second.name() );
<<<<<<< HEAD
                M_min(i) = parameterPair.second.min();
                M_max(i) = parameterPair.second.max();
                M_mubar(i) = parameterPair.second.value();
		++i;
            }
        }
=======
                // M_min(i) = parameterPair.second.min();
                // M_max(i) = parameterPair.second.max();
                // M_mubar(i) = parameterPair.second.value();
            }
            ++i;
        }


        element_type mumin, mumax, mubar;
        mumin.setParameterSpace( this->shared_from_this() );
        mumax.setParameterSpace( this->shared_from_this() );
        mubar.setParameterSpace( this->shared_from_this() );

        int j = 0;
        for( auto const& parameterPair : parameters )
        {
            if( parameterPair.second.hasMinMax() )
            {
                mumin(j) = parameterPair.second.min();
                mumax(j) = parameterPair.second.max();
                mubar(j) = parameterPair.second.value();
            }
            ++j;
        }

        setMin(mumin);
        setMax(mumax);
        setMubar(mubar);
>>>>>>> f67e06e3
    }

    //! destructor
    ~ParameterSpace() override = default;

    /**
     * generate a shared_ptr out of a parameter space
     */
    static parameterspace_ptrtype create( uint16_type dim)
        {
            return New( dim, Environment::worldCommPtr() );
        }
    static parameterspace_ptrtype New( uint16_type dim = 0, worldcomm_ptr_t const& worldComm = Environment::worldCommPtr())
        {
            return std::make_shared<parameterspace_type>( dim,worldComm );
        }

    static parameterspace_ptrtype New( std::string const& filename, worldcomm_ptr_t const& worldComm = Environment::worldCommPtr() )
        {
            auto ps = std::make_shared<parameterspace_type>( 0,worldComm );
            ps->loadJson( filename );
            return ps;
        }
    static parameterspace_ptrtype New( ModelParameters modelParameters, worldcomm_ptr_t const& worldComm = Environment::worldCommPtr())
        {
	    auto ps = std::make_shared<parameterspace_type>( modelParameters, worldComm );
	    ps->setSpaces();
	    return ps;
	}
    void setSpaces()
        {
            M_min.setParameterSpace(this->shared_from_this() );
            M_max.setParameterSpace(this->shared_from_this() );
            M_mubar.setParameterSpace(this->shared_from_this() );
        }
    //@}

    /** @name Operator overloads
     */
    //@{

    //! copy operator
    ParameterSpace& operator=( ParameterSpace const & o ) = default;
    //@}

    /** @name Accessors
     */
    //@{

    //! \return the parameter space dimension
    uint16_type dimension() const
        {
            return M_nDim;//Dimension;
        }

    /**
     * return the minimum element
     */
    element_type const& min() const
        {
            return M_min;
        }

    /**
     * return the maximum element
     */
    element_type const& max() const
        {
            return M_max;
        }

    /**
     * return the default value
     */
    element_type const& mubar() const
    {
        return M_mubar;
    }

    /**
     * \brief the log-middle point of the parameter space
     */
    element_type logMiddle() const
        {
            return ( ( M_min.array().log() + M_max.array().log() )/2. ).log();
        }

    /**
     * \brief the middle point of the parameter space
     */
    element_type middle() const
        {
            return ( ( M_min + M_max )/2. );
        }

    /**
     * \brief name of a parameter
     * \param d parameter index
     */
    std::string const& parameterName( uint16_type d ) const
        {
            return M_parameterNames[d];
        }

    /**
     * \brief name of the parameters
     */
    std::vector<std::string> const& parameterNames() const
        {
            return M_parameterNames;
        }

    //@}

    /** @name  Mutators
     */
    //@{

    /**
     * set the parameter space dimension
     */
    void setDimension( uint16_type d )
        {
            if ( M_nDim == d )
                return;
            if ( Dimension == invalid_uint16_type_value )
            {
                M_nDim = d;
                M_min.resize( M_nDim,1 );
                M_min.setZero();
                M_max.resize( M_nDim,1 );
                M_max.setOnes();
                M_mubar.resize( M_nDim, 1);
                M_min.setZero();
                this->updateDefaultParameterNames();
            }
        }

    /**
     * set the minimum element
     */
    void setMin( element_type const& min )
        {
            M_min = min;
            M_min.setParameterSpace( this->shared_from_this() );
            if( !checkMubar() )
                M_mubar = M_min;
        }

    /**
     * set the maximum element
     */
    void setMax( element_type const& max )
        {
            M_max = max;
            M_max.setParameterSpace( this->shared_from_this() );
            if( !checkMubar() )
                M_mubar = M_min;
        }

    /**
     * set the mubar element
     */
    void setMubar( element_type const& mubar )
    {
        size_t n = mubar.size();
        for ( size_t i=0; i<n; ++i )
        {
<<<<<<< HEAD
            if ( !checkMubar() )
=======
            if ( (mubar[i] < M_min[i]) || (mubar[i] > M_max[i]) )
>>>>>>> f67e06e3
            {
                Feel::cerr << "Parameter not in range" << std::endl;
                return;
            }
        }
        M_mubar = mubar;
        M_mubar.setParameterSpace( this->shared_from_this() );
    }
<<<<<<< HEAD
    bool checkMubar()
    {
        return ((M_min-M_mubar).maxCoeff() <= 0) && ((M_mubar-M_max).maxCoeff() <= 0);
    }

=======
>>>>>>> f67e06e3

    /**
     * \brief name of a parameter
     * \param d parameter index
     */
    void setParameterName( uint16_type d, std::string const& name )
        {
            M_parameterNames[d] = name;
        }

    /**
     * get index of named parameter
     */
    int indexOfParameterNamed( std::string name ) const
        {
            auto it = std::find(M_parameterNames.begin(), M_parameterNames.end(), name);
            if( it != M_parameterNames.end() )
                return it - M_parameterNames.begin();
            else
                return -1;
        }

    //@}

    /** @name  Methods
     */
    //@{

    /**
     * \brief load ParameterSpace from json
     * \param input json filename
     */
    void loadJson( std::string const& filename )
        {
            if ( !fs::exists( filename ) )
            {
                LOG(INFO) << "Could not find " << filename << std::endl;
                return;
            }

            auto json_str_wo_comments = removeComments(readFromFile(filename));
            //LOG(INFO) << "json file without comment:" << json_str_wo_comments;

            boost::property_tree::ptree ptreeParameterSpace;
            std::istringstream istr( json_str_wo_comments );
            boost::property_tree::read_json( istr, ptreeParameterSpace );
            this->setup( ptreeParameterSpace );
        }

    /**
     * \brief setup ParameterSpace from property_tree::ptree
     * \param input property_tree::ptree
     */
    void setup( boost::property_tree::ptree const& ptreeParameterSpace )
        {
            try {
                int nDim  = ptreeParameterSpace.template get<int>( "dimension" );
                if ( Dimension == invalid_uint16_type_value )
                    this->setDimension(nDim);
                else
                    CHECK( Dimension == nDim && M_nDim == nDim ) << "invalid dimension in json " << nDim << " must be " << Dimension;
            }
            catch ( boost::property_tree::ptree_bad_path& e )
            {
                if ( Dimension == invalid_uint16_type_value )
                    CHECK( false ) << "invalid json : dimension is missing";
            }

            std::map<std::string,int> mapParameterNamesToId;
            M_parameterNames.clear();
            if ( M_nDim > 0 )
            {
                for (auto const& item : ptreeParameterSpace.get_child("names"))
                {
                    std::string const& name = item.second.template get_value<std::string>();
                    mapParameterNamesToId[name] = M_parameterNames.size();
                    M_parameterNames.push_back( name );
                }

                element_type mumin( this->shared_from_this() );
                element_type mumax( this->shared_from_this() );
                element_type mubar( this->shared_from_this() );
                for ( auto const& ptreeParametersPair : ptreeParameterSpace.get_child("parameters") )
                {
                    std::string const& paramName = ptreeParametersPair.first;
                    auto itFindParameterNames = mapParameterNamesToId.find( paramName );
                    CHECK( itFindParameterNames != mapParameterNamesToId.end() ) << "parameter "<< paramName << " is not registered";
                    int paramId = itFindParameterNames->second;
                    auto const& ptreeParameters = ptreeParametersPair.second;
                    mumin( paramId ) = ptreeParameters.template get<double>("min");
                    mumax( paramId ) = ptreeParameters.template get<double>("max");
                    mubar( paramId ) = ptreeParameters.template get<double>("value", mumin( paramId ));
                }
                this->setMin( mumin );
                this->setMax( mumax );
                this->setMubar( mubar );
            }
        }

        /**
         * \brief save ParameterSpace description in json
         * \param output filename
         */
    void saveJson( std::string const& filename ) const
        {
            if ( this->worldComm().isMasterRank() )
            {
                boost::property_tree::ptree ptree;
                this->updatePropertyTree( ptree );
                write_json( filename, ptree/*, std::locale(), false*/ );
            }
            this->worldComm().barrier();
        }
    /**
     * \brief update ParameterSpace description in property_tree data structure
     * \param ptree to update
     */
    void updatePropertyTree( boost::property_tree::ptree & ptreeParameterSpace ) const
        {
            int nDim = this->dimension();
            ptreeParameterSpace.add( "dimension",nDim);

            if ( nDim > 0 )
            {
                boost::property_tree::ptree ptreeParameterName;
                for ( int d=0;d<nDim;++d )
                {
                    boost::property_tree::ptree ptreeParameterName2;
                    ptreeParameterName2.put( "", this->parameterName(d) );
                    ptreeParameterName.push_back( std::make_pair("", ptreeParameterName2) );
                }
                ptreeParameterSpace.add_child( "names", ptreeParameterName );

                boost::property_tree::ptree ptreeParametersDesc;
                for ( int d=0;d<nDim;++d )
                {
                    boost::property_tree::ptree ptreeParameterDesc;
                    ptreeParameterDesc.add( "min", this->min()(d) );
                    ptreeParameterDesc.add( "max", this->max()(d) );
                    ptreeParameterDesc.add( "value", this->mubar()(d) );
                    ptreeParametersDesc.add_child( this->parameterName(d), ptreeParameterDesc );
                }
                ptreeParameterSpace.add_child( "parameters", ptreeParametersDesc );
            }

        }

    /**
     * \brief Returns a log random element of the parameter space
     */
    static element_type logRandom( parameterspace_ptrtype const& space, bool broadcast )
        {
            //LOG(INFO) << "call logRandom...\n";
            //LOG(INFO) << "call logRandom broadcast: " << broadcast << "...\n";
            //google::FlushLogFiles(google::GLOG_INFO);
            if ( broadcast )
            {
                element_type mu( space );
                if ( space->dimension() == 0 )
                    return mu;

                if ( !space->check() ) return mu;
                if( space->worldComm().isMasterRank() )
                {
                    //LOG(INFO) << "generate random mu...\n";
                    //google::FlushLogFiles(google::GLOG_INFO);
                    mu = logRandom1( space );
                }
                //LOG(INFO) << "broadcast...\n";
                //google::FlushLogFiles(google::GLOG_INFO);
                boost::mpi::broadcast( space->worldComm() , mu , space->worldComm().masterRank() );
                //Environment::worldComm().barrier();
                //LOG(INFO) << "check...\n";
                mu.check();
                return mu;
            }
            else
            {
                return logRandom1( space );
            }
        }
    static element_type logRandom1( parameterspace_ptrtype const& space )
        {
            element_type mur( space );
            if ( space->dimension() == 0 )
                return mur;
            mur.array() = element_type::Random(space->dimension(),1).array().abs();
            //LOG(INFO) << "random1 generate random mur= " << mur << " \n";
#if 0
            google::FlushLogFiles(google::GLOG_INFO);
            element_type mu( space );
            mu.array() = ( space->min().array().log()+mur.array()*( space->max().array().log()-space->min().array().log() ) ).array().exp();
            //LOG(INFO) << "random1 generate random mu= " << mu << " \n";
#else
            element_type mu( space );
            element_type muShift( space );
            element_type muMin( space );
            element_type muMax( space );
            for (int d=0;d<space->dimension();++d)
            {
                muShift(d) = -space->min()(d) + 1.;
                muMin(d) = space->min()(d) + muShift(d);
                muMax(d) = space->max()(d) + muShift(d);
            }
            mu.array() = ( muMin.array().log()+mur.array()*( muMax.array().log()-muMin.array().log() ) ).exp();
            mu.array() -= muShift.array();

#endif
            return mu;
        }

    /**
     * \brief Returns a log random element of the parameter space
     */
    static element_type random( parameterspace_ptrtype const& space, bool broadcast = true )
        {
            //std::srand( static_cast<unsigned>( std::time( 0 ) ) );
            element_type mur( space );
            if ( space->dimension() == 0 )
                return mur;

            if ( broadcast )
            {
                if( space->worldComm().isMasterRank() )
                {
                    mur.array() = element_type::Random(space->dimension(),1).array().abs();
                }
                boost::mpi::broadcast( space->worldComm() , mur , space->worldComm().masterRank() );

            }
            else
                mur.array() = element_type::Random(space->dimension(),1).array().abs();
            //std::cout << "mur= " << mur << "\n";
            //mur.setRandom()/RAND_MAX;
            //std::cout << "mur= " << mur << "\n";
            element_type mu( space );
            mu.array() = space->min().array()+mur.array()*( space->max().array()-space->min().array() );
            if ( broadcast )
                mu.check();
            return mu;
        }

    /**
     * \brief Returns a random element of the parameter space int the directions N
     */
    static element_type random( parameterspace_ptrtype const& space, std::vector<bool> N )
        {
            element_type mur( space );
            if ( space->dimension() == 0 )
                return mur;
            mur.array() = element_type::Random(space->dimension(),1).array().abs();
            //LOG(INFO) << "random1 generate random mur= " << mur << " \n";

            element_type mu( space );
            element_type muMin = space->min();
            element_type muMax = space->max();
            for (int d=0;d<space->dimension();++d)
                mu(d) = muMin(d) + int(N[d])*mur(d)*( muMax(d)-muMin(d) );

            return mu;
        }

    /**
     * \brief Returns a vector representing the values of log equidistributed element of the parameter space
     * in the given direction
     * \param direction
     * \param N : number of samples in the direction
     */
    static std::vector<double> logEquidistributeInDirection( parameterspace_ptrtype const& space, int direction , int N)
    {
        std::vector<double> result(N);

        CHECK( direction >=0 && direction < space->dimension() ) << "direction invalid " << direction;
        double shift = -space->min()(direction) + 1.;
        double min = space->min()(direction) + shift;
        double max = space->max()(direction) + shift;
        if ( N > 1 )
        {
            for(int i=0; i<N; i++)
            {
                double factor = (double)(i)/(N-1);
                result[i] = math::exp(math::log(min)+factor*( math::log(max)-math::log(min) ) ) - shift;
            }
        }
        else if ( N == 1 )
        {
            result[0] = (min+max)/2. - shift;
        }

        return result;
    }


    /**
     * \brief Returns a log equidistributed element of the parameter space
     * \param factor is a factor in [0,1]
     */
    static element_type logEquidistributed( double factor, parameterspace_ptrtype const& space )
        {
#if 0
            element_type mu( space );
            mu.array() = ( space->min().array().log()+factor*( space->max().array().log()-space->min().array().log() ) ).exp();
            return mu;
#else
            element_type mu( space );
            element_type muShift( space );
            element_type muMin( space );
            element_type muMax( space );
            for (int d=0;d<space->dimension();++d)
            {
                muShift(d) = -space->min()(d) + 1.;
                muMin(d) = space->min()(d) + muShift(d);
                muMax(d) = space->max()(d) + muShift(d);
            }
            mu.array() = ( muMin.array().log()+factor*( muMax.array().log()-muMin.array().log() ) ).exp();
            mu.array() -= muShift.array();
            return mu;
#endif
        }


    /**
     * \brief Returns a vector representing the values of equidistributed element of the parameter space
     * in the given direction
     * \param direction
     * \param N : number of samples in the direction
     */
    static std::vector<double> equidistributeInDirection( parameterspace_ptrtype const& space, int direction , int N)
    {
        std::vector<double> result(N);

        auto min_element = space->min();
        auto max_element = space->max();

        int mu_size = min_element.size();
        if( (mu_size < direction) || (direction < 0)  )
            throw std::logic_error( "[ParameterSpace::equidistributeInDirection] ERROR : bad dimension of vector containing number of samples on each direction" );

        double min = min_element(direction);
        double max = max_element(direction);

        if ( N > 1 )
        {
            for(int i=0; i<N; i++)
            {
                double factor = (double)(i)/(N-1);
                result[i] = min+factor*( max-min );
            }
        }
        else if ( N == 1 )
        {
            result[0] = (min+max)/2.;
        }

        return result;
    }


    /**
     * \brief Returns a equidistributed element of the parameter space
     * \param factor is a factor in [0,1]
     */
    static element_type equidistributed( double factor, parameterspace_ptrtype const& space )
        {
            element_type mu( space );
            mu = space->min()+factor*( space->max()-space->min() );
            return mu;
        }


    //@}



protected:

private:

    void updateDefaultParameterNames()
        {
            M_parameterNames.resize( this->dimension() );
            for ( uint16_type d=0;d<this->dimension();++d )
                M_parameterNames[d] = (boost::format("mu%1%")%d).str();
        }

    friend class boost::serialization::access;
    template<class Archive>
    void save( Archive & ar, const unsigned int version ) const
        {
            ar & M_nDim;
            ar & M_min;
            ar & M_max;
            ar & M_mubar;
            ar & M_parameterNames;
        }

    template<class Archive>
    void load( Archive & ar, const unsigned int version )
        {
            ar & M_nDim;
            ar & M_min;
            ar & M_max;
            ar & M_mubar;
            ar & M_parameterNames;
        }
    BOOST_SERIALIZATION_SPLIT_MEMBER()

    private:

    //! parameter space dimension
    uint16_type M_nDim;

    //! min element
    element_type M_min;

    //! max element
    element_type M_max;

    //! parameter names
    std::vector<std::string> M_parameterNames;

    //! default parameter value
    element_type M_mubar;
};

template<uint16_type P> const uint16_type ParameterSpace<P>::Dimension;

//!
//! dynamic parameter space type definition
//!
using ParameterSpaceX = ParameterSpace<>;

template<uint16_type P>
//typename ParameterSpace<P>::sampling_ptrtype
std::shared_ptr<typename ParameterSpace<P>::Sampling>
ParameterSpace<P>::Sampling::complement() const
{
    //std::cout << "[ParameterSpace::Sampling::complement] start\n";
    sampling_ptrtype complement;
    bool is_in_sampling;
    int index=0;

    if ( M_supersampling )
    {
        complement = sampling_ptrtype( new sampling_type( M_space, 1, M_supersampling ) );
        complement->clear();
        for( auto const& mu_supersampling : *M_supersampling )
        {
            is_in_sampling=false;
            for( auto const& mu_sampling : *this )
            {
                if( mu_supersampling == mu_sampling )
                {
                    is_in_sampling=true;
                }
            }
            if( ! is_in_sampling )
                complement->push_back( mu_supersampling , index );

            index++;
        }
        return complement;
    }
    return complement;
#if 0
    //this method works if all procs have the same super sampling
    if ( M_supersampling )
    {
        //  std::cout << "[ParameterSpace::Sampling::complement] super sampling available\n";
        //  std::cout << "[ParameterSpace::Sampling::complement] this->size = " << this->size() << std::endl;
        //  std::cout << "[ParameterSpace::Sampling::complement] supersampling->size = " << M_supersampling->size() << std::endl;
        //  std::cout << "[ParameterSpace::Sampling::complement] complement->size = " << M_supersampling->size()-this->size() << std::endl;
        complement = sampling_ptrtype( new sampling_type( M_space, 1, M_supersampling ) );
        complement->clear();

        if ( !M_superindices.empty() )
        {
            for ( size_type i = 0, j = 0; i < M_supersampling->size(); ++i )
            {
                if ( std::find( M_superindices.begin(), M_superindices.end(), i ) == M_superindices.end() )
                {
                    //std::cout << "inserting " << j << "/" << i << " in complement of size (" << complement->size() << " out of " << M_supersampling->size() << std::endl;
                    if ( j < M_supersampling->size()-this->size() )
                    {
                        //complement->at( j ) = M_supersampling->at( i );
                        complement->push_back( M_supersampling->at( i ),i );
                        ++j;
                    }
                }
            }
        }

        return complement;
    }
#endif

}
template<uint16_type P>
std::shared_ptr<typename ParameterSpace<P>::Sampling>
ParameterSpace<P>::Sampling::searchNearestNeighbors( element_type const& mu,
                                                     size_type _M ,
                                                     std::vector<int>& index_vector,
                                                     bool broadcast )
{
    // make sure that the sampling set is big enough
    size_type M = std::min( _M, size_type(this->size()) );
    sampling_ptrtype neighbors( new sampling_type( M_space, M ) );
#if defined(FEELPP_HAS_ANN_H)

    if( M_space->worldComm().isMasterRank() || !broadcast )
    {
        //std::cout << "[ParameterSpace::Sampling::searchNearestNeighbors] start\n";
        //if ( !M_kdtree )
        //{
        //std::cout << "[ParameterSpace::Sampling::searchNearestNeighbors] building data points\n";
        ANNpointArray data_pts;
        data_pts = annAllocPts( this->size(), M_space->dimension() );

        for ( size_type i = 0; i < this->size(); ++i )
        {
            std::copy( this->at( i ).data(), this->at( i ).data()+M_space->dimension(), data_pts[i] );
            FEELPP_ASSERT( data_pts[i] != 0 )( i ) .error( "invalid pointer" );
        }

        //std::cout << "[ParameterSpace::Sampling::searchNearestNeighbors] building tree in R^" <<  M_space->Dimension << "\n";
        M_kdtree = kdtree_ptrtype( new kdtree_type( data_pts, this->size(), M_space->dimension() ) );
        //}


        std::vector<int> nnIdx( M );
        std::vector<double> dists( M );
        double eps = 0;
        M_kdtree->annkSearch( // search
                             const_cast<double*>( mu.data() ), // query point
                             M,       // number of near neighbors
                             nnIdx.data(),   // nearest neighbors (returned)
                             dists.data(),   // distance (returned)
                             eps );   // error bound



        if ( M_supersampling )
        {
            neighbors->setSuperSampling( M_supersampling );

            if ( !M_superindices.empty() )
                neighbors->M_superindices.resize( M );
        }

        //std::cout << "[parameterspace::sampling::searchNearestNeighbors] neighbor size = " << neighbors->size() <<std::endl;
        for ( size_type i = 0; i < M; ++i )
        {
            //std::cout << "[parameterspace::sampling::searchNearestNeighbors] neighbor: " <<i << " distance = " << dists[i] << "\n";
            neighbors->at( i ) = this->at( nnIdx[i] );
            index_vector.push_back( nnIdx[i] );

            //std::cout<<"[parameterspace::sampling::searchNearestNeighbors] M_superindices.size() : "<<M_superindices.size()<<std::endl;
            if ( M_supersampling && !M_superindices.empty() )
                neighbors->M_superindices[i] = M_superindices[ nnIdx[i] ];
            //std::cout << "[parameterspace::sampling::searchNearestNeighbors] " << neighbors->at( i ) << "\n";
        }
        annDeallocPts( data_pts );
    }//end of procMaster

    if ( broadcast )
    {
        boost::mpi::broadcast( M_space->worldComm() , neighbors , M_space->worldComm().masterRank() );
        boost::mpi::broadcast( M_space->worldComm() , index_vector , M_space->worldComm().masterRank() );
    }


#endif /* FEELPP_HAS_ANN_H */

    return neighbors;
}
} // Feel
#endif /* __ParameterSpace_H */<|MERGE_RESOLUTION|>--- conflicted
+++ resolved
@@ -51,11 +51,7 @@
 #include <feel/feelcore/ptreetools.hpp>
 #include <feel/feelcore/utility.hpp>
 #include <feel/feelcore/hashtables.hpp>
-<<<<<<< HEAD
 #include <feel/feelmodels/modelparameters.hpp>
-=======
-#include <feel/feelmodels/modelproperties.hpp>
->>>>>>> f67e06e3
 
 namespace Feel
 {
@@ -1481,11 +1477,7 @@
         }
 #endif
     //! constructor from ModelProperties
-<<<<<<< HEAD
     ParameterSpace( ModelParameters modelParameters, worldcomm_ptr_t const& worldComm = Environment::worldCommPtr() )
-=======
-    ParameterSpace( std::shared_ptr<ModelProperties> modelProperties, worldcomm_ptr_t const& worldComm = Environment::worldCommPtr() )
->>>>>>> f67e06e3
         :
         super( worldComm ),
         M_nDim(),
@@ -1493,73 +1485,26 @@
         M_max(),
         M_mubar()
     {
-<<<<<<< HEAD
         int nbCrbParameters = count_if(modelParameters.begin(), modelParameters.end(), [] (auto const& p)
-=======
-
-        auto parameters = modelProperties->parameters();
-        int nbCrbParameters = count_if(parameters.begin(), parameters.end(), [] (auto const& p)
->>>>>>> f67e06e3
                                     {
                                         return p.second.hasMinMax();
                                     });
         M_nDim = nbCrbParameters;
 
-<<<<<<< HEAD
-        M_min.resize( M_nDim,1 );
-        M_max.resize( M_nDim,1 );
-        M_mubar.resize( M_nDim,1 );
         M_parameterNames.resize( this->dimension() );
 
         int i = 0;
         for( auto const& parameterPair : modelParameters )
-=======
-        M_parameterNames.resize( this->dimension() );
-
-        int i = 0;
-        for( auto const& parameterPair : parameters )
->>>>>>> f67e06e3
         {
             if( parameterPair.second.hasMinMax() )
             {
                 setParameterName( i, parameterPair.second.name() );
-<<<<<<< HEAD
                 M_min(i) = parameterPair.second.min();
                 M_max(i) = parameterPair.second.max();
                 M_mubar(i) = parameterPair.second.value();
-		++i;
-            }
-        }
-=======
-                // M_min(i) = parameterPair.second.min();
-                // M_max(i) = parameterPair.second.max();
-                // M_mubar(i) = parameterPair.second.value();
-            }
-            ++i;
-        }
-
-
-        element_type mumin, mumax, mubar;
-        mumin.setParameterSpace( this->shared_from_this() );
-        mumax.setParameterSpace( this->shared_from_this() );
-        mubar.setParameterSpace( this->shared_from_this() );
-
-        int j = 0;
-        for( auto const& parameterPair : parameters )
-        {
-            if( parameterPair.second.hasMinMax() )
-            {
-                mumin(j) = parameterPair.second.min();
-                mumax(j) = parameterPair.second.max();
-                mubar(j) = parameterPair.second.value();
-            }
-            ++j;
-        }
-
-        setMin(mumin);
-        setMax(mumax);
-        setMubar(mubar);
->>>>>>> f67e06e3
+                ++i;
+            }
+        }
     }
 
     //! destructor
@@ -1728,11 +1673,7 @@
         size_t n = mubar.size();
         for ( size_t i=0; i<n; ++i )
         {
-<<<<<<< HEAD
             if ( !checkMubar() )
-=======
-            if ( (mubar[i] < M_min[i]) || (mubar[i] > M_max[i]) )
->>>>>>> f67e06e3
             {
                 Feel::cerr << "Parameter not in range" << std::endl;
                 return;
@@ -1741,14 +1682,11 @@
         M_mubar = mubar;
         M_mubar.setParameterSpace( this->shared_from_this() );
     }
-<<<<<<< HEAD
     bool checkMubar()
     {
         return ((M_min-M_mubar).maxCoeff() <= 0) && ((M_mubar-M_max).maxCoeff() <= 0);
     }
 
-=======
->>>>>>> f67e06e3
 
     /**
      * \brief name of a parameter
