--- conflicted
+++ resolved
@@ -361,15 +361,8 @@
     M_model( model ),
     M_tag( tag )
 {
-<<<<<<< HEAD
-    this->M_online_model = model_ptrtype( new model_type( model->modelName() ) );
-//    this->M_online_model = std::make_shared<model_type>( model->modelName(), model->uuid(), model->worldCommPtr(), model->prefix());
-    //this->M_online_model->setModelOnlineDeim( prefixvm(this->M_prefix,"deim-online"), this->M_vm );
-    this->M_online_model->setOnlineModel();
-=======
 
     M_online_model = std::make_shared<online_model_type>();
->>>>>>> f772a5f9
 
     if ( !this->M_rebuild )
     {
