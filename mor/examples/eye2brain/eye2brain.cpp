--- conflicted
+++ resolved
@@ -222,10 +222,6 @@
         output = out1.vectorPtr()->operator()(0);
 #endif
     }
-<<<<<<< HEAD
-
-=======
->>>>>>> 0665fb31
     else
         throw std::logic_error( "[Eye2Brain::output] error with output_index : only 0 or 1 " );
     
