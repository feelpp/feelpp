--- conflicted
+++ resolved
@@ -309,20 +309,20 @@
     if feelpp.Environment.isMasterRank():
         print(df)
         print()
+
         if 'errorBound' in df.columns:
             print("Error bounds")
             print(df['errorBound'])
-        if 'RB_output' in df.columns:
+
             print("\nRB - PFEM")
             print(abs(df["RB_output"] - df["FEM_output"]))
+
+            plot_results(df["FEM_output"], df["RB_output"], df["errorBound"])
+
         if 'PFEM_output' in df.columns:
             print("\nFEM - PFEM")
             print(abs(df["FEM_output"] - df["PFEM_output"]))
-<<<<<<< HEAD
-=======
-
-    df.to_csv("results.csv")
->>>>>>> 0665fb31
+
 
         plot_results(df["FEM_output"], df["RB_output"], df["errorBound"])
     df.to_csv("results.csv")