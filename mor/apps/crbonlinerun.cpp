//! -*- mode: c++; coding: utf-8; tab-width: 4; indent-tabs-mode: nil; c-basic-offset: 4; show-trailing-whitespace: t  -*- vim:fenc=utf-8:ft=cpp:et:sw=4:ts=4:sts=4
//!
//! This file is part of the Feel++ library
//!
//! This library is free software; you can redistribute it and/or
//! modify it under the terms of the GNU Lesser General Public
//! License as published by the Free Software Foundation; either
//! version 2.1 of the License, or (at your option) any later version.
//!
//! This library is distributed in the hope that it will be useful,
//! but WITHOUT ANY WARRANTY; without even the implied warranty of
//! MERCHANTABILITY or FITNESS FOR A PARTICULAR PURPOSE.  See the GNU
//! Lesser General Public License for more details.
//!
//! You should have received a copy of the GNU Lesser General Public
//! License along with this library; if not, write to the Free Software
//! Foundation, Inc., 51 Franklin Street, Fifth Floor, Boston, MA  02110-1301  USA
//!
//! @file
//! @author Vincent Chabannes <vincent.chabannes@cemosis.fr>
//! @author Christophe Prud'homme <christophe.prudhomme@feelpp.org>
//! @date 11 Jun 2017
//! @copyright 2017 Feel++ Consortium
//!
#include <boost/dll.hpp>
#include <boost/algorithm/string/split.hpp>
#include <boost/algorithm/string.hpp>

#include <feel/feelcore/table.hpp>
#include <feel/feelfilters/loadcsv.hpp>
#include <feel/feelmor/crbmodeldb.hpp>
#include <feel/feelmor/crbplugin_interface.hpp>
#include <feel/feelmor/options.hpp>
#include <fmt/ranges.h>
#include <iostream>

#if defined(FEELPP_HAS_MONGOCXX )
#include <bsoncxx/json.hpp>

#include <mongocxx/client.hpp>
#include <mongocxx/instance.hpp>
#include <bsoncxx/builder/basic/document.hpp>
#include <bsoncxx/builder/basic/kvp.hpp>
#include <bsoncxx/builder/basic/array.hpp>
#endif

bool runCrbOnline( std::vector<std::shared_ptr<Feel::CRBPluginAPI>> plugin );

std::shared_ptr<Feel::CRBPluginAPI>
loadPlugin( std::string const& name, std::string const& id )
{
    using namespace Feel;
    namespace dll=boost::dll;
    std::string dirname = Environment::expand( soption(_name="plugin.dir") );
    std::string pluginname = name;

    std::string pluginlibname = "";
    if ( Environment::vm().count("plugin.libname") )
        pluginlibname = soption(_name="plugin.libname");

    auto plugin = factoryCRBPlugin( pluginname, pluginlibname, dirname );
    std::cout << "Loaded the plugin " << plugin->name() << std::endl;
    bool loadFiniteElementDatabase = boption(_name="crb.load-elements-database");

    std::string jsonfilename = (fs::path(Environment::expand( soption(_name="plugin.db") )) / fs::path(pluginname) / fs::path(id) / (pluginname+".crb.json")).string() ;

    std::cout << " . using db " << jsonfilename << std::endl;

    plugin->loadDB( jsonfilename, (loadFiniteElementDatabase)? crb::load::all : crb::load::rb );

    return plugin;
}

void runCrbOnlineList()
{
#if defined ( FEELPP_HAS_MONGOCXX )
    mongocxx::client conn{mongocxx::uri{}};

    using namespace bsoncxx::builder::basic;
    document document{};

    auto collection = conn["feelpp"]["crbdb"];

    std::cout << "document " << bsoncxx::to_json(document.view()) << std::endl;
    auto cursor = collection.find(document.extract());


    for (auto&& doc : cursor) {
        std::string n = doc["crbmodel"]["name"].get_utf8().value.to_string();
        std::string d = doc["crb"]["dimension"].get_utf8().value.to_string();
        std::string o = doc["crb"]["output-index"].get_utf8().value.to_string();
        std::cout << " . " << n << " " << d << " " << o << std::endl;
    }
#else
    std::cout << "Feel++ was not compiled with Mongo C++ support" << std::endl;
#endif
}

void runCrbOnlineQuery()
{
#if defined ( FEELPP_HAS_MONGOCXX )
    mongocxx::client conn{mongocxx::uri{}};

    using namespace bsoncxx::builder::basic;
    document document{};


    auto collection = conn["feelpp"]["crbdb"];

    typedef std::vector< std::string > split_vector_type;

    split_vector_type SplitVec; // #2: Search for tokens
    std::string q = Feel::soption("query");
    boost::split( SplitVec, q, boost::is_any_of(","), boost::token_compress_on );
    array arr{};
    for( auto const& p: SplitVec )
    {
        split_vector_type s; // #2: Search for tokens
        boost::split( s, p, boost::is_any_of(":"), boost::token_compress_on );
        arr.append( [&s](sub_document subdoc) { subdoc.append(kvp(s[0], s[1] ) ); });
    }
    document.append( kvp( "$and", arr ) );
    std::cout << "document " << bsoncxx::to_json(document.view()) << std::endl;
    auto cursor = collection.find(document.extract());


    for (auto&& doc : cursor) {
        //std::cout << bsoncxx::to_json(doc) << std::endl;
        LOG(INFO) << "crbmodel.name: " << doc["crbmodel"]["name"].get_utf8().value.to_string() << std::endl;
        LOG(INFO) << "uuid: " << doc["uuid"].get_utf8().value.to_string() << std::endl;
        runCrbOnline( { loadPlugin( doc["crbmodel"]["name"].get_utf8().value.to_string(),doc["uuid"].get_utf8().value.to_string() ) } );
    }
#else
    std::cout << "Feel++ was not compiled with Mongo C++ support" << std::endl;
#endif
}

void runCrbOnlineCompare()
{
#if defined ( FEELPP_HAS_MONGOCXX )
    mongocxx::client conn{mongocxx::uri{}};

    using namespace bsoncxx::builder::basic;
    document document{};


    auto collection = conn["feelpp"]["crbdb"];

    typedef std::vector< std::string > split_vector_type;

    split_vector_type SplitVec; // #2: Search for tokens
    std::string q = Feel::soption("compare");
    boost::split( SplitVec, q, boost::is_any_of(","), boost::token_compress_on );
    array arr{};
    for( auto const& p: SplitVec )
    {
        split_vector_type s; // #2: Search for tokens
        boost::split( s, p, boost::is_any_of(":"), boost::token_compress_on );
        arr.append( [&s](sub_document subdoc) { subdoc.append(kvp(s[0], s[1] ) ); });
    }
    document.append( kvp( "$and", arr ) );
    std::cout << "document " << bsoncxx::to_json(document.view()) << std::endl;
    auto cursor = collection.find(document.extract());

    std::vector<std::shared_ptr<Feel::CRBPluginAPI>> plugins;

    for (auto&& doc : cursor) {
        //std::cout << bsoncxx::to_json(doc) << std::endl;
        LOG(INFO) << "crbmodel.name: " << doc["crbmodel"]["name"].get_utf8().value.to_string() << std::endl;
        LOG(INFO) << "uuid: " << doc["uuid"].get_utf8().value.to_string() << std::endl;
        plugins.push_back( loadPlugin( doc["crbmodel"]["name"].get_utf8().value.to_string(),doc["uuid"].get_utf8().value.to_string() ) );
    }
    runCrbOnline( plugins );
#else
    std::cout << "Feel++ was not compiled with Mongo C++ support" << std::endl;
#endif
}


std::string
loadModelName( std::string const& filename )
{
    using namespace Feel;
    if ( !fs::exists( filename ) )
    {
        LOG(INFO) << "Could not find " << filename << std::endl;
        return std::string("");
    }

    auto json_str_wo_comments = removeComments(readFromFile(filename));
    //LOG(INFO) << "json file without comment:" << json_str_wo_comments;

    boost::property_tree::ptree ptree;
    std::istringstream istr( json_str_wo_comments );
    boost::property_tree::read_json( istr, ptree );

    auto const& ptreeCrbModel = ptree.get_child( "crbmodel" );
    std::string modelName = ptreeCrbModel.template get<std::string>( "name" );
    return modelName;
}
bool
runCrbOnline( std::vector<std::shared_ptr<Feel::CRBPluginAPI>> plugin )
{
    using namespace Feel;

    bool loadFiniteElementDatabase = boption(_name="crb.load-elements-database");

    Eigen::VectorXd/*typename crb_type::vectorN_type*/ time_crb;
    double online_tol = 1e-2;//Feel::doption(Feel::_name="crb.online-tolerance");
    bool print_rb_matrix = false;//boption(_name="crb.print-rb-matrix");
    auto muspace = plugin[0]->parameterSpace();

    std::ostringstream ostrmumin,ostrmumax;
    auto mumin=muspace->min();
    auto mumax=muspace->max();
    for ( uint16_type d=0;d<muspace->dimension();++d)
    {
        ostrmumin << mumin(d) << " ";
        ostrmumax << mumax(d) << " ";
    }
    std::cout << "dimension of parameter space : " << muspace->dimension() << "\n";
    std::cout << "min element in parameter space : "<< ostrmumin.str() << "\n";
    std::cout << "max element in parameter space : "<< ostrmumax.str() << "\n";


    auto mysampling = muspace->sampling();

    std::vector<double> inputParameter;
    if ( Environment::vm().count("parameter"))
    {
        auto inputParameterParsed = Environment::vm()["parameter"].as<std::vector<std::string> >();

        if ( inputParameterParsed.size() == 1 )
        {
            std::vector<std::string > stringParsedSplitted;
            boost::split( stringParsedSplitted, inputParameterParsed.front(), boost::is_any_of(" "), boost::token_compress_on );
            inputParameterParsed = stringParsedSplitted;
        }

        for ( std::string const& paramParsed : inputParameterParsed )
            inputParameter.push_back( std::stod(paramParsed) );
    }
    else if( Environment::vm().count( "parameter.filename" ) )
    {
        std::string fname = Environment::vm()["parameter.filename"].as<std::string>();
        auto r = loadXYFromCSV( fname, muspace->parameterNames() );
        auto mu = muspace->element();
        for(auto const& p : r)
        {
            mu = p;
            mysampling->push_back( mu );
        }
    }
    //inputParameter = Environment::vm()["parameter"].as<std::vector<double> >();
    if ( !inputParameter.empty() )
    {
        CHECK( inputParameter.size() == muspace->dimension() ) << "parameter has a wrong size : "<< inputParameter.size() << " but must be " << muspace->dimension() << ":"<<inputParameter;
        auto mu = muspace->element();
        for ( uint16_type d=0;d<muspace->dimension();++d)
            mu(d)=inputParameter[d];
        mysampling->push_back( mu );
    }
    else if ( mysampling->empty() )
    {
        int nSample = ioption(_name="sampling.size");
        std::string sampler = soption("sampling.type");
        mysampling->sample( nSample, sampler );
    }

    if ( loadFiniteElementDatabase )
        plugin[0]->initExporter();

    int rbDim = ioption(_name="rb-dim");
    int nSamples = mysampling->size();

    Feel::Table tableOutputResults;
    std::vector<std::string> tableRowHeader = muspace->parameterNames();
    tableRowHeader.push_back( "output");
    tableRowHeader.push_back( "time(s)");
    tableOutputResults.add_row( tableRowHeader );
    tableOutputResults.format().setFirstRowIsHeader( true );

    std::vector<double> tableRowValues(tableRowHeader.size());

    for ( int k=0;k<nSamples;++k )
    {
        
        auto const& mu = (*mysampling)[k];
        std::ostringstream ostrmu;
        for ( uint16_type d=0;d<muspace->dimension();++d)
            ostrmu << mu(d) << " ";
        // std::cout << "--------------------------------------\n";
        // std::cout << "mu["<<k<<"] : " << ostrmu.str() << "\n";
        //auto mu = crb->Dmu()->element();
        //std::cout << "input mu\n" << mu << "\n";
        for( auto const& p : plugin )
        {
            tic();
            auto crbResult = p->run( mu, time_crb, online_tol, rbDim, print_rb_matrix);
            auto resOuptut = boost::get<0>( crbResult );
            auto resError = boost::get<0>( boost::get<6>( crbResult ) );
            //std::cout << "output " << resOuptut.back() << " " << resError.back() << "\n";
            double t = toc("rb_online", FLAGS_v>0);
            int curRowValIndex = 0;
            for ( uint16_type d=0;d<muspace->dimension();++d)
                tableRowValues[curRowValIndex++] = mu(d);
            if ( !resOuptut.empty() )
                tableRowValues[curRowValIndex++] = resOuptut.back();
            tableRowValues[curRowValIndex++] = t;
            tableOutputResults.add_row( tableRowValues );

            if ( loadFiniteElementDatabase )
            {
                p->exportField( (boost::format("sol-%1%")%k).str(), crbResult );
            }
        }
    }

    bool printResults = true;
    if ( printResults )
        std::cout << tableOutputResults << std::endl;
    bool saveResults = true;

    std::string outputResultPath = "output.csv";
    if ( Environment::vm().count("output_results.save.path") )
        outputResultPath = soption(_name="output_results.save.path");
    outputResultPath = Environment::expand( outputResultPath );
    if ( !fs::exists( fs::path(outputResultPath).parent_path() ) && !fs::path(outputResultPath).parent_path().empty() )
        fs::create_directories( fs::path(outputResultPath).parent_path() );

    if ( saveResults )
    {
        std::ofstream ofs( outputResultPath );
        tableOutputResults.exportCSV( ofs );
    }
    if ( loadFiniteElementDatabase )
        plugin[0]->saveExporter();

    return true;

}

std::shared_ptr<Feel::CRBPluginAPI>
loadPlugin()
{
    using namespace Feel;

    std::string crbmodelName = Environment::expand( soption(_name="crbmodel.name") );
    CRBModelDB crbmodelDB{ crbmodelName, uuids::nil_uuid() };

    std::string attribute = soption(_name="crbmodel.attribute" );
    std::string attribute_data;
    if ( attribute == "id"  || attribute == "name")
    {
        attribute_data = Environment::expand( soption(_name=fmt::format("crbmodel.db.{}",attribute) ) );
    }
    else if ( attribute == "last_created" || attribute == "last_modified" )
    {
        std::vector<std::string> split_;
        boost::split(split_, attribute, boost::is_any_of("_"));
        attribute_data = split_[1];
    }
    else
    {
        throw std::runtime_error( "no crbmodel selection, crbmodel.db.id or crbmodel.db.last should be defined" );
    }
    auto meta = crbmodelDB.loadDBMetaData( attribute, attribute_data );
    std::cout << "-- crbmodelDB::dbRepository()=" << crbmodelDB.dbRepository() << std::endl;
    
    return crbmodelDB.loadDBPlugin( meta, soption(_name="crbmodel.db.load" ) );
}

int main(int argc, char**argv )
{
    using namespace Feel;
<<<<<<< HEAD
    try {
        po::options_description crbonlinerunoptions( "crb online run options" );
        crbonlinerunoptions.add_options()
            ( "plugin.dir", po::value<std::string>()->default_value( Info::libdir().string() ) , "plugin directory" )

            ( "crbmodel.name", po::value<std::string>(), "CRB online code name" )
            ( "crbmodel.attribute", po::value<std::string>()->default_value( "last_modified" ), "last_created, last_modified, id, name" )
            ( "crbmodel.db.id", po::value<std::string>(), "CRB online code id" )
            ( "crbmodel.db.name", po::value<std::string>(), "CRB online code name" )
            ( "crbmodel.db.last", po::value<std::string>()->default_value( "modified" ), "use created or modified" )
            ( "crbmodel.db.load", po::value<std::string>()->default_value( "rb" ), "load rb, fe or all (fe and rb)" )
            ( "crbmodel.db.root_directory", po::value<std::string>()->default_value( "${repository}/crbdb" ), "root directory of the CRB database " )

            //( "plugin.name", po::value<std::string>(), "CRB online code name" )
            //( "plugin.libname", po::value<std::string>(), "CRB online libname" )
            //( "plugin.dbid", po::value<std::string>(), "CRB online code id" )
            //( "plugin.last", po::value<int>()->default_value( 2 ), "use last created(=1) or modified(=2) or not (=0)" )
            //( "plugin.db", po::value<std::string>()->default_value( "${repository}/crbdb" ), "root directory of the CRB database " )
            //( "parameter", po::value<std::vector<double> >()->multitoken(), "database filename" )
            ( "parameter", po::value<std::vector<std::string> >()->multitoken(), "database filename" )
            ( "parameter.filename", po::value<std::string>(), "parameters from csv file" )
            ( "sampling.size", po::value<int>()->default_value( 10 ), "size of sampling" )
            ( "sampling.type", po::value<std::string>()->default_value( "random" ), "type of sampling" )
            ( "rb-dim", po::value<int>()->default_value( -1 ), "reduced basis dimension used (-1 use the max dim)" )
            ( "output_results.save.path", po::value<std::string>(), "output_results.save.path" )

            ( "query", po::value<std::string>(), "query string for mongodb DB feelpp.crbdb" )
            ( "compare", po::value<std::string>(), "compare results from query in mongodb DB feelpp.crbdb" )
            ( "list", "list registered DB in mongoDB  in feelpp.crbdb" )
            ;
        po::options_description crbonlinerunliboptions( "crb online run lib options" );
    #if 1
        crbonlinerunliboptions.add(crbOptions())
            .add(crbSEROptions())
            .add(eimOptions())
            .add(podOptions())
            .add(backend_options("backend-primal"))
            .add(backend_options("backend-dual"))
            .add(backend_options("backend-l2"))
            ;
    #endif
        Environment env( _argc=argc, _argv=argv,
                        _desc=crbonlinerunoptions,
                        _desc_lib=crbonlinerunliboptions.add( feel_options() ),
                        _about=about(_name="crbonlinerun",
                                    _author="Feel++ Consortium",
                                    _email="feelpp-devel@feelpp.org"));

        if ( Environment::vm().count( "list" )  )
        {
            runCrbOnlineList();
            return 0;
        }
        if ( Environment::vm().count( "compare" )  )
        {
            runCrbOnlineCompare();
            return 0;
        }
        if ( Environment::vm().count( "query" ) == 0 )
        {
            runCrbOnline( { loadPlugin() } );
        }
        else
        {
            runCrbOnlineQuery();
        }
=======
    po::options_description crbonlinerunoptions( "crb online run options" );
    crbonlinerunoptions.add_options()
        ( "plugin.dir", po::value<std::string>()->default_value( ( fs::path(Info::prefix()) / Info::libdir() ).string() ) , "plugin directory" )
        ( "crbmodel.name", po::value<std::string>(), "CRB online code name" )
        ( "crbmodel.db.id", po::value<std::string>(), "CRB online code id" )
        ( "crbmodel.db.last", po::value<int>()->default_value( 2 ), "use last created(=1) or modified(=2) or not (=0)" )
        ( "crbmodel.db.root_directory", po::value<std::string>()->default_value( "${repository}/crbdb" ), "root directory of the CRB database " )

        //( "plugin.name", po::value<std::string>(), "CRB online code name" )
        //( "plugin.libname", po::value<std::string>(), "CRB online libname" )
        //( "plugin.dbid", po::value<std::string>(), "CRB online code id" )
        //( "plugin.last", po::value<int>()->default_value( 2 ), "use last created(=1) or modified(=2) or not (=0)" )
        //( "plugin.db", po::value<std::string>()->default_value( "${repository}/crbdb" ), "root directory of the CRB database " )
        //( "parameter", po::value<std::vector<double> >()->multitoken(), "database filename" )
        ( "parameter", po::value<std::vector<std::string> >()->multitoken(), "database filename" )
        ( "parameter.filename", po::value<std::string>(), "parameters from csv file" )
        ( "sampling.size", po::value<int>()->default_value( 10 ), "size of sampling" )
        ( "sampling.type", po::value<std::string>()->default_value( "random" ), "type of sampling" )
        ( "rb-dim", po::value<int>()->default_value( -1 ), "reduced basis dimension used (-1 use the max dim)" )
        ( "output_results.save.path", po::value<std::string>(), "output_results.save.path" )

        ( "query", po::value<std::string>(), "query string for mongodb DB feelpp.crbdb" )
        ( "compare", po::value<std::string>(), "compare results from query in mongodb DB feelpp.crbdb" )
        ( "list", "list registered DB in mongoDB  in feelpp.crbdb" )
        ;
    po::options_description crbonlinerunliboptions( "crb online run lib options" );
#if 1
    crbonlinerunliboptions.add(crbOptions())
        .add(crbSEROptions())
        .add(eimOptions())
        .add(podOptions())
        .add(backend_options("backend-primal"))
        .add(backend_options("backend-dual"))
        .add(backend_options("backend-l2"))
        ;
#endif
    Environment env( _argc=argc, _argv=argv,
                     _desc=crbonlinerunoptions,
                     _desc_lib=crbonlinerunliboptions.add( feel_options() ),
                     _about=about(_name="crbonlinerun",
                                  _author="Feel++ Consortium",
                                  _email="feelpp-devel@feelpp.org"));

    if ( Environment::vm().count( "list" )  )
    {
        runCrbOnlineList();
        return 0;
    }
    if ( Environment::vm().count( "compare" )  )
    {
        runCrbOnlineCompare();
        return 0;
    }
    if ( Environment::vm().count( "query" ) == 0 )
    {
        runCrbOnline( { loadPlugin() } );
>>>>>>> dafe7f46
    }
    catch( ... )
    {
        handleExceptions();
    }
    return 0;
}<|MERGE_RESOLUTION|>--- conflicted
+++ resolved
@@ -373,7 +373,6 @@
 int main(int argc, char**argv )
 {
     using namespace Feel;
-<<<<<<< HEAD
     try {
         po::options_description crbonlinerunoptions( "crb online run options" );
         crbonlinerunoptions.add_options()
@@ -440,64 +439,6 @@
         {
             runCrbOnlineQuery();
         }
-=======
-    po::options_description crbonlinerunoptions( "crb online run options" );
-    crbonlinerunoptions.add_options()
-        ( "plugin.dir", po::value<std::string>()->default_value( ( fs::path(Info::prefix()) / Info::libdir() ).string() ) , "plugin directory" )
-        ( "crbmodel.name", po::value<std::string>(), "CRB online code name" )
-        ( "crbmodel.db.id", po::value<std::string>(), "CRB online code id" )
-        ( "crbmodel.db.last", po::value<int>()->default_value( 2 ), "use last created(=1) or modified(=2) or not (=0)" )
-        ( "crbmodel.db.root_directory", po::value<std::string>()->default_value( "${repository}/crbdb" ), "root directory of the CRB database " )
-
-        //( "plugin.name", po::value<std::string>(), "CRB online code name" )
-        //( "plugin.libname", po::value<std::string>(), "CRB online libname" )
-        //( "plugin.dbid", po::value<std::string>(), "CRB online code id" )
-        //( "plugin.last", po::value<int>()->default_value( 2 ), "use last created(=1) or modified(=2) or not (=0)" )
-        //( "plugin.db", po::value<std::string>()->default_value( "${repository}/crbdb" ), "root directory of the CRB database " )
-        //( "parameter", po::value<std::vector<double> >()->multitoken(), "database filename" )
-        ( "parameter", po::value<std::vector<std::string> >()->multitoken(), "database filename" )
-        ( "parameter.filename", po::value<std::string>(), "parameters from csv file" )
-        ( "sampling.size", po::value<int>()->default_value( 10 ), "size of sampling" )
-        ( "sampling.type", po::value<std::string>()->default_value( "random" ), "type of sampling" )
-        ( "rb-dim", po::value<int>()->default_value( -1 ), "reduced basis dimension used (-1 use the max dim)" )
-        ( "output_results.save.path", po::value<std::string>(), "output_results.save.path" )
-
-        ( "query", po::value<std::string>(), "query string for mongodb DB feelpp.crbdb" )
-        ( "compare", po::value<std::string>(), "compare results from query in mongodb DB feelpp.crbdb" )
-        ( "list", "list registered DB in mongoDB  in feelpp.crbdb" )
-        ;
-    po::options_description crbonlinerunliboptions( "crb online run lib options" );
-#if 1
-    crbonlinerunliboptions.add(crbOptions())
-        .add(crbSEROptions())
-        .add(eimOptions())
-        .add(podOptions())
-        .add(backend_options("backend-primal"))
-        .add(backend_options("backend-dual"))
-        .add(backend_options("backend-l2"))
-        ;
-#endif
-    Environment env( _argc=argc, _argv=argv,
-                     _desc=crbonlinerunoptions,
-                     _desc_lib=crbonlinerunliboptions.add( feel_options() ),
-                     _about=about(_name="crbonlinerun",
-                                  _author="Feel++ Consortium",
-                                  _email="feelpp-devel@feelpp.org"));
-
-    if ( Environment::vm().count( "list" )  )
-    {
-        runCrbOnlineList();
-        return 0;
-    }
-    if ( Environment::vm().count( "compare" )  )
-    {
-        runCrbOnlineCompare();
-        return 0;
-    }
-    if ( Environment::vm().count( "query" ) == 0 )
-    {
-        runCrbOnline( { loadPlugin() } );
->>>>>>> dafe7f46
     }
     catch( ... )
     {
