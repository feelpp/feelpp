--- conflicted
+++ resolved
@@ -153,43 +153,6 @@
 
 int main( int argc, char** argv)
 {
-<<<<<<< HEAD
-    po::options_description opt("options");
-    opt.add_options()
-        ("case.dimension", Feel::po::value<int>()->default_value( 3 ), "dimension")
-        ("case.discretization", Feel::po::value<std::string>()->default_value( "P1" ), "discretization : P1,P2,P3 ")
-        ( "toolboxmor.name", po::value<std::string>()->default_value( "toolboxmor" ), "Name of the db directory" )
-        ( "toolboxmor.sampling-size", po::value<int>()->default_value(10), "size of the sampling" )
-        ;
-
-    Environment env( _argc=argc, _argv=argv,
-                     _desc=opt.add(makeToolboxMorOptions())
-                     .add(toolboxes_options("heat")) );
-
-    int dimension = ioption(_name="case.dimension");
-    std::string discretization = soption(_name="case.discretization");
-
-    auto dimt = hana::make_tuple(hana::int_c<2>,hana::int_c<3>);
-#if FEELPP_INSTANTIATION_ORDER_MAX >= 3
-    auto discretizationt = hana::make_tuple( hana::make_tuple("P1", hana::int_c<1> )// ,
-                                             // hana::make_tuple("P2", hana::int_c<2> ),
-                                             // hana::make_tuple("P3", hana::int_c<3> )
-                                             );
-#elif FEELPP_INSTANTIATION_ORDER_MAX >= 2
-    auto discretizationt = hana::make_tuple( hana::make_tuple("P1", hana::int_c<1> )// ,
-                                             // hana::make_tuple("P2", hana::int_c<2> )
-                                             );
-#else
-    auto discretizationt = hana::make_tuple( hana::make_tuple("P1", hana::int_c<1> ) );
-#endif
-    int status = 0;
-    hana::for_each( hana::cartesian_product(hana::make_tuple(dimt,discretizationt)),
-                    [&discretization,&dimension,&status]( auto const& d )
-                        {
-                            constexpr int _dim = std::decay_t<decltype(hana::at_c<0>(d))>::value;
-                            std::string const& _discretization = hana::at_c<0>( hana::at_c<1>(d) );
-                            constexpr int _torder = std::decay_t<decltype(hana::at_c<1>( hana::at_c<1>(d) ))>::value;
-=======
     using namespace Feel;
     try
     {
@@ -197,6 +160,7 @@
         opt.add_options()
             ("case.dimension", Feel::po::value<int>()->default_value( 3 ), "dimension")
             ("case.discretization", Feel::po::value<std::string>()->default_value( "P1" ), "discretization : P1,P2,P3 ")
+            ( "toolboxmor.name", po::value<std::string>()->default_value( "toolboxmor" ), "Name of the db directory" )
             ( "toolboxmor.sampling-size", po::value<int>()->default_value(10), "size of the sampling" )
             ;
 
@@ -214,7 +178,6 @@
                             constexpr int _dim = std::decay_t<decltype( hana::at_c<0>( d ) )>::value;
                             constexpr int _torder = std::decay_t<decltype( hana::at_c<1>( d ) )>::value;
                             std::string const& _discretization = hana::at_c<2>( d );
->>>>>>> a7c2649b
                             if ( dimension == _dim && discretization == _discretization )
                                 status = runSimulation<_dim, _torder>();
                         } );
