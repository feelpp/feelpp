--- conflicted
+++ resolved
@@ -60,9 +60,5 @@
 
   message(STATUS "Enabling pyfeelpp mor")
   add_subdirectory(feelpp)
-<<<<<<< HEAD
-  add_subdirectory(tests)
-=======
   add_subdirectory( tests )
->>>>>>> bf45e4ca
 endif()