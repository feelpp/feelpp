{
    "Name": "Square thermal-fin splitted",
    "ShortName": "SquareNIRB",

    "Meshes":
    {
        "heat":
        {
            "Import":
            {
                "filename":"$cfgdir/square.geo",
                "hsize": 0.1
            }
        }
    },

    "CRBParameters":
    {
        "k1":
        {
            "min": 0.1,
            "max": 1
        },
        "k2":
        {
            "min": 0.1,
            "max": 1
        },
        "k3":
        {
            "min": 0.1,
            "max": 1
        },
        "Bi":
        {
            "min": 0.01,
            "max": 1
        }
    },

    "Parameters":
    {
        "k0": 1,
        "k1": 0.1,
        "k2": 0.5,
        "k3": 0.1,
        "Bi": 0.1
    },

    "Materials":
    {
        "Fin0":
        {
            "k":"k0:k0", // [W / (m * K)]
            "rho":"1", // [kg / m^3]
            "Cp":"1" // [J / (kg * K)]
        },
        "Fin1":
        {
            "k":"k1:k1", // [W / (m * K)]
            "rho":"1", // [kg / m^3]
            "Cp":"1" // [J / (kg * K)]
        },
        "Fin2":
        {
            "k":"k2:k2", // [W / (m * K)]
            "rho":"1", // [kg / m^3]
            "Cp":"1" // [J / (kg * K)]
        },
        "Fin3":
        {
            "k":"k3:k3", // [W / (m * K)]
            "rho":"1", // [kg / m^3]
            "Cp":"1" // [J / (kg * K)]
        }
    },

    "BoundaryConditions":
    {
        "heat":
        {
            "flux":
            {
                "Tflux": {
                    "expr": "1"
                }
            },
            "convective_heat_flux":
            {
                "Tfourier":
                {
                    "h":"Bi:Bi",
                    "Text":"0"
                }
            }
        }
    },

    "PostProcess":
    {
        "heat":{
            "Exports":
            {
                "fields":["temperature","pid"]
            }
        }
    },
    
    "nirb":
    {
        "H": 0.1,
        "h": "H**2:H",
        "dim": 2,
        "order": 1,
        "toolboxType": "heat",
<<<<<<< HEAD
        "geo_path": "$cfgdir/....geo",
        "model_path": "$cfgdir/....model",
        "doRectification": true,
        "doBiorthonormal": false,
=======
        "geo_path": "$cfgdir/square.geo",
        "model_path": "$cfgdir/square.json",
        "doRectification": true,
        "doBiorthogonalization": false,
>>>>>>> 8c12eb4d
        "nbSnapshots": 10
    }


}<|MERGE_RESOLUTION|>--- conflicted
+++ resolved
@@ -113,17 +113,10 @@
         "dim": 2,
         "order": 1,
         "toolboxType": "heat",
-<<<<<<< HEAD
-        "geo_path": "$cfgdir/....geo",
-        "model_path": "$cfgdir/....model",
-        "doRectification": true,
-        "doBiorthonormal": false,
-=======
         "geo_path": "$cfgdir/square.geo",
         "model_path": "$cfgdir/square.json",
         "doRectification": true,
-        "doBiorthogonalization": false,
->>>>>>> 8c12eb4d
+        "doBiorthonormal": false,
         "nbSnapshots": 10
     }
 
