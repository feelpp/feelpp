{
    "Name": "2 Squares",
    "ShortName": "2sqr",

    "CRBParameters":
    {
        "k_2":
        {
            "min": "1",
            "max": "20"
        }/*,
        "Bi":
        {
            "min": "0.01",
            "max": "1"
        }*/
    },

    "Parameters":
    {
        "k_1":"1",
        "k_2":"5",
        "Bi":"0.1"
    },

    "Meshes":
    {
        "heat":
        {
            "Import":
            {
                "filename":"$cfgdir/2squares.geo",
                "hsize": 0.1
            }
        }
    },

    "Materials":
    {
        "Omega_1":
        {
            "k":"k_1:k_1",
            "Cp":"1.4e6",
            "rho":"1"
        },
        "Omega_2":
        {
            "k":"k_2:k_2",
            "Cp":"1.4e6",
            "rho":"1"
        }
    },

    "BoundaryConditions":
    {
        "heat":
        {
            "flux":
            {
                "Tflux": { "expr": "1" }
            },
            "convective_heat_flux":
            {
                "Tfourier":
                {
                    "h":"Bi:Bi",
                    "Text":"0"
                }
            }
        }
    },

    "PostProcess":
    {
        "heat":{
            "Exports":
            {
                "fields":["temperature","pid"]
            }
        }
    },

    "nirb":
    {
        "H": 0.1,
        "h": "H**2:H",
        "dim": 2,
        "order": 1,
        "toolboxType": "heat",
<<<<<<< HEAD
        "finemesh_path": "$cfgdir/square.geo",
        "model_path": "$cfgdir/square.json",
=======
        "geo_path": "$cfgdir/2squares.geo",
        "model_path": "$cfgdir/2squares.json",
>>>>>>> 379da89c
        "doRectification": true,
        "doBiorthogonalization": false,
        "nbSnapshots": 10
    }
}<|MERGE_RESOLUTION|>--- conflicted
+++ resolved
@@ -87,13 +87,8 @@
         "dim": 2,
         "order": 1,
         "toolboxType": "heat",
-<<<<<<< HEAD
-        "finemesh_path": "$cfgdir/square.geo",
-        "model_path": "$cfgdir/square.json",
-=======
-        "geo_path": "$cfgdir/2squares.geo",
+        "finemesh_path": "$cfgdir/2squares.geo",
         "model_path": "$cfgdir/2squares.json",
->>>>>>> 379da89c
         "doRectification": true,
         "doBiorthogonalization": false,
         "nbSnapshots": 10
