--- conflicted
+++ resolved
@@ -131,15 +131,6 @@
 
     "nirb":
     {
-<<<<<<< HEAD
-        "H": 0.1,
-        "h": "H**2:H",
-        "dim": 2,
-        "order": 1,
-        "toolboxType": "heat",
-        "geo_path": "$cfgdir/....geo",
-        "model_path": "$cfgdir/....model",
-=======
         "H": 0.5,
         "h": 0.1,
         "dim": 3,
@@ -147,7 +138,6 @@
         "toolboxType": "heat",
         "geo_path": "$cfgdir/fin.geo",
         "model_path": "$cfgdir/thermal-fin.json",
->>>>>>> 8c12eb4d
         "doRectification": true,
         "doBiorthogonalization": false,
         "nbSnapshots": 10
