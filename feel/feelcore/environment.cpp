/* -*- mode: c++; coding: utf-8; tab-width: 4; indent-tabs-mode: nil; c-basic-offset: 4; show-trailing-whitespace: t -*- vim:fenc=utf-8:ft=cpp:et:sw=4:ts=4:sts=4

 This file is part of the Feel library

 Author(s): Christophe Prud'homme <christophe.prudhomme@feelpp.org>
 Date: 2010-04-14

 Copyright (C) 2010,2011 Université Joseph Fourier (Grenoble I)
 Copyright (C) 2010-2016 Feel++ Consortium

 This library is free software; you can redistribute it and/or
 modify it under the terms of the GNU Lesser General Public
 License as published by the Free Software Foundation; either
 version 2.1 of the License, or (at your option) any later version.

 This library is distributed in the hope that it will be useful,
 but WITHOUT ANY WARRANTY; without even the implied warranty of
 MERCHANTABILITY or FITNESS FOR A PARTICULAR PURPOSE.  See the GNU
 Lesser General Public License for more details.

 You should have received a copy of the GNU Lesser General Public
 License along with this library; if not, write to the Free Software
 Foundation, Inc., 51 Franklin Street, Fifth Floor, Boston, MA  02110-1301  USA
*/
#include <cstdlib>
#include <pwd.h>
#ifdef __cplusplus
extern "C"
{
#endif
#include <sys/stat.h>
#ifdef __cplusplus
}
#endif

#include <boost/program_options.hpp>
#include <boost/preprocessor/stringize.hpp>
#include <boost/tokenizer.hpp>
#include <boost/token_functions.hpp>
#include <boost/algorithm/string/split.hpp>
#include <boost/algorithm/string/classification.hpp>
#include <boost/filesystem/operations.hpp>
#include <boost/filesystem/fstream.hpp>
#include <boost/assign/std/vector.hpp>
#include <boost/smart_ptr/make_shared.hpp>
#include <boost/date_time/gregorian/gregorian.hpp>

#include <gflags/gflags.h>

#if defined ( FEELPP_HAS_PETSC_H )
#include <petscsys.h>
#endif

#include <feel/feelinfo.h>
#include <feel/feelconfig.h>
#include <feel/feelcore/feel.hpp>


#include <feel/feelcore/environment.hpp>

#include <feel/feelcore/feelpetsc.hpp>
#include <feel/feelcore/timertable.hpp>
#include <feel/feeltiming/tic.hpp>
#include <feel/options.hpp>

#define stringize2(x) #x
#define stringize(x) stringize2(x)



namespace GiNaC
{
extern void cleanup_ex( bool verbose );
}
namespace detail
{
class Env
{
public:
    static std::string getUserName()
    {
        struct passwd *pw;
        uid_t uid;
        int c;

        uid = geteuid ();
        pw = getpwuid ( uid );

        if ( pw )
        {
            return std::string( pw->pw_name );
        }

        return std::string( "" );
    }
};
}
namespace google
{
namespace glog_internal_namespace_
{
bool IsGoogleLoggingInitialized();
}
}
namespace Feel
{

//namespace detail
//{
FEELPP_NO_EXPORT
std::pair<std::string, std::string>
at_option_parser_2( std::string const&s )
{
    if ( '@' == s[0] )
        return std::make_pair( std::string( "response-file" ), s.substr( 1 ) );

    else
        return std::pair<std::string, std::string>();
}

/**
  \fn freeargv -- free an argument vector

  void freeargv (char** vector)

  Free an argument vector that was built using dupargv.  Simply scans
  through the vector, freeing the memory for each argument until the
  terminating NULL is found, and then frees the vector itself.

 */

void freeargv ( char** vector )
{
    char **scan;

    if ( vector != NULL )
    {
        for ( scan = vector; *scan != NULL; scan++ )
        {
            free ( *scan );
        }

        free ( vector );
    }
}


/**
  \fn dupargv -- duplicate an argument vector

  char **dupargv (char** vector)

  Duplicate an argument vector.  Simply scans through the
  vector, duplicating each argument until the
  terminating NULL is found.

  \return a pointer to the argument vector if
  successful. Returns NULL if there is insufficient memory to
  complete building the argument vector.
 */
char **
dupargv ( char** argv )
{
    int argc;
    char **copy;

    if ( argv == NULL )
        return NULL;

    /* the vector */
    for ( argc = 0; argv[argc] != NULL; argc++ );

    copy = ( char ** ) malloc ( ( argc + 1 ) * sizeof ( char * ) );

    if ( copy == NULL )
        return NULL;

    /* the strings */
    for ( argc = 0; argv[argc] != NULL; argc++ )
    {
        int len = strlen ( argv[argc] );
        copy[argc] = ( char* )malloc ( sizeof ( char * ) * ( len + 1 ) );

        if ( copy[argc] == NULL )
        {
            freeargv ( copy );
            return NULL;
        }

        strcpy ( copy[argc], argv[argc] );
    }

    copy[argc] = NULL;
    return copy;
}

AboutData makeAboutDefault( std::string name )
{
    AboutData about( name,
                     name,
                     "0.1",
                     name,
                     AboutData::License_GPL,
                     "Copyright (c) 2012-2016 Feel++ Consortium" );

    about.addAuthor( "Feel++ Consortium",
                     "",
                     "feelpp-devel@feelpp.org", "" );
    return about;
}

fs::path scratchdir()
{
    const char* env;
    // if scratsch dir not defined, define it
    env = getenv( "FEELPP_SCRATCHDIR" );

    if ( env == NULL || env[0] == '\0' )
    {
        env = getenv( "SCRATCHDIR" );

        if ( env != NULL && env[0] != '\0' )
        {
            std::string value = ( boost::format( "%1%/%2%/feelpp/" ) % env % ::detail::Env::getUserName() ).str();
            setenv( "FEELPP_SCRATCHDIR", ( boost::format( "%1%/%2%/feelpp/" ) % env % ::detail::Env::getUserName() ).str().c_str(),0 );
        }

        else
        {
            env = getenv( "SCRATCH" );

            if ( env != NULL && env[0] != '\0' )
            {
                std::string value = ( boost::format( "%1%/%2%/feelpp/" ) % env % ::detail::Env::getUserName() ).str();
                setenv( "FEELPP_SCRATCHDIR", ( boost::format( "%1%/%2%/feelpp/" ) % env % ::detail::Env::getUserName() ).str().c_str(),0 );
            }

            else
            {
                std::string value = ( boost::format( "/tmp/%1%/feelpp/" ) % ::detail::Env::getUserName() ).str();
                setenv( "FEELPP_SCRATCHDIR", value.c_str(),0 );
            }
        }
    }

    env = getenv( "FEELPP_SCRATCHDIR" );

    if ( env != NULL && env[0] != '\0' )
    {
        return fs::path( env );
    }

    std::string value = ( boost::format( "/tmp/%1%/feelpp/" ) % ::detail::Env::getUserName() ).str();
    return fs::path( value );
}




Environment::Environment()
    :
#if BOOST_VERSION >= 105500
    Environment( 0, nullptr, mpi::threading::single, feel_nooptions(), feel_options(), makeAboutDefault("feelpp"), makeAboutDefault("feelpp").appName() )
#else
    Environment( 0, nullptr, feel_nooptions(), feel_options(), makeAboutDefault("feelpp"), makeAboutDefault("feelpp").appName() )
#endif

{
}



Environment::Environment( int& argc, char**& argv )
    :
#if BOOST_VERSION >= 105500
    Environment( argc, argv, mpi::threading::single, feel_nooptions(), feel_options(), makeAboutDefault(argv[0]), makeAboutDefault(argv[0]).appName() )
#else
    Environment( argc, argv, feel_nooptions(), feel_options(), makeAboutDefault(argv[0]), makeAboutDefault(argv[0]).appName() )
#endif

{
}



#if defined(FEELPP_HAS_BOOST_PYTHON) && defined(FEELPP_ENABLE_PYTHON_WRAPPING)
struct PythonArgs
{
    PythonArgs( boost::python::list arg )
        {
            if ( argv == nullptr )
            {
                /* Convert python options into argc/argv format */

                argc = boost::python::len( arg );

                argv =new char* [argc+1];
                boost::python::stl_input_iterator<std::string> begin( arg ), end;
                int i=0;

                while ( begin != end )
                {
                    //std::cout << *begin << std::endl ;
                    argv[i] =strdup( ( *begin ).c_str() );
                    begin++;
                    i++;
                }

                argv[argc]=nullptr;
            }
        }
    static int argc;
    static char** argv;
};
int PythonArgs::argc = 1;
char** PythonArgs::argv = nullptr;
Environment::Environment( boost::python::list arg )
    :
#if BOOST_VERSION >= 105500
    Environment( PythonArgs(arg).argc, PythonArgs::argv, mpi::threading::single, feel_nooptions(), feel_options(), makeAboutDefault(PythonArgs::argv[0]), makeAboutDefault(PythonArgs::argv[0]).appName() )
#else
    Environment( PythonArgs(arg).argc, PythonArgs::argv, feel_nooptions(), feel_options(), makeAboutDefault(PythonArgs::argv[0]), makeAboutDefault(PythonArgs::argv[0]).appName() )
#endif
{
}
#endif

#if defined ( FEELPP_HAS_PETSC_H )
void
Environment::initPetsc( int * argc, char *** argv )
{
    PetscTruth is_petsc_initialized;
    PetscInitialized( &is_petsc_initialized );

    if ( !is_petsc_initialized )
    {
        i_initialized = true;

        int ierr;
        if(argc > 0 && argv)
        {
#if defined( FEELPP_HAS_SLEPC )
            ierr = SlepcInitialize( argc, argv, PETSC_NULL, PETSC_NULL );
#else
            ierr = PetscInitialize( argc, argv, PETSC_NULL, PETSC_NULL );
#endif
        }
        else
        {
            ierr = PetscInitializeNoArguments();
        }
        boost::ignore_unused_variable_warning( ierr );
        CHKERRABORT( *S_worldcomm,ierr );
    }

    // make sure that petsc do not catch signals and hence do not print long
    //and often unuseful messages
    PetscPopSignalHandler();
}
#endif // FEELPP_HAS_PETSC_H


Environment::Environment( int argc, char** argv,
#if BOOST_VERSION >= 105500
                          mpi::threading::level lvl,
#endif
                          po::options_description const& desc,
                          po::options_description const& desc_lib,
                          AboutData const& about,
                          std::string directory,
                          bool add_subdir_np )
{
    if ( argc == 0 )
    {
#if BOOST_VERSION >= 105500
        M_env = std::make_unique<boost::mpi::environment>(lvl, false);
#else
        M_env = std::make_unique<boost::mpi::environment>(false);
#endif
    }
    else
    {
#if BOOST_VERSION >= 105500
        M_env = std::make_unique<boost::mpi::environment>(argc, argv, lvl, false);
#else
        M_env = std::make_unique<boost::mpi::environment>(argc, argv, false);
#endif
    }

    S_worldcomm = worldcomm_type::New();
    CHECK( S_worldcomm ) << "Feel++ Environment: creating worldcomm failed!";
    S_worldcommSeq.reset( new WorldComm( S_worldcomm->subWorldCommSeq() ) );

    cout.attachWorldComm( S_worldcomm );
    cerr.attachWorldComm( S_worldcomm );
    clog.attachWorldComm( S_worldcomm );

    S_desc_app = boost::make_shared<po::options_description>( desc );
    S_desc_lib = boost::make_shared<po::options_description>( desc_lib );
    S_desc = boost::make_shared<po::options_description>();
    S_desc->add( *S_desc_app );

    // try to see if the feel++ lib options are already in S_desc_app, if yes then we do not add S_desc_lib
    // otherwise we will have duplicated options
    std::vector<boost::shared_ptr<po::option_description>> opts = Environment::optionsDescriptionApplication().options();
    auto it = std::find_if( opts.begin(), opts.end(),
                            []( boost::shared_ptr<po::option_description> const&o )
                            {
                                return o->format_name().erase( 0,2 ) == "backend";
                            } );

    if   ( it == opts.end() )
        S_desc->add( *S_desc_lib );

    S_desc->add( file_options( about.appName() ) );
    S_desc->add( generic_options() );
    S_about = about;

    // duplicate argv before passing to gflags because gflags is going to
    // rearrange them and it screws badly the flags for PETSc/SLEPc
    char** envargv = dupargv( argv );

#if defined ( FEELPP_HAS_PETSC_H )
    initPetsc( &argc, &envargv );
#endif
    // parse options
    doOptions( argc, envargv, *S_desc, *S_desc_lib, about.appName() );

    
    if ( S_vm.count( "nochdir" ) == 0 )
    {
        if ( S_vm.count( "directory" ) )
            directory = S_vm["directory"].as<std::string>();
        
        boost::format f( directory );
        bool createSubdir = add_subdir_np && S_vm["npdir"].as<bool>();
        changeRepository( _directory=f,_subdir=createSubdir );
    }
    S_scratchdir = fs::current_path() / "logs"; //scratchdir();
    
    fs::path a0 = std::string( argv[0] );
    const int Nproc = 200;

    if ( S_worldcomm->size() > Nproc )
    {
        std::string smin = boost::lexical_cast<std::string>( Nproc*std::floor( S_worldcomm->rank()/Nproc ) );
        std::string smax = boost::lexical_cast<std::string>( Nproc*std::ceil( double( S_worldcomm->rank()+1 )/Nproc )-1 );
        std::string replog = smin + "-" + smax;
        S_scratchdir/= a0.filename()/replog;
    }

    else
        S_scratchdir/= a0.filename();

    // only one processor every Nproc creates the corresponding log directory
    if ( S_worldcomm->rank() % Nproc == 0 )
    {
        if ( !fs::exists( S_scratchdir ) )
            fs::create_directories( S_scratchdir );
    }

    FLAGS_log_dir=S_scratchdir.string();

    google::AllowCommandLineReparsing();
    google::ParseCommandLineFlags( &argc, &argv, false );
    //std::cout << "FLAGS_vmodule: " << FLAGS_vmodule << "\n";
#if 0
    std::cout << "argc=" << argc << "\n";

    for ( int i = 0; i < argc; ++i )
    {
        std::cout << "argv[" << i << "]=" << argv[i] << "\n";
    }

#endif

    // Initialize Google's logging library.
    if ( !google::glog_internal_namespace_::IsGoogleLoggingInitialized() )
    {
        if ( FLAGS_no_log )
        {
            if ( S_worldcomm->rank() == 0 && FLAGS_no_log == 1 )
                FLAGS_no_log = 0;

            google::InitGoogleLogging( argv[0] );
        }

        else if ( argc > 0 )
            google::InitGoogleLogging( argv[0] );

        else
            google::InitGoogleLogging( "feel++" );
    }

    google::InstallFailureSignalHandler();
#if defined( FEELPP_HAS_TBB )
    int n = tbb::task_scheduler_init::default_num_threads();
    //int n = 2;
    //VLOG(2) << "[Feel++] TBB running with " << n << " threads\n";
    //tbb::task_scheduler_init init(2);
#endif



    // make sure that we pass the proper verbosity level to glog
    if ( S_vm.count( "v" ) )
        FLAGS_v = S_vm["v"].as<int>();
    if ( S_vm.count( "vmodule" ) )
    {
        //FLAGS_vmodule = S_vm["vmodule"].as<std::string>();
        //google::SetVLOGLevel( "*btpcd", 2 );
    }

#if 0
    if ( S_vm.count( "nochdir" ) == 0 )
    {
        if ( S_vm.count( "directory" ) )
            directory = S_vm["directory"].as<std::string>();

        LOG( INFO ) << "change directory to " << directory << "\n";
        boost::format f( directory );
        bool createSubdir = add_subdir_np && S_vm["npdir"].as<bool>();
        changeRepository( _directory=f,_subdir=createSubdir );
    }
#endif //0

    freeargv( envargv );

    /* Initialize hwloc topology */
    /* to extract info about architecture */
#if defined(FEELPP_HAS_HARTS)
    Environment::initHwlocTopology();
#endif

<<<<<<< HEAD
    cout.attachWorldComm( S_worldcomm );
    cerr.attachWorldComm( S_worldcomm );
    clog.attachWorldComm( S_worldcomm );

    boost::gregorian::date today = boost::gregorian::day_clock::local_day();
    tic();
    cout << "Feel++ application " << about.appName() <<  " version " << about.version() << " date " << today << std::endl;
=======
    boost::gregorian::date today = boost::gregorian::day_clock::local_day();
    tic();
    cout << "[ Starting Feel++ ] " << tc::green << "application "  << about.appName() 
         <<  " version " << about.version() << " date " << today << tc::reset << std::endl;
    cout << " . Results are stored in "
         << tc::red << fs::current_path().string() << tc::reset << std::endl;
>>>>>>> 1036fb3b
}
void
Environment::clearSomeMemory()
{
    Environment::logMemoryUsage( "Environment::clearSomeMemory before:" );

    // send signal to all deleters
    S_deleteObservers();
    google::FlushLogFiles( google::GLOG_INFO );
    VLOG( 2 ) << "clearSomeMemory: delete signal sent" << "\n";

    Environment::logMemoryUsage( "Environment::clearSomeMemory after:" );
}


Environment::~Environment()
{
    if ( boption( "display-stats" ) )
        Environment::saveTimers( true );

    double t = toc("env");
<<<<<<< HEAD
    cout << "Feel++ application " << S_about.appName() << " execution time " << t << "s" << std::endl;
=======
    cout << "[ Stopping Feel++ ] " << tc::green << "application " << S_about.appName()
         << " execution time " << t << "s" << tc::reset << std::endl;
>>>>>>> 1036fb3b

#if defined(FEELPP_HAS_HARTS)
    /* if we used hwloc, we free tolology data */
    Environment::destroyHwlocTopology();
#endif

    /* if we were using onelab */
    /* we write the file containing the filename marked for automatic loading in Gmsh */
    /* we serialize the writing of the size by the different MPI processes */


    //std::cout << S_vm["onelab.enable"].as<int>() << std::endl;

    if ( ioption( _name="onelab.enable" ) == 2 )
    {
        for ( int i = 0; i < worldComm().size(); i++ )
        {
            /* only one process at a time */
            if ( i == worldComm().globalRank() )
            {
                std::cout << Environment::olAppPath << std::endl;
                int i;
                std::ofstream ool;

                /* Generate a file containing the name of the outputs for the current dataset */
                /* eother truncate the file if we are process 0 or complete it if we are an other process */
                if ( worldComm().globalRank() == 0 )
                {
                    ool.open( Environment::olAppPath + ".onelab.out", std::ofstream::out | std::ofstream::trunc );
                }

                else
                {
                    ool.open( Environment::olAppPath + ".onelab.out", std::ofstream::out | std::ofstream::app );
                }

                fs::path p( Environment::olAppPath );

                /* If we have dataset to load */
                /* we add each of them to the file containing the files to load */
                if ( Environment::olAutoloadFiles.size() > 0 )
                {
                    // Files marked for autoloading
                    ool << "#";

                    for ( i = 0; i < Environment::olAutoloadFiles.size(); i++ )
                    {
                        ool << " ";

                        if ( S_vm.count( "onelab.remote" ) && S_vm["onelab.remote"].as<std::string>() != "" )
                        {
                            ool << S_vm["onelab.remote"].as<std::string>() << ":";
                        }

                        ool << p.parent_path().string() << "/" << Environment::olAutoloadFiles[i];
                    }

                    ool << std::endl;

                    i = 0;
                    ool << "FeelApp.merge(" << Environment::olAutoloadFiles[i];

                    for ( i = 1; i < Environment::olAutoloadFiles.size(); i++ )
                    {
                        ool << ", " << Environment::olAutoloadFiles[i];
                    }

                    ool << ");" << std::endl;
                }

                else
                {
                    std::cout << worldComm().globalRank() << " No files to load" << std::endl;
                }

                ool.close();
            }

            /* wait for the current process to finish */
            Environment::worldComm().barrier();
        }
    }

    VLOG( 2 ) << "[~Environment] sending delete to all deleters" << "\n";

    Environment::clearSomeMemory();

    if ( i_initialized )
    {
        VLOG( 2 ) << "clearing known paths\n";
        S_paths.clear();

        VLOG( 2 ) << "[~Environment] cleaning up global excompiler\n";

        GiNaC::cleanup_ex( false );

        VLOG( 2 ) << "[~Environment] finalizing slepc,petsc and mpi\n";
#if defined ( FEELPP_HAS_PETSC_H )
        PetscTruth is_petsc_initialized;
        PetscInitialized( &is_petsc_initialized );

        if ( is_petsc_initialized )
        {
#if defined( FEELPP_HAS_SLEPC )
            SlepcFinalize();
#else
            PetscFinalize();
#endif // FEELPP_HAS_SLEPC
        }

#endif // FEELPP_HAS_PETSC_H

        google::ShutdownGoogleLogging();
    }
}


void
Environment::generateOLFiles( int argc, char** argv, std::string const& appName )
{
    //Application path
    int i;
    bool isNum = false;
    fs::path p( argv[0] );
    std::ostringstream appPath;

    /* get app name */
    appPath.str( "" );
    appPath << fs::absolute( p ).string();

    std::ostringstream optionPath;

    std::ofstream ol;
    ol.open( appPath.str() + ".ol", std::ofstream::out | std::ofstream::trunc ); //.ol file
    std::ofstream cfgol;
    cfgol.open( appPath.str() + ".onelab.cfg.ol", std::ofstream::out | std::ofstream::trunc ); //.cfg.ol file

    /* map from feel option name to onelab option path */
    std::map<std::string, std::string> mOptToOptPath;

    std::map<std::string, std::vector<boost::shared_ptr<po::option_description> >> moptions
    {
        {"Feelpp", Environment::optionsDescriptionLibrary().options() },
        {S_about.appName(), Environment::optionsDescriptionApplication().options() },
    };

    for ( auto o : moptions )
    {
        for ( boost::shared_ptr<po::option_description> option : o.second )
        {
            //Informations about the option
            std::string optName = option->format_name().erase( 0,2 ); //Putting the option name in a variable for easier manipulations
            std::string defVal = ""; //option->format_parameter(); //Putting the option default value in a variable for easier manipulations
            std::string desc=option->description(); // Option description

            // reset option path
            optionPath.str( "" );
            // reset type
            isNum = false;

            //std::cout << optName << ";" << defVal << ";" << desc << std::endl;

            std::string ens,funcName;

            std::vector<std::string> strings; //Vector of the split name
            boost::split( strings,optName,boost::is_any_of( "." ) ); //Spliting option name
            ens = "";

            if ( strings.size() > 1 )
            {
                ens = strings[0] + "/"; //Getting the first split element for the option set in the .cfg.ol file

                for ( size_t i = 1; i < strings.size() - 1; i++ ) //Getting the option set
                {
                    ens += strings[i] + "/";
                }
            }

            funcName = strings[strings.size() - 1]; //Raw option name

            /* skip some options */
            /* they won't be displayed in Gmsh */
            if ( funcName == "config-file" )
            {
                continue;
            }

            /* if an option has been set either through command line */
            /* or through the initial config file */
            /* we use its configuration */
            //if(S_vm.count(optName) && !(S_vm[optName].defaulted()))
            if ( S_vm.count( optName ) )
            {
                std::ostringstream oss;
                oss.str( "" );
                //std::cout << defVal;

                //std::cout << "Entry for " << optName << ": ";
                // if the option if defaulted and soesn't starts with onelab,
                // we put it in the end of Gmsh options
                if ( S_vm[optName].defaulted() && optName.find( "onelab." ) == std::string::npos )
                {
                    //std::cout << "defaulted ";
                    optionPath << "GeneralParameters/" << o.first << "/" << ens;
                }

                // if we have a user defined option or a onelab option
                // we want them to be on top of the list for easier access
                else
                {
                    optionPath << "DefinedParameters/" << o.first << "/" << ens;
                }

                //optionPath << "Parameters/" << ens;

                if ( optName == "licence" )
                {
                    const std::type_info & ti = S_vm[optName].value().type();
                    std::cout << ti.name() << " " << std::endl;
                }

                if ( S_vm[optName].empty() )
                {
                    //std::cout << "empty ";
                }
                else
                {
                    const std::type_info & ti = S_vm[optName].value().type();

                    //std::cout << ti.name() << " ";
                    if ( ti == typeid( bool ) )
                    {
                        oss.str( "" );
                        oss << ( S_vm[optName].as<bool>() ? "1" : "0" );
                        isNum = false;
                    }

                    else if ( ti == typeid( int ) )
                    {
                        oss.str( "" );
                        oss << S_vm[optName].as<int>();
                        isNum = true;
                    }

                    else if ( ti == typeid( size_type ) )
                    {
                        oss.str( "" );
                        oss << S_vm[optName].as<size_type>();
                        isNum = true;
                    }

                    else if ( ti == typeid( float ) )
                    {
                        oss.str( "" );
                        oss << S_vm[optName].as<float>();
                        isNum = true;
                    }

                    else if ( ti == typeid( double ) )
                    {
                        oss.str( "" );
                        oss << S_vm[optName].as<double>();
                        isNum = true;
                    }

                    else if ( ti == typeid( std::string ) )
                    {
                        oss.str( "" );
                        oss <<  S_vm[optName].as<std::string>();
                        isNum = false;
                    }

                    else
                    {
                        std::cout << "Unknown type for parameter " << optName << "(" << typeid( void ).name() << ")" << std::endl;
                        isNum = false;
                    }
                }

                //std::cout << oss.str() << std::endl;
                defVal = oss.str();

                /* Force Gmsh as a the default exporter */
                /* as we are using OneLab */
                if ( ens == "exporter/" && funcName == "format" )
                {
                    defVal = "gmsh";
                }

                if ( optName == "onelab.enable" )
                {
                    defVal = "2";
                }

                /*
                   if(defVal.size() != 0) //Excluding options without a default value
                   {
                 */
                if ( isNum )
                {
                    ol << funcName << ".number(" << defVal << ", " << optionPath.str() << ");" << " # "<< desc << std::endl;
                    cfgol << optName << "=OL.get(" << optionPath.str() << funcName << ")" << std::endl;
                }

                else
                {
                    ol << funcName << ".string(" << defVal << ", " << optionPath.str() << ");" << " # "<< desc << std::endl;
                    cfgol << optName << "=OL.get(" << optionPath.str() << funcName << ")" << std::endl;
                }

                //}

                /* Hide some options from users */
                if ( optName == "onelab.enable"
                        || optName == "onelab.remote"
                        || optName == "onelab.sync.script" )
                {
                    ol << funcName << ".setVisible(0);" << std::endl;
                }

                ol << funcName << ".setReadOnly(0);" << std::endl;

                /* store some option paths for building ol script */
                if ( optName == "onelab.chroot"
                        || optName == "onelab.remote"
                        || optName == "onelab.np"
                        || optName == "onelab.sync.script" )
                {
                    mOptToOptPath[optName] = optionPath.str() + funcName;
                }

            }

        }
    }

    ol << "" << std::endl;

    /* Mesher instructions */
    ol << "Mesher.register(native," << stringize( GMSH_EXECUTABLE ) << ");" << std::endl;
    ol << "OL.if(OL.get(Parameters/gmsh/filename) == untitled.geo)" << std::endl;
    ol << "OL.msg(No geo file specified. Using a default one);" << std::endl;
    ol << "OL.endif" << std::endl;

    if ( S_vm.count( "onelab.remote" )
            && S_vm["onelab.remote"].as<std::string>() != ""
            && S_vm["onelab.remote"].as<std::string>() != "localhost" )
    {
        ol << "FeelApp.remote(" << "OL.get(" + mOptToOptPath["onelab.remote"] << "), " << p.parent_path().string() << "/" << ");" << std::endl;

        ol << "FeelApp.register(interfaced, ./OL.get(Arguments/FileName).onelab.py);" << std::endl;

        ol << "FeelApp.in(OL.get(Arguments/FileName).onelab.cfg.ol);" << std::endl;

        /* test for chroots */
        ol << "OL.if(OL.get(" << mOptToOptPath["onelab.chroot"] << "))" << std::endl;
        ol << "FeelApp.run( schroot -c OL.get(" << mOptToOptPath["onelab.chroot"] << ") -- ";
        ol << stringize( MPIEXEC ) << " " << stringize( MPIEXEC_NUMPROC_FLAG ) << " OL.get(" << mOptToOptPath["onelab.np"] << ") " << appPath.str();
        ol << " --config-file OL.get(Arguments/FileName).onelab.cfg --nochdir );" << std::endl;
        ol << "OL.else" << std::endl;
        ol << "FeelApp.run(" << stringize( MPIEXEC ) << " " << stringize( MPIEXEC_NUMPROC_FLAG ) << " OL.get(" << mOptToOptPath["onelab.np"] << ") " << appPath.str();
        ol << " --config-file OL.get(Arguments/FileName).onelab.cfg --nochdir );" << std::endl;
        ol << "OL.endif" << std::endl;

        ol << "FeelApp.out(OL.get(Arguments/FileName).onelab.out);" << std::endl;

        ol << "SyncData.register(interfaced, OL.get(" << mOptToOptPath["onelab.sync.script"] << "));" << std::endl;
        ol << "SyncData.in(OL.get(Arguments/FileName).onelab.out);" << std::endl;
        ol << "SyncData.run(OL.get(Arguments/FileName).onelab.out);" << std::endl;

        ol << "OL.include(OL.get(Arguments/FileName).onelab.out);" << std::endl;
    }

    else
    {
        /* setup chroot */
        ol << "FeelApp.register(interfaced, " << appPath.str() << ".onelab.py);" << std::endl;

        std::string cpath = "";

        if ( S_vm.count( "onelab.remote" )
                && ( S_vm["onelab.remote"].as<std::string>() == ""
                     || S_vm["onelab.remote"].as<std::string>() == "localhost" ) )
        {
            cpath = fs::current_path().string();
            size_t n = std::count( cpath.begin(), cpath.end(), '/' );
            cpath = "";

            for ( int i = 0; i < n; i++ )
            {
                cpath = cpath + "../";
            }
        }

        ol << "FeelApp.in(" << cpath << appPath.str() << ".onelab.cfg.ol);" << std::endl;

        /* test for chroots */
        ol << "OL.if(OL.get(" << mOptToOptPath["onelab.chroot"] << "))" << std::endl;
        ol << "FeelApp.run( schroot -c OL.get(" << mOptToOptPath["onelab.chroot"] << ") -- ";
        ol << stringize( MPIEXEC ) << " " << stringize( MPIEXEC_NUMPROC_FLAG ) << " OL.get(" << mOptToOptPath["onelab.np"] << ") " << appPath.str();
        ol << " --config-file " << appPath.str() << ".onelab.cfg --nochdir );" << std::endl;
        ol << "OL.else" << std::endl;
        ol << "FeelApp.run(" << stringize( MPIEXEC ) << " " << stringize( MPIEXEC_NUMPROC_FLAG ) << " OL.get(" << mOptToOptPath["onelab.np"] << ") " << appPath.str();
        ol << " --config-file " << appPath.str() << ".onelab.cfg --nochdir );" << std::endl;
        ol << "OL.endif" << std::endl;

        ol << "FeelApp.out( " << cpath << appPath.str() << ".onelab.out);" << std::endl;

        ol << "OL.include(" << cpath << appPath.str() << ".onelab.out);" << std::endl;
    }

    ol.close();
    cfgol.close();

    /* generate a script for executing the application */
    /* to avoid patching Gmsh */
    std::string pyscript = appPath.str() + ".onelab.py";
    std::ofstream shs;
    shs.open( pyscript, std::ofstream::out | std::ofstream::trunc );

    shs << "#!/usr/bin/python" << std::endl;
    shs << "import sys, subprocess" << std::endl << std::endl;

    shs << "def main():" << std::endl;

    shs << "  cmd = sys.argv[1:]" << std::endl;
    shs << "  print cmd" << std::endl;
    shs << "  retval = subprocess.call(cmd)" << std::endl;
    shs << "  return retval" << std::endl;

    shs << "main()" << std::endl;

    shs.close();

    chmod( pyscript.c_str(), S_IRWXU|S_IRGRP|S_IROTH );

}

void
Environment::processGenericOptions()
{
    //     // leave this to subclasses or users
    // #if 0
    //     if ( S_vm.count( "help" ) )
    //         std::cout << S_desc << "\n";

    // #endif


    //     if ( S_vm.count( "response-file" ) )
    //     {
    //         using namespace std;
    //         // Load the file and tokenize it
    //         ifstream ifs( S_vm["response-file"].as<std::string>().c_str() );

    //         if ( !ifs )
    //         {
    //             cout << "Could not open the response file\n";
    //             return ;
    //         }

    //         // Read the whole file into a string
    //         stringstream ss;
    //         ss << ifs.rdbuf();
    //         // Split the file content
    //         boost::char_separator<char> sep( " \n\r" );
    //         boost::tokenizer<boost::char_separator<char> > tok( ss.str(), sep );
    //         vector<string> args;
    //         copy( tok.begin(), tok.end(), back_inserter( args ) );

    //         parseAndStoreOptions( po::command_line_parser( args ) );
    //     }

    if ( worldComm().isMasterRank() )
    {

        if ( S_vm.count( "feelinfo" ) )
            std::cout << std::setw( 15 ) << std::right << "Feel Version : " << Info::versionString() << "\n"
                      << std::setw( 15 ) << std::right << "Major : " << Info::versionMajor() << "\n"
                      << std::setw( 15 ) << std::right << "Minor : " << Info::versionMinor() << "\n"
                      << std::setw( 15 ) << std::right << "Micro : " << Info::versionMicro() << "\n"
                      << std::setw( 15 ) << std::right << "Revision : " << Info::revision() << "\n"
                      << std::setw( 15 ) << std::right << "BuildId : " << Info::buildId() << "\n"
                      << std::setw( 15 ) << std::right << "Feel Prefix : " << Info::prefix() << "\n"
                      << std::setw( 15 ) << std::right << "Feel DataDir : " << Info::datadir() << "\n";

        if ( S_vm.count( "verbose" ) ||
                S_vm.count( "help" ) ||
                S_vm.count( "help-lib" ) ||
                S_vm.count( "version" ) ||
                S_vm.count( "copyright" ) ||
                S_vm.count( "license" ) ||
                S_vm.count( "authors" ) )
        {
            std::cout << S_about.appName() << ": " << S_about.shortDescription() <<  "\n";
        }

        if ( S_vm.count( "version" ) )
        {
            std::cout << " version : " << S_about.version() << "\n";
        }

        if ( S_vm.count( "copyright" ) )
        {
            std::cout << " copyright : " << S_about.copyrightStatement() << "\n";
        }

        if ( S_vm.count( "license" ) )
        {
            std::cout << " license : " << S_about.license() << "\n";
        }

        if ( S_vm.count( "authors" ) )
        {
#if 0
            std::cout << std::setw( 30 )
                      << "Author Name"
                      << " " << std::setw( 15 )
                      << "Task"
                      << " " << std::setw( 40 )
                      << "Email Address"
                      << "\n";
            std::cout << std::setw( 85+3 ) << std::setfill( '-' ) << "\n" << std::setfill( ' ' );
            std::for_each( S_about.authors().begin(),
                           S_about.authors().end(),
                           std::cout
                           << std::setw( 30 )
                           << lambda::bind( &AboutPerson::name,
                                            lambda::_1 )
                           << " " << std::setw( 15 )
                           << lambda::bind( &AboutPerson::task,
                                            lambda::_1 )
                           << " " << std::setw( 40 )
                           << lambda::bind( &AboutPerson::emailAddress,
                                            lambda::_1 )
                           << "\n" );
#endif
        }

        if ( S_vm.count( "help" ) )
        {
            std::cout << optionsDescriptionApplication() << "\n";
            std::cout << file_options( S_about.appName() ) << "\n";
            std::cout << generic_options() << "\n";
        }

        if ( S_vm.count( "help-lib" ) )
        {
            std::cout << optionsDescriptionLibrary() << "\n";
            std::cout << file_options( S_about.appName() ) << "\n";
            std::cout << generic_options() << "\n";
        }
    }

    if ( S_vm.count( "verbose" ) ||
            S_vm.count( "help" ) ||
            S_vm.count( "help-lib" ) ||
            S_vm.count( "version" ) ||
            S_vm.count( "copyright" ) ||
            S_vm.count( "license" ) ||
            S_vm.count( "authors" ) )
    {
        if ( Environment::initialized() )
        {
            worldComm().barrier();
            MPI_Finalize();
        }

        exit( 0 );
    }

#if 0
    std::cout << "count = " << S_vm.count( "debug" ) << "\n"
              << "string = " << S_vm["debug"].as<std::string>() << "\n";
#endif

    VLOG( 2 ) << "[processGenericOptions] done\n";
}

void
Environment::parseAndStoreOptions( po::command_line_parser parser, bool extra_parser )
{
    VLOG( 2 ) << " parsing options...\n";

    boost::shared_ptr<po::parsed_options> parsed;

    if ( extra_parser )
    {
        parsed = boost::shared_ptr<po::parsed_options>( new po::parsed_options( parser
                 .options( *S_desc )
                 .extra_parser( at_option_parser_2 )
                 .allow_unregistered()
                 .run() ) );
    }


    else
    {
        parsed = boost::shared_ptr<po::parsed_options>( new po::parsed_options( parser
                 .options( *S_desc )
                 .allow_unregistered()
                 .run() ) );
    }

    VLOG( 2 ) << "[parseAndStoreOptions] parsing options done\n";

    S_to_pass_further = po::collect_unrecognized( parsed->options, po::include_positional );

    if ( Environment::isMasterRank() && S_to_pass_further.size() )
    {
        LOG( ERROR ) << "Some options (" << ( S_to_pass_further.size() ) << ") were not recognized.";
        LOG( ERROR ) << "We remove them from Feel++ options management system and pass them to PETSc/SLEPc";
        LOG( ERROR ) << "and other third party libraries";

        for ( std::string const& s: S_to_pass_further )
        {
            LOG( ERROR ) << "  |- unrecognized option: " << s << "\n";
        }
    }
    std::vector<po::basic_option<char> >::iterator it = parsed->options.begin();
    //std::vector<po::basic_option<char> >::iterator en  = parsed->options.end();
    for ( ; it != parsed->options.end() ; )
    {
        if ( it->unregistered )
        {
            if ( Environment::isMasterRank() )
                LOG( ERROR ) << "  |- remove " << it->string_key << " from Feel++ options management system"  << "\n";
            it = parsed->options.erase( it );
        }
        else
            ++it;
    }

    po::store( *parsed, S_vm );

    if ( boption( "fail-on-unknown-option" ) && S_to_pass_further.size() )
    {
        std::stringstream ostr;

        for ( std::string const& s: S_to_pass_further )
        {
            ostr << s << " ";
        }

        if ( Environment::isMasterRank() )
            LOG( ERROR ) << "Unknown options [" << ostr.str() << "] passed to Feel++. Quitting application...";

        //MPI_Barrier( S_worldcomm->comm() );
        MPI_Abort( S_worldcomm->comm(), 1 );
    }
}



void
Environment::doOptions( int argc, char** argv,
                        po::options_description const& desc,
                        po::options_description const& desc_lib,
                        std::string const& appName )
{
    //std::locale::global(std::locale(""));
    try
    {
        S_commandLineParser = boost::shared_ptr<po::command_line_parser>( new po::command_line_parser( argc, argv ) );
        parseAndStoreOptions( po::command_line_parser( argc, argv ), true );
        processGenericOptions();

        VLOG( 2 ) << "options parsed and stored in database";

        /**
         * parse config file if given to command line
         */
        if ( S_vm.count( "config-file" ) || S_vm.count( "config-files" ) )
        {
            if ( S_vm.count( "config-files" ) )
            {
                std::vector<std::string> configFiles = S_vm["config-files"].as<std::vector<std::string> >();
                // reverse order (priorty for the last)
                std::reverse(configFiles.begin(),configFiles.end());
                for ( std::string cfgfile : configFiles )
                {
                    if ( !fs::exists( cfgfile ) ) continue;
                    LOG( INFO ) << "Reading " << cfgfile << "...";
                    S_configFileNames.insert( fs::absolute( cfgfile ).string() );
                    S_cfgdir = fs::absolute( cfgfile ).parent_path();
                    std::ifstream ifs( cfgfile.c_str() );
                    po::store( parse_config_file( ifs, *S_desc, true ), S_vm );
                }
            }

            if ( S_vm.count( "config-file" ) && fs::exists(  S_vm["config-file"].as<std::string>() ) )
            {
                LOG( INFO ) << "Reading " << S_vm["config-file"].as<std::string>() << "...";
                S_configFileNames.insert( fs::absolute( S_vm["config-file"].as<std::string>() ).string() );
                S_cfgdir = fs::absolute( S_vm["config-file"].as<std::string>() ).parent_path();
                std::ifstream ifs( S_vm["config-file"].as<std::string>().c_str() );
                po::store( parse_config_file( ifs, *S_desc, true ), S_vm );
            }

            po::notify( S_vm );
        }

        else
        {
            using namespace boost::assign;
            std::vector<fs::path> prefixes = S_paths;
#if 0
            prefixes += boost::assign::list_of( fs::current_path() )
                        ( fs::path ( Environment::localConfigRepository() ) )
                        ( fs::path ( Environment::systemConfigRepository().get<0>() ) )
                        ( fs::path ( "/usr/share/feel/config" ) )
                        ( fs::path ( "/usr/local/share/feel/config" ) )
                        ( fs::path ( "/opt/local/share/feel/config" ) );
#endif
            char* env;
            env = getenv( "FEELPP_DIR" );

            if ( env != NULL && env[0] != '\0' )
            {
                prefixes.push_back( fs::path( env ) );
            }

            VLOG( 2 ) << "try processing cfg files...\n";
            std::string config_name;
            bool found = false;
            for( auto const& prefix: prefixes )
            {
                config_name = ( boost::format( "%1%/%2%.cfg" ) % prefix.string() % appName ).str();
                VLOG( 2 ) << " Looking for " << config_name << "\n";

                if ( fs::exists( config_name ) )
                {
                    found = true;
                    break;
                }

                else
                {
                    // try with a prefix feel_
                    config_name = ( boost::format( "%1%/feelpp_%2%.cfg" ) % prefix.string() % appName ).str();
                    VLOG( 2 ) << " Looking for " << config_name << "\n";

                    if ( fs::exists( config_name ) )
                    {
                        found = true;
                        break;
                    }
                }
            }

            if ( found )
            {
                LOG( INFO ) << "Reading  " << config_name << "...\n";
                S_configFileNames.insert( fs::absolute( config_name ).string() );
                S_cfgdir = fs::absolute( config_name ).parent_path();
                std::ifstream ifs( config_name.c_str() );
                store( parse_config_file( ifs, *S_desc, true ), S_vm );
                LOG( INFO ) << "Reading  " << config_name << " done.\n";
                //po::store(po::parse_command_line(argc, argv, desc), S_vm);
                po::notify( S_vm );
            }
        }


        /* handle the generation of onelab files after having processed */
        /* the regular config file, so we have parsed user defined parameters */
        /* or restored a previous configuration */

        /* We store the application path for further use */
        fs::path p( argv[0] );
        Environment::olAppPath = fs::absolute( p ).string();

        if ( worldComm().isMasterRank() )
        {
            if ( S_vm.count( "onelab.enable" ) )
            {

                if ( S_vm["onelab.enable"].as<int>() == 1 )
                {
                    Environment::generateOLFiles( argc, argv, appName );

                    if ( Environment::initialized() )
                    {
                        worldComm().barrier();
                        MPI_Finalize();
                    }

                    exit( 0 );
                }
            }
        }
    }

    // catches program_options exceptions
    catch ( boost::program_options::multiple_occurrences const& e )
    {
        LOG( WARNING ) << "Command line or config file option parsing error: " << e.what() << "\n"
                       << "  o faulty option: " << e.get_option_name() << "\n"
                       << "Warning: the .cfg file or some options may not have been read properly\n";
    }

    catch ( boost::program_options::ambiguous_option const& e )
    {
        LOG( WARNING ) << "Command line or config file option parsing error: " << e.what() << "\n"
                       << "  o faulty option: " << e.get_option_name() << "\n"
                       << "  o possible alternatives: " ;
        std::for_each( e.alternatives().begin(), e.alternatives().end(), []( std::string const& s )
        {
            LOG( WARNING ) << s << " ";
        } );
        LOG( WARNING ) << "\n"
                       << "Warning: the .cfg file or some options may not have been read properly\n";
    }

    // catches program_options exceptions
    catch ( std::exception& e )
    {
        LOG( WARNING ) << "Application option parsing: unknown option:" << e.what() << " (the .cfg file or some options may not have been read properly)\n";
    }

    catch ( ... )
    {
        LOG( WARNING ) << "Application option parsing: unknown exception triggered  (the .cfg file or some options may not have been read properly)\n";
    }
}


bool
Environment::initialized()
{

#if defined( FEELPP_HAS_PETSC_H )
    PetscTruth is_petsc_initialized;
    PetscInitialized( &is_petsc_initialized );
    return mpi::environment::initialized() && is_petsc_initialized ;
#else
    return mpi::environment::initialized() ;
#endif
}

bool
Environment::finalized()
{
#if defined( FEELPP_HAS_PETSC_H )
    PetscTruth is_petsc_initialized;
    PetscInitialized( &is_petsc_initialized );
    return mpi::environment::finalized() && !is_petsc_initialized;
#else
    return mpi::environment::finalized();
#endif
}


std::string
Environment::rootRepository()
{
    char * senv = ::getenv( "FEELPP_REPOSITORY" );

    if ( senv != NULL && senv[0] != '\0' )
    {
        return std::string( senv );
    }

    senv = ::getenv( "FEELPP_WORKDIR" );

    if ( senv != NULL && senv[0] != '\0' )
    {
        return std::string( senv );
    }

    senv = ::getenv( "WORK" );

    if ( senv != NULL && senv[0] != '\0' )
    {
        return std::string( senv )+"/feel";
    }

    senv = ::getenv( "WORKDIR" );

    if ( senv != NULL && senv[0] != '\0' )
    {
        return std::string( senv )+"/feel";
    }

    senv = ::getenv( "HOME" );

    if ( senv != NULL && senv[0] != '\0' )
    {
        return std::string( senv ) + "/feel";
    }

    return std::string();
}
std::string
Environment::findFile( std::string const& filename )
{
    fs::path cp = fs::current_path();

    fs::path p( filename );

    if ( p.is_absolute() && fs::exists( p ) )
    {
        LOG( INFO ) << "File " << filename << " found";
        return filename;
    }

#if 0

    // first try in the current path
    if ( fs::exists( cp / filename ) )
    {
        LOG( INFO ) << "File " << ( cp/filename ) << " found";
        return ( cp/filename ).string();
    }

#endif

    // look in to paths list from end-1 to begin
    auto it = std::find_if( S_paths.rbegin(), S_paths.rend(),
                            [&filename] ( fs::path const& p ) -> bool
    {
        if ( fs::exists( p/filename ) )
            return true;
        return false;
    } );

    if ( it != S_paths.rend() )
    {
        LOG( INFO ) << "File " << ( *it/filename ) << " found";
        return ( *it / filename ).string();
    }

    if ( fs::exists( cp / filename ) )
    {
        LOG( INFO ) << "File " << ( cp/filename ) << " found";
        return ( cp/filename ).string();
    }

    if ( fs::path( filename ).extension() == ".geo" || fs::path( filename ).extension() == ".msh" )
    {
        if ( fs::exists( fs::path( Environment::localGeoRepository() ) / filename ) )
        {
            LOG( INFO ) << "File " << ( fs::path( Environment::localGeoRepository() ) / filename ) << " found";
            return ( fs::path( Environment::localGeoRepository() ) / filename ).string();
        }

        if ( Environment::systemGeoRepository().get<1>()  &&
                fs::exists( fs::path( Environment::systemGeoRepository().get<0>() ) / filename ) )
        {
            LOG( INFO ) << "File" << ( fs::path( Environment::systemGeoRepository().get<0>() ) / filename ) << " found";
            return ( fs::path( Environment::systemGeoRepository().get<0>() ) / filename ).string();
        }
    }

    LOG( INFO ) << "File " << filename << " not found";
    return std::string();
}
std::vector<std::string>
Environment::geoPathList()
{
    std::vector<std::string> plist;
    plist.push_back( fs::current_path().string() );
    std::for_each( S_paths.rbegin(), S_paths.rend(),
                   [&plist] ( fs::path const& p )
                   {
                       plist.push_back( p.string() );
                   } );

    if ( fs::exists( Environment::localGeoRepository() ) )
        plist.push_back( Environment::localGeoRepository() );

    if ( Environment::systemGeoRepository().get<1>()  &&
            fs::exists( Environment::systemGeoRepository().get<0>() ) )
        plist.push_back( Environment::systemGeoRepository().get<0>() );

    return plist;
}
std::string
Environment::localGeoRepository()
{
    fs::path rep_path;

    rep_path = Environment::rootRepository();
    rep_path /= "geo";

    if ( !fs::exists( rep_path ) )
        fs::create_directory( rep_path );

    return rep_path.string();
}
boost::tuple<std::string,bool>
Environment::systemGeoRepository()
{
    fs::path rep_path;

    rep_path = Info::prefix();
    rep_path /= "share/feel/geo";
    return boost::make_tuple( rep_path.string(), fs::exists( rep_path ) );
}

std::string
Environment::localConfigRepository()
{
    fs::path rep_path;

    rep_path = Environment::rootRepository();
    rep_path /= "config";

    if ( !fs::exists( rep_path ) )
        fs::create_directory( rep_path );

    return rep_path.string();
}
boost::tuple<std::string,bool>
Environment::systemConfigRepository()
{
    fs::path rep_path;

    rep_path = Info::prefix();
    rep_path /= "share/feel/config";
    return boost::make_tuple( rep_path.string(), fs::exists( rep_path ) );
}

void
Environment::changeRepositoryImpl( boost::format fmt, std::string const& logfilename, bool add_subdir_np, WorldComm const& worldcomm )
{
    if ( Environment::vm().count( "nochdir" ) )
        return;

    fs::path rep_path;
    S_paths.push_back( fs::current_path() );

    typedef std::vector< std::string > split_vector_type;

    split_vector_type dirs; // #2: Search for tokens
    std::string fmtstr = fmt.str();
    boost::split( dirs, fmtstr, boost::is_any_of( "/" ) );

    fs::path p = dirs.front();

    if (fs::path(fmtstr).is_absolute())
    {
        rep_path=fs::path("/");
    }
    else if ( p.relative_path() != "." )
    {
        rep_path = Environment::rootRepository();

        if ( worldcomm.isMasterRank() && !fs::exists( rep_path ) )
        {
            //LOG( INFO ) << "Creating directory " << rep_path << "...";
            fs::create_directory( rep_path );
        }
    }

    BOOST_FOREACH( std::string const& dir, dirs )
    {
        if ( !dir.empty() )
        {
            //VLOG(2)<< " option: " << s << "\n";
            rep_path = rep_path / dir;

            if ( worldcomm.isMasterRank() && !fs::exists( rep_path ) )
                fs::create_directory( rep_path );
        }
    }

    if ( add_subdir_np )
    {
        rep_path = rep_path / ( boost::format( "np_%1%" ) % Environment::numberOfProcessors() ).str();

        if ( worldcomm.isMasterRank() && !fs::exists( rep_path ) )
            fs::create_directory( rep_path );

        //LOG( INFO ) << "changing directory to " << rep_path << "\n";
    }

    // wait all process in order to be sure that the dir has been created by master process
    worldcomm.barrier();

    ::chdir( rep_path.string().c_str() );

    setLogs( logfilename );

}

#if 0
po::variables_map
Environment::vm( po::options_description const& desc )
{
    po::variables_map vm;
    po::store( po::parse_command_line( 0, ( char** )0, desc ), vm );
    po::notify( vm );

    return vm;
}
#endif

void
Environment::setLogs( std::string const& prefix )
{


}

std::vector<WorldComm> const&
Environment::worldsComm( int n )
{
    CHECK( S_worldcomm ) << "Environment: worldcomm not allocated\n";
    return S_worldcomm->subWorlds( n );
}

std::vector<WorldComm> const&
Environment::worldsCommSeq( int n )
{
    CHECK( S_worldcommSeq ) << "Environment: worldcomm not allocated\n";
    return S_worldcommSeq->subWorlds( n );
}

std::vector<WorldComm> const&
Environment::worldsCommGroupBySubspace( int n )
{
#if 0
    std::cout << "n=" << n << "\n";
    S_worldcomm->showMe();
    S_worldcomm->masterWorld( n ).showMe();
    std::cout << "size=" << S_worldcomm->subWorlds( n ).size() <<  "\n";
    S_worldcomm->subWorlds( n ).begin()->showMe();
#endif
    return S_worldcomm->subWorldsGroupBySubspace( n );
}


WorldComm const&
Environment::masterWorldComm( int n )
{
    return S_worldcomm->masterWorld( n );
}

#if defined(FEELPP_HAS_HARTS)

void Environment::initHwlocTopology()
{
    /* init and load hwloc topology for the current node */
    if ( !( Environment::S_hwlocTopology ) )
    {
        hwloc_topology_init( &( Environment::S_hwlocTopology ) );
        hwloc_topology_load( Environment::S_hwlocTopology );
    }
}

void Environment::destroyHwlocTopology()
{
    if ( Environment::S_hwlocTopology )
    {
        hwloc_topology_destroy( Environment::S_hwlocTopology );
    }
}

void Environment::bindToCore( unsigned int id )
{
    int err;
    hwloc_cpuset_t set;
    hwloc_obj_t coren;

    /* get the nth core object */
    coren = hwloc_get_obj_by_type( Environment::S_hwlocTopology, HWLOC_OBJ_CORE, id );
    /* get the cpu mask of the nth core */
    set = hwloc_bitmap_dup( coren->cpuset );
    /* bind the process thread to this core */
    err = hwloc_set_cpubind( Environment::S_hwlocTopology, set, 0 );

    /* free memory */
    hwloc_bitmap_free( set );
}

int Environment::getNumberOfCores(bool logical)
{
    int nCores = -1;
    int depth = HWLOC_TYPE_DEPTH_UNKNOWN;
    if(logical)
    { depth = hwloc_get_type_depth( Environment::S_hwlocTopology, HWLOC_OBJ_PU ); }
    else
    { depth = hwloc_get_type_depth( Environment::S_hwlocTopology, HWLOC_OBJ_CORE ); }

    if(depth != HWLOC_TYPE_DEPTH_UNKNOWN)
    {
        nCores = hwloc_get_nbobjs_by_depth(Environment::S_hwlocTopology, depth);
    }

    return nCores;
}

int Environment::countCoresInSubtree( hwloc_obj_t node, bool logical )
{
    int res = 0;

    /* get the number of cores in the subtree */
    for ( int i = 0; i < node->arity; i++ )
    {
        res += Environment::countCoresInSubtree( node->children[i] );
    }

    /* if we are a core node, we increment the counter */
    /* count the number of real cores or logical cores */
    /* according to the logical parameter */
    if ( (logical && node->type == HWLOC_OBJ_PU)
    || (!logical && node->type == HWLOC_OBJ_CORE) )
    {
        res++;
    }

    return res;
}

void Environment::bindNumaRoundRobin( int lazy )
{
    int err, depth;
    int nbCoresPerNuma = 0, nbCoresTotal = 0, nbNumaNodesTotal = 0;
    hwloc_cpuset_t set;
    hwloc_obj_t numaNode;

    std::cout << "Round Robin Numa" << std::endl;

    /* get the first numa node */
    numaNode = hwloc_get_obj_by_type( Environment::S_hwlocTopology, HWLOC_OBJ_NODE, 0 );
    nbCoresPerNuma = Environment::countCoresInSubtree( numaNode );

    /* count the number of numaNodes */
    depth = hwloc_get_type_depth( Environment::S_hwlocTopology, HWLOC_OBJ_NODE );

    if ( depth != HWLOC_TYPE_DEPTH_UNKNOWN )
    {
        nbNumaNodesTotal = hwloc_get_nbobjs_by_depth( Environment::S_hwlocTopology, depth );
    }

    /* count the number of cores on the current server */
    depth = hwloc_get_type_depth( Environment::S_hwlocTopology, HWLOC_OBJ_CORE );

    if ( depth != HWLOC_TYPE_DEPTH_UNKNOWN )
    {
        nbCoresTotal = hwloc_get_nbobjs_by_depth( Environment::S_hwlocTopology, depth );
    }

    /* compute the virtual core index of the first core of the numa node to use */
    int vcoreid = Environment::worldComm().rank() * nbCoresPerNuma;
    /* compute the rank of the Numa processor for the current process */
    int numaRank = Environment::worldComm().rank() % nbCoresPerNuma;

    /* get the numa node where to place the process */
    numaNode = hwloc_get_obj_by_type( Environment::S_hwlocTopology, HWLOC_OBJ_NODE, numaRank );

    /* duplicate the node set of the Numa node */
    set = hwloc_bitmap_dup( numaNode->cpuset );
    /*
    char * a;
    hwloc_bitmap_asprintf(&a, set);
    std::cout << Environment::worldComm().rank() << " " << a << ";" << std::endl;
    free(a);
    */

    /* if we do not want to bind lazily, i.e. to generally bind on the numa node */
    /* we select the specific core */
    int bid = -1;

    if ( !lazy )
    {
        /* get the cpuset corresponding to the core we want to bind to */
        /* compute the core number that we want to bind to on the current Numa node */
        int tid = ( vcoreid / nbCoresTotal ) % nbCoresPerNuma;
        /* get the id of the first core */
        bid = hwloc_bitmap_first( set );

        /* iterate to find the core we want to bind to */
        for ( int i = 0; i < tid; i++ )
        {
            bid = hwloc_bitmap_next( set, bid );
        }

        hwloc_bitmap_only( set, bid );
        /*
           hwloc_bitmap_asprintf(&a, set);
           std::cout << Environment::worldComm().rank() << " " << a << ";" << std::endl;
           free(a);
           */
    }

    int coreid = vcoreid % nbCoresTotal + vcoreid / nbCoresTotal;
    std::cout << Environment::worldComm().rank() << " nbCoresNuma:" << nbCoresPerNuma << " Total:" << nbCoresTotal << " "
              << " coreid=" << coreid << " "
              << " nbCoresPerNuma=" << nbCoresPerNuma
              << " idOnNuma=" << bid
              << " numaRank=" << numaRank
              << std::endl;

    /* bind the process thread to this core */
    err = hwloc_set_cpubind( Environment::S_hwlocTopology, set, 0 );

    /* free memory */
    hwloc_bitmap_free( set );
}

void Environment::getLastBoundCPU( std::vector<int> * lastCPU, std::vector<int> * cpuAffinity )
{
    int cid;
    hwloc_cpuset_t set;

    /* get a cpuset object */
    set = hwloc_bitmap_alloc();

    if(cpuAffinity)
    {
        /* Get the cpu thread affinity info of the current process/thread */
        hwloc_get_cpubind( Environment::S_hwlocTopology, set, 0 );

        /* write the corresponding processor indexes */
        cid = hwloc_bitmap_first( set );

        while ( cid != -1 )
        {
            cpuAffinity->push_back(cid);
            cid = hwloc_bitmap_next( set, cid );
        }
    }

    hwloc_bitmap_zero(set);

    if(lastCPU)
    {
        /* Get the latest core location of the current process/thread */
        hwloc_get_last_cpu_location( Environment::S_hwlocTopology, set, 0 );

        /* write the corresponding processor indexes */
        cid = hwloc_bitmap_first( set );

        while ( cid != -1 )
        {
            lastCPU->push_back(cid);
            cid = hwloc_bitmap_next( set, cid );
        }
    }

    /* free memory */
    hwloc_bitmap_free( set );
}

void Environment::writeCPUData( std::string fname )
{
    hwloc_cpuset_t set;
    int cid;
    char * a;
    char buf[256];
    unsigned int depth;

    std::ostringstream oss;

    /* get a cpuset object */
    set = hwloc_bitmap_alloc();

    /* Get the cpu thread affinity info of the current process/thread */
    hwloc_get_cpubind( Environment::S_hwlocTopology, set, 0 );
    hwloc_bitmap_asprintf( &a, set );
    oss << a;
    free( a );

    /* write the corresponding processor indexes */
    cid = hwloc_bitmap_first( set );
    oss << " (";

    while ( cid != -1 )
    {
        oss << cid << " ";
        cid = hwloc_bitmap_next( set, cid );
    }

    oss << ")|";

    /* Get the latest core location of the current process/thread */
    hwloc_get_last_cpu_location( Environment::S_hwlocTopology, set, 0 );
    hwloc_bitmap_asprintf( &a, set );
    oss << a;
    free( a );

    /* write the corresponding processor indexes */
    cid = hwloc_bitmap_first( set );
    oss << " (";

    while ( cid != -1 )
    {
        oss << cid << " ";
        cid = hwloc_bitmap_next( set, cid );
    }

    oss << ");";

    /* free memory */
    hwloc_bitmap_free( set );

    /* if filename is empty, we write to stdout */
    if ( fname == "" )
    {
        std::cout << Environment::worldComm().rank() << " " << oss.str() << std::endl;
    }

    else
    {
        /* Write the gathered information with MPIIO */
        MPI_File fh;
        MPI_Status status;

        if ( fs::exists( fname ) )
        {
            MPI_File_delete( const_cast<char *>( fname.c_str() ), MPI_INFO_NULL );
        }

        MPI_File_open( Environment::worldComm().comm(), const_cast<char *>( fname.c_str() ), MPI_MODE_RDWR | MPI_MODE_CREATE | MPI_MODE_APPEND , MPI_INFO_NULL, &fh );
        MPI_File_write_ordered( fh, const_cast<char *>( oss.str().c_str() ), oss.str().size(), MPI_CHAR, &status );

        MPI_File_close( &fh );
    }
}

#endif

MemoryUsage
Environment::logMemoryUsage( std::string const& message )
{
    MemoryUsage mem;
#if defined ( FEELPP_HAS_PETSC_H )
    PetscMemoryGetCurrentUsage( &mem.memory_usage );
    LOG( INFO ) << message << " PETSC get current memory usage (resident memory): "  << mem.memory_usage/1e3 << "  KBytes "  << mem.memory_usage/1e6 << "  MBytes " << mem.memory_usage/1e9 << " GBytes" ;
    //PetscMemoryGetMaximumUsage( &mem );
    //LOG(INFO) << logMessage << " PETSC get maximum memory usag (resident memory): " << mem/1e6 << "  MBytes " << mem/1e9 << " GBytes" ;

    PetscMallocGetCurrentUsage( &mem.petsc_malloc_usage );
    LOG( INFO ) << message << " PETSC get current PETSC Malloc usage: "  << mem.petsc_malloc_usage/1e3 << "  KBytes " << mem.petsc_malloc_usage/1e6 << " MBytes " << mem.petsc_malloc_usage/1e9 << " GBytes" ;
    PetscMallocGetMaximumUsage( &mem.petsc_malloc_maximum_usage );
    LOG( INFO ) << message << " PETSC get maximum PETSC Malloc usage(largest memory ever used so far): "  << mem.petsc_malloc_maximum_usage/1e3 << "  KBytes " << mem.petsc_malloc_maximum_usage/1e6 << " MBytes " << mem.petsc_malloc_maximum_usage/1e9 << " GBytes" ;
#endif
    return mem;
}

std::string
Environment::expand( std::string const& expr )
{
    std::string topSrcDir = BOOST_PP_STRINGIZE( FEELPP_SOURCE_DIR );
    std::string topBuildDir = BOOST_PP_STRINGIZE( FEELPP_BUILD_DIR );
    std::string cfgDir = S_cfgdir.string();
    std::string homeDir = ::getenv( "HOME" );
    std::string dataDir = ( fs::path( topSrcDir )/fs::path( "data" ) ).string();
    std::string exprdbDir = ( fs::path( Environment::rootRepository() )/fs::path( "exprDB" ) ).string();

    VLOG( 2 ) << "topSrcDir " << topSrcDir << "\n"
              << "topBuildDir " << topBuildDir << "\n"
              << "cfgDir " << cfgDir << "\n"
              << "HOME " << homeDir << "\n"
              << "Environment::rootRepository() " << Environment::rootRepository()
              << "dataDir " << dataDir << "\n"
              << "exprdbdir " << exprdbDir << "\n"
              << "\n";

    std::string res=expr;
    
    boost::replace_all( res, "${feelpp_srcdir}", topSrcDir );
    boost::replace_all( res, "${feelpp_builddir}", topBuildDir );
    boost::replace_all( res, "${feelpp_databasesdir}", topSrcDir + "/databases/" );
    boost::replace_all( res, "${top_srcdir}", topSrcDir );
    boost::replace_all( res, "${top_builddir}", topBuildDir );
    boost::replace_all( res, "${cfgdir}", cfgDir );
    boost::replace_all( res, "${home}", homeDir );
    boost::replace_all( res, "${repository}", Environment::rootRepository() );
    boost::replace_all( res, "${datadir}", dataDir );
    boost::replace_all( res, "${exprdbdir}", exprdbDir );
    boost::replace_all( res, "${h}", std::to_string(doption("gmsh.hsize") ) );
    
    boost::replace_all( res, "$feelpp_srcdir", topSrcDir );
    boost::replace_all( res, "$feelpp_builddir", topBuildDir );
    boost::replace_all( res, "$feelpp_databasesdir", topSrcDir + "/databases/" );
    boost::replace_all( res, "$top_srcdir", topSrcDir );
    boost::replace_all( res, "$top_builddir", topBuildDir );
    boost::replace_all( res, "$cfgdir", cfgDir );
    boost::replace_all( res, "$home", homeDir );
    boost::replace_all( res, "$repository", Environment::rootRepository() );
    boost::replace_all( res, "$datadir", dataDir );
    boost::replace_all( res, "$exprdbdir", exprdbDir );
    boost::replace_all( res, "$h", std::to_string(doption("gmsh.hsize") ) );


    typedef std::vector< std::string > split_vector_type;

#if defined FEELPP_ENABLED_PROJECTS
    split_vector_type SplitVec; // #2: Search for tokens
    boost::split( SplitVec, FEELPP_ENABLED_PROJECTS, boost::is_any_of(" "), boost::token_compress_on );
    for( auto const& s : SplitVec )
    {
        std::ostringstream oo1,oo2,oo3;
        oo1 << "${" << s << "_srcdir}";
        oo2 << "${" << s << "_builddir}";
        oo3 << "${" << s << "_databasesdir}";

        boost::replace_all( res, oo1.str(), topSrcDir + "/research/" + s );
        VLOG(2) << oo1.str() << " : " << topSrcDir + "/research/" + s;
        boost::replace_all( res, oo2.str(),  topBuildDir + "/research/" + s );
        VLOG(2) << oo2.str() << " : " << topBuildDir + "/research/" + s;
        boost::replace_all( res, oo3.str(),  topSrcDir + "/research/" + s + "/databases/" );
        VLOG(2) << oo3.str() << " : " << topSrcDir + "/research/" + s + "/databases/";;
        
        std::ostringstream o1,o2,o3;
        o1 << "$" << s << "_srcdir";
        o2 << "$" << s << "_builddir";
        o3 << "$" << s << "_databasesdir";

        boost::replace_all( res, o1.str(), topSrcDir + "/research/" + s );
        VLOG(2) << o1.str() << " : " << topSrcDir + "/research/" + s;
        boost::replace_all( res, o2.str(),  topBuildDir + "/research/" + s );
        VLOG(2) << o2.str() << " : " << topBuildDir + "/research/" + s;
        boost::replace_all( res, o3.str(),  topSrcDir + "/research/" + s + "/databases/" );
        VLOG(2) << o3.str() << " : " << topSrcDir + "/research/" + s + "/databases/";;
    }
#endif

    VLOG(1) << "Expand " << expr << " to "  << res;
    return res;
}

void
Environment::addTimer( std::string const& msg, std::pair<double,int> const& t )
{
    S_timers.add( msg, t );
}

void
Environment::saveTimers( bool display )
{
    //S_timers.save( Environment::about().appName(), display );
    S_timers.save( display );
}

void
Environment::saveTimersMD( std::ostream &os )
{
    //S_timers.save( Environment::about().appName(), display );
    S_timers.saveMD( os );
}



AboutData Environment::S_about;
boost::shared_ptr<po::command_line_parser> Environment::S_commandLineParser;
std::set<std::string> Environment::S_configFileNames;
po::variables_map Environment::S_vm;
boost::shared_ptr<po::options_description> Environment::S_desc;
boost::shared_ptr<po::options_description> Environment::S_desc_app;
boost::shared_ptr<po::options_description> Environment::S_desc_lib;
std::vector<std::string> Environment::S_to_pass_further;

boost::signals2::signal<void()> Environment::S_deleteObservers;

boost::shared_ptr<WorldComm> Environment::S_worldcomm;
boost::shared_ptr<WorldComm> Environment::S_worldcommSeq;

std::vector<fs::path> Environment::S_paths = { fs::current_path(),
                                               Environment::systemConfigRepository().get<0>(),
                                               Environment::systemGeoRepository().get<0>()
                                             };
fs::path Environment::S_scratchdir;
fs::path Environment::S_cfgdir;

std::string Environment::olAppPath;
std::vector<std::string> Environment::olAutoloadFiles;

#if defined(FEELPP_HAS_HARTS)
hwloc_topology_t Environment::S_hwlocTopology = NULL;
#endif

TimerTable Environment::S_timers;

}<|MERGE_RESOLUTION|>--- conflicted
+++ resolved
@@ -426,18 +426,18 @@
     // parse options
     doOptions( argc, envargv, *S_desc, *S_desc_lib, about.appName() );
 
-    
+
     if ( S_vm.count( "nochdir" ) == 0 )
     {
         if ( S_vm.count( "directory" ) )
             directory = S_vm["directory"].as<std::string>();
-        
+
         boost::format f( directory );
         bool createSubdir = add_subdir_np && S_vm["npdir"].as<bool>();
         changeRepository( _directory=f,_subdir=createSubdir );
     }
     S_scratchdir = fs::current_path() / "logs"; //scratchdir();
-    
+
     fs::path a0 = std::string( argv[0] );
     const int Nproc = 200;
 
@@ -532,22 +532,12 @@
     Environment::initHwlocTopology();
 #endif
 
-<<<<<<< HEAD
-    cout.attachWorldComm( S_worldcomm );
-    cerr.attachWorldComm( S_worldcomm );
-    clog.attachWorldComm( S_worldcomm );
-
     boost::gregorian::date today = boost::gregorian::day_clock::local_day();
     tic();
-    cout << "Feel++ application " << about.appName() <<  " version " << about.version() << " date " << today << std::endl;
-=======
-    boost::gregorian::date today = boost::gregorian::day_clock::local_day();
-    tic();
-    cout << "[ Starting Feel++ ] " << tc::green << "application "  << about.appName() 
+    cout << "[ Starting Feel++ ] " << tc::green << "application "  << about.appName()
          <<  " version " << about.version() << " date " << today << tc::reset << std::endl;
     cout << " . Results are stored in "
          << tc::red << fs::current_path().string() << tc::reset << std::endl;
->>>>>>> 1036fb3b
 }
 void
 Environment::clearSomeMemory()
@@ -569,12 +559,8 @@
         Environment::saveTimers( true );
 
     double t = toc("env");
-<<<<<<< HEAD
-    cout << "Feel++ application " << S_about.appName() << " execution time " << t << "s" << std::endl;
-=======
     cout << "[ Stopping Feel++ ] " << tc::green << "application " << S_about.appName()
          << " execution time " << t << "s" << tc::reset << std::endl;
->>>>>>> 1036fb3b
 
 #if defined(FEELPP_HAS_HARTS)
     /* if we used hwloc, we free tolology data */
@@ -2037,7 +2023,7 @@
               << "\n";
 
     std::string res=expr;
-    
+
     boost::replace_all( res, "${feelpp_srcdir}", topSrcDir );
     boost::replace_all( res, "${feelpp_builddir}", topBuildDir );
     boost::replace_all( res, "${feelpp_databasesdir}", topSrcDir + "/databases/" );
@@ -2049,7 +2035,7 @@
     boost::replace_all( res, "${datadir}", dataDir );
     boost::replace_all( res, "${exprdbdir}", exprdbDir );
     boost::replace_all( res, "${h}", std::to_string(doption("gmsh.hsize") ) );
-    
+
     boost::replace_all( res, "$feelpp_srcdir", topSrcDir );
     boost::replace_all( res, "$feelpp_builddir", topBuildDir );
     boost::replace_all( res, "$feelpp_databasesdir", topSrcDir + "/databases/" );
@@ -2081,7 +2067,7 @@
         VLOG(2) << oo2.str() << " : " << topBuildDir + "/research/" + s;
         boost::replace_all( res, oo3.str(),  topSrcDir + "/research/" + s + "/databases/" );
         VLOG(2) << oo3.str() << " : " << topSrcDir + "/research/" + s + "/databases/";;
-        
+
         std::ostringstream o1,o2,o3;
         o1 << "$" << s << "_srcdir";
         o2 << "$" << s << "_builddir";
