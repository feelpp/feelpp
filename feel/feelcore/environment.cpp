/* -*- mode: c++; coding: utf-8; tab-width: 4; indent-tabs-mode: nil; c-basic-offset: 4; show-trailing-whitespace: t -*- vim:fenc=utf-8:ft=cpp:et:sw=4:ts=4:sts=4

 This file is part of the Feel library

 Author(s): Christophe Prud'homme <christophe.prudhomme@feelpp.org>
 Date: 2010-04-14

 Copyright (C) 2010,2011 Université Joseph Fourier (Grenoble I)
 Copyright (C) 2010-2016 Feel++ Consortium

 This library is free software; you can redistribute it and/or
 modify it under the terms of the GNU Lesser General Public
 License as published by the Free Software Foundation; either
 version 2.1 of the License, or (at your option) any later version.

 This library is distributed in the hope that it will be useful,
 but WITHOUT ANY WARRANTY; without even the implied warranty of
 MERCHANTABILITY or FITNESS FOR A PARTICULAR PURPOSE.  See the GNU
 Lesser General Public License for more details.

 You should have received a copy of the GNU Lesser General Public
 License along with this library; if not, write to the Free Software
 Foundation, Inc., 51 Franklin Street, Fifth Floor, Boston, MA  02110-1301  USA
*/
#include <cstdlib>
#include <pwd.h>
#ifdef __cplusplus
extern "C"
{
#endif
#include <sys/stat.h>
#ifdef __cplusplus
}
#endif

#include <boost/program_options.hpp>
#include <boost/preprocessor/stringize.hpp>
#include <boost/tokenizer.hpp>
#include <boost/token_functions.hpp>
#include <boost/algorithm/string/split.hpp>
#include <boost/algorithm/string/classification.hpp>
#include <boost/filesystem/operations.hpp>
#include <boost/filesystem/fstream.hpp>
#include <boost/assign/std/vector.hpp>
#include <boost/smart_ptr/make_shared.hpp>
#include <boost/date_time/gregorian/gregorian.hpp>

#include <gflags/gflags.h>

#if defined ( FEELPP_HAS_PETSC_H )
#include <petscsys.h>
#endif

#include <feel/feelinfo.h>
#include <feel/feelconfig.h>
#include <feel/feelcore/feel.hpp>


#include <feel/feelcore/environment.hpp>

#if FEELPP_HAS_PETSC
#include <feel/feelcore/feelpetsc.hpp>
#endif
#include <feel/feelcore/timertable.hpp>
#include <feel/feeltiming/tic.hpp>
#include <feel/options.hpp>

#define stringize2(x) #x
#define stringize(x) stringize2(x)



namespace GiNaC
{
extern void cleanup_ex( bool verbose );
}
namespace detail
{
class Env
{
public:
    static std::string getUserName()
    {
        struct passwd *pw;
        uid_t uid;
        int c;

        uid = geteuid ();
        pw = getpwuid ( uid );

        if ( pw )
        {
            return std::string( pw->pw_name );
        }

        return std::string( "" );
    }
};
}
namespace google
{
namespace glog_internal_namespace_
{
bool IsGoogleLoggingInitialized();
}
}
namespace Feel
{

//namespace detail
//{
FEELPP_NO_EXPORT
std::pair<std::string, std::string>
at_option_parser_2( std::string const&s )
{
    if ( '@' == s[0] )
        return std::make_pair( std::string( "response-file" ), s.substr( 1 ) );

    else
        return std::pair<std::string, std::string>();
}

/**
  \fn freeargv -- free an argument vector

  void freeargv (char** vector)

  Free an argument vector that was built using dupargv.  Simply scans
  through the vector, freeing the memory for each argument until the
  terminating NULL is found, and then frees the vector itself.

 */

void freeargv ( char** vector )
{
    char **scan;

    if ( vector != NULL )
    {
        for ( scan = vector; *scan != NULL; scan++ )
        {
            free ( *scan );
        }

        free ( vector );
    }
}


/**
  \fn dupargv -- duplicate an argument vector

  char **dupargv (char** vector)

  Duplicate an argument vector.  Simply scans through the
  vector, duplicating each argument until the
  terminating NULL is found.

  \return a pointer to the argument vector if
  successful. Returns NULL if there is insufficient memory to
  complete building the argument vector.
 */
char **
dupargv ( char** argv )
{
    int argc;
    char **copy;

    if ( argv == NULL )
        return NULL;

    /* the vector */
    for ( argc = 0; argv[argc] != NULL; argc++ );

    copy = ( char ** ) malloc ( ( argc + 1 ) * sizeof ( char * ) );

    if ( copy == NULL )
        return NULL;

    /* the strings */
    for ( argc = 0; argv[argc] != NULL; argc++ )
    {
        int len = strlen ( argv[argc] );
        copy[argc] = ( char* )malloc ( sizeof ( char * ) * ( len + 1 ) );

        if ( copy[argc] == NULL )
        {
            freeargv ( copy );
            return NULL;
        }

        strcpy ( copy[argc], argv[argc] );
    }

    copy[argc] = NULL;
    return copy;
}

AboutData makeAboutDefault( std::string name )
{
    AboutData about( name,
                     name,
                     "0.1",
                     name,
                     AboutData::License_GPL,
                     "Copyright (c) 2012-2016 Feel++ Consortium" );

    about.addAuthor( "Feel++ Consortium",
                     "",
                     "feelpp-devel@feelpp.org", "" );
    return about;
}

fs::path scratchdir()
{
    const char* env;
    // if scratsch dir not defined, define it
    env = getenv( "FEELPP_SCRATCHDIR" );

    if ( env == NULL || env[0] == '\0' )
    {
        env = getenv( "SCRATCHDIR" );

        if ( env != NULL && env[0] != '\0' )
        {
            std::string value = ( boost::format( "%1%/%2%/feelpp/" ) % env % ::detail::Env::getUserName() ).str();
            setenv( "FEELPP_SCRATCHDIR", ( boost::format( "%1%/%2%/feelpp/" ) % env % ::detail::Env::getUserName() ).str().c_str(),0 );
        }

        else
        {
            env = getenv( "SCRATCH" );

            if ( env != NULL && env[0] != '\0' )
            {
                std::string value = ( boost::format( "%1%/%2%/feelpp/" ) % env % ::detail::Env::getUserName() ).str();
                setenv( "FEELPP_SCRATCHDIR", ( boost::format( "%1%/%2%/feelpp/" ) % env % ::detail::Env::getUserName() ).str().c_str(),0 );
            }

            else
            {
                std::string value = ( boost::format( "/tmp/%1%/feelpp/" ) % ::detail::Env::getUserName() ).str();
                setenv( "FEELPP_SCRATCHDIR", value.c_str(),0 );
            }
        }
    }

    env = getenv( "FEELPP_SCRATCHDIR" );

    if ( env != NULL && env[0] != '\0' )
    {
        return fs::path( env );
    }

    std::string value = ( boost::format( "/tmp/%1%/feelpp/" ) % ::detail::Env::getUserName() ).str();
    return fs::path( value );
}




Environment::Environment()
    :
#if BOOST_VERSION >= 105500
    Environment( 0, nullptr, mpi::threading::single, feel_nooptions(), feel_options(), makeAboutDefault("feelpp"), makeAboutDefault("feelpp").appName() )
#else
    Environment( 0, nullptr, feel_nooptions(), feel_options(), makeAboutDefault("feelpp"), makeAboutDefault("feelpp").appName() )
#endif

{
}



Environment::Environment( int& argc, char**& argv )
    :
#if BOOST_VERSION >= 105500
    Environment( argc, argv, mpi::threading::single, feel_nooptions(), feel_options(), makeAboutDefault(argv[0]), makeAboutDefault(argv[0]).appName() )
#else
    Environment( argc, argv, feel_nooptions(), feel_options(), makeAboutDefault(argv[0]), makeAboutDefault(argv[0]).appName() )
#endif

{
}



#if defined(FEELPP_HAS_BOOST_PYTHON) && defined(FEELPP_ENABLE_PYTHON_WRAPPING)
struct PythonArgs
{
    PythonArgs( boost::python::list arg )
        {
            if ( argv == nullptr )
            {
                /* Convert python options into argc/argv format */

                argc = boost::python::len( arg );

                argv =new char* [argc+1];
                boost::python::stl_input_iterator<std::string> begin( arg ), end;
                int i=0;

                while ( begin != end )
                {
                    //std::cout << *begin << std::endl ;
                    argv[i] =strdup( ( *begin ).c_str() );
                    begin++;
                    i++;
                }

                argv[argc]=nullptr;
            }
        }
    static int argc;
    static char** argv;
};
int PythonArgs::argc = 1;
char** PythonArgs::argv = nullptr;
Environment::Environment( boost::python::list arg )
    :
#if BOOST_VERSION >= 105500
    Environment( PythonArgs(arg).argc, PythonArgs::argv, mpi::threading::single, feel_nooptions(), feel_options(), makeAboutDefault(PythonArgs::argv[0]), makeAboutDefault(PythonArgs::argv[0]).appName() )
#else
    Environment( PythonArgs(arg).argc, PythonArgs::argv, feel_nooptions(), feel_options(), makeAboutDefault(PythonArgs::argv[0]), makeAboutDefault(PythonArgs::argv[0]).appName() )
#endif
{
}
#endif

#if defined ( FEELPP_HAS_PETSC_H )
void
Environment::initPetsc( int * argc, char *** argv )
{
    PetscTruth is_petsc_initialized;
    PetscInitialized( &is_petsc_initialized );

    if ( !is_petsc_initialized )
    {
        i_initialized = true;

        int ierr;
        if(argc > 0 && argv)
        {
#if defined( FEELPP_HAS_SLEPC )
            ierr = SlepcInitialize( argc, argv, PETSC_NULL, PETSC_NULL );
#else
            ierr = PetscInitialize( argc, argv, PETSC_NULL, PETSC_NULL );
#endif
        }
        else
        {
            ierr = PetscInitializeNoArguments();
        }
        boost::ignore_unused_variable_warning( ierr );
        CHKERRABORT( *S_worldcomm,ierr );
    }

    // make sure that petsc do not catch signals and hence do not print long
    //and often unuseful messages
    PetscPopSignalHandler();
}
#endif // FEELPP_HAS_PETSC_H


Environment::Environment( int argc, char** argv,
#if BOOST_VERSION >= 105500
                          mpi::threading::level lvl,
#endif
                          po::options_description const& desc,
                          po::options_description const& desc_lib,
                          AboutData const& about,
                          std::string directory,
                          bool add_subdir_np )
{
    if ( argc == 0 )
    {
#if BOOST_VERSION >= 105500
        M_env = std::make_unique<boost::mpi::environment>(lvl, false);
#else
        M_env = std::make_unique<boost::mpi::environment>(false);
#endif
    }
    else
    {
#if BOOST_VERSION >= 105500
        M_env = std::make_unique<boost::mpi::environment>(argc, argv, lvl, false);
#else
        M_env = std::make_unique<boost::mpi::environment>(argc, argv, false);
#endif
    }

    S_worldcomm = worldcomm_type::New();
    CHECK( S_worldcomm ) << "Feel++ Environment: creating worldcomm failed!";
    S_worldcommSeq.reset( new WorldComm( S_worldcomm->subWorldCommSeq() ) );

    cout.attachWorldComm( S_worldcomm );
    cerr.attachWorldComm( S_worldcomm );
    clog.attachWorldComm( S_worldcomm );

    S_desc_app = boost::make_shared<po::options_description>( desc );
    S_desc_lib = boost::make_shared<po::options_description>( desc_lib );
    S_desc = boost::make_shared<po::options_description>();
    S_desc->add( *S_desc_app );

    // try to see if the feel++ lib options are already in S_desc_app, if yes then we do not add S_desc_lib
    // otherwise we will have duplicated options
    std::vector<boost::shared_ptr<po::option_description>> opts = Environment::optionsDescriptionApplication().options();
    auto it = std::find_if( opts.begin(), opts.end(),
                            []( boost::shared_ptr<po::option_description> const&o )
                            {
                                return o->format_name().erase( 0,2 ) == "backend";
                            } );

    if   ( it == opts.end() )
        S_desc->add( *S_desc_lib );

    S_desc->add( file_options( about.appName() ) );
    S_desc->add( generic_options() );
    S_about = about;

    // duplicate argv before passing to gflags because gflags is going to
    // rearrange them and it screws badly the flags for PETSc/SLEPc
    char** envargv = dupargv( argv );

#if defined ( FEELPP_HAS_PETSC_H )
    initPetsc( &argc, &envargv );
#endif

    // parse options
    doOptions( argc, envargv, *S_desc, *S_desc_lib, about.appName() );

    if ( S_vm.count( "nochdir" ) == 0 )
    {
        if ( S_vm.count( "directory" ) )
            directory = S_vm["directory"].as<std::string>();

        boost::format f( directory );
        bool createSubdir = add_subdir_np && S_vm["npdir"].as<bool>();
        changeRepository( _directory=f,_subdir=createSubdir );
    }
    S_scratchdir = fs::current_path() / "logs"; //scratchdir();

    fs::path a0 = std::string( argv[0] );
    const int Nproc = 200;

    if ( S_worldcomm->size() > Nproc )
    {
        std::string smin = boost::lexical_cast<std::string>( Nproc*std::floor( S_worldcomm->rank()/Nproc ) );
        std::string smax = boost::lexical_cast<std::string>( Nproc*std::ceil( double( S_worldcomm->rank()+1 )/Nproc )-1 );
        std::string replog = smin + "-" + smax;
        S_scratchdir/= a0.filename()/replog;
    }

    else
        S_scratchdir/= a0.filename();

    // only one processor every Nproc creates the corresponding log directory
    if ( S_worldcomm->rank() % Nproc == 0 )
    {
        if ( !fs::exists( S_scratchdir ) )
            fs::create_directories( S_scratchdir );
    }

    FLAGS_log_dir=S_scratchdir.string();

    google::AllowCommandLineReparsing();
    google::ParseCommandLineFlags( &argc, &argv, false );
    //std::cout << "FLAGS_vmodule: " << FLAGS_vmodule << "\n";
#if 0
    std::cout << "argc=" << argc << "\n";

    for ( int i = 0; i < argc; ++i )
    {
        std::cout << "argv[" << i << "]=" << argv[i] << "\n";
    }

#endif

    // Initialize Google's logging library.
    if ( !google::glog_internal_namespace_::IsGoogleLoggingInitialized() )
    {
        if ( FLAGS_no_log )
        {
            if ( S_worldcomm->rank() == 0 && FLAGS_no_log == 1 )
                FLAGS_no_log = 0;

            google::InitGoogleLogging( argv[0] );
        }

        else if ( argc > 0 )
            google::InitGoogleLogging( argv[0] );

        else
            google::InitGoogleLogging( "feel++" );
    }

    google::InstallFailureSignalHandler();

#if defined( FEELPP_HAS_TBB )
    int n = tbb::task_scheduler_init::default_num_threads();
    //int n = 2;
    //VLOG(2) << "[Feel++] TBB running with " << n << " threads\n";
    //tbb::task_scheduler_init init(2);
#endif



    // make sure that we pass the proper verbosity level to glog
    if ( S_vm.count( "v" ) )
        FLAGS_v = S_vm["v"].as<int>();
    if ( S_vm.count( "vmodule" ) )
    {
        //FLAGS_vmodule = S_vm["vmodule"].as<std::string>();
        //google::SetVLOGLevel( "*btpcd", 2 );
    }

#if 0
    if ( S_vm.count( "nochdir" ) == 0 )
    {
        if ( S_vm.count( "directory" ) )
            directory = S_vm["directory"].as<std::string>();

        LOG( INFO ) << "change directory to " << directory << "\n";
        boost::format f( directory );
        bool createSubdir = add_subdir_np && S_vm["npdir"].as<bool>();
        changeRepository( _directory=f,_subdir=createSubdir );
    }
#endif //0

    freeargv( envargv );

    /* Initialize hwloc topology */
    /* to extract info about architecture */
#if defined(FEELPP_HAS_HARTS)
    Environment::initHwlocTopology();
#endif

    boost::gregorian::date today = boost::gregorian::day_clock::local_day();
    tic();
    cout << "[ Starting Feel++ ] " << tc::green << "application "  << about.appName()
         <<  " version " << about.version() << " date " << today << tc::reset << std::endl;
    cout << " . Results are stored in "
         << tc::red << fs::current_path().string() << tc::reset << std::endl;
}
void
Environment::clearSomeMemory()
{
    Environment::logMemoryUsage( "Environment::clearSomeMemory before:" );

    // send signal to all deleters
    S_deleteObservers();
    google::FlushLogFiles( google::GLOG_INFO );
    VLOG( 2 ) << "clearSomeMemory: delete signal sent" << "\n";

    Environment::logMemoryUsage( "Environment::clearSomeMemory after:" );
}


Environment::~Environment()
{
    if ( boption( "display-stats" ) )
        Environment::saveTimers( true );

    double t = toc("env");
    cout << "[ Stopping Feel++ ] " << tc::green << "application " << S_about.appName()
         << " execution time " << t << "s" << tc::reset << std::endl;

#if defined(FEELPP_HAS_HARTS)
    /* if we used hwloc, we free tolology data */
    Environment::destroyHwlocTopology();
#endif

    /* if we were using onelab */
    /* we write the file containing the filename marked for automatic loading in Gmsh */
    /* we serialize the writing of the size by the different MPI processes */


    //std::cout << S_vm["onelab.enable"].as<int>() << std::endl;

    if ( ioption( _name="onelab.enable" ) == 2 )
    {
        for ( int i = 0; i < worldComm().size(); i++ )
        {
            /* only one process at a time */
            if ( i == worldComm().globalRank() )
            {
                std::cout << Environment::olAppPath << std::endl;
                int i;
                std::ofstream ool;

                /* Generate a file containing the name of the outputs for the current dataset */
                /* eother truncate the file if we are process 0 or complete it if we are an other process */
                if ( worldComm().globalRank() == 0 )
                {
                    ool.open( Environment::olAppPath + ".onelab.out", std::ofstream::out | std::ofstream::trunc );
                }

                else
                {
                    ool.open( Environment::olAppPath + ".onelab.out", std::ofstream::out | std::ofstream::app );
                }

                fs::path p( Environment::olAppPath );

                /* If we have dataset to load */
                /* we add each of them to the file containing the files to load */
                if ( Environment::olAutoloadFiles.size() > 0 )
                {
                    // Files marked for autoloading
                    ool << "#";

                    for ( i = 0; i < Environment::olAutoloadFiles.size(); i++ )
                    {
                        ool << " ";

                        if ( S_vm.count( "onelab.remote" ) && S_vm["onelab.remote"].as<std::string>() != "" )
                        {
                            ool << S_vm["onelab.remote"].as<std::string>() << ":";
                        }

                        ool << p.parent_path().string() << "/" << Environment::olAutoloadFiles[i];
                    }

                    ool << std::endl;

                    i = 0;
                    ool << "FeelApp.merge(" << Environment::olAutoloadFiles[i];

                    for ( i = 1; i < Environment::olAutoloadFiles.size(); i++ )
                    {
                        ool << ", " << Environment::olAutoloadFiles[i];
                    }

                    ool << ");" << std::endl;
                }

                else
                {
                    std::cout << worldComm().globalRank() << " No files to load" << std::endl;
                }

                ool.close();
            }

            /* wait for the current process to finish */
            Environment::worldComm().barrier();
        }
    }

    VLOG( 2 ) << "[~Environment] sending delete to all deleters" << "\n";

    Environment::clearSomeMemory();

    if ( i_initialized )
    {
        VLOG( 2 ) << "clearing known paths\n";
        S_paths.clear();

        VLOG( 2 ) << "[~Environment] cleaning up global excompiler\n";

        GiNaC::cleanup_ex( false );

        VLOG( 2 ) << "[~Environment] finalizing slepc,petsc and mpi\n";
#if defined ( FEELPP_HAS_PETSC_H )
        PetscTruth is_petsc_initialized;
        PetscInitialized( &is_petsc_initialized );

        if ( is_petsc_initialized )
        {
#if defined( FEELPP_HAS_SLEPC )
            SlepcFinalize();
#else
            PetscFinalize();
#endif // FEELPP_HAS_SLEPC
        }

#endif // FEELPP_HAS_PETSC_H

        google::ShutdownGoogleLogging();
    }
}


void
Environment::generateOLFiles( int argc, char** argv, std::string const& appName )
{
    //Application path
    int i;
    bool isNum = false;
    fs::path p( argv[0] );
    std::ostringstream appPath;

    /* get app name */
    appPath.str( "" );
    appPath << fs::absolute( p ).string();

    std::ostringstream optionPath;

    std::ofstream ol;
    ol.open( appPath.str() + ".ol", std::ofstream::out | std::ofstream::trunc ); //.ol file
    std::ofstream cfgol;
    cfgol.open( appPath.str() + ".onelab.cfg.ol", std::ofstream::out | std::ofstream::trunc ); //.cfg.ol file

    /* map from feel option name to onelab option path */
    std::map<std::string, std::string> mOptToOptPath;

    std::map<std::string, std::vector<boost::shared_ptr<po::option_description> >> moptions
    {
        {"Feelpp", Environment::optionsDescriptionLibrary().options() },
        {S_about.appName(), Environment::optionsDescriptionApplication().options() },
    };

    for ( auto o : moptions )
    {
        for ( boost::shared_ptr<po::option_description> option : o.second )
        {
            //Informations about the option
            std::string optName = option->format_name().erase( 0,2 ); //Putting the option name in a variable for easier manipulations
            std::string defVal = ""; //option->format_parameter(); //Putting the option default value in a variable for easier manipulations
            std::string desc=option->description(); // Option description

            // reset option path
            optionPath.str( "" );
            // reset type
            isNum = false;

            //std::cout << optName << ";" << defVal << ";" << desc << std::endl;

            std::string ens,funcName;

            std::vector<std::string> strings; //Vector of the split name
            boost::split( strings,optName,boost::is_any_of( "." ) ); //Spliting option name
            ens = "";

            if ( strings.size() > 1 )
            {
                ens = strings[0] + "/"; //Getting the first split element for the option set in the .cfg.ol file

                for ( size_t i = 1; i < strings.size() - 1; i++ ) //Getting the option set
                {
                    ens += strings[i] + "/";
                }
            }

            funcName = strings[strings.size() - 1]; //Raw option name

            /* skip some options */
            /* they won't be displayed in Gmsh */
            if ( funcName == "config-file" )
            {
                continue;
            }

            /* if an option has been set either through command line */
            /* or through the initial config file */
            /* we use its configuration */
            //if(S_vm.count(optName) && !(S_vm[optName].defaulted()))
            if ( S_vm.count( optName ) )
            {
                std::ostringstream oss;
                oss.str( "" );
                //std::cout << defVal;

                //std::cout << "Entry for " << optName << ": ";
                // if the option if defaulted and soesn't starts with onelab,
                // we put it in the end of Gmsh options
                if ( S_vm[optName].defaulted() && optName.find( "onelab." ) == std::string::npos )
                {
                    //std::cout << "defaulted ";
                    optionPath << "GeneralParameters/" << o.first << "/" << ens;
                }

                // if we have a user defined option or a onelab option
                // we want them to be on top of the list for easier access
                else
                {
                    optionPath << "DefinedParameters/" << o.first << "/" << ens;
                }

                //optionPath << "Parameters/" << ens;

                if ( optName == "licence" )
                {
                    const std::type_info & ti = S_vm[optName].value().type();
                    std::cout << ti.name() << " " << std::endl;
                }

                if ( S_vm[optName].empty() )
                {
                    //std::cout << "empty ";
                }
                else
                {
                    const std::type_info & ti = S_vm[optName].value().type();

                    //std::cout << ti.name() << " ";
                    if ( ti == typeid( bool ) )
                    {
                        oss.str( "" );
                        oss << ( S_vm[optName].as<bool>() ? "1" : "0" );
                        isNum = false;
                    }

                    else if ( ti == typeid( int ) )
                    {
                        oss.str( "" );
                        oss << S_vm[optName].as<int>();
                        isNum = true;
                    }

                    else if ( ti == typeid( size_type ) )
                    {
                        oss.str( "" );
                        oss << S_vm[optName].as<size_type>();
                        isNum = true;
                    }

                    else if ( ti == typeid( float ) )
                    {
                        oss.str( "" );
                        oss << S_vm[optName].as<float>();
                        isNum = true;
                    }

                    else if ( ti == typeid( double ) )
                    {
                        oss.str( "" );
                        oss << S_vm[optName].as<double>();
                        isNum = true;
                    }

                    else if ( ti == typeid( std::string ) )
                    {
                        oss.str( "" );
                        oss <<  S_vm[optName].as<std::string>();
                        isNum = false;
                    }

                    else
                    {
                        std::cout << "Unknown type for parameter " << optName << "(" << typeid( void ).name() << ")" << std::endl;
                        isNum = false;
                    }
                }

                //std::cout << oss.str() << std::endl;
                defVal = oss.str();

                /* Force Gmsh as a the default exporter */
                /* as we are using OneLab */
                if ( ens == "exporter/" && funcName == "format" )
                {
                    defVal = "gmsh";
                }

                if ( optName == "onelab.enable" )
                {
                    defVal = "2";
                }

                /*
                   if(defVal.size() != 0) //Excluding options without a default value
                   {
                 */
                if ( isNum )
                {
                    ol << funcName << ".number(" << defVal << ", " << optionPath.str() << ");" << " # "<< desc << std::endl;
                    cfgol << optName << "=OL.get(" << optionPath.str() << funcName << ")" << std::endl;
                }

                else
                {
                    ol << funcName << ".string(" << defVal << ", " << optionPath.str() << ");" << " # "<< desc << std::endl;
                    cfgol << optName << "=OL.get(" << optionPath.str() << funcName << ")" << std::endl;
                }

                //}

                /* Hide some options from users */
                if ( optName == "onelab.enable"
                        || optName == "onelab.remote"
                        || optName == "onelab.sync.script" )
                {
                    ol << funcName << ".setVisible(0);" << std::endl;
                }

                ol << funcName << ".setReadOnly(0);" << std::endl;

                /* store some option paths for building ol script */
                if ( optName == "onelab.chroot"
                        || optName == "onelab.remote"
                        || optName == "onelab.np"
                        || optName == "onelab.sync.script" )
                {
                    mOptToOptPath[optName] = optionPath.str() + funcName;
                }

            }

        }
    }

    ol << "" << std::endl;

    /* Mesher instructions */
    ol << "Mesher.register(native," << stringize( GMSH_EXECUTABLE ) << ");" << std::endl;
    ol << "OL.if(OL.get(Parameters/gmsh/filename) == untitled.geo)" << std::endl;
    ol << "OL.msg(No geo file specified. Using a default one);" << std::endl;
    ol << "OL.endif" << std::endl;

    if ( S_vm.count( "onelab.remote" )
            && S_vm["onelab.remote"].as<std::string>() != ""
            && S_vm["onelab.remote"].as<std::string>() != "localhost" )
    {
        ol << "FeelApp.remote(" << "OL.get(" + mOptToOptPath["onelab.remote"] << "), " << p.parent_path().string() << "/" << ");" << std::endl;

        ol << "FeelApp.register(interfaced, ./OL.get(Arguments/FileName).onelab.py);" << std::endl;

        ol << "FeelApp.in(OL.get(Arguments/FileName).onelab.cfg.ol);" << std::endl;

        /* test for chroots */
        ol << "OL.if(OL.get(" << mOptToOptPath["onelab.chroot"] << "))" << std::endl;
        ol << "FeelApp.run( schroot -c OL.get(" << mOptToOptPath["onelab.chroot"] << ") -- ";
        ol << stringize( MPIEXEC ) << " " << stringize( MPIEXEC_NUMPROC_FLAG ) << " OL.get(" << mOptToOptPath["onelab.np"] << ") " << appPath.str();
        ol << " --config-file OL.get(Arguments/FileName).onelab.cfg --nochdir );" << std::endl;
        ol << "OL.else" << std::endl;
        ol << "FeelApp.run(" << stringize( MPIEXEC ) << " " << stringize( MPIEXEC_NUMPROC_FLAG ) << " OL.get(" << mOptToOptPath["onelab.np"] << ") " << appPath.str();
        ol << " --config-file OL.get(Arguments/FileName).onelab.cfg --nochdir );" << std::endl;
        ol << "OL.endif" << std::endl;

        ol << "FeelApp.out(OL.get(Arguments/FileName).onelab.out);" << std::endl;

        ol << "SyncData.register(interfaced, OL.get(" << mOptToOptPath["onelab.sync.script"] << "));" << std::endl;
        ol << "SyncData.in(OL.get(Arguments/FileName).onelab.out);" << std::endl;
        ol << "SyncData.run(OL.get(Arguments/FileName).onelab.out);" << std::endl;

        ol << "OL.include(OL.get(Arguments/FileName).onelab.out);" << std::endl;
    }

    else
    {
        /* setup chroot */
        ol << "FeelApp.register(interfaced, " << appPath.str() << ".onelab.py);" << std::endl;

        std::string cpath = "";

        if ( S_vm.count( "onelab.remote" )
                && ( S_vm["onelab.remote"].as<std::string>() == ""
                     || S_vm["onelab.remote"].as<std::string>() == "localhost" ) )
        {
            cpath = fs::current_path().string();
            size_t n = std::count( cpath.begin(), cpath.end(), '/' );
            cpath = "";

            for ( int i = 0; i < n; i++ )
            {
                cpath = cpath + "../";
            }
        }

        ol << "FeelApp.in(" << cpath << appPath.str() << ".onelab.cfg.ol);" << std::endl;

        /* test for chroots */
        ol << "OL.if(OL.get(" << mOptToOptPath["onelab.chroot"] << "))" << std::endl;
        ol << "FeelApp.run( schroot -c OL.get(" << mOptToOptPath["onelab.chroot"] << ") -- ";
        ol << stringize( MPIEXEC ) << " " << stringize( MPIEXEC_NUMPROC_FLAG ) << " OL.get(" << mOptToOptPath["onelab.np"] << ") " << appPath.str();
        ol << " --config-file " << appPath.str() << ".onelab.cfg --nochdir );" << std::endl;
        ol << "OL.else" << std::endl;
        ol << "FeelApp.run(" << stringize( MPIEXEC ) << " " << stringize( MPIEXEC_NUMPROC_FLAG ) << " OL.get(" << mOptToOptPath["onelab.np"] << ") " << appPath.str();
        ol << " --config-file " << appPath.str() << ".onelab.cfg --nochdir );" << std::endl;
        ol << "OL.endif" << std::endl;

        ol << "FeelApp.out( " << cpath << appPath.str() << ".onelab.out);" << std::endl;

        ol << "OL.include(" << cpath << appPath.str() << ".onelab.out);" << std::endl;
    }

    ol.close();
    cfgol.close();

    /* generate a script for executing the application */
    /* to avoid patching Gmsh */
    std::string pyscript = appPath.str() + ".onelab.py";
    std::ofstream shs;
    shs.open( pyscript, std::ofstream::out | std::ofstream::trunc );

    shs << "#!/usr/bin/python" << std::endl;
    shs << "import sys, subprocess" << std::endl << std::endl;

    shs << "def main():" << std::endl;

    shs << "  cmd = sys.argv[1:]" << std::endl;
    shs << "  print cmd" << std::endl;
    shs << "  retval = subprocess.call(cmd)" << std::endl;
    shs << "  return retval" << std::endl;

    shs << "main()" << std::endl;

    shs.close();

    chmod( pyscript.c_str(), S_IRWXU|S_IRGRP|S_IROTH );

}

void
Environment::processGenericOptions()
{
    //     // leave this to subclasses or users
    // #if 0
    //     if ( S_vm.count( "help" ) )
    //         std::cout << S_desc << "\n";

    // #endif


    //     if ( S_vm.count( "response-file" ) )
    //     {
    //         using namespace std;
    //         // Load the file and tokenize it
    //         ifstream ifs( S_vm["response-file"].as<std::string>().c_str() );

    //         if ( !ifs )
    //         {
    //             cout << "Could not open the response file\n";
    //             return ;
    //         }

    //         // Read the whole file into a string
    //         stringstream ss;
    //         ss << ifs.rdbuf();
    //         // Split the file content
    //         boost::char_separator<char> sep( " \n\r" );
    //         boost::tokenizer<boost::char_separator<char> > tok( ss.str(), sep );
    //         vector<string> args;
    //         copy( tok.begin(), tok.end(), back_inserter( args ) );

    //         parseAndStoreOptions( po::command_line_parser( args ) );
    //     }

    if ( worldComm().isMasterRank() )
    {

        if ( S_vm.count( "feelinfo" ) )
            std::cout << std::setw( 15 ) << std::right << "Feel Version : " << Info::versionString() << "\n"
                      << std::setw( 15 ) << std::right << "Major : " << Info::versionMajor() << "\n"
                      << std::setw( 15 ) << std::right << "Minor : " << Info::versionMinor() << "\n"
                      << std::setw( 15 ) << std::right << "Micro : " << Info::versionMicro() << "\n"
                      << std::setw( 15 ) << std::right << "Revision : " << Info::revision() << "\n"
                      << std::setw( 15 ) << std::right << "BuildId : " << Info::buildId() << "\n"
                      << std::setw( 15 ) << std::right << "Feel Prefix : " << Info::prefix() << "\n"
                      << std::setw( 15 ) << std::right << "Feel DataDir : " << Info::datadir() << "\n";

        if ( S_vm.count( "verbose" ) ||
                S_vm.count( "help" ) ||
                S_vm.count( "help-lib" ) ||
                S_vm.count( "version" ) ||
                S_vm.count( "copyright" ) ||
                S_vm.count( "license" ) ||
                S_vm.count( "authors" ) )
        {
            std::cout << S_about.appName() << ": " << S_about.shortDescription() <<  "\n";
        }

        if ( S_vm.count( "version" ) )
        {
            std::cout << " version : " << S_about.version() << "\n";
        }

        if ( S_vm.count( "copyright" ) )
        {
            std::cout << " copyright : " << S_about.copyrightStatement() << "\n";
        }

        if ( S_vm.count( "license" ) )
        {
            std::cout << " license : " << S_about.license() << "\n";
        }

        if ( S_vm.count( "authors" ) )
        {
#if 0
            std::cout << std::setw( 30 )
                      << "Author Name"
                      << " " << std::setw( 15 )
                      << "Task"
                      << " " << std::setw( 40 )
                      << "Email Address"
                      << "\n";
            std::cout << std::setw( 85+3 ) << std::setfill( '-' ) << "\n" << std::setfill( ' ' );
            std::for_each( S_about.authors().begin(),
                           S_about.authors().end(),
                           std::cout
                           << std::setw( 30 )
                           << lambda::bind( &AboutPerson::name,
                                            lambda::_1 )
                           << " " << std::setw( 15 )
                           << lambda::bind( &AboutPerson::task,
                                            lambda::_1 )
                           << " " << std::setw( 40 )
                           << lambda::bind( &AboutPerson::emailAddress,
                                            lambda::_1 )
                           << "\n" );
#endif
        }

        if ( S_vm.count( "help" ) )
        {
            std::cout << optionsDescriptionApplication() << "\n";
            std::cout << file_options( S_about.appName() ) << "\n";
            std::cout << generic_options() << "\n";
        }

        if ( S_vm.count( "help-lib" ) )
        {
            std::cout << optionsDescriptionLibrary() << "\n";
            std::cout << file_options( S_about.appName() ) << "\n";
            std::cout << generic_options() << "\n";
        }
    }

    if ( S_vm.count( "verbose" ) ||
            S_vm.count( "help" ) ||
            S_vm.count( "help-lib" ) ||
            S_vm.count( "version" ) ||
            S_vm.count( "copyright" ) ||
            S_vm.count( "license" ) ||
            S_vm.count( "authors" ) )
    {
        if ( Environment::initialized() )
        {
            worldComm().barrier();
            MPI_Finalize();
        }

        exit( 0 );
    }

#if 0
    std::cout << "count = " << S_vm.count( "debug" ) << "\n"
              << "string = " << S_vm["debug"].as<std::string>() << "\n";
#endif

    VLOG( 2 ) << "[processGenericOptions] done\n";
}

void
Environment::parseAndStoreOptions( po::command_line_parser parser, bool extra_parser )
{
    VLOG( 2 ) << " parsing options...\n";

    boost::shared_ptr<po::parsed_options> parsed;

    if ( extra_parser )
    {
        parsed = boost::shared_ptr<po::parsed_options>( new po::parsed_options( parser
                 .options( *S_desc )
                 .extra_parser( at_option_parser_2 )
                 .allow_unregistered()
                 .run() ) );
    }


    else
    {
        parsed = boost::shared_ptr<po::parsed_options>( new po::parsed_options( parser
                 .options( *S_desc )
                 .allow_unregistered()
                 .run() ) );
    }

    VLOG( 2 ) << "[parseAndStoreOptions] parsing options done\n";

    S_to_pass_further = po::collect_unrecognized( parsed->options, po::include_positional );

    if ( Environment::isMasterRank() && S_to_pass_further.size() )
    {
        LOG( ERROR ) << "Some options (" << ( S_to_pass_further.size() ) << ") were not recognized.";
        LOG( ERROR ) << "We remove them from Feel++ options management system and pass them to PETSc/SLEPc";
        LOG( ERROR ) << "and other third party libraries";

        for ( std::string const& s: S_to_pass_further )
        {
            LOG( ERROR ) << "  |- unrecognized option: " << s << "\n";
        }
    }
    std::vector<po::basic_option<char> >::iterator it = parsed->options.begin();
    //std::vector<po::basic_option<char> >::iterator en  = parsed->options.end();
    for ( ; it != parsed->options.end() ; )
    {
        if ( it->unregistered )
        {
            if ( Environment::isMasterRank() )
                LOG( ERROR ) << "  |- remove " << it->string_key << " from Feel++ options management system"  << "\n";
            it = parsed->options.erase( it );
        }
        else
            ++it;
    }

    po::store( *parsed, S_vm );

    if ( boption( "fail-on-unknown-option" ) && S_to_pass_further.size() )
    {
        std::stringstream ostr;

        for ( std::string const& s: S_to_pass_further )
        {
            ostr << s << " ";
        }

        if ( Environment::isMasterRank() )
            LOG( ERROR ) << "Unknown options [" << ostr.str() << "] passed to Feel++. Quitting application...";

        //MPI_Barrier( S_worldcomm->comm() );
        MPI_Abort( S_worldcomm->comm(), 1 );
    }
}



void
Environment::doOptions( int argc, char** argv,
                        po::options_description const& desc,
                        po::options_description const& desc_lib,
                        std::string const& appName )
{
    //std::locale::global(std::locale(""));
    try
    {
        S_commandLineParser = boost::shared_ptr<po::command_line_parser>( new po::command_line_parser( argc, argv ) );
        parseAndStoreOptions( po::command_line_parser( argc, argv ), true );
        processGenericOptions();

        VLOG( 2 ) << "options parsed and stored in database";

        /**
         * parse config file if given to command line
         */
        if ( S_vm.count( "config-file" ) || S_vm.count( "config-files" ) )
        {
            if ( S_vm.count( "config-files" ) )
            {
                std::vector<std::string> configFiles = S_vm["config-files"].as<std::vector<std::string> >();
                // reverse order (priorty for the last)
                std::reverse(configFiles.begin(),configFiles.end());
                for ( std::string cfgfile : configFiles )
                {
                    if ( !fs::exists( cfgfile ) ) continue;
<<<<<<< HEAD
                    cout << tc::green << "Reading " << cfgfile << "..." << tc::reset << std::endl;
=======
                    // LOG( INFO ) << "Reading " << cfgfile << "...";
>>>>>>> 2e510dac
                    S_configFileNames.insert( fs::absolute( cfgfile ).string() );
                    S_cfgdir = fs::absolute( cfgfile ).parent_path();
                    std::ifstream ifs( cfgfile.c_str() );
                    po::store( parse_config_file( ifs, *S_desc, true ), S_vm );
                }
            }

            if ( S_vm.count( "config-file" ) && fs::exists(  S_vm["config-file"].as<std::string>() ) )
            {
<<<<<<< HEAD
                cout << tc::green << "Reading " << S_vm["config-file"].as<std::string>()
                     << "..." << tc::reset << std::endl;
=======
                // LOG( INFO ) << "Reading " << S_vm["config-file"].as<std::string>() << "...";
>>>>>>> 2e510dac
                S_configFileNames.insert( fs::absolute( S_vm["config-file"].as<std::string>() ).string() );
                S_cfgdir = fs::absolute( S_vm["config-file"].as<std::string>() ).parent_path();
                std::ifstream ifs( S_vm["config-file"].as<std::string>().c_str() );
                po::store( parse_config_file( ifs, *S_desc, true ), S_vm );
            }

            po::notify( S_vm );
        }

        else
        {
            using namespace boost::assign;
            std::vector<fs::path> prefixes = S_paths;
#if 0
            prefixes += boost::assign::list_of( fs::current_path() )
                        ( fs::path ( Environment::localConfigRepository() ) )
                        ( fs::path ( Environment::systemConfigRepository().get<0>() ) )
                        ( fs::path ( "/usr/share/feel/config" ) )
                        ( fs::path ( "/usr/local/share/feel/config" ) )
                        ( fs::path ( "/opt/local/share/feel/config" ) );
#endif
            char* env;
            env = getenv( "FEELPP_DIR" );

            if ( env != NULL && env[0] != '\0' )
            {
                prefixes.push_back( fs::path( env ) );
            }

            VLOG( 2 ) << "try processing cfg files...\n";
            std::string config_name;
            bool found = false;
            for( auto const& prefix: prefixes )
            {
                config_name = ( boost::format( "%1%/%2%.cfg" ) % prefix.string() % appName ).str();
                VLOG( 2 ) << " Looking for " << config_name << "\n";

                if ( fs::exists( config_name ) )
                {
                    found = true;
                    break;
                }

                else
                {
                    // try with a prefix feel_
                    config_name = ( boost::format( "%1%/feelpp_%2%.cfg" ) % prefix.string() % appName ).str();
                    VLOG( 2 ) << " Looking for " << config_name << "\n";

                    if ( fs::exists( config_name ) )
                    {
                        found = true;
                        break;
                    }
                }
            }

            if ( found )
            {
                LOG( INFO ) << "Reading  " << config_name << "...\n";
                S_configFileNames.insert( fs::absolute( config_name ).string() );
                S_cfgdir = fs::absolute( config_name ).parent_path();
                std::ifstream ifs( config_name.c_str() );
                store( parse_config_file( ifs, *S_desc, true ), S_vm );
                LOG( INFO ) << "Reading  " << config_name << " done.\n";
                //po::store(po::parse_command_line(argc, argv, desc), S_vm);
                po::notify( S_vm );
            }
        }


        /* handle the generation of onelab files after having processed */
        /* the regular config file, so we have parsed user defined parameters */
        /* or restored a previous configuration */

        /* We store the application path for further use */
        fs::path p( argv[0] );
        Environment::olAppPath = fs::absolute( p ).string();

        if ( worldComm().isMasterRank() )
        {
            if ( S_vm.count( "onelab.enable" ) )
            {

                if ( S_vm["onelab.enable"].as<int>() == 1 )
                {
                    Environment::generateOLFiles( argc, argv, appName );

                    if ( Environment::initialized() )
                    {
                        worldComm().barrier();
                        MPI_Finalize();
                    }

                    exit( 0 );
                }
            }
        }
    }

    // catches program_options exceptions
    catch ( boost::program_options::multiple_occurrences const& e )
    {
        LOG( WARNING ) << "Command line or config file option parsing error: " << e.what() << "\n"
                       << "  o faulty option: " << e.get_option_name() << "\n"
                       << "Warning: the .cfg file or some options may not have been read properly\n";
    }

    catch ( boost::program_options::ambiguous_option const& e )
    {
        LOG( WARNING ) << "Command line or config file option parsing error: " << e.what() << "\n"
                       << "  o faulty option: " << e.get_option_name() << "\n"
                       << "  o possible alternatives: " ;
        std::for_each( e.alternatives().begin(), e.alternatives().end(), []( std::string const& s )
        {
            LOG( WARNING ) << s << " ";
        } );
        LOG( WARNING ) << "\n"
                       << "Warning: the .cfg file or some options may not have been read properly\n";
    }

    // catches program_options exceptions
    catch ( std::exception& e )
    {
        LOG( WARNING ) << "Application option parsing: unknown option:" << e.what() << " (the .cfg file or some options may not have been read properly)\n";
    }

    catch ( ... )
    {
        LOG( WARNING ) << "Application option parsing: unknown exception triggered  (the .cfg file or some options may not have been read properly)\n";
    }
}


bool
Environment::initialized()
{

#if defined( FEELPP_HAS_PETSC_H )
    PetscTruth is_petsc_initialized;
    PetscInitialized( &is_petsc_initialized );
    return mpi::environment::initialized() && is_petsc_initialized ;
#else
    return mpi::environment::initialized() ;
#endif
}

bool
Environment::finalized()
{
#if defined( FEELPP_HAS_PETSC_H )
    PetscTruth is_petsc_initialized;
    PetscInitialized( &is_petsc_initialized );
    return mpi::environment::finalized() && !is_petsc_initialized;
#else
    return mpi::environment::finalized();
#endif
}


std::string
Environment::rootRepository()
{
    char * senv = ::getenv( "FEELPP_REPOSITORY" );

    if ( senv != NULL && senv[0] != '\0' )
    {
        return std::string( senv );
    }

    senv = ::getenv( "FEELPP_WORKDIR" );

    if ( senv != NULL && senv[0] != '\0' )
    {
        return std::string( senv );
    }

    senv = ::getenv( "WORK" );

    if ( senv != NULL && senv[0] != '\0' )
    {
        return std::string( senv )+"/feel";
    }

    senv = ::getenv( "WORKDIR" );

    if ( senv != NULL && senv[0] != '\0' )
    {
        return std::string( senv )+"/feel";
    }

    senv = ::getenv( "HOME" );

    if ( senv != NULL && senv[0] != '\0' )
    {
        return std::string( senv ) + "/feel";
    }

    return std::string();
}
std::string
Environment::findFile( std::string const& filename )
{
    fs::path cp = fs::current_path();

    fs::path p( filename );

    if ( p.is_absolute() && fs::exists( p ) )
    {
        LOG( INFO ) << "File " << filename << " found";
        return filename;
    }

#if 0

    // first try in the current path
    if ( fs::exists( cp / filename ) )
    {
        LOG( INFO ) << "File " << ( cp/filename ) << " found";
        return ( cp/filename ).string();
    }

#endif

    // look in to paths list from end-1 to begin
    auto it = std::find_if( S_paths.rbegin(), S_paths.rend(),
                            [&filename] ( fs::path const& p ) -> bool
    {
        if ( fs::exists( p/filename ) )
            return true;
        return false;
    } );

    if ( it != S_paths.rend() )
    {
        LOG( INFO ) << "File " << ( *it/filename ) << " found";
        return ( *it / filename ).string();
    }

    if ( fs::exists( cp / filename ) )
    {
        LOG( INFO ) << "File " << ( cp/filename ) << " found";
        return ( cp/filename ).string();
    }

    if ( fs::path( filename ).extension() == ".geo" || fs::path( filename ).extension() == ".msh" )
    {
        if ( fs::exists( fs::path( Environment::localGeoRepository() ) / filename ) )
        {
            LOG( INFO ) << "File " << ( fs::path( Environment::localGeoRepository() ) / filename ) << " found";
            return ( fs::path( Environment::localGeoRepository() ) / filename ).string();
        }

        if ( Environment::systemGeoRepository().get<1>()  &&
                fs::exists( fs::path( Environment::systemGeoRepository().get<0>() ) / filename ) )
        {
            LOG( INFO ) << "File" << ( fs::path( Environment::systemGeoRepository().get<0>() ) / filename ) << " found";
            return ( fs::path( Environment::systemGeoRepository().get<0>() ) / filename ).string();
        }
    }

    LOG( INFO ) << "File " << filename << " not found";
    return std::string();
}
std::vector<std::string>
Environment::geoPathList()
{
    std::vector<std::string> plist;
    plist.push_back( fs::current_path().string() );
    std::for_each( S_paths.rbegin(), S_paths.rend(),
                   [&plist] ( fs::path const& p )
                   {
                       plist.push_back( p.string() );
                   } );

    if ( fs::exists( Environment::localGeoRepository() ) )
        plist.push_back( Environment::localGeoRepository() );

    if ( Environment::systemGeoRepository().get<1>()  &&
            fs::exists( Environment::systemGeoRepository().get<0>() ) )
        plist.push_back( Environment::systemGeoRepository().get<0>() );

    return plist;
}
std::string
Environment::localGeoRepository()
{
    fs::path rep_path;

    rep_path = Environment::rootRepository();
    rep_path /= "geo";

    if ( !fs::exists( rep_path ) )
        fs::create_directory( rep_path );

    return rep_path.string();
}
boost::tuple<std::string,bool>
Environment::systemGeoRepository()
{
    fs::path rep_path;

    rep_path = Info::prefix();
    rep_path /= "share/feel/geo";
    return boost::make_tuple( rep_path.string(), fs::exists( rep_path ) );
}

std::string
Environment::localConfigRepository()
{
    fs::path rep_path;

    rep_path = Environment::rootRepository();
    rep_path /= "config";

    if ( !fs::exists( rep_path ) )
        fs::create_directory( rep_path );

    return rep_path.string();
}
boost::tuple<std::string,bool>
Environment::systemConfigRepository()
{
    fs::path rep_path;

    rep_path = Info::prefix();
    rep_path /= "share/feel/config";
    return boost::make_tuple( rep_path.string(), fs::exists( rep_path ) );
}

void
Environment::changeRepositoryImpl( boost::format fmt, std::string const& logfilename, bool add_subdir_np, WorldComm const& worldcomm )
{
    if ( Environment::vm().count( "nochdir" ) )
        return;

    fs::path rep_path;
    S_paths.push_back( fs::current_path() );

    typedef std::vector< std::string > split_vector_type;

    split_vector_type dirs; // #2: Search for tokens
    std::string fmtstr = fmt.str();
    boost::split( dirs, fmtstr, boost::is_any_of( "/" ) );

    fs::path p = dirs.front();

    if (fs::path(fmtstr).is_absolute())
    {
        rep_path=fs::path("/");
    }
    else if ( p.relative_path() != "." )
    {
        rep_path = Environment::rootRepository();

        if ( worldcomm.isMasterRank() && !fs::exists( rep_path ) )
        {
            //LOG( INFO ) << "Creating directory " << rep_path << "...";
            fs::create_directory( rep_path );
        }
    }

    BOOST_FOREACH( std::string const& dir, dirs )
    {
        if ( !dir.empty() )
        {
            //VLOG(2)<< " option: " << s << "\n";
            rep_path = rep_path / dir;

            if ( worldcomm.isMasterRank() && !fs::exists( rep_path ) )
                fs::create_directory( rep_path );
        }
    }

    if ( add_subdir_np )
    {
        rep_path = rep_path / ( boost::format( "np_%1%" ) % Environment::numberOfProcessors() ).str();

        if ( worldcomm.isMasterRank() && !fs::exists( rep_path ) )
            fs::create_directory( rep_path );

        //LOG( INFO ) << "changing directory to " << rep_path << "\n";
    }

    // wait all process in order to be sure that the dir has been created by master process
    worldcomm.barrier();

    ::chdir( rep_path.string().c_str() );

    setLogs( logfilename );

}

#if 0
po::variables_map
Environment::vm( po::options_description const& desc )
{
    po::variables_map vm;
    po::store( po::parse_command_line( 0, ( char** )0, desc ), vm );
    po::notify( vm );

    return vm;
}
#endif

void
Environment::setLogs( std::string const& prefix )
{


}

std::vector<WorldComm> const&
Environment::worldsComm( int n )
{
    CHECK( S_worldcomm ) << "Environment: worldcomm not allocated\n";
    return S_worldcomm->subWorlds( n );
}

std::vector<WorldComm> const&
Environment::worldsCommSeq( int n )
{
    CHECK( S_worldcommSeq ) << "Environment: worldcomm not allocated\n";
    return S_worldcommSeq->subWorlds( n );
}

std::vector<WorldComm> const&
Environment::worldsCommGroupBySubspace( int n )
{
#if 0
    std::cout << "n=" << n << "\n";
    S_worldcomm->showMe();
    S_worldcomm->masterWorld( n ).showMe();
    std::cout << "size=" << S_worldcomm->subWorlds( n ).size() <<  "\n";
    S_worldcomm->subWorlds( n ).begin()->showMe();
#endif
    return S_worldcomm->subWorldsGroupBySubspace( n );
}


WorldComm const&
Environment::masterWorldComm( int n )
{
    return S_worldcomm->masterWorld( n );
}

#if defined(FEELPP_HAS_HARTS)

void Environment::initHwlocTopology()
{
    /* init and load hwloc topology for the current node */
    if ( !( Environment::S_hwlocTopology ) )
    {
        hwloc_topology_init( &( Environment::S_hwlocTopology ) );
        hwloc_topology_load( Environment::S_hwlocTopology );
    }
}

void Environment::destroyHwlocTopology()
{
    if ( Environment::S_hwlocTopology )
    {
        hwloc_topology_destroy( Environment::S_hwlocTopology );
    }
}

void Environment::bindToCore( unsigned int id )
{
    int err;
    hwloc_cpuset_t set;
    hwloc_obj_t coren;

    /* get the nth core object */
    coren = hwloc_get_obj_by_type( Environment::S_hwlocTopology, HWLOC_OBJ_CORE, id );
    /* get the cpu mask of the nth core */
    set = hwloc_bitmap_dup( coren->cpuset );
    /* bind the process thread to this core */
    err = hwloc_set_cpubind( Environment::S_hwlocTopology, set, 0 );

    /* free memory */
    hwloc_bitmap_free( set );
}

int Environment::getNumberOfCores(bool logical)
{
    int nCores = -1;
    int depth = HWLOC_TYPE_DEPTH_UNKNOWN;
    if(logical)
    { depth = hwloc_get_type_depth( Environment::S_hwlocTopology, HWLOC_OBJ_PU ); }
    else
    { depth = hwloc_get_type_depth( Environment::S_hwlocTopology, HWLOC_OBJ_CORE ); }

    if(depth != HWLOC_TYPE_DEPTH_UNKNOWN)
    {
        nCores = hwloc_get_nbobjs_by_depth(Environment::S_hwlocTopology, depth);
    }

    return nCores;
}

int Environment::countCoresInSubtree( hwloc_obj_t node, bool logical )
{
    int res = 0;

    /* get the number of cores in the subtree */
    for ( int i = 0; i < node->arity; i++ )
    {
        res += Environment::countCoresInSubtree( node->children[i] );
    }

    /* if we are a core node, we increment the counter */
    /* count the number of real cores or logical cores */
    /* according to the logical parameter */
    if ( (logical && node->type == HWLOC_OBJ_PU)
    || (!logical && node->type == HWLOC_OBJ_CORE) )
    {
        res++;
    }

    return res;
}

void Environment::bindNumaRoundRobin( int lazy )
{
    int err, depth;
    int nbCoresPerNuma = 0, nbCoresTotal = 0, nbNumaNodesTotal = 0;
    hwloc_cpuset_t set;
    hwloc_obj_t numaNode;

    std::cout << "Round Robin Numa" << std::endl;

    /* get the first numa node */
    numaNode = hwloc_get_obj_by_type( Environment::S_hwlocTopology, HWLOC_OBJ_NODE, 0 );
    nbCoresPerNuma = Environment::countCoresInSubtree( numaNode );

    /* count the number of numaNodes */
    depth = hwloc_get_type_depth( Environment::S_hwlocTopology, HWLOC_OBJ_NODE );

    if ( depth != HWLOC_TYPE_DEPTH_UNKNOWN )
    {
        nbNumaNodesTotal = hwloc_get_nbobjs_by_depth( Environment::S_hwlocTopology, depth );
    }

    /* count the number of cores on the current server */
    depth = hwloc_get_type_depth( Environment::S_hwlocTopology, HWLOC_OBJ_CORE );

    if ( depth != HWLOC_TYPE_DEPTH_UNKNOWN )
    {
        nbCoresTotal = hwloc_get_nbobjs_by_depth( Environment::S_hwlocTopology, depth );
    }

    /* compute the virtual core index of the first core of the numa node to use */
    int vcoreid = Environment::worldComm().rank() * nbCoresPerNuma;
    /* compute the rank of the Numa processor for the current process */
    int numaRank = Environment::worldComm().rank() % nbCoresPerNuma;

    /* get the numa node where to place the process */
    numaNode = hwloc_get_obj_by_type( Environment::S_hwlocTopology, HWLOC_OBJ_NODE, numaRank );

    /* duplicate the node set of the Numa node */
    set = hwloc_bitmap_dup( numaNode->cpuset );
    /*
    char * a;
    hwloc_bitmap_asprintf(&a, set);
    std::cout << Environment::worldComm().rank() << " " << a << ";" << std::endl;
    free(a);
    */

    /* if we do not want to bind lazily, i.e. to generally bind on the numa node */
    /* we select the specific core */
    int bid = -1;

    if ( !lazy )
    {
        /* get the cpuset corresponding to the core we want to bind to */
        /* compute the core number that we want to bind to on the current Numa node */
        int tid = ( vcoreid / nbCoresTotal ) % nbCoresPerNuma;
        /* get the id of the first core */
        bid = hwloc_bitmap_first( set );

        /* iterate to find the core we want to bind to */
        for ( int i = 0; i < tid; i++ )
        {
            bid = hwloc_bitmap_next( set, bid );
        }

        hwloc_bitmap_only( set, bid );
        /*
           hwloc_bitmap_asprintf(&a, set);
           std::cout << Environment::worldComm().rank() << " " << a << ";" << std::endl;
           free(a);
           */
    }

    int coreid = vcoreid % nbCoresTotal + vcoreid / nbCoresTotal;
    std::cout << Environment::worldComm().rank() << " nbCoresNuma:" << nbCoresPerNuma << " Total:" << nbCoresTotal << " "
              << " coreid=" << coreid << " "
              << " nbCoresPerNuma=" << nbCoresPerNuma
              << " idOnNuma=" << bid
              << " numaRank=" << numaRank
              << std::endl;

    /* bind the process thread to this core */
    err = hwloc_set_cpubind( Environment::S_hwlocTopology, set, 0 );

    /* free memory */
    hwloc_bitmap_free( set );
}

void Environment::getLastBoundCPU( std::vector<int> * lastCPU, std::vector<int> * cpuAffinity )
{
    int cid;
    hwloc_cpuset_t set;

    /* get a cpuset object */
    set = hwloc_bitmap_alloc();

    if(cpuAffinity)
    {
        /* Get the cpu thread affinity info of the current process/thread */
        hwloc_get_cpubind( Environment::S_hwlocTopology, set, 0 );

        /* write the corresponding processor indexes */
        cid = hwloc_bitmap_first( set );

        while ( cid != -1 )
        {
            cpuAffinity->push_back(cid);
            cid = hwloc_bitmap_next( set, cid );
        }
    }

    hwloc_bitmap_zero(set);

    if(lastCPU)
    {
        /* Get the latest core location of the current process/thread */
        hwloc_get_last_cpu_location( Environment::S_hwlocTopology, set, 0 );

        /* write the corresponding processor indexes */
        cid = hwloc_bitmap_first( set );

        while ( cid != -1 )
        {
            lastCPU->push_back(cid);
            cid = hwloc_bitmap_next( set, cid );
        }
    }

    /* free memory */
    hwloc_bitmap_free( set );
}

void Environment::writeCPUData( std::string fname )
{
    hwloc_cpuset_t set;
    int cid;
    char * a;
    char buf[256];
    unsigned int depth;

    std::ostringstream oss;

    /* get a cpuset object */
    set = hwloc_bitmap_alloc();

    /* Get the cpu thread affinity info of the current process/thread */
    hwloc_get_cpubind( Environment::S_hwlocTopology, set, 0 );
    hwloc_bitmap_asprintf( &a, set );
    oss << a;
    free( a );

    /* write the corresponding processor indexes */
    cid = hwloc_bitmap_first( set );
    oss << " (";

    while ( cid != -1 )
    {
        oss << cid << " ";
        cid = hwloc_bitmap_next( set, cid );
    }

    oss << ")|";

    /* Get the latest core location of the current process/thread */
    hwloc_get_last_cpu_location( Environment::S_hwlocTopology, set, 0 );
    hwloc_bitmap_asprintf( &a, set );
    oss << a;
    free( a );

    /* write the corresponding processor indexes */
    cid = hwloc_bitmap_first( set );
    oss << " (";

    while ( cid != -1 )
    {
        oss << cid << " ";
        cid = hwloc_bitmap_next( set, cid );
    }

    oss << ");";

    /* free memory */
    hwloc_bitmap_free( set );

    /* if filename is empty, we write to stdout */
    if ( fname == "" )
    {
        std::cout << Environment::worldComm().rank() << " " << oss.str() << std::endl;
    }

    else
    {
        /* Write the gathered information with MPIIO */
        MPI_File fh;
        MPI_Status status;

        if ( fs::exists( fname ) )
        {
            MPI_File_delete( const_cast<char *>( fname.c_str() ), MPI_INFO_NULL );
        }

        MPI_File_open( Environment::worldComm().comm(), const_cast<char *>( fname.c_str() ), MPI_MODE_RDWR | MPI_MODE_CREATE | MPI_MODE_APPEND , MPI_INFO_NULL, &fh );
        MPI_File_write_ordered( fh, const_cast<char *>( oss.str().c_str() ), oss.str().size(), MPI_CHAR, &status );

        MPI_File_close( &fh );
    }
}

#endif

MemoryUsage
Environment::logMemoryUsage( std::string const& message )
{
    MemoryUsage mem;
#if defined ( FEELPP_HAS_PETSC_H )
    PetscMemoryGetCurrentUsage( &mem.memory_usage );
    LOG( INFO ) << message << " PETSC get current memory usage (resident memory): "  << mem.memory_usage/1e3 << "  KBytes "  << mem.memory_usage/1e6 << "  MBytes " << mem.memory_usage/1e9 << " GBytes" ;
    //PetscMemoryGetMaximumUsage( &mem );
    //LOG(INFO) << logMessage << " PETSC get maximum memory usag (resident memory): " << mem/1e6 << "  MBytes " << mem/1e9 << " GBytes" ;

    PetscMallocGetCurrentUsage( &mem.petsc_malloc_usage );
    LOG( INFO ) << message << " PETSC get current PETSC Malloc usage: "  << mem.petsc_malloc_usage/1e3 << "  KBytes " << mem.petsc_malloc_usage/1e6 << " MBytes " << mem.petsc_malloc_usage/1e9 << " GBytes" ;
    PetscMallocGetMaximumUsage( &mem.petsc_malloc_maximum_usage );
    LOG( INFO ) << message << " PETSC get maximum PETSC Malloc usage(largest memory ever used so far): "  << mem.petsc_malloc_maximum_usage/1e3 << "  KBytes " << mem.petsc_malloc_maximum_usage/1e6 << " MBytes " << mem.petsc_malloc_maximum_usage/1e9 << " GBytes" ;
#endif
    return mem;
}

std::string
Environment::expand( std::string const& expr )
{
    std::string topSrcDir = BOOST_PP_STRINGIZE( FEELPP_SOURCE_DIR );
    std::string topBuildDir = BOOST_PP_STRINGIZE( FEELPP_BUILD_DIR );
    std::string cfgDir = S_cfgdir.string();
    std::string homeDir = ::getenv( "HOME" );
    std::string dataDir = ( fs::path( topSrcDir )/fs::path( "data" ) ).string();
    std::string exprdbDir = ( fs::path( Environment::rootRepository() )/fs::path( "exprDB" ) ).string();

    VLOG( 2 ) << "topSrcDir " << topSrcDir << "\n"
              << "topBuildDir " << topBuildDir << "\n"
              << "cfgDir " << cfgDir << "\n"
              << "HOME " << homeDir << "\n"
              << "Environment::rootRepository() " << Environment::rootRepository()
              << "dataDir " << dataDir << "\n"
              << "exprdbdir " << exprdbDir << "\n"
              << "\n";

    std::string res=expr;

    boost::replace_all( res, "${feelpp_srcdir}", topSrcDir );
    boost::replace_all( res, "${feelpp_builddir}", topBuildDir );
    boost::replace_all( res, "${feelpp_databasesdir}", topSrcDir + "/databases/" );
    boost::replace_all( res, "${top_srcdir}", topSrcDir );
    boost::replace_all( res, "${top_builddir}", topBuildDir );
    boost::replace_all( res, "${cfgdir}", cfgDir );
    boost::replace_all( res, "${home}", homeDir );
    boost::replace_all( res, "${repository}", Environment::rootRepository() );
    boost::replace_all( res, "${datadir}", dataDir );
    boost::replace_all( res, "${exprdbdir}", exprdbDir );
    boost::replace_all( res, "${h}", std::to_string(doption("gmsh.hsize") ) );

    boost::replace_all( res, "$feelpp_srcdir", topSrcDir );
    boost::replace_all( res, "$feelpp_builddir", topBuildDir );
    boost::replace_all( res, "$feelpp_databasesdir", topSrcDir + "/databases/" );
    boost::replace_all( res, "$top_srcdir", topSrcDir );
    boost::replace_all( res, "$top_builddir", topBuildDir );
    boost::replace_all( res, "$cfgdir", cfgDir );
    boost::replace_all( res, "$home", homeDir );
    boost::replace_all( res, "$repository", Environment::rootRepository() );
    boost::replace_all( res, "$datadir", dataDir );
    boost::replace_all( res, "$exprdbdir", exprdbDir );
    boost::replace_all( res, "$h", std::to_string(doption("gmsh.hsize") ) );


    typedef std::vector< std::string > split_vector_type;

#if defined FEELPP_ENABLED_PROJECTS
    split_vector_type SplitVec; // #2: Search for tokens
    boost::split( SplitVec, FEELPP_ENABLED_PROJECTS, boost::is_any_of(" "), boost::token_compress_on );
    for( auto const& s : SplitVec )
    {
        std::ostringstream oo1,oo2,oo3;
        oo1 << "${" << s << "_srcdir}";
        oo2 << "${" << s << "_builddir}";
        oo3 << "${" << s << "_databasesdir}";

        boost::replace_all( res, oo1.str(), topSrcDir + "/research/" + s );
        VLOG(2) << oo1.str() << " : " << topSrcDir + "/research/" + s;
        boost::replace_all( res, oo2.str(),  topBuildDir + "/research/" + s );
        VLOG(2) << oo2.str() << " : " << topBuildDir + "/research/" + s;
        boost::replace_all( res, oo3.str(),  topSrcDir + "/research/" + s + "/databases/" );
        VLOG(2) << oo3.str() << " : " << topSrcDir + "/research/" + s + "/databases/";;

        std::ostringstream o1,o2,o3;
        o1 << "$" << s << "_srcdir";
        o2 << "$" << s << "_builddir";
        o3 << "$" << s << "_databasesdir";

        boost::replace_all( res, o1.str(), topSrcDir + "/research/" + s );
        VLOG(2) << o1.str() << " : " << topSrcDir + "/research/" + s;
        boost::replace_all( res, o2.str(),  topBuildDir + "/research/" + s );
        VLOG(2) << o2.str() << " : " << topBuildDir + "/research/" + s;
        boost::replace_all( res, o3.str(),  topSrcDir + "/research/" + s + "/databases/" );
        VLOG(2) << o3.str() << " : " << topSrcDir + "/research/" + s + "/databases/";;
    }
#endif

    VLOG(1) << "Expand " << expr << " to "  << res;
    return res;
}

void
Environment::addTimer( std::string const& msg, std::pair<double,int> const& t )
{
    S_timers.add( msg, t );
}

void
Environment::saveTimers( bool display )
{
    //S_timers.save( Environment::about().appName(), display );
    S_timers.save( display );
}

void
Environment::saveTimersMD( std::ostream &os )
{
    //S_timers.save( Environment::about().appName(), display );
    S_timers.saveMD( os );
}



AboutData Environment::S_about;
boost::shared_ptr<po::command_line_parser> Environment::S_commandLineParser;
std::set<std::string> Environment::S_configFileNames;
po::variables_map Environment::S_vm;
boost::shared_ptr<po::options_description> Environment::S_desc;
boost::shared_ptr<po::options_description> Environment::S_desc_app;
boost::shared_ptr<po::options_description> Environment::S_desc_lib;
std::vector<std::string> Environment::S_to_pass_further;

boost::signals2::signal<void()> Environment::S_deleteObservers;

boost::shared_ptr<WorldComm> Environment::S_worldcomm;
boost::shared_ptr<WorldComm> Environment::S_worldcommSeq;

std::vector<fs::path> Environment::S_paths = { fs::current_path(),
                                               Environment::systemConfigRepository().get<0>(),
                                               Environment::systemGeoRepository().get<0>()
                                             };
fs::path Environment::S_scratchdir;
fs::path Environment::S_cfgdir;

std::string Environment::olAppPath;
std::vector<std::string> Environment::olAutoloadFiles;

#if defined(FEELPP_HAS_HARTS)
hwloc_topology_t Environment::S_hwlocTopology = NULL;
#endif

TimerTable Environment::S_timers;

}<|MERGE_RESOLUTION|>--- conflicted
+++ resolved
@@ -1246,11 +1246,8 @@
                 for ( std::string cfgfile : configFiles )
                 {
                     if ( !fs::exists( cfgfile ) ) continue;
-<<<<<<< HEAD
                     cout << tc::green << "Reading " << cfgfile << "..." << tc::reset << std::endl;
-=======
                     // LOG( INFO ) << "Reading " << cfgfile << "...";
->>>>>>> 2e510dac
                     S_configFileNames.insert( fs::absolute( cfgfile ).string() );
                     S_cfgdir = fs::absolute( cfgfile ).parent_path();
                     std::ifstream ifs( cfgfile.c_str() );
@@ -1260,12 +1257,9 @@
 
             if ( S_vm.count( "config-file" ) && fs::exists(  S_vm["config-file"].as<std::string>() ) )
             {
-<<<<<<< HEAD
                 cout << tc::green << "Reading " << S_vm["config-file"].as<std::string>()
                      << "..." << tc::reset << std::endl;
-=======
                 // LOG( INFO ) << "Reading " << S_vm["config-file"].as<std::string>() << "...";
->>>>>>> 2e510dac
                 S_configFileNames.insert( fs::absolute( S_vm["config-file"].as<std::string>() ).string() );
                 S_cfgdir = fs::absolute( S_vm["config-file"].as<std::string>() ).parent_path();
                 std::ifstream ifs( S_vm["config-file"].as<std::string>().c_str() );
