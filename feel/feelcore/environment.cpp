/* -*- mode: c++; coding: utf-8; tab-width: 4; indent-tabs-mode: nil; c-basic-offset: 4; show-trailing-whitespace: t -*- vim:fenc=utf-8:ft=tcl:et:sw=4:ts=4:sts=4

  This file is part of the Feel library

  Author(s): Christophe Prud'homme <christophe.prudhomme@ujf-grenoble.fr>
       Date: 2010-04-14

  Copyright (C) 2010,2011 Université Joseph Fourier (Grenoble I)

  This library is free software; you can redistribute it and/or
  modify it under the terms of the GNU Lesser General Public
  License as published by the Free Software Foundation; either
  version 2.1 of the License, or (at your option) any later version.

  This library is distributed in the hope that it will be useful,
  but WITHOUT ANY WARRANTY; without even the implied warranty of
  MERCHANTABILITY or FITNESS FOR A PARTICULAR PURPOSE.  See the GNU
  Lesser General Public License for more details.

  You should have received a copy of the GNU Lesser General Public
  License along with this library; if not, write to the Free Software
  Foundation, Inc., 51 Franklin Street, Fifth Floor, Boston, MA  02110-1301  USA
*/
/**
   \file environment.cpp
   \author Christophe Prud'homme <christophe.prudhomme@ujf-grenoble.fr>
   \date 2010-04-14
 */
#include <feel/feelconfig.h>

#include <boost/program_options.hpp>
#include <boost/preprocessor/stringize.hpp>
#include <boost/tokenizer.hpp>
#include <boost/token_functions.hpp>
#include <boost/algorithm/string/split.hpp>
#include <boost/algorithm/string/classification.hpp>
#include <boost/filesystem/operations.hpp>
#include <boost/filesystem/fstream.hpp>

#include <feel/feelcore/environment.hpp>

#include <feel/feelcore/feelpetsc.hpp>


namespace Feel
{
Environment::Environment()
    :
    M_env(false)
{
#if defined( FEELPP_HAS_TBB )
    int n = tbb::task_scheduler_init::default_num_threads();
    Log() << "[Feel++] TBB running with " << n << " threads\n";
#else
    int n = 1 ;
#endif

    //tbb::task_scheduler_init init(1);

    mpi::communicator world;
#if defined ( FEELPP_HAS_PETSC_H )
    PetscTruth is_petsc_initialized;
    PetscInitialized( &is_petsc_initialized );

    if ( !is_petsc_initialized )
    {
        i_initialized = true;
        int ierr = PetscInitializeNoArguments();

        boost::ignore_unused_variable_warning( ierr );
        CHKERRABORT( world,ierr );
    }

    // make sure that petsc do not catch signals and hence do not print long
    //and often unuseful messages
    PetscPopSignalHandler();
#endif // FEELPP_HAS_PETSC_H

    S_worldcomm = worldcomm_type::New( world );
}
Environment::Environment( int& argc, char**& argv )
    :
    M_env( argc, argv, false )
{
#if defined( FEELPP_HAS_TBB )
    int n = tbb::task_scheduler_init::default_num_threads();
    //int n = 2;
    //Log() << "[Feel++] TBB running with " << n << " threads\n";
    //tbb::task_scheduler_init init(2);
#endif

    mpi::communicator world;
#if defined ( FEELPP_HAS_PETSC_H )
    PetscTruth is_petsc_initialized;
    PetscInitialized( &is_petsc_initialized );

    if ( !is_petsc_initialized )
    {
        i_initialized = true;
#if defined( FEELPP_HAS_SLEPC )
        int ierr = SlepcInitialize( &argc,&argv, PETSC_NULL, PETSC_NULL );
#else
        int ierr = PetscInitialize( &argc, &argv, PETSC_NULL, PETSC_NULL );
#endif
        boost::ignore_unused_variable_warning( ierr );
        CHKERRABORT( world,ierr );
    }

    // make sure that petsc do not catch signals and hence do not print long
    //and often unuseful messages
    PetscPopSignalHandler();
#endif // FEELPP_HAS_PETSC_H


    if ( argc >= 1 )
    {
        std::ostringstream ostr;
        ostr << argv[0] << ".assertions";
        Assert::setLog( ostr.str().c_str() );
    }

    S_worldcomm = worldcomm_type::New( world );
}

Environment::~Environment()
{
    Debug(900) << "[~Environment] sending delete to all deleters" << "\n";

    // send signal to all deleters
    S_deleteObservers();
    Debug(900) << "[~Environment] delete signal sent" << "\n";

    if ( i_initialized )
    {
        Debug(900) << "[~Environment] finalizing slepc,petsc and mpi\n";
#if defined ( FEELPP_HAS_PETSC_H )
        PetscTruth is_petsc_initialized;
        PetscInitialized( &is_petsc_initialized );

        if ( is_petsc_initialized )
        {
#if defined( FEELPP_HAS_SLEPC )
            SlepcFinalize();
#else
            PetscFinalize();
#endif // FEELPP_HAS_SLEPC
        }

#endif // FEELPP_HAS_PETSC_H
    }


}



bool
Environment::initialized()
{

#if defined( FEELPP_HAS_PETSC_H )
    PetscTruth is_petsc_initialized;
    PetscInitialized( &is_petsc_initialized );
    return mpi::environment::initialized() && is_petsc_initialized ;
#else
    return mpi::environment::initialized() ;
#endif
}

bool
Environment::finalized()
{
#if defined( FEELPP_HAS_PETSC_H )
    PetscTruth is_petsc_initialized;
    PetscInitialized( &is_petsc_initialized );
    return mpi::environment::finalized() && !is_petsc_initialized;
#else
    return mpi::environment::finalized();
#endif
}


std::string
Environment::rootRepository()
{
    std::string env;

    if ( ::getenv( "FEELPP_REPOSITORY" ) )
    {
        env = ::getenv( "FEELPP_REPOSITORY" );
    }

    else
    {
        // by default create $HOME/feel
        env = ::getenv( "HOME" );
        env += "/feel";
    }

    return env;
}
std::string
Environment::localGeoRepository()
{
    fs::path rep_path;

    rep_path = Environment::rootRepository();
    rep_path /= "geo";

    if ( !fs::exists( rep_path ) )
        fs::create_directory( rep_path );

    return rep_path.string();
}
boost::tuple<std::string,bool>
Environment::systemGeoRepository()
{
    fs::path rep_path;

    rep_path = BOOST_PP_STRINGIZE( INSTALL_PREFIX );
    rep_path /= "share/feel/geo";
    return boost::make_tuple( rep_path.string(), fs::exists( rep_path ) );
}

std::string
Environment::localConfigRepository()
{
    fs::path rep_path;

    rep_path = Environment::rootRepository();
    rep_path /= "config";

    if ( !fs::exists( rep_path ) )
        fs::create_directory( rep_path );

    return rep_path.string();
}
boost::tuple<std::string,bool>
Environment::systemConfigRepository()
{
    fs::path rep_path;

    rep_path = BOOST_PP_STRINGIZE( INSTALL_PREFIX );
    rep_path /= "share/feel/config";
    return boost::make_tuple( rep_path.string(), fs::exists( rep_path ) );
}

void
Environment::changeRepository( boost::format fmt, std::string const& logfilename )
{
    fs::path rep_path;

    rep_path = Environment::rootRepository();

    if ( !fs::exists( rep_path ) )
        fs::create_directory( rep_path );

    typedef std::vector< std::string > split_vector_type;

    split_vector_type dirs; // #2: Search for tokens
    std::string fmtstr = fmt.str();
    boost::split( dirs, fmtstr, boost::is_any_of( "/" ) );

    BOOST_FOREACH( std::string const& dir, dirs )
    {
        //Debug( 1000 ) << "[Application::Application] option: " << s << "\n";
        rep_path = rep_path / dir;

        if ( !fs::exists( rep_path ) )
            fs::create_directory( rep_path );
    }

    ::chdir( rep_path.string().c_str() );

    setLogs( logfilename );
}

po::variables_map
Environment::vm( po::options_description const& desc )
{
    po::variables_map vm;
    po::store( po::parse_command_line( 0, ( char** )0, desc ), vm );
    po::notify( vm );

    return vm;
}

void
Environment::setLogs( std::string const& prefix )
{
    mpi::communicator world;
    Log().detachAll();
    std::ostringstream ostr;
    ostr << prefix << "-" << world.size()  << "." << world.rank();
    Log().attach( ostr.str() );

    std::ostringstream ostr_assert;
    ostr_assert << prefix  << "-" << world.size()  << "." << world.rank() << ".assertions";
    Assert::setLog( ostr_assert.str().c_str() );
}

std::vector<WorldComm> const&
Environment::worldsComm( int n )
{
<<<<<<< HEAD
    for(int i = 0;i < n; ++i )
        {
            S_worldcomm->subWorlds(n)[i].showMe();
        }
=======
#if 0
    std::cout << "n=" << n << "\n";
    S_worldcomm->showMe();
    S_worldcomm->masterWorld(n).showMe();
    std::cout << "size=" << S_worldcomm->subWorlds(n).size() <<  "\n";
#endif
>>>>>>> 1cfadfdf
    return S_worldcomm->subWorlds(n);
}
WorldComm const&
Environment::masterWorldComm( int n )
{
    return S_worldcomm->masterWorld(n);
}

boost::signals2::signal<void ()> Environment::S_deleteObservers;

boost::shared_ptr<WorldComm> Environment::S_worldcomm;

}

<|MERGE_RESOLUTION|>--- conflicted
+++ resolved
@@ -302,19 +302,12 @@
 std::vector<WorldComm> const&
 Environment::worldsComm( int n )
 {
-<<<<<<< HEAD
-    for(int i = 0;i < n; ++i )
-        {
-            S_worldcomm->subWorlds(n)[i].showMe();
-        }
-=======
 #if 0
     std::cout << "n=" << n << "\n";
     S_worldcomm->showMe();
     S_worldcomm->masterWorld(n).showMe();
     std::cout << "size=" << S_worldcomm->subWorlds(n).size() <<  "\n";
 #endif
->>>>>>> 1cfadfdf
     return S_worldcomm->subWorlds(n);
 }
 WorldComm const&
