/* -*- mode: c++; coding: utf-8; tab-width: 4; indent-tabs-mode: nil; c-basic-offset: 4; show-trailing-whitespace: t -*-

  This file is part of the Feel library

  Author(s): Christophe Prud'homme <christophe.prudhomme@feelpp.org>
       Date: 2012-05-02

  Copyright (C) 2012 Université Joseph Fourier (Grenoble I)

  This library is free software; you can redistribute it and/or
  modify it under the terms of the GNU Lesser General Public
  License as published by the Free Software Foundation; either
  version 2.1 of the License, or (at your option) any later version.

  This library is distributed in the hope that it will be useful,
  but WITHOUT ANY WARRANTY; without even the implied warranty of
  MERCHANTABILITY or FITNESS FOR A PARTICULAR PURPOSE.  See the GNU
  Lesser General Public License for more details.

  You should have received a copy of the GNU Lesser General Public
  License along with this library; if not, write to the Free Software
  Foundation, Inc., 51 Franklin Street, Fifth Floor, Boston, MA  02110-1301  USA
*/
/**
   \file eim.hpp
   \author Christophe Prud'homme <christophe.prudhomme@feelpp.org>
   \date 2012-05-02
 */
#ifndef _FEELPP_EIM_HPP
#define _FEELPP_EIM_HPP 1

#include <limits>
#include <numeric>
#include <string>
#include <iostream>
#include <fstream>

#include <boost/ref.hpp>
#include <boost/next_prior.hpp>
#include <boost/type_traits.hpp>
#include <boost/tuple/tuple.hpp>

#include <boost/serialization/vector.hpp>
#include <boost/serialization/string.hpp>
#include <boost/serialization/export.hpp>
#include <boost/serialization/base_object.hpp>

#include <feel/feelcrb/crbdb.hpp>
#include <feel/feelcrb/parameterspace.hpp>

#include <feel/feelvf/vf.hpp>

#include <feel/feelcrb/crb.hpp>
#include <feel/feelcrb/crbmodel.hpp>

#include <Eigen/Core>

namespace Feel
{
/**
  \class EIM
  \brief Empirical interpolation of a function to obtain an affine decomposition

  We are given a function \f$g (\: \cdot\: ; \mu) \in L^{\infty}
  (\Omega)\f$ of sufficient regularity.


  \section offline Offline Stage

  To begin, we choose \f$\mu^g_1\f$,
  and define \f$S^g_1 = \{ \mu^g_1 \}\f$, \f$\xi_1 \equiv g (x ; \mu^g_1)\f$, and
  \f$W^g_1 = {\rm span} \: \{\xi_1 \}\f$; we assume that \f$\xi_1  \neq 0\f$.
  Then, for \f$M \geq 2\f$, we set \f$\mu^g_M = \arg \max_{\mu \in
  \Xi^{^g}}\inf _{z \in W^g_{M-1}} \|g (\: \cdot \: ; \mu) - z
  \|_{L^{\infty} (\Omega)}\f$, where \f$\Xi^g\f$ is a suitably fine parameter
  sample over \f${\mathcal{D}}\f$. We then set \f$S^g_M = S^g_{M-1} \cup \mu^g_M\f$,
  \f$\xi_M = g (x;\mu^g_M)\f$, and
  \f$W^g_M = {\rm span} \: \{ \xi_m, \: 1 \leq m \leq M \}\f$. Note that,
  thanks to our truth
  approximation, \f$\mu^g_M\f$ is the solution of a <em>standard linear
  program</em>.

  We suppose that \f$M_{\max}\f$ is chosen such that the dimension of \f$\{g
  (\: \cdot \: ;
  \mu) \: | \: \mu \in
  \mathcal{D}\} \f$ exceeds \f$M_{\max}\f$.

  We now construct nested sets of interpolation points \f$T_M = \{ t_1,
  \ldots, t_M \}\f$, \f$1 \leq M
  \leq M_{\max}\f$.  We first set \f$t_1 = \arg \: {\rm ess} \: \sup_{x \in
  \Omega} | \xi_1 (x)|\f$,
  \f$q_1 = \xi_1 (x) / \xi_1 (t_1) \f$, \f$B^1_{11} = 1\f$.  Then for \f$M = 2,
  \ldots, M_{\max}\f$, we solve
  the linear system
  \f$ \sum^{M-1}_{j = 1} \: \sigma^{M-1}_j \: q_j(t_i) = \xi_M (t_i)\f$,
  \f$ 1 \leq i \leq M-1\f$, and set \f$r_M (x) = \xi_M (x) - \sum^{M-1}_{j =
  1}\: \sigma^{M-1}_j \:
  q_j (x)\f$, \f$t_M = \arg \: {\rm ess} \:
  \sup_{x \in \Omega} |r_M (x)|\f$, \f$q_M (x) = r_M (x) /r_M (t_M) \f$, and
  \f$B^M_{i \: j} = q_j (t_i)\f$,
  \f$1 \leq i,j \leq M\f$.

  \section online Online Stage

  Our coefficient function approximation is the interpolant of
  \f$g\f$ over \f$T_M\f$ :
  \f$g_M (x ;
  \mu) = \sum^M_{m = 1} \beta_m
  (\mu) \: q_m (x)\f$, where
  \f$\sum^M_{j = 1} \: B^M_{i \: j} \: \beta_j (\mu) = g (t_i ; \mu)\f$, \f$
  1 \leq i \leq M\f$.
  We define \f$\varepsilon_M (\mu) \equiv \| g (\: \cdot \: ; \mu) - g_M
  (\: \cdot \: ; \mu)\|_{L^{\infty} (\Omega)}\f$.

  \todo make it truly mesh independent.
  \todo find a generic solution for coordinates type \c node_type

  @author Christophe Prud'homme <christophe.prudhomme@feelpp.org>
  @see
*/
template<typename ModelType>
class EIM : public CRBDB
{
    typedef  CRBDB super;

public:

    static const uint16_type nDim = ModelType::nDim;
    /** @name Typedefs
     */
    //@{
    typedef ModelType model_type;
    typedef typename ModelType::value_type value_type;

    typedef Eigen::Matrix<double, Eigen::Dynamic, Eigen::Dynamic> matrix_type;
    typedef typename matrix_type::ColXpr column_type;
    typedef Eigen::Matrix<double, Eigen::Dynamic, 1> vector_type;
    typedef typename ModelType::node_type node_type;

    typedef typename ModelType::functionspace_type functionspace_type;
    typedef boost::shared_ptr<functionspace_type> functionspace_ptrtype;
    typedef typename functionspace_type::element_type element_type;
    typedef typename functionspace_type::element_ptrtype element_ptrtype;

    typedef typename ModelType::solution_type solution_type;

    typedef typename ModelType::parameterspace_type parameterspace_type;
    typedef typename ModelType::parameter_type parameter_type;
    typedef typename parameterspace_type::sampling_ptrtype sampling_ptrtype;

    typedef boost::tuple<double,Eigen::Matrix<double,nDim,1> > space_residual_type;
    typedef boost::tuple<double,parameter_type> parameter_residual_type;

    //@}

    /** @name Constructors, destructor
     */
    //@{

    EIM()
        :
        super(),
        M_vm(),
        M_is_read( false ),
        M_is_written( false ),
        M_name( "default" ),
        M_M( 1 ),
        M_M_max( 1 ),
        M_WN(),
        M_offline_done( false ),
        M_tol( 1e-8 ),
        M_q(),
        M_B(),
        M_t(),
        M_index_max(),
        M_model( 0 ),
        M_ctx()
        {}
    EIM( po::variables_map const& vm, model_type* model, sampling_ptrtype sampling, double __tol = 1e-8 )
        :
        super(model->modelName(), model->name(), model->name(), vm ),
        M_vm( vm ),
        M_is_read( false ),
        M_is_written( false ),
        M_name( model->name() ),
        M_trainset( sampling ),
        M_M( 1 ),
        M_M_max( 1 ),
        M_WN( M_vm["eim.dimension-max"].template as<int>() ),
        M_offline_done( false ),
        M_tol( __tol ),
        M_q(),
        M_B(),
        M_t(),
        M_index_max(),
        M_model( model ),
        M_ctx( M_model->functionSpace() )
        {
            if ( !loadDB() || M_vm["eim.rebuild-database"].template as<bool>() )
            {
                LOG(INFO) << "construct EIM approximation...\n";
                M_offline_done = false;
            }

            if ( !this->isOfflineDone() )
                offline();
#if 0
            //old version of convergence
            if( M_vm["eim.study-cvg"].template as<bool>() )
            {
                M_WN=1;
                do{
                    offline();
                    studyConvergence();

                    M_offline_done = false;
                    M_WN++;
                }while( M_WN < M_vm["eim.dimension-max"].template as<int>() );
            }
#endif

        }

    EIM( EIM const & __bbf )
        :
        super(__bbf),
        M_is_read( __bbf.M_is_read ),
        M_is_written( __bbf.M_is_written ),
        M_name( __bbf.M_name ),
        M_M( __bbf.M_M ),
        M_M_max (__bbf.M_M_max ),
        M_WN(__bbf.M_WN ),
        M_offline_done( __bbf.M_offline_done ),
        M_tol( __bbf.M_tol ),
        M_q( __bbf.M_q ),
        M_B( __bbf.M_B ),
        M_t( __bbf.M_t ),
        M_index_max( __bbf.M_index_max ),
        M_model( __bbf.M_model ),
        M_ctx( __bbf.M_ctx )
        {}
    ~EIM()
        {}

    //@}

    /** @name Operator overloads
     */
    //@{


    //@}

    /** @name Accessors
     */
    //@{

    /**
       \return the number of DOF in space discretization
    */
    size_type nDOF() const {  FEELPP_ASSERT( M_model != 0 ).error( "Invalid EIM model" ); return M_model->functionSpace()->nLocalDof(); }

    /**
     * return the set of reduced basis functions associated with the eim
     */
    std::vector<element_type> const& q() const {  return M_q; }

    /**
     * return the m-th reduced basis function associated with the eim
     */
    element_type const&
    q( size_type __m ) const
        {
            FEELPP_ASSERT( __m >= 0 && __m < M_M )( __m )( M_M ).error( "out of bounds access" );

            return M_q[ __m ];
        }

    size_type mMax() const { return M_M_max; }


    /**
       Check whether the offline stage has been executed and the database created.
       \return \c true if the offline has been executed and the DB saved, \c false otherwise
    */
    bool isOfflineDone() const
        {
            return M_offline_done;
        }

    //@}




    /** @name  Mutators
     */
    //@{

    void setTrainSet( sampling_ptrtype pset ) { M_trainset = pset; }

    //@}

    /** @name  Methods
     */
    //@{

    /**
     * save the CRB database
     */
    void saveDB()
        {
            fs::ofstream ofs( this->dbLocalPath() / this->dbFilename() );

            if ( ofs )
            {
                boost::archive::text_oarchive oa( ofs );
                // write class instance to archive
                oa << *this;
                // archive and stream closed when destructors are called
            }
        }

    /**
     * load the CRB database
     */
    bool loadDB()
        {
            //if ( this->rebuildDB() )
            //return false;

            fs::path db = this->lookForDB();

            if ( db.empty() )
                return false;

            if ( !fs::exists( db ) )
                return false;

            //std::cout << "Loading " << db << "...\n";
            fs::ifstream ifs( db );

            if ( ifs )
            {
                boost::archive::text_iarchive ia( ifs );
                // write class instance to archive
                ia >> *this;
                //std::cout << "Loading " << db << " done...\n";
                this->setIsLoaded( true );
                // archive and stream closed when destructors are called
                return true;
            }

            return false;
        }



    /**
       \brief Online stage of the coefficient-function interpolation.

       Our coefficient function approximation is the interpolant of
       \f$g\f$ over \f$T_M\f$ :
       \f$g_M (x ;
       \mu) = \sum^M_{m = 1} \beta_m
       (\mu) \: q_m (x)\f$, where
       \f$\sum^M_{j = 1} \: B^M_{i \: j} \: \beta_j (\mu) = g (t_i ; \mu)\f$, \f$
       1 \leq i \leq M\f$.
       We define \f$\varepsilon_M (\mu) \equiv \| g (\: \cdot \: ; \mu) - g_M
       (\: \cdot \: ; \mu)\|_{L^{\infty} (\Omega)}\f$.

       Note that \f$ \Omega \f$ is given and $D^\mu$ is handled by the \c parameterset_type
       data structure.
    */
    vector_type beta( parameter_type const& mu  ) const { return beta( mu, this->mMax() ); }
    vector_type beta( parameter_type const& mu, solution_type const& T  ) const { return beta( mu, T, this->mMax() ); }
    vector_type beta( parameter_type const& mu, size_type M  ) const;
    vector_type beta( parameter_type const& mu, solution_type const& T, size_type M  ) const;

    std::vector<double> studyConvergence( parameter_type const & mu, solution_type & solution ) const;

    void computationalTimeStatistics( std::string appname )  { return M_model->computationalTimeStatistics(); }
    element_type residual ( size_type M ) const;

    parameter_residual_type computeBestFit( sampling_ptrtype trainset, int __M );

    element_type operator()( parameter_type const& mu , int N) const { return expansion( M_q, beta( mu ) , N); }
    element_type operator()( parameter_type const& mu, solution_type const& T , int N ) const { return expansion( M_q, beta( mu, T ) , N ); }
    /**
       orthonormalize
    */
    void orthonormalize( std::vector<element_type>& );

    friend class boost::serialization::access;
    template<class Archive>
    void serialize(Archive & __ar, const unsigned int __version )
        {
            LOG(INFO) << "serializing...\n";

            __ar & BOOST_SERIALIZATION_NVP( M_name );

            LOG(INFO) << "name saved/loaded...\n";

            __ar & BOOST_SERIALIZATION_NVP( M_offline_done );
            LOG(INFO) << "offline status...\n";

            __ar & BOOST_SERIALIZATION_NVP( M_M_max );
            LOG(INFO) << "M saved/loaded\n";
            M_M = M_M_max;

            // save index
            __ar & BOOST_SERIALIZATION_NVP( M_index_max );
            LOG(INFO) << "index saved/loaded\n";

            // save t
            __ar & BOOST_SERIALIZATION_NVP( M_t );
            LOG(INFO) << "t saved/loaded\n";


            if ( Archive::is_loading::value )
            {
                for( int i = 0; i < M_M_max; ++ i )
                {
                    M_q.push_back( M_model->functionSpace()->element() );
                }
                for( int i = 0; i < M_M_max; ++ i )
                    __ar & BOOST_SERIALIZATION_NVP( M_q[i] );
                // save q
                LOG(INFO) << "q saved/loaded\n";

                //add interpolation points to the context
                typename Feel::node<value_type>::type no(nDim);
                for(int i=0 ; i<M_t.size(); i++)
                {
                    node_type t = M_t[i];
                    for(int dim =0; dim < nDim; ++dim )
                            no(dim) = t(dim);
                    M_ctx.add( no );
                }
            }
            else
            {
                for( int i = 0; i < M_M_max; ++ i )
                    __ar & BOOST_SERIALIZATION_NVP( M_q[i] );
            }


            // save B
            __ar & BOOST_SERIALIZATION_NVP( M_B );
            LOG(INFO) << "B saved/loaded\n";

        }
    //@}


protected:

    po::variables_map M_vm;
    mutable bool M_is_read;
    mutable bool M_is_written;

    std::string M_name;
    sampling_ptrtype M_trainset;
    size_type M_M;
    size_type M_M_max;

    size_type M_WN;

    mutable bool M_offline_done;

    double M_tol;

    std::vector<element_type> M_g;

    std::vector<element_type> M_q;

    matrix_type M_B;

    std::vector<node_type> M_t;

    std::vector<size_type> M_index_max;

    model_type* M_model;

    typename model_type::functionspace_type::Context M_ctx;

protected:

private:

    /**
       \brief Offline stage of the coefficient-function interpolation.

       We are given a function \f$g (\: \cdot\: ; \mu) \in L^{\infty}
       (\Omega)\f$ of sufficient regularity.  To begin, we choose \f$\mu^g_1\f$,
       and define \f$S^g_1 = \{ \mu^g_1 \}\f$, \f$\xi_1 \equiv g (x ; \mu^g_1)\f$, and
       \f$W^g_1 = {\rm span} \: \{\xi_1 \}\f$; we assume that \f$\xi_1  \neq 0\f$.
       Then, for \f$M \geq 2\f$, we set \f$\mu^g_M = \arg \max_{\mu \in
       \Xi^{^g}}\inf _{z \in W^g_{M-1}} \|g (\: \cdot \: ; \mu) - z
       \|_{L^{\infty} (\Omega)}\f$, where \f$\Xi^g\f$ is a suitably fine parameter
       sample over \f${\mathcal{D}}\f$. We then set \f$S^g_M = S^g_{M-1} \cup \mu^g_M\f$,
       \f$\xi_M = g (x;\mu^g_M)\f$, and
       \f$W^g_M = {\rm span} \: \{ \xi_m, \: 1 \leq m \leq M \}\f$. Note that,
       thanks to our truth
       approximation, \f$\mu^g_M\f$ is the solution of a <em>standard linear
       program</em>.

       We suppose that \f$M_{\max}\f$ is chosen such that the dimension of \f$\{g
       (\: \cdot \: ;
       \mu) \: | \: \mu \in
       \mathcal{D}\} \f$ exceeds \f$M_{\max}\f$.

       We now construct nested sets of interpolation points \f$T_M = \{ t_1,
       \ldots, t_M \}\f$, \f$1 \leq M
       \leq M_{\max}\f$.  We first set \f$t_1 = \arg \: {\rm ess} \: \sup_{x \in
       \Omega} | \xi_1 (x)|\f$,
       \f$q_1 = \xi_1 (x) / \xi_1 (t_1) \f$, \f$B^1_{11} = 1\f$.  Then for \f$M = 2,
       \ldots, M_{\max}\f$, we solve
       the linear system
       \f$ \sum^{M-1}_{j = 1} \: \sigma^{M-1}_j \: q_j(t_i) = \xi_M (t_i)\f$,
       \f$ 1 \leq i \leq M-1\f$, and set \f$r_M (x) = \xi_M (x) - \sum^{M-1}_{j =
       1}\: \sigma^{M-1}_j \:
       q_j (x)\f$, \f$t_M = \arg \: {\rm ess} \:
       \sup_{x \in \Omega} |r_M (x)|\f$, \f$q_M (x) = r_M (x) /r_M (t_M) \f$, and
       \f$B^M_{i \: j} = q_j (t_i)\f$,
       \f$1 \leq i,j \leq M\f$.
    */
    void offline();
public:
    EIGEN_MAKE_ALIGNED_OPERATOR_NEW
};

template<typename ModelType>
typename EIM<ModelType>::vector_type
EIM<ModelType>::beta( parameter_type const& mu, size_type __M ) const
{
    // beta=B_M\g(Od(indx),mut(i))'
    vector_type __beta( __M );
    __beta = M_model->operator()( M_ctx, mu );
    DCHECK( __beta.size() == __M ) << "Invalid size beta: " << __beta.size() << " M=" << __M  << " beta = " << __beta << "\n";
    this->M_B.block(0,0,__M,__M).template triangularView<Eigen::UnitLower>().solveInPlace(__beta);

    return __beta;
}
template<typename ModelType>
typename EIM<ModelType>::vector_type
EIM<ModelType>::beta( parameter_type const& mu, solution_type const& T, size_type __M ) const
{
    // beta=B_M\g(Od(indx),mut(i))'
    vector_type __beta( __M );
    __beta = M_model->operator()( T, M_ctx, mu );
    DCHECK( __beta.size() == __M ) << "Invalid size beta: " << __beta.size() << " M=" << __M  << " beta = " << __beta << "\n";
    this->M_B.block(0,0,__M,__M).template triangularView<Eigen::UnitLower>().solveInPlace(__beta);

    return __beta;
}

template<typename ModelType>
typename EIM<ModelType>::element_type
EIM<ModelType>::residual( size_type __M ) const
{
    LOG(INFO) << "compute residual for m=" << __M << "...\n";
    vector_type rhs( __M );

    //LOG(INFO) << "g[" << __M << "]=" << M_g[__M] << "\n";
    rhs = M_g[__M].evaluate( M_ctx );
    DCHECK( rhs.size() == __M ) << "Invalid size rhs: " << rhs.size() << " M=" << __M  << " rhs = " << rhs << "\n";

    this->M_B.block(0,0,__M,__M).template triangularView<Eigen::UnitLower>().solveInPlace(rhs);
    LOG(INFO) << "solve B sol = rhs with rhs = " << rhs <<"\n";

    // res(:,i)=M_g(:,i)-q(:,0:i)*sigma
    LOG(INFO) << "compute residual..." <<"\n";
    using namespace vf;
    auto z = expansion( M_q, rhs, __M );
    LOG(INFO) << "return residual..." <<"\n";
    return vf::project( _space=M_model->functionSpace(),
                        _expr=idv(M_g[__M])-idv( z ) );
}

template<typename ModelType>
void
EIM<ModelType>::orthonormalize( std::vector<element_type> & __Z )
{
    size_type __M = __Z.size();
    for ( size_type __i = 0;__i < __M-1; ++__i )
    {
        value_type __s = inner_product(__Z[__i],__Z[__M-1]);
        __Z[__M-1].add(- __s,__Z[__i]);
    }
    __Z[__M-1].scale(inner_product(__Z[__M-1],__Z[__M-1]));
}


template<typename ModelType>
typename EIM<ModelType>::parameter_residual_type
EIM<ModelType>::computeBestFit( sampling_ptrtype trainset, int __M )
{
    LOG(INFO) << "compute best fit  for m=" << __M
              << " and trainset of size " << trainset->size() << "...\n";
    using namespace vf;
    parameter_type mu = M_model->parameterSpace()->element();

    vector_type maxerr( trainset->size() );
    maxerr.setZero();
    int index = 0;
    LOG(INFO) << "Compute best fit M=" << __M << "\n";
    vector_type rhs( __M );
    BOOST_FOREACH( mu, *trainset )
    {
        LOG(INFO) << "compute best fit check mu...\n";
        mu.check();
        LOG_EVERY_N(INFO, 1 ) << " (every 10 mu) compute fit at mu="<< mu <<"\n" ;
        // evaluate model at mu
        auto Z = M_model->operator()( mu );

        rhs = Z.evaluate( M_ctx );
        DCHECK( rhs.size() == __M ) << "Invalid size rhs: " << rhs.size() << " M=" << __M  << " rhs = " << rhs << "\n";

        this->M_B.block(0,0,__M,__M).template triangularView<Eigen::UnitLower>().solveInPlace(rhs);
        auto res = vf::project( _space=M_model->functionSpace(),
                                _expr=idv(Z)-idv( expansion( M_q, rhs, __M ) ) );

        std::string norm_used = option(_name="eim.norm-used-for-residual").template as<std::string>();
        bool check_name_norm = false;
        LOG( INFO ) << "[computeBestFit] norm used : "<<norm_used;
        if( norm_used == "Linfty" )
        {
            check_name_norm=true;
            auto resmax = normLinf( _range=elements(M_model->mesh()), _pset=_Q<5>(), _expr=idv(res) );
            LOG_ASSERT( index < trainset->size() ) << "Invalid index " << index << " should be less than trainset size = " << trainset->size() << "\n";
            maxerr( index++ ) = resmax.template get<0>();
        }
        if( norm_used == "L2" )
        {
            check_name_norm=true;
            double norm = math::sqrt( integrate( _range=elements( M_model->mesh() ) ,_expr=idv(res)*idv(res) ).evaluate()( 0,0 ) );
            LOG_ASSERT( index < trainset->size() ) << "Invalid index " << index << " should be less than trainset size = " << trainset->size() << "\n";
            maxerr( index++ ) = norm;
        }
        if( norm_used == "LinftyVec" )
        {
            check_name_norm=true;
            double norm = res.linftyNorm();
            LOG_ASSERT( index < trainset->size() ) << "Invalid index " << index << " should be less than trainset size = " << trainset->size() << "\n";
            maxerr( index++ ) = norm ;
        }
        CHECK( check_name_norm ) <<"[EIM] The name of the norm "<<norm_used<<" is not known\n";

        int index2;
        auto err = maxerr.array().abs().maxCoeff( &index2 );
        LOG_EVERY_N(INFO, 1 ) << " (every 10 mu) maxerr=" <<  err << " at index = " << index2 << " at mu = " << trainset->at(index2) << "\n";
    }
    LOG_ASSERT( index == trainset->size() ) << "Invalid index " << index << " should be equal to trainset size = " << trainset->size() << "\n";
    auto err = maxerr.array().abs().maxCoeff( &index );
    LOG(INFO)<< "err=" << err << " reached at index " << index << " and mu=" << trainset->at(index) << "\n";
    return boost::make_tuple( err, trainset->at(index) );
}
template<typename ModelType>
void
EIM<ModelType>::offline(  )
{
    using namespace vf;

    if ( this->isOfflineDone() )
        return;
    LOG(INFO) << "[offline] starting offline stage ...\n";
    M_M = 1;
    LOG(INFO) << "[offline] create mu_1...\n";
    // min element in Dmu to start with (in // each proc have the same element)
    auto mu = M_model->parameterSpace()->min();

    if ( !M_trainset )
        M_trainset = M_model->parameterSpace()->sampling();
    if ( M_trainset->empty() )
    {
        int sampling_size = M_vm["eim.sampling-size"].template as<int>();
        std::string file_name = ( boost::format("eim_trainset_%1%") % sampling_size ).str();
        std::ifstream file ( file_name );
        if( ! file )
        {
            M_trainset->randomize( sampling_size  );
            M_trainset->writeOnFile(file_name);
        }
        else
        {
            M_trainset->clear();
            M_trainset->readFromFile(file_name);
        }
    }

    // store residual
    auto res = M_model->functionSpace()->element();

    //if( !M_vm["eim.study-cvg"].template as<bool>() || M_WN == 1 )
    // {
    LOG(INFO) << "compute finite element solution at mu_1...\n";
    M_g.push_back( M_model->operator()( mu ) );

    LOG(INFO) << "compute T^" << 0 << "...\n";
    // Build T^0
    auto zmax = normLinf( _range=elements(M_model->mesh()), _pset=_Q<5>(), _expr=idv(M_g[0]) );
    // store space coordinate where max absolute value occurs
    M_t.push_back( zmax.template get<1>() );
    LOG(INFO) << "norm Linf = " << zmax.template get<0>() << " at " << zmax.template get<1>() << "\n";
    //LOG(INFO) << "g = " << M_g[0] << "\n";
    typename Feel::node<value_type>::type no(nDim);
    for(int i =0;i < nDim; ++i ) no(i) = M_t.back()(i);

    // add in precompute object the last magic point
    M_ctx.add( no );

    LOG(INFO) << "compute and insert q_0...\n";
    // insert first element
    auto q = M_g[0];
    //q.scale( 1./zmax.template get<0>() );
    q.scale( 1./ M_g[0]( M_t[0] )( 0, 0, 0 ) );
    M_q.push_back( q );

    LOG(INFO) << "compute entry (0,0) of interpolation matrix...\n";
    this->M_B.resize( 1, 1 );
    this->M_B( 0, 0 ) = 1;
    CHECK( math::abs( M_q[0]( M_t[0] )( 0, 0, 0 ) - 1 ) < 1e-10 )
        << "q[0](t[0] != 1 " << "q[0] = " << M_q[0]( M_t[0] )( 0, 0, 0 )
        << "  t[0] = "<< M_t[0] << "\n";

    ++M_M;
    //}
    //else
    //M_M = M_WN - 1;

    /**
       \par build \f$W^g_M\f$
    */
    double err = 1;

   //for residual storage
   //auto res = M_model->functionSpace()->element();

    LOG(INFO) << "start greedy algorithm...\n";
    //for(  ; M_M < M_WN; ++M_M ) //err >= this->M_tol )
    for(  ; M_M < M_vm["eim.dimension-max"].template as<int>(); ++M_M ) //err >= this->M_tol )
    {

        LOG(INFO) << "M=" << M_M << "...\n";

        LOG(INFO) << "compute best fit error...\n";
        // compute mu = arg max inf ||G(.;mu)-z||_infty
        auto bestfit = computeBestFit( M_trainset, this->M_M-1 );

        auto g_bestfit = M_model->operator()( bestfit.template get<1>() );
        auto gmax = normLinf( _range=elements(M_model->mesh()), _pset=_Q<5>(), _expr=idv(g_bestfit) );

        LOG(INFO) << "best fit max error = " << bestfit.template get<0>() << " relative error = " << bestfit.template get<0>()/gmax.template get<0>() << " at mu = "
                  << bestfit.template get<1>() << "  tolerance=" << M_vm["eim.error-max"].template as<double>() << "\n";

        //if we want to impose the use of dimension-max functions, we don't want to stop here
        if ( (bestfit.template get<0>()/gmax.template get<0>()) < M_vm["eim.error-max"].template as<double>() &&  ! M_vm["eim.use-dimension-max-functions"].template as<bool>() )
            break;

        /**
         * we have a new \f$\mu^g_M\f$, insert it in \f$S^g_M\f$ and the
         * corresponding \f$z \in W^g_M\f$
         */
        LOG(INFO) << "[offline] S(" << this->M_M-1 << ") = " << bestfit.template get<1>() << "\n";

        // update M_g(:,M-1)
        M_g.push_back( g_bestfit );

        //orthonormalize( M_g );

        // build T^m such that T^m-1 \subset T^m
        LOG(INFO) << "[offline] compute residual M="<< M_M << "..." <<"\n";
        res = this->residual(M_M-1);
        //LOG(INFO) << "residual = " << res << "\n";
        LOG(INFO) << "[offline] compute arg sup |residual|..." <<"\n";
        auto resmax = normLinf( _range=elements(M_model->mesh()), _pset=_Q<5>(), _expr=idv(res) );
        LOG(INFO) << "[offline] store coordinates where max absolute value is attained " << resmax.template get<1>() << "..." <<"\n";
        // store space coordinate where max absolute value occurs
        M_t.push_back( resmax.template get<1>() );

        LOG(INFO) << "[offline] scale new basis function by " << 1./resmax.template get<0>() << "..." <<"\n";
        res.scale( 1./res(resmax.template get<1>())(0,0,0) );
        LOG(INFO) << "store new basis function..." <<"\n";
        M_q.push_back( res );

        for(int i =0;i < nDim; ++i ) no(i) = M_t.back()(i);

        // add in precompute object the last magic point
        M_ctx.add( no );

        std::for_each( M_t.begin(), M_t.end(), []( node_type const& t ) { LOG(INFO) << "t=" << t << "\n"; } );
        // update interpolation matrix
        // TODO: update only the new line and eventually the new column rather than recomputing everything
        M_B.conservativeResize( M_M, M_M );
        for( int __j = 0; __j < M_M; ++__j )
        {
            this->M_B.col( __j ) = M_q[__j].evaluate( M_ctx );
        }

        LOG(INFO) << "[offline] Interpolation matrix: M_B = " << this->M_B <<"\n";
#if 0
        for( int __i = 0; __i < M_M; ++__i )
        {
            for( int __j = __i+1; __j < M_M; ++__j )
            {
                LOG_ASSERT( math::abs( M_q[__j]( M_t[__i] )(0,0,0)) < 1e-10 )
                    << "q[j](t_i) when j > i should be 0, = "
                    << math::abs( M_q[__j]( M_t[__i] )(0,0,0)) << "\n";
            }
            //this->M_B(__i,__i)=1;
            //this->M_B(__i,__i)=;
            LOG_ASSERT( math::abs( M_q[__i]( M_t[__i] )( 0, 0, 0 ) - 1 ) < 1e-10 )
                << "q[ " << __i << "](t[" << __i << "] != 1 "
                << "t[" << __i << "] = "<< M_t[__i] << "\n";
        }
#endif


        VLOG(2) << "================================================================================\n";
        //if we want to impose the use of dimension-max functions, we don't want to stop here
        if ( resmax.template get<0>() < M_vm["eim.error-max"].template as<double>() &&  ! M_vm["eim.use-dimension-max-functions"].template as<bool>() )
        {
            ++M_M;
            break;
        }
    }

    LOG(INFO) << "[offline] M_max = " << M_M-1 << "...\n";
    this->M_M_max = this->M_M-1;

    this->M_offline_done = true;
    LOG(INFO) << "[offline] saving DB...\n";
    saveDB();
    LOG(INFO) << "[offline] done with offline stage ...\n";
}

template<typename ModelType>
std::vector<double>
EIM<ModelType>::studyConvergence( parameter_type const & mu , solution_type & solution) const
{
    LOG(INFO) << " Convergence study \n";
    int proc_number =  Environment::worldComm().globalRank();

    std::vector<double> l2ErrorVec(this->mMax(), 0.0);

    std::string mu_str;
    for ( int i=0; i<mu.size(); i++ )
        mu_str= mu_str + ( boost::format( "_%1%" ) %mu(i) ).str() ;

    std::string file_name = "cvg-eim-"+M_model->name()+"-"+mu_str+".dat";
    if( std::ifstream( file_name ) )
        std::remove( file_name.c_str() );

    std::ofstream conv;
    if( proc_number == Environment::worldComm().masterRank() )
        {
            conv.open(file_name, std::ios::app);
            conv << "#Nb_basis" << "\t" << "L2_error" << "\n";
        }

    bool use_expression = option(_name="eim.compute-error-with-truth-expression").template as<bool>();
    int max = this->mMax();
    for(int N=1; N<=max; N++)
    {

        double exprl2norm = 0 , diffl2norm = 0 ;

        if( use_expression )
        {
            exprl2norm =M_model->expressionL2Norm( solution , mu );
            auto eim_approximation = this->operator()(mu , N);
            diffl2norm = M_model->diffL2Norm( solution , mu , eim_approximation );
        }
        else
        {
            exprl2norm =M_model->projExpressionL2Norm( solution , mu );
            auto eim_approximation = this->operator()(mu , N);
            diffl2norm = M_model->projDiffL2Norm( solution , mu , eim_approximation );
        }

        double l2_error = diffl2norm / exprl2norm ;
        //interpolation error : || projection_g - g ||_L2
        double interpolation_error = M_model->interpolationError( solution , mu );
#if 0
        int size = mu.size();
        LOG(INFO)<<" mu = [ ";
        for ( int i=0; i<size-1; i++ ) LOG(INFO)<< mu[i] <<" , ";
        LOG(INFO)<< mu[size-1]<<" ]\n";

        //old version
        // Compute expression
        auto expression = M_model->operator()(mu);
        // Compute eim expansion
        auto eim_approximation = this->operator()(mu , N);
        //Compute l2error
        LOG(INFO) << "EIM name : " << M_model->name() << "\n";
        double norm_l2_expression = expression.l2Norm();
        LOG(INFO) << "norm_l2 expression = " << norm_l2_expression << "\n";
        double norm_l2_approximation = eim_approximation.l2Norm();
        LOG(INFO) << "norm_l2_approximation = " << norm_l2_approximation << "\n";
        auto l2_error = math::abs( norm_l2_expression - norm_l2_approximation ) / norm_l2_expression;
        LOG(INFO) << "norm l2 error = " << l2_error << "\n";
#endif
        l2ErrorVec[N-1] = l2_error; // /!\ l2ErrorVec[i] represents error with i+1 bases

        if( proc_number == Environment::worldComm().masterRank() )
            conv << N << "\t" << l2_error << "\t" << interpolation_error << "\n";

    }//loop over basis functions

    conv.close();
    return l2ErrorVec;
}

template<typename SpaceType, typename ModelSpaceType, typename ParameterSpaceType>
class EIMFunctionBase
{
public:

    typedef SpaceType functionspace_type;
    typedef boost::shared_ptr<functionspace_type> functionspace_ptrtype;
    typedef typename functionspace_type::element_type element_type;
    typedef typename functionspace_type::element_ptrtype element_ptrtype;
    typedef typename functionspace_type::mesh_type mesh_type;
    typedef typename functionspace_type::mesh_ptrtype mesh_ptrtype;
    typedef typename functionspace_type::value_type value_type;
    typedef typename functionspace_type::Context context_type;

    typedef ModelSpaceType model_functionspace_type;
    typedef typename model_functionspace_type::element_type solution_type;

    static const uint16_type nDim = mesh_type::nDim;

    typedef ParameterSpaceType parameterspace_type;
    typedef boost::shared_ptr<parameterspace_type> parameterspace_ptrtype;
    typedef typename parameterspace_type::element_type parameter_type;
    typedef typename parameterspace_type::sampling_ptrtype sampling_ptrtype;
    typedef Eigen::Matrix<double, nDim, 1> node_type;
    typedef Eigen::Matrix<double, SpaceType::basis_type::nLocalDof, Eigen::Dynamic> matrix_basis_pc_type;

    typedef EIM<EIMFunctionBase<SpaceType,model_functionspace_type, ParameterSpaceType> > eim_type;
    typedef typename eim_type::vector_type vector_type;

    typedef boost::shared_ptr<eim_type> eim_ptrtype;
    //typedef typename eim_type::betam_type betam_type;
    //typedef typename eim_type::qm_type qm_type;


    EIMFunctionBase( po::variables_map const& vm,
                     functionspace_ptrtype fspace,
                     parameterspace_ptrtype pspace,
                     sampling_ptrtype sampling,
                     std::string const& modelname,
                     std::string const& name )
        :
        M_vm( vm ),
        M_fspace( fspace ),
        M_pspace( pspace ),
        M_trainset( sampling ),
        M_modelname( modelname ),
        M_name( name )
        {
            LOG(INFO)<< "EimFunctionBase constructor\n";
        }
    virtual ~EIMFunctionBase()
        {}
    std::string const& name() const { return M_name; }
    void setName( std::string const& name ) { M_name = name; }
    std::string modelName() const { return M_modelname; }
    void setModelName( std::string const& name ) { M_modelname = name; }

    functionspace_ptrtype functionSpace() const { return M_fspace; }
    functionspace_ptrtype functionSpace()  { return M_fspace; }
    parameterspace_ptrtype parameterSpace() const { return M_pspace; }
    parameterspace_ptrtype parameterSpace()  { return M_pspace; }
    sampling_ptrtype trainSet() { return M_trainset; }
    sampling_ptrtype trainSet() const { return M_trainset; }
    virtual void setTrainSet( sampling_ptrtype tset ) { M_trainset = tset; }

    void addOnlineTime( const double time )
    {
        int size = M_online_time.size();
        M_online_time.conservativeResize( size+1 );
        M_online_time( size ) = time;
    }
    Eigen::VectorXd onlineTime() const { return M_online_time; }

    mesh_ptrtype mesh() const { return M_fspace->mesh(); }
    mesh_ptrtype mesh()  { return M_fspace->mesh(); }

    virtual element_type operator()( parameter_type const& ) = 0;
    virtual element_type operator()( solution_type const& T, parameter_type const& ) = 0;
    virtual element_type interpolant( parameter_type const& ) = 0;
    value_type operator()( node_type const& x, parameter_type const& mu )
        {
            VLOG(2) << "calling EIMFunctionBase::operator()( x=" << x << ", mu=" << mu << ")\n";
            element_type v = this->operator()( mu );
            value_type res = v(x)(0,0,0);
            VLOG(2) << "EIMFunctionBase::operator() v(x)=" << res << "\n";
            return res;
        }

    // evaluate eim expansion at interpolation points in space and mu in parameter where T provides the coefficient
    //value_type operator()( vector_type const& T, parameter_type const& mu ) = 0;

    value_type operator()( solution_type const& T, node_type const& x, parameter_type const& mu )
        {
            VLOG(2) << "calling EIMFunctionBase::operator()( x=" << x << ", mu=" << mu << ")\n";
            element_type v = this->operator()( T, mu );
            value_type res = v(x)(0,0,0);
            VLOG(2) << "EIMFunctionBase::operator() v(x)=" << res << "\n";
            return res;
        }

    virtual vector_type operator()( context_type const& ctx, parameter_type const& mu ) = 0;
    virtual vector_type operator()( solution_type const& T, context_type const& ctx, parameter_type const& mu ) = 0;

    virtual element_type const& q( int m )  const = 0;
    virtual vector_type  beta( parameter_type const& mu ) const = 0;
    virtual vector_type  beta( parameter_type const& mu, solution_type const& T ) const = 0;
    virtual size_type  mMax() const = 0;

    virtual std::vector<double> studyConvergence( parameter_type const & mu , solution_type & solution ) const = 0;
    virtual void computationalTimeStatistics( std::string appname )  = 0;
    virtual double expressionL2Norm( solution_type const& T , parameter_type const& mu ) const = 0;
    virtual double diffL2Norm( solution_type const& T , parameter_type const& mu , element_type const& eim_expansion ) const = 0;
    virtual double projExpressionL2Norm( solution_type const& T , parameter_type const& mu ) const = 0;
    virtual double projDiffL2Norm( solution_type const& T , parameter_type const& mu , element_type const& eim_expansion ) const = 0;
    virtual double interpolationError( solution_type const& T , parameter_type const& mu ) const = 0;

    po::variables_map M_vm;
    functionspace_ptrtype M_fspace;
    parameterspace_ptrtype M_pspace;
    sampling_ptrtype M_trainset;
    std::string M_modelname;
    std::string M_name;
    Eigen::VectorXd M_online_time;//contains online computational time
};



template<typename ModelType, typename SpaceType, typename ExprType>
class EIMFunction
    : public EIMFunctionBase<SpaceType, typename ModelType::functionspace_type, typename ModelType::parameterspace_type>
{
    typedef EIMFunctionBase<SpaceType, typename ModelType::functionspace_type, typename ModelType::parameterspace_type> super;
public:
    typedef ModelType model_type;
    //typedef ModelType* model_ptrtype;
    typedef boost::shared_ptr<model_type> model_ptrtype;

    typedef SpaceType functionspace_type;
    typedef boost::shared_ptr<functionspace_type> functionspace_ptrtype;
    typedef typename super::element_type element_type;
    typedef typename super::element_ptrtype element_ptrtype;

    typedef typename ModelType::element_type solution_type;

    typedef typename super::parameterspace_type parameterspace_type;
    typedef typename super::parameter_type parameter_type;
    typedef typename super::sampling_ptrtype sampling_ptrtype;

    typedef ExprType expr_type;
    typedef boost::shared_ptr<expr_type> expr_ptrtype;

    typedef typename super::eim_type eim_type;
    typedef typename super::eim_ptrtype eim_ptrtype;
    typedef typename super::context_type context_type;
    typedef typename super::vector_type vector_type;

    typedef CRBModel<ModelType> crbmodel_type;
    typedef boost::shared_ptr<crbmodel_type> crbmodel_ptrtype;
    typedef CRB<crbmodel_type> crb_type;
    typedef boost::shared_ptr<crb_type> crb_ptrtype;

    EIMFunction( po::variables_map const& vm,
                 model_ptrtype model,
                 functionspace_ptrtype space,
                 solution_type& u,
                 parameter_type& mu,
                 expr_type& expr,
                 sampling_ptrtype sampling,
                 std::string const& name )
        :
        super( vm, space, model->parameterSpace(), sampling, model->modelName(), name ),
        M_vm( vm ),
        M_model( model ),
        M_expr( expr ),
        M_u( u ),
        M_mu( mu ),
        M_eim( new eim_type( vm, this, sampling ) )
        {
        }
    element_type operator()( parameter_type const&  mu )
        {
            M_mu = mu;
#if !NDEBUG
            M_mu.check();
#endif
            M_u = M_model->solve( mu );
            //LOG(INFO) << "operator() mu=" << mu << "\n" << "sol=" << M_u << "\n";
            return vf::project( _space=this->functionSpace(), _expr=M_expr );
        }
    element_type operator()( solution_type const& T, parameter_type const&  mu )
        {
            M_mu = mu;
#if !NDEBUG
            M_mu.check();
#endif
            // no need to solve we have already an approximation (typically from
            // an nonlinear iteration procedure)
            M_u = T;
            return vf::project( _space=this->functionSpace(), _expr=M_expr );
        }

    vector_type operator()( context_type const& ctx, parameter_type const& mu )
        {
            M_mu=mu;
            M_u = M_model->solve( mu );
            return evaluateFromContext( _context=ctx, _expr=M_expr );
        }
    vector_type operator()( solution_type const& T, context_type const& ctx, parameter_type const& mu )
        {
            M_mu = mu;
            M_u = T;
            return evaluateFromContext( _context=ctx, _expr=M_expr );
        }

    //Let g the expression that we want to have an eim expasion
    //here is computed its l2 norm : || g ||_L2
    double expressionL2Norm( solution_type const& T , parameter_type const& mu ) const
    {
        M_mu = mu;
#if !NDEBUG
        M_mu.check();
#endif
        M_u = T;
        auto mesh = this->functionSpace()->mesh();
        return math::sqrt( integrate( _range=elements( mesh ), _expr=M_expr*M_expr ).evaluate()( 0,0 ) );
    }

    //Let geim the eim expansion of g
    //here is computed || g - geim ||_L2
    double diffL2Norm(  solution_type const& T , parameter_type const& mu , element_type const & eim_expansion ) const
    {
        M_mu = mu;
#if !NDEBUG
        M_mu.check();
#endif
        M_u = T;
        auto mesh = this->functionSpace()->mesh();
        auto difference = M_expr - idv(eim_expansion);
        return math::sqrt( integrate( _range=elements( mesh ), _expr=difference*difference ).evaluate()( 0,0 ) );
    }


    //Let \pi_g the projection of g on the function space
    //here is computed || \pi_g ||_L2
    double projExpressionL2Norm( solution_type const& T , parameter_type const& mu ) const
    {
        M_mu = mu;
#if !NDEBUG
        M_mu.check();
#endif
        M_u = T;
        auto mesh = this->functionSpace()->mesh();
        auto pi_g = vf::project( _space=this->functionSpace(), _expr=M_expr );
        return math::sqrt( integrate( _range=elements( mesh ), _expr=idv(pi_g)*idv(pi_g) ).evaluate()( 0,0 ) );
    }

    //here is computed || \pi_g - geim ||_L2
    double projDiffL2Norm( solution_type const& T , parameter_type const& mu , element_type const& eim_expansion ) const
    {
        M_mu = mu;
#if !NDEBUG
        M_mu.check();
#endif
        M_u = T;
        auto mesh = this->functionSpace()->mesh();
        auto pi_g = vf::project( _space=this->functionSpace(), _expr=M_expr );
        auto diff = pi_g - eim_expansion;
        return math::sqrt( integrate( _range=elements( mesh ), _expr=idv(diff)*idv(diff) ).evaluate()( 0,0 ) );
    }

<<<<<<< HEAD
=======
    double interpolationError( solution_type const& T , parameter_type const& mu ) const
    {
        M_mu = mu;
#if !NDEBUG
        M_mu.check();
#endif
        M_u = T;
        auto mesh = this->functionSpace()->mesh();
        auto pi_g = vf::project( _space=this->functionSpace(), _expr=M_expr );
        auto difference = M_expr - idv(pi_g);
        return math::sqrt( integrate( _range=elements( mesh ), _expr=difference*difference ).evaluate()( 0,0 ) );
    }

>>>>>>> ae4c3f27
    void computationalTimeStatistics( std::string appname )
    {
        //auto crbmodel = crbmodel_ptrtype( new crbmodel_type( M_vm , CRBModelMode::CRB ) );
        auto crbmodel = crbmodel_ptrtype( new crbmodel_type( M_model , CRBModelMode::CRB ) );
        //make sure that the CRB DB is already build
        M_crb = crb_ptrtype( new crb_type( appname,
                                           M_vm ,
                                           crbmodel ) );

        if ( !M_crb->isDBLoaded() || M_crb->rebuildDB() )
        {
            if( Environment::worldComm().globalRank() == Environment::worldComm().masterRank() )
                LOG( INFO ) << "No CRB DB available, do crb offline computations...";
            M_crb->setOfflineStep( true );
            M_crb->offline();
        }

        int n_eval = option(_name="eim.computational-time-neval").template as<int>();

        Eigen::Matrix<double, Eigen::Dynamic, 1> time_crb;
        time_crb.resize( n_eval );

        typename crb_type::sampling_ptrtype Sampling( new typename crb_type::sampling_type( M_model->parameterSpace() ) );
        Sampling->logEquidistribute( n_eval  );

        //dimension
        int N =  option(_name="crb.dimension").template as<int>();
        //reduced basis approximation space
        auto WN = M_crb->wn();
        int mu_number = 0;
        BOOST_FOREACH( auto mu, *Sampling )
        {
            //LOG( INFO ) << "[computational] mu = \n"<<mu;
            boost::mpi::timer tcrb;
            auto o = M_crb->run( mu,  option(_name="crb.online-tolerance").template as<double>() , N);
            auto uN = o.template get<4>();
            auto u_crb = M_crb->expansion( uN , N , WN );

            boost::mpi::timer teim;
            this->beta( mu , u_crb );
            this->addOnlineTime( teim.elapsed() );
            time_crb( mu_number ) = tcrb.elapsed() ;
            mu_number++;
        }

        M_model->computeStatistics( super::onlineTime() , super::name() );
        M_model->computeStatistics( time_crb , super::name()+" - global crb timing" );

    }

    void setTrainSet( sampling_ptrtype tset ) { M_eim->setTrainSet( tset ); }
    element_type interpolant( parameter_type const& mu ) { return M_eim->operator()( mu , M_eim->mMax() ); }

    element_type const& q( int m ) const { return M_eim->q( m ); }

    vector_type  beta( parameter_type const& mu ) const { return M_eim->beta( mu ); }
    vector_type  beta( parameter_type const& mu, solution_type const& T ) const { return M_eim->beta( mu, T ); }

    std::vector<double> studyConvergence( parameter_type const & mu , solution_type & solution ) const { return M_eim->studyConvergence( mu , solution ) ; };

    size_type mMax() const { return M_eim->mMax(); }

private:
    po::variables_map M_vm;
    model_ptrtype M_model;
    expr_type M_expr;
    solution_type& M_u;
    parameter_type& M_mu;
    eim_ptrtype M_eim;
    crb_ptrtype M_crb;
};

namespace detail
{

template<typename Args>
struct compute_eim_return
{
    typedef typename boost::remove_reference<typename boost::remove_pointer<typename parameter::binding<Args, tag::model>::type>::type>::type::element_type model1_type;
    typedef typename boost::remove_const<typename boost::remove_pointer<model1_type>::type>::type model_type;
    typedef typename boost::remove_reference<typename parameter::binding<Args, tag::expr>::type>::type expr_type;
    typedef typename boost::remove_reference<typename parameter::binding<Args, tag::space>::type>::type::element_type space_type;
    typedef EIMFunction<model_type, space_type, expr_type> type;
    typedef boost::shared_ptr<EIMFunction<model_type, space_type, expr_type> > ptrtype;
};
}

BOOST_PARAMETER_FUNCTION(
    ( typename Feel::detail::compute_eim_return<Args>::ptrtype ), // 1. return type
    eim,                        // 2. name of the function template
    tag,                                        // 3. namespace of tag types
    ( required
      ( in_out(model),          * )
      ( in_out(element),        * )
      ( in_out(parameter),        * )
      ( in_out(expr),          * )
      ( name, * )
      ( space, *)
      ( options, *)
        ) // required
    ( optional
      //( space, *( boost::is_convertible<mpl::_,boost::shared_ptr<FunctionSpaceBase> > ), model->functionSpace() )
      //( space, *, model->functionSpace() )
      ( sampling, *, model->parameterSpace()->sampling() )
      ( verbose, (int), 0 )
        ) // optionnal
)
{
    Feel::detail::ignore_unused_variable_warning( args );
    typedef typename Feel::detail::compute_eim_return<Args>::type eim_type;
    typedef typename Feel::detail::compute_eim_return<Args>::ptrtype eim_ptrtype;
    return  eim_ptrtype(new eim_type( options, model, space, element, parameter, expr, sampling, name ) );
} // eim

template<typename ModelType>
struct EimFunctionNoSolve
{
    typedef typename ModelType::functionspace_type functionspace_type;
    typedef typename ModelType::functionspace_ptrtype functionspace_ptrtype;
    typedef typename functionspace_type::element_type element_type;
    typedef typename ModelType::parameterspace_type parameterspace_type;
    typedef typename ModelType::parameterspace_ptrtype parameterspace_ptrtype;
    typedef typename parameterspace_type::element_type parameter_type;
    typedef typename parameterspace_type::sampling_type sampling_type;
    typedef typename parameterspace_type::sampling_ptrtype sampling_ptrtype;

    EimFunctionNoSolve( ModelType* model ): M_model( model ) {}

    element_type solve( parameter_type const& mu )
        {
            LOG(INFO) << "no solve required\n";
            return M_model->functionSpace()->element();
        }
    std::string modelName() const { return M_model->modelName(); }
    functionspace_ptrtype functionSpace() { return M_model->functionSpace(); }
    parameterspace_ptrtype parameterSpace() { return M_model->parameterSpace(); }
    ModelType* M_model;
};

template<typename ModelType>
EimFunctionNoSolve<ModelType>*
eim_no_solve( ModelType* model )
{
    return new EimFunctionNoSolve<ModelType>( model );
}


po::options_description eimOptions( std::string const& prefix ="");
}
#endif /* _FEELPP_EIM_HPP */
<|MERGE_RESOLUTION|>--- conflicted
+++ resolved
@@ -1183,8 +1183,6 @@
         return math::sqrt( integrate( _range=elements( mesh ), _expr=idv(diff)*idv(diff) ).evaluate()( 0,0 ) );
     }
 
-<<<<<<< HEAD
-=======
     double interpolationError( solution_type const& T , parameter_type const& mu ) const
     {
         M_mu = mu;
@@ -1198,7 +1196,6 @@
         return math::sqrt( integrate( _range=elements( mesh ), _expr=difference*difference ).evaluate()( 0,0 ) );
     }
 
->>>>>>> ae4c3f27
     void computationalTimeStatistics( std::string appname )
     {
         //auto crbmodel = crbmodel_ptrtype( new crbmodel_type( M_vm , CRBModelMode::CRB ) );
