/* -*- mode: c++; coding: utf-8; tab-width: 4; indent-tabs-mode: nil; c-basic-offset: 4; show-trailing-whitespace: t -*-

  This file is part of the Feel library

  Author(s): Christophe Prud'homme <christophe.prudhomme@ujf-grenoble.fr>
       Date: 2012-05-02

  Copyright (C) 2012 Université Joseph Fourier (Grenoble I)

  This library is free software; you can redistribute it and/or
  modify it under the terms of the GNU Lesser General Public
  License as published by the Free Software Foundation; either
  version 2.1 of the License, or (at your option) any later version.

  This library is distributed in the hope that it will be useful,
  but WITHOUT ANY WARRANTY; without even the implied warranty of
  MERCHANTABILITY or FITNESS FOR A PARTICULAR PURPOSE.  See the GNU
  Lesser General Public License for more details.

  You should have received a copy of the GNU Lesser General Public
  License along with this library; if not, write to the Free Software
  Foundation, Inc., 51 Franklin Street, Fifth Floor, Boston, MA  02110-1301  USA
*/
/**
   \file eim.hpp
   \author Christophe Prud'homme <christophe.prudhomme@ujf-grenoble.fr>
   \date 2012-05-02
 */
#ifndef _FEELPP_EIM_HPP
#define _FEELPP_EIM_HPP 1

#include <limits>
#include <string>

#include <boost/ref.hpp>
#include <boost/next_prior.hpp>
#include <boost/type_traits.hpp>
#include <boost/tuple/tuple.hpp>

#include <boost/serialization/vector.hpp>
#include <boost/serialization/string.hpp>
#include <boost/serialization/export.hpp>
#include <boost/serialization/base_object.hpp>

#include <feel/feelcrb/crbdb.hpp>
#include <feel/feelcrb/parameterspace.hpp>

#include <feel/feelvf/vf.hpp>

#include <Eigen/Core>

namespace Feel
{
/**
  \class EIM
  \brief Empirical interpolation of a function to obtain an affine decomposition

  We are given a function \f$g (\: \cdot\: ; \mu) \in L^{\infty}
  (\Omega)\f$ of sufficient regularity.


  \section offline Offline Stage

  To begin, we choose \f$\mu^g_1\f$,
  and define \f$S^g_1 = \{ \mu^g_1 \}\f$, \f$\xi_1 \equiv g (x ; \mu^g_1)\f$, and
  \f$W^g_1 = {\rm span} \: \{\xi_1 \}\f$; we assume that \f$\xi_1  \neq 0\f$.
  Then, for \f$M \geq 2\f$, we set \f$\mu^g_M = \arg \max_{\mu \in
  \Xi^{^g}}\inf _{z \in W^g_{M-1}} \|g (\: \cdot \: ; \mu) - z
  \|_{L^{\infty} (\Omega)}\f$, where \f$\Xi^g\f$ is a suitably fine parameter
  sample over \f${\mathcal{D}}\f$. We then set \f$S^g_M = S^g_{M-1} \cup \mu^g_M\f$,
  \f$\xi_M = g (x;\mu^g_M)\f$, and
  \f$W^g_M = {\rm span} \: \{ \xi_m, \: 1 \leq m \leq M \}\f$. Note that,
  thanks to our truth
  approximation, \f$\mu^g_M\f$ is the solution of a <em>standard linear
  program</em>.

  We suppose that \f$M_{\max}\f$ is chosen such that the dimension of \f$\{g
  (\: \cdot \: ;
  \mu) \: | \: \mu \in
  \mathcal{D}\} \f$ exceeds \f$M_{\max}\f$.

  We now construct nested sets of interpolation points \f$T_M = \{ t_1,
  \ldots, t_M \}\f$, \f$1 \leq M
  \leq M_{\max}\f$.  We first set \f$t_1 = \arg \: {\rm ess} \: \sup_{x \in
  \Omega} | \xi_1 (x)|\f$,
  \f$q_1 = \xi_1 (x) / \xi_1 (t_1) \f$, \f$B^1_{11} = 1\f$.  Then for \f$M = 2,
  \ldots, M_{\max}\f$, we solve
  the linear system
  \f$ \sum^{M-1}_{j = 1} \: \sigma^{M-1}_j \: q_j(t_i) = \xi_M (t_i)\f$,
  \f$ 1 \leq i \leq M-1\f$, and set \f$r_M (x) = \xi_M (x) - \sum^{M-1}_{j =
  1}\: \sigma^{M-1}_j \:
  q_j (x)\f$, \f$t_M = \arg \: {\rm ess} \:
  \sup_{x \in \Omega} |r_M (x)|\f$, \f$q_M (x) = r_M (x) /r_M (t_M) \f$, and
  \f$B^M_{i \: j} = q_j (t_i)\f$,
  \f$1 \leq i,j \leq M\f$.

  \section online Online Stage

  Our coefficient function approximation is the interpolant of
  \f$g\f$ over \f$T_M\f$ :
  \f$g_M (x ;
  \mu) = \sum^M_{m = 1} \beta_m
  (\mu) \: q_m (x)\f$, where
  \f$\sum^M_{j = 1} \: B^M_{i \: j} \: \beta_j (\mu) = g (t_i ; \mu)\f$, \f$
  1 \leq i \leq M\f$.
  We define \f$\varepsilon_M (\mu) \equiv \| g (\: \cdot \: ; \mu) - g_M
  (\: \cdot \: ; \mu)\|_{L^{\infty} (\Omega)}\f$.

  \todo make it truly mesh independent.
  \todo find a generic solution for coordinates type \c node_type

  @author Christophe Prud'homme <christophe.prudhomme@ujf-grenoble.fr>
  @see
*/
template<typename ModelType>
class EIM : public CRBDB
{
    typedef  CRBDB super;

public:

    static const uint16_type nDim = ModelType::nDim;
    /** @name Typedefs
     */
    //@{
    typedef ModelType model_type;
    typedef typename ModelType::value_type value_type;

    typedef Eigen::Matrix<double, Eigen::Dynamic, Eigen::Dynamic> matrix_type;
    typedef typename matrix_type::ColXpr column_type;
    typedef Eigen::Matrix<double, Eigen::Dynamic, 1> vector_type;
    typedef typename ModelType::node_type node_type;

    typedef typename ModelType::functionspace_type functionspace_type;
    typedef boost::shared_ptr<functionspace_type> functionspace_ptrtype;
    typedef typename functionspace_type::element_type element_type;
    typedef typename functionspace_type::element_ptrtype element_ptrtype;

    typedef typename ModelType::parameterspace_type parameterspace_type;
    typedef typename ModelType::parameter_type parameter_type;
    typedef typename parameterspace_type::sampling_ptrtype sampling_ptrtype;

    typedef boost::tuple<double,Eigen::Matrix<double,nDim,1> > space_residual_type;
    typedef boost::tuple<double,parameter_type> parameter_residual_type;

    //@}

    /** @name Constructors, destructor
     */
    //@{

    EIM()
        :
        super(),
        M_is_read( false ),
        M_is_written( false ),
        M_name( "default" ),
        M_M( 1 ),
        M_M_max( 1 ),
        M_offline_done( false ),
        M_tol( 1e-8 ),
        M_q(),
        M_B(),
        M_t(),
        M_index_max(),
        M_model( 0 )
        {}
    EIM( model_type* model, double __tol = 1e-8 )
        :
        super(model->modelName(), model->name(), model->name(), po::variables_map() ),
        M_is_read( false ),
        M_is_written( false ),
        M_name( model->name() ),
        M_M( 1 ),
        M_M_max( 1 ),
        M_offline_done( false ),
        M_tol( __tol ),
        M_q(),
        M_B(),
        M_t(),
        M_index_max(),
        M_model( model )
        {
            if ( !loadDB() )
            {
                LOG(INFO) << "construct EIM approximation...\n";
                if (  !this->isOfflineDone() )
                    offline();
            }
        }

    EIM( EIM const & __bbf )
        :
    super(__bbf),
        M_is_read( __bbf.M_is_read ),
        M_is_written( __bbf.M_is_written ),
        M_name( __bbf.M_name ),
        M_M( __bbf.M_M ),
        M_M_max (__bbf.M_M_max ),
        M_offline_done( __bbf.M_offline_done ),
        M_tol( __bbf.M_tol ),
        M_q( __bbf.M_q ),
        M_B( __bbf.M_B ),
        M_t( __bbf.M_t ),
        M_index_max( __bbf.M_index_max ),
        M_model( __bbf.M_model )
        {}
    ~EIM()
        {}

    //@}

    /** @name Operator overloads
     */
    //@{


    //@}

    /** @name Accessors
     */
    //@{

    /**
       \return the number of DOF in space discretization
    */
    size_type nDOF() const {  FEELPP_ASSERT( M_model != 0 ).error( "Invalid EIM model" ); return M_model->functionSpace()->nLocalDof(); }

    /**
     * return the set of reduced basis functions associated with the eim
     */
    std::vector<element_type> const& q() const {  return M_q; }

    /**
     * return the m-th reduced basis function associated with the eim
     */
    element_type const&
    q( size_type __m ) const
        {
            FEELPP_ASSERT( __m >= 0 && __m < M_M )( __m )( M_M ).error( "out of bounds access" );

            return M_q[ __m ];
        }

    size_type mMax() const { return M_M_max; }


    /**
       Check whether the offline stage has been executed and the database created.
       \return \c true if the offline has been executed and the DB saved, \c false otherwise
    */
    bool isOfflineDone() const
        {
            return M_offline_done;
        }

    //@}




    /** @name  Mutators
     */
    //@{

    //@}

    /** @name  Methods
     */
    //@{

    /**
     * save the CRB database
     */
    void saveDB()
        {
            fs::ofstream ofs( this->dbLocalPath() / this->dbFilename() );

            if ( ofs )
            {
                boost::archive::text_oarchive oa( ofs );
                // write class instance to archive
                oa << *this;
                // archive and stream closed when destructors are called
            }
        }

    /**
     * load the CRB database
     */
    bool loadDB()
        {
            //if ( this->rebuildDB() )
            //return false;

            fs::path db = this->lookForDB();

            if ( db.empty() )
                return false;

            if ( !fs::exists( db ) )
                return false;

            //std::cout << "Loading " << db << "...\n";
            fs::ifstream ifs( db );

            if ( ifs )
            {
                boost::archive::text_iarchive ia( ifs );
                // write class instance to archive
                ia >> *this;
                //std::cout << "Loading " << db << " done...\n";
                this->setIsLoaded( true );
                // archive and stream closed when destructors are called
                return true;
            }

            return false;
        }



    /**
       \brief Online stage of the coefficient-function interpolation.

       Our coefficient function approximation is the interpolant of
       \f$g\f$ over \f$T_M\f$ :
       \f$g_M (x ;
       \mu) = \sum^M_{m = 1} \beta_m
       (\mu) \: q_m (x)\f$, where
       \f$\sum^M_{j = 1} \: B^M_{i \: j} \: \beta_j (\mu) = g (t_i ; \mu)\f$, \f$
       1 \leq i \leq M\f$.
       We define \f$\varepsilon_M (\mu) \equiv \| g (\: \cdot \: ; \mu) - g_M
       (\: \cdot \: ; \mu)\|_{L^{\infty} (\Omega)}\f$.

       Note that \f$ \Omega \f$ is given and $D^\mu$ is handled by the \c parameterset_type
       data structure.
    */
    vector_type beta( parameter_type const& mu  ) const { return beta( mu, this->mMax() ); }
    vector_type beta( parameter_type const& mu, size_type M  ) const;

    element_type residual ( size_type M ) const;

    parameter_residual_type computeBestFit( sampling_ptrtype trainset, int __M );

    element_type operator()( parameter_type const& mu ) const { return expansion( M_q, beta( mu ) ); }
    /**
       orthonormalize
    */
    void orthonormalize( std::vector<element_type>& );

    friend class boost::serialization::access;
    template<class Archive>
    void serialize(Archive & __ar, const unsigned int __version )
        {
            LOG(INFO) << "serializing...\n";

            __ar & BOOST_SERIALIZATION_NVP( M_name );

            LOG(INFO) << "name saved/loaded...\n";

            __ar & BOOST_SERIALIZATION_NVP( M_offline_done );
            LOG(INFO) << "offline status...\n";

            __ar & BOOST_SERIALIZATION_NVP( M_M_max );
            LOG(INFO) << "M saved/loaded\n";
            M_M = M_M_max;

            // save index
            __ar & BOOST_SERIALIZATION_NVP( M_index_max );
            LOG(INFO) << "index saved/loaded\n";

            // save t
            __ar & BOOST_SERIALIZATION_NVP( M_t );
            LOG(INFO) << "t saved/loaded\n";


            if ( Archive::is_loading::value )
            {
                for( int i = 0; i < M_M_max; ++ i )
                {
                    M_q.push_back( M_model->functionSpace()->element() );
                }
                for( int i = 0; i < M_M_max; ++ i )
                    __ar & BOOST_SERIALIZATION_NVP( M_q[i] );
                // save q
                LOG(INFO) << "q saved/loaded\n";
            }
            else
            {
                for( int i = 0; i < M_M_max; ++ i )
                    __ar & BOOST_SERIALIZATION_NVP( M_q[i] );
            }


            // save B
            __ar & BOOST_SERIALIZATION_NVP( M_B );
            LOG(INFO) << "B saved/loaded\n";

        }
    //@}


protected:

    mutable bool M_is_read;
    mutable bool M_is_written;

    std::string M_name;

    size_type M_M;
    size_type M_M_max;

    mutable bool M_offline_done;

    double M_tol;

    std::vector<element_type> M_g;

    std::vector<element_type> M_q;

    matrix_type M_B;

    std::vector<node_type> M_t;

    std::vector<size_type> M_index_max;

    model_type* M_model;
protected:

private:

    /**
       \brief Offline stage of the coefficient-function interpolation.

       We are given a function \f$g (\: \cdot\: ; \mu) \in L^{\infty}
       (\Omega)\f$ of sufficient regularity.  To begin, we choose \f$\mu^g_1\f$,
       and define \f$S^g_1 = \{ \mu^g_1 \}\f$, \f$\xi_1 \equiv g (x ; \mu^g_1)\f$, and
       \f$W^g_1 = {\rm span} \: \{\xi_1 \}\f$; we assume that \f$\xi_1  \neq 0\f$.
       Then, for \f$M \geq 2\f$, we set \f$\mu^g_M = \arg \max_{\mu \in
       \Xi^{^g}}\inf _{z \in W^g_{M-1}} \|g (\: \cdot \: ; \mu) - z
       \|_{L^{\infty} (\Omega)}\f$, where \f$\Xi^g\f$ is a suitably fine parameter
       sample over \f${\mathcal{D}}\f$. We then set \f$S^g_M = S^g_{M-1} \cup \mu^g_M\f$,
       \f$\xi_M = g (x;\mu^g_M)\f$, and
       \f$W^g_M = {\rm span} \: \{ \xi_m, \: 1 \leq m \leq M \}\f$. Note that,
       thanks to our truth
       approximation, \f$\mu^g_M\f$ is the solution of a <em>standard linear
       program</em>.

       We suppose that \f$M_{\max}\f$ is chosen such that the dimension of \f$\{g
       (\: \cdot \: ;
       \mu) \: | \: \mu \in
       \mathcal{D}\} \f$ exceeds \f$M_{\max}\f$.

       We now construct nested sets of interpolation points \f$T_M = \{ t_1,
       \ldots, t_M \}\f$, \f$1 \leq M
       \leq M_{\max}\f$.  We first set \f$t_1 = \arg \: {\rm ess} \: \sup_{x \in
       \Omega} | \xi_1 (x)|\f$,
       \f$q_1 = \xi_1 (x) / \xi_1 (t_1) \f$, \f$B^1_{11} = 1\f$.  Then for \f$M = 2,
       \ldots, M_{\max}\f$, we solve
       the linear system
       \f$ \sum^{M-1}_{j = 1} \: \sigma^{M-1}_j \: q_j(t_i) = \xi_M (t_i)\f$,
       \f$ 1 \leq i \leq M-1\f$, and set \f$r_M (x) = \xi_M (x) - \sum^{M-1}_{j =
       1}\: \sigma^{M-1}_j \:
       q_j (x)\f$, \f$t_M = \arg \: {\rm ess} \:
       \sup_{x \in \Omega} |r_M (x)|\f$, \f$q_M (x) = r_M (x) /r_M (t_M) \f$, and
       \f$B^M_{i \: j} = q_j (t_i)\f$,
       \f$1 \leq i,j \leq M\f$.
    */
    void offline();
public:
    EIGEN_MAKE_ALIGNED_OPERATOR_NEW
};

template<typename ModelType>
typename EIM<ModelType>::vector_type
EIM<ModelType>::beta( parameter_type const& mu, size_type __M ) const
{
    // beta=B_M\g(Od(indx),mut(i))'
    vector_type __beta( __M );
    for ( size_type __m = 0;__m < __M;++__m )
    {
        __beta[__m] = M_model->operator()( this->M_t[__m], mu );
    }
    this->M_B.block(0,0,__M,__M).template triangularView<Eigen::UnitLower>().solveInPlace(__beta);
    return __beta;
}
template<typename ModelType>
typename EIM<ModelType>::element_type
EIM<ModelType>::residual( size_type __M ) const
{
    LOG(INFO) << "compute residual for m=" << __M << "...\n";
    vector_type rhs( __M );
<<<<<<< HEAD
=======
    //LOG(INFO) << "g["<< __M << "]=" << M_g[__M] << "\n";
>>>>>>> 6e654b25
    for ( size_type __m = 0;__m < __M;++__m )
    {
        rhs[__m]= M_g[__M]( M_t[__m] )(0,0,0);
    }
    this->M_B.block(0,0,__M,__M).template triangularView<Eigen::UnitLower>().solveInPlace(rhs);
    LOG(INFO) << "solve B sol = rhs with rhs = " << rhs <<"\n";

    // res(:,i)=M_g(:,i)-q(:,0:i)*sigma
    LOG(INFO) << "compute residual..." <<"\n";
    using namespace vf;
    auto z = expansion( M_q, rhs, __M );
    LOG(INFO) << "return residual..." <<"\n";
    return vf::project( _space=M_model->functionSpace(),
                        _expr=idv(M_g[__M])-idv( z ) );
}

template<typename ModelType>
void
EIM<ModelType>::orthonormalize( std::vector<element_type> & __Z )
{
    size_type __M = __Z.size();
    for ( size_type __i = 0;__i < __M-1; ++__i )
    {
        value_type __s = inner_product(__Z[__i],__Z[__M-1]);
        __Z[__M-1].add(- __s,__Z[__i]);
    }
    __Z[__M-1].scale(inner_product(__Z[__M-1],__Z[__M-1]));
}


template<typename ModelType>
typename EIM<ModelType>::parameter_residual_type
EIM<ModelType>::computeBestFit( sampling_ptrtype trainset, int __M )
{
    LOG(INFO) << "compute best fit  for m=" << __M
              << " and trainset of size " << trainset->size() << "...\n";
    using namespace vf;
    parameter_type mu = M_model->parameterSpace()->element();

    vector_type maxerr( trainset->size() );
    maxerr.setZero();
    int index = 0;
    LOG(INFO) << "Compute best fit M=" << __M << "\n";
    BOOST_FOREACH( mu, *trainset )
    {
        LOG_EVERY_N(INFO, 10 ) << " (every 10 mu) compute fit at mu="<< mu <<"\n" ;
        // evaluate model at mu
        auto Z = M_model->operator()( mu );

        vector_type rhs( __M );
        for ( size_type __m = 0;__m < __M;++__m )
        {
            rhs[__m]= Z( M_t[__m] )(0,0,0);
        }
        this->M_B.block(0,0,__M,__M).template triangularView<Eigen::UnitLower>().solveInPlace(rhs);
        auto res = vf::project( _space=M_model->functionSpace(),
                                _expr=idv(Z)-idv( expansion( M_q, rhs, __M ) ) );
        auto resmax = normLinf( _range=elements(M_model->mesh()), _pset=_Q<5>(), _expr=idv(res) );
        LOG_ASSERT( index < trainset->size() ) << "Invalid index " << index << " should be less than trainset size = " << trainset->size() << "\n";
        maxerr( index++ ) = resmax.template get<0>();
        int index2;
        auto err = maxerr.array().abs().maxCoeff( &index2 );
        LOG_EVERY_N(INFO, 10 ) << " (every 10 mu) maxerr=" <<  err << " at index = " << index2 << " at mu = " << trainset->at(index2) << "\n";
    }
    LOG_ASSERT( index == trainset->size() ) << "Invalid index " << index << " should be equal to trainset size = " << trainset->size() << "\n";
    auto err = maxerr.array().abs().maxCoeff( &index );
    LOG(INFO)<< "err=" << err << " reached at index " << index << " and mu=" << trainset->at(index) << "\n";
    return boost::make_tuple( err, trainset->at(index) );
}
template<typename ModelType>
void
EIM<ModelType>::offline(  )
{
    using namespace vf;

    if ( this->isOfflineDone() )
        return;

    M_M = 1;
    LOG(INFO) << "create training set...\n";
    auto trainset = M_model->parameterSpace()->sampling();
    trainset->randomize( 30 );

    LOG(INFO) << "create mu_1...\n";
    // random element in Dmu to start with
    auto mu = M_model->parameterSpace()->element();

    // store residual
    auto res = M_model->functionSpace()->element();

    LOG(INFO) << "compute finite element solution at mu_1...\n";
    M_g.push_back( M_model->operator()( mu ) );

    LOG(INFO) << "compute T^" << 0 << "...\n";
    // Build T^0
    auto zmax = normLinf( _range=elements(M_model->mesh()), _pset=_Q<5>(), _expr=idv(M_g[0]) );
    // store space coordinate where max absolute value occurs
    M_t.push_back( zmax.template get<1>() );
    LOG(INFO) << "norm Linf = " << zmax.template get<0>() << " at " << zmax.template get<1>() << "\n";
    //LOG(INFO) << "g = " << M_g[0] << "\n";

    LOG(INFO) << "compute and insert q_0...\n";
    // insert first element
    auto q = M_g[0];
    q.scale( 1./zmax.template get<0>() );
    M_q.push_back( q );

    LOG(INFO) << "compute entry (0,0) of interpolation matrix...\n";
    this->M_B.resize( 1, 1 );
    this->M_B( 0, 0 ) = 1;
    CHECK( math::abs( M_q[0]( M_t[0] )( 0, 0, 0 ) - 1 ) < 1e-10 )
        << "q[0](t[0] != 1 "
        << "t[0] = "<< M_t[0] << "\n";

    ++M_M;
    /**
       \par build \f$W^g_M\f$
    */
    double err = 1;

    LOG(INFO) << "start greedy algorithm...\n";
    for(  ; M_M < 10; ++M_M ) //err >= this->M_tol )
    {
        LOG(INFO) << "M=" << M_M << "...\n";

        LOG(INFO) << "compute best fit error...\n";
        // compute mu = arg max inf ||G(.;mu)-z||_infty
        auto bestfit = computeBestFit( trainset, this->M_M-1 );

        if ( this->M_M == 1 && bestfit.template get<0>() < 1e-12 )
            break;

        /**
         * we have a new \f$\mu^g_M\f$, insert it in \f$S^g_M\f$ and the
         * corresponding \f$z \in W^g_M\f$
         */
        LOG(INFO) << "S(" << this->M_M-1 << ") = " << bestfit.template get<1>() << "\n";

        // update M_g(:,M-1)
        M_g.push_back( M_model->operator()( bestfit.template get<1>() ) );

        orthonormalize( M_g );

        // build T^m such that T^m-1 \subset T^m
        LOG(INFO) << "compute residual M="<< M_M << "..." <<"\n";
        res = this->residual(M_M-1);
        //LOG(INFO) << "residual = " << res << "\n";
        LOG(INFO) << "compute arg sup |residual|..." <<"\n";
        auto resmax = normLinf( _range=elements(M_model->mesh()), _pset=_Q<5>(), _expr=idv(res) );
        LOG(INFO) << "store coordinates where max absolute value is attained " << resmax.template get<1>() << "..." <<"\n";
        // store space coordinate where max absolute value occurs
        M_t.push_back( resmax.template get<1>() );

        LOG(INFO) << "scale new basis function by " << 1./resmax.template get<0>() << "..." <<"\n";
        res.scale( 1./res(resmax.template get<1>())(0,0,0) );
        LOG(INFO) << "store new basis function..." <<"\n";
        M_q.push_back( res );

        std::for_each( M_t.begin(), M_t.end(), []( node_type const& t ) { LOG(INFO) << "t=" << t << "\n"; } );
        // update interpolation matrix
        M_B.conservativeResize( M_M, M_M );
        for( int __i = 0; __i < M_M; ++__i )
        {
            for( int __j = 0; __j < M_M; ++__j )
            {
                this->M_B( __i, __j ) = M_q[__j]( M_t[__i] )(0,0,0);

            }
        }
        LOG(INFO) << "Interpolation matrix: M_B = " << this->M_B <<"\n";
#if 0
        for( int __i = 0; __i < M_M; ++__i )
        {
            for( int __j = __i+1; __j < M_M; ++__j )
            {
                LOG_ASSERT( math::abs( M_q[__j]( M_t[__i] )(0,0,0)) < 1e-10 )
                    << "q[j](t_i) when j > i should be 0, = "
                    << math::abs( M_q[__j]( M_t[__i] )(0,0,0)) << "\n";
            }
            //this->M_B(__i,__i)=1;
            //this->M_B(__i,__i)=;
            LOG_ASSERT( math::abs( M_q[__i]( M_t[__i] )( 0, 0, 0 ) - 1 ) < 1e-10 )
                << "q[ " << __i << "](t[" << __i << "] != 1 "
                << "t[" << __i << "] = "<< M_t[__i] << "\n";
        }
#endif


        LOG(INFO) << "================================================================================\n";
    }

    LOG(INFO) << "M_max = " << M_M-1 << "...\n";
    this->M_M_max = this->M_M-1;

    this->M_offline_done = true;
    saveDB();
}

template<typename SpaceType, typename ParameterSpaceType>
class EIMFunctionBase
{
public:

    typedef SpaceType functionspace_type;
    typedef boost::shared_ptr<functionspace_type> functionspace_ptrtype;
    typedef typename functionspace_type::element_type element_type;
    typedef typename functionspace_type::element_ptrtype element_ptrtype;
    typedef typename functionspace_type::mesh_type mesh_type;
    typedef typename functionspace_type::mesh_ptrtype mesh_ptrtype;
    typedef typename functionspace_type::value_type value_type;
    static const uint16_type nDim = mesh_type::nDim;

    typedef ParameterSpaceType parameterspace_type;
    typedef boost::shared_ptr<parameterspace_type> parameterspace_ptrtype;
    typedef typename parameterspace_type::element_type parameter_type;
    typedef Eigen::Matrix<double, nDim, 1> node_type;

    typedef EIM<EIMFunctionBase<SpaceType,ParameterSpaceType> > eim_type;
    typedef typename eim_type::vector_type vector_type;

    typedef boost::shared_ptr<eim_type> eim_ptrtype;
    //typedef typename eim_type::betam_type betam_type;
    //typedef typename eim_type::qm_type qm_type;


    EIMFunctionBase( functionspace_ptrtype fspace,
                     parameterspace_ptrtype pspace,
                     std::string const& modelname,
                     std::string const& name )
        :
        M_fspace( fspace ),
        M_pspace( pspace ),
        M_modelname( modelname ),
        M_name( name )
        {
            LOG(INFO)<< "EimFunctionBase constructor\n";
        }
    virtual ~EIMFunctionBase()
        {}
    std::string const& name() const { return M_name; }
    void setName( std::string const& name ) { M_name = name; }
    std::string modelName() const { return M_modelname; }
    void setModelName( std::string const& name ) { M_modelname = name; }

    functionspace_ptrtype functionSpace() const { return M_fspace; }
    functionspace_ptrtype functionSpace()  { return M_fspace; }
    parameterspace_ptrtype parameterSpace() const { return M_pspace; }
    parameterspace_ptrtype parameterSpace()  { return M_pspace; }
    mesh_ptrtype mesh() const { return M_fspace->mesh(); }
    mesh_ptrtype mesh()  { return M_fspace->mesh(); }

    virtual element_type operator()( parameter_type const& ) = 0;
    virtual element_type interpolant( parameter_type const& ) = 0;
    value_type operator()( node_type const& x, parameter_type const& mu )
        {
            LOG(INFO) << "calling EIMFunctionBase::operator()( x=" << x << ", mu=" << mu << ")\n";
            element_type v = this->operator()( mu );
            value_type res = v(x)(0,0,0);
            LOG(INFO) << "EIMFunctionBase::operator() v(x)=" << res << "\n";
            return res;
        }
    virtual element_type const& q( int m )  const = 0;
    virtual vector_type  beta( parameter_type const& mu ) const = 0;
    virtual size_type  mMax() const = 0;

    functionspace_ptrtype M_fspace;
    parameterspace_ptrtype M_pspace;
    std::string M_modelname;
    std::string M_name;
};



template<typename ModelType, typename SpaceType, typename ExprType>
class EIMFunction
    : public EIMFunctionBase<SpaceType, typename ModelType::parameterspace_type>
{
    typedef EIMFunctionBase<SpaceType, typename ModelType::parameterspace_type> super;
public:
    typedef ModelType model_type;
    typedef ModelType* model_ptrtype;

    typedef SpaceType functionspace_type;
    typedef boost::shared_ptr<functionspace_type> functionspace_ptrtype;
    typedef typename super::element_type element_type;
    typedef typename super::element_ptrtype element_ptrtype;

    typedef typename ModelType::element_type solution_type;

    typedef typename super::parameterspace_type parameterspace_type;
    typedef typename super::parameter_type parameter_type;

    typedef ExprType expr_type;
    typedef boost::shared_ptr<expr_type> expr_ptrtype;

    typedef typename super::eim_type eim_type;
    typedef typename super::eim_ptrtype eim_ptrtype;

    typedef typename super::vector_type vector_type;

    EIMFunction( model_ptrtype model,
                 functionspace_ptrtype space,
                 solution_type& u,
                 parameter_type& mu,
                 expr_type& expr,
                 std::string const& name )
        :
        super( space, model->parameterSpace(), model->modelName(), name ),
        M_model( model ),
        M_expr( expr ),
        M_u( u ),
        M_mu( mu ),
        M_eim( new eim_type( this ) )
        {

        }
    element_type operator()( parameter_type const&  mu )
        {
<<<<<<< HEAD
            M_mu = mu;
            M_u = M_model->solve( mu );
            return vf::project( _space=super::M_fspace, _expr=M_expr );
=======
            //LOG(INFO) << "solve for mu= "<< mu << "\n";
            M_mu = mu;
            M_u = M_model->solve( mu );
            auto res = vf::project( _space=M_model->functionSpace(), _expr=M_expr );
            //LOG(INFO) << "operator() res = " << res << "\n";
            return res;
>>>>>>> 6e654b25
        }


    element_type interpolant( parameter_type const& mu ) { return M_eim->operator()( mu ); }

    element_type const& q( int m ) const { return M_eim->q( m ); }

    vector_type  beta( parameter_type const& mu ) const { return M_eim->beta( mu ); }

    size_type mMax() const { return M_eim->mMax(); }

private:
    model_ptrtype M_model;
    expr_type M_expr;
    solution_type& M_u;
    parameter_type& M_mu;
    eim_ptrtype M_eim;
};

namespace detail
{

template<typename Args>
struct compute_eim_return
{
    typedef typename boost::remove_reference<typename boost::remove_pointer<typename parameter::binding<Args, tag::model>::type>::type>::type model1_type;
    typedef typename boost::remove_const<typename boost::remove_pointer<model1_type>::type>::type model_type;
    typedef typename boost::remove_reference<typename parameter::binding<Args, tag::expr>::type>::type expr_type;
    typedef typename boost::remove_reference<typename parameter::binding<Args, tag::space>::type>::type::element_type space_type;
    typedef EIMFunction<model_type, space_type, expr_type> type;
    typedef boost::shared_ptr<EIMFunction<model_type, space_type, expr_type> > ptrtype;
};
}

BOOST_PARAMETER_FUNCTION(
    ( typename detail::compute_eim_return<Args>::ptrtype ), // 1. return type
    eim,                        // 2. name of the function template
    tag,                                        // 3. namespace of tag types
    ( required
      ( in_out(model),          * )
      ( in_out(element),        * )
      ( in_out(parameter),        * )
      ( in_out(expr),          * )
      ( name, * )
      ( space, *)
        ) // required
    ( optional
      //( space, *( boost::is_convertible<mpl::_,boost::shared_ptr<FunctionSpaceBase> > ), model->functionSpace() )
      //( space, *, model->functionSpace() )
      ( verbose, (int), 0 )
        ) // optionnal
)
{
    Feel::detail::ignore_unused_variable_warning( args );
    typedef typename detail::compute_eim_return<Args>::type eim_type;
    typedef typename detail::compute_eim_return<Args>::ptrtype eim_ptrtype;
    return  eim_ptrtype(new eim_type( model, space, element, parameter, expr, name ) );
} // eim

<<<<<<< HEAD
=======
template<typename ModelType>
struct EimFunctionNoSolve
{
    typedef typename ModelType::functionspace_type functionspace_type;
    typedef typename ModelType::functionspace_ptrtype functionspace_ptrtype;
    typedef typename functionspace_type::element_type element_type;
    typedef typename ModelType::parameterspace_type parameterspace_type;
    typedef typename ModelType::parameterspace_ptrtype parameterspace_ptrtype;
    typedef typename parameterspace_type::element_type parameter_type;
    typedef typename parameterspace_type::sampling_type sampling_type;
    typedef typename parameterspace_type::sampling_ptrtype sampling_ptrtype;

    EimFunctionNoSolve( ModelType* model ): M_model( model ) {}

    element_type solve( parameter_type const& mu )
        {
            LOG(INFO) << "no solve required\n";
            return M_model->functionSpace()->element();
        }
    std::string modelName() const { return M_model->modelName(); }
    functionspace_ptrtype functionSpace() { return M_model->functionSpace(); }
    parameterspace_ptrtype parameterSpace() { return M_model->parameterSpace(); }
    ModelType* M_model;
};

template<typename ModelType>
EimFunctionNoSolve<ModelType>*
eim_no_solve( ModelType* model )
{
    return new EimFunctionNoSolve<ModelType>( model );
}
>>>>>>> 6e654b25


}
#endif /* _FEELPP_EIM_HPP */
<|MERGE_RESOLUTION|>--- conflicted
+++ resolved
@@ -491,10 +491,6 @@
 {
     LOG(INFO) << "compute residual for m=" << __M << "...\n";
     vector_type rhs( __M );
-<<<<<<< HEAD
-=======
-    //LOG(INFO) << "g["<< __M << "]=" << M_g[__M] << "\n";
->>>>>>> 6e654b25
     for ( size_type __m = 0;__m < __M;++__m )
     {
         rhs[__m]= M_g[__M]( M_t[__m] )(0,0,0);
@@ -813,18 +809,9 @@
         }
     element_type operator()( parameter_type const&  mu )
         {
-<<<<<<< HEAD
             M_mu = mu;
             M_u = M_model->solve( mu );
-            return vf::project( _space=super::M_fspace, _expr=M_expr );
-=======
-            //LOG(INFO) << "solve for mu= "<< mu << "\n";
-            M_mu = mu;
-            M_u = M_model->solve( mu );
-            auto res = vf::project( _space=M_model->functionSpace(), _expr=M_expr );
-            //LOG(INFO) << "operator() res = " << res << "\n";
-            return res;
->>>>>>> 6e654b25
+            return vf::project( _space=this->functionSpace(), _expr=M_expr );
         }
 
 
@@ -884,8 +871,6 @@
     return  eim_ptrtype(new eim_type( model, space, element, parameter, expr, name ) );
 } // eim
 
-<<<<<<< HEAD
-=======
 template<typename ModelType>
 struct EimFunctionNoSolve
 {
@@ -917,7 +902,6 @@
 {
     return new EimFunctionNoSolve<ModelType>( model );
 }
->>>>>>> 6e654b25
 
 
 }
