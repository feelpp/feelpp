--- conflicted
+++ resolved
@@ -958,11 +958,7 @@
     if ( this->vm()["crb.compute-error-on-reduced-residual-jacobian"].template as<bool>() )
     {
         //bring the jacobian matrix from the model and then project it into the reduced basis
-<<<<<<< HEAD
-        auto expansionX = Feel::expansion( this->M_model->rBFunctionSpace()->primalRB(), map_X , N );
-=======
         auto expansionX = this->expansion( map_X , N  );
->>>>>>> 6ec8bc4b
         auto J = this->M_model->jacobian( expansionX );
         matrixN_type model_reduced_jacobian( N , N );
         for(int i=0; i<N; i++)
@@ -1016,11 +1012,7 @@
     if ( boption("crb.compute-error-on-reduced-residual-jacobian") )
     {
         //bring the residual matrix from the model and then project it into the reduced basis
-<<<<<<< HEAD
-        auto expansionX = Feel::expansion( this->M_model->rBFunctionSpace()->primalRB(), map_X , N );
-=======
         auto expansionX = this->expansion( map_X , N  );
->>>>>>> 6ec8bc4b
         auto R = this->M_model->residual( expansionX );
         vectorN_type model_reduced_residual( N );
         element_ptrtype eltR( new element_type( this->M_model->functionSpace() ) );
