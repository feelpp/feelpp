--- conflicted
+++ resolved
@@ -134,7 +134,6 @@
                 crb->setTruthModel( model );
                 Debug() << "[OpusApp] constructor done" << "\n";
             }
-<<<<<<< HEAD
 
             catch ( boost::bad_any_cast const& e )
             {
@@ -142,15 +141,6 @@
                 std::cout << "[OpusApp] exception reason: " << e.what() << "\n";
             }
 
-=======
-
-            catch ( boost::bad_any_cast const& e )
-            {
-                std::cout << "[OpusApp] a bad any cast occured, probably a nonexistant or invalid  command line/ config options\n";
-                std::cout << "[OpusApp] exception reason: " << e.what() << "\n";
-            }
-
->>>>>>> 973adb50
         }
 
     void setMode( std::string const& mode )
@@ -200,10 +190,7 @@
                     throw std::logic_error( "CRB/SCM Database could not be loaded" );
             }
         }
-<<<<<<< HEAD
-
-=======
->>>>>>> 973adb50
+
     FEELPP_DONT_INLINE
     void run()
         {
@@ -286,29 +273,13 @@
                 case  CRBModelMode::CRB:
                 {
                     std::cout << "CRB mode\n";
-<<<<<<< HEAD
-=======
                     LOG(INFO) << "solve u_fem\n";
                     google::FlushLogFiles(google::GLOG_INFO);
->>>>>>> 973adb50
                     boost::timer ti;
                     auto u_fem = model->solve( mu );
                     std::ostringstream u_fem_str;
                     u_fem_str << "u_fem(" << mu_str.str() << ")";
                     u_fem.setName( u_fem_str.str()  );
-<<<<<<< HEAD
-                    std::vector<double> ofem = boost::assign::list_of( model->output( output_index,mu ) )( ti.elapsed() );
-                    ti.restart();
-                    auto o = crb->run( mu,  this->vm()["crb.online-tolerance"].template as<double>() );
-                    auto u_crb = crb->expansion( mu );
-                    std::ostringstream u_crb_str;
-                    u_crb_str << "u_crb(" << mu_str.str() << ")";
-                    u_crb.setName( u_crb_str.str()  );
-
-                    exporter->step(0)->add( u_fem.name(), u_fem );
-                    exporter->step(0)->add( u_crb.name(), u_crb );
-
-=======
 
                     LOG(INFO) << "compute output\n";
                     google::FlushLogFiles(google::GLOG_INFO);
@@ -329,7 +300,6 @@
                             u_crb.setName( u_crb_str.str()  );
                             exporter->step(0)->add( u_crb.name(), u_crb );
                         }
->>>>>>> 973adb50
 
                     double relative_error = std::abs( ofem[0]-o.template get<0>() ) /ofem[0];
                     double relative_estimated_error = o.template get<1>() / ofem[0];
@@ -337,10 +307,6 @@
 
                     if ( crb->errorType()==2 )
                     {
-<<<<<<< HEAD
-
-=======
->>>>>>> 973adb50
                         std::vector<double> v = boost::assign::list_of( ofem[0] )( ofem[1] )( o.template get<0>() )( relative_estimated_error )( ti.elapsed() )( relative_error )( condition_number );
                         std::cout << "output=" << o.template get<0>() << " with " << o.template get<2>() << " basis functions\n";
                         std::ofstream file_summary_of_simulations( ( boost::format( "summary_of_simulations_%d" ) % o.template get<2>() ).str().c_str() ,std::ios::out | std::ios::app );
