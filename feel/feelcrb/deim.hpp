--- conflicted
+++ resolved
@@ -1072,11 +1072,7 @@
 
 
 BOOST_PARAMETER_FUNCTION(
-<<<<<<< HEAD
-                         ( typename Feel::detail::compute_deim_return<Args>::ptrtype ), // 1. return type
-=======
                          ( typename Feel::detail::compute_mdeim_return<Args>::ptrtype ), // 1. return type
->>>>>>> e1384a69
                          mdeim,                        // 2. name of the function template
                          tag,                                        // 3. namespace of tag types
                          ( required
