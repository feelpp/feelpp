/* -*- mode: c++ -*-

  This file is part of the Feel library

  Author(s): Christophe Prud'homme <christophe.prudhomme@feelpp.org>
       Date: 2009-11-24

  Copyright (C) 2009-2012 Universite Joseph Fourier (Grenoble I)

  This library is free software; you can redistribute it and/or
  modify it under the terms of the GNU Lesser General Public
  License as published by the Free Software Foundation; either
  version 2.1 of the License, or (at your option) any later version.

  This library is distributed in the hope that it will be useful,
  but WITHOUT ANY WARRANTY; without even the implied warranty of
  MERCHANTABILITY or FITNESS FOR A PARTICULAR PURPOSE.  See the GNU
  Lesser General Public License for more details.

  You should have received a copy of the GNU Lesser General Public
  License along with this library; if not, write to the Free Software
  Foundation, Inc., 51 Franklin Street, Fifth Floor, Boston, MA  02110-1301  USA
*/
/**
   \file crb.hpp
   \author Christophe Prud'homme <christophe.prudhomme@feelpp.org>
   \author Alexandre Ancel <alexandre.ancel@cemosis.fr>
   \author Cecile Daversin <daversin@math.unistra.fr>
   \author Stephane Veys
   \date 2009-11-24
 */
#ifndef __CRB_H
#define __CRB_H 1

#include <boost/multi_array.hpp>
#include <boost/tuple/tuple.hpp>
#include <boost/tuple/tuple_io.hpp>
#include <boost/format.hpp>
#include <boost/foreach.hpp>
#include <boost/bimap.hpp>
#include <boost/bimap/support/lambda.hpp>
#include <boost/archive/text_oarchive.hpp>
#include <boost/archive/text_iarchive.hpp>
#include <boost/math/special_functions/fpclassify.hpp>
#include <boost/algorithm/string.hpp>
#include <fstream>


#include <boost/serialization/vector.hpp>
#include <boost/serialization/list.hpp>
#include <boost/serialization/string.hpp>
#include <boost/serialization/version.hpp>
#include <boost/serialization/split_member.hpp>

#include <vector>

#include <Eigen/Core>
#include <Eigen/LU>
#include <Eigen/Dense>

#include <feel/feelalg/backend.hpp>
#include <feel/feelalg/solvereigen.hpp>
#include <feel/feelcore/feel.hpp>
#include <feel/feelcore/environment.hpp>
#include <feel/feelcore/parameter.hpp>
#include <feel/feelcore/serialization.hpp>

#include <feel/feeldiscr/functionspace.hpp>
#include <feel/feeldiscr/subelements.hpp>
#include <feel/feeldiscr/expansion.hpp>
#include <feel/feelts/bdf.hpp>

#include <feel/feelcrb/crbenums.hpp>
#include <feel/feelcrb/crbdata.hpp>
#include <feel/feelcrb/options.hpp>
#include <feel/feelcrb/parameterspace.hpp>
#include <feel/feelcrb/crbdb.hpp>
#include <feel/feelcrb/crbscm.hpp>
#include <feel/feelcrb/crbelementsdb.hpp>
#include <feel/feelcrb/pod.hpp>

#include <feel/feelfilters/exporter.hpp>

#include <feel/feelcore/pslogger.hpp>

#if defined(FEELPP_HAS_HARTS)

#include "hartsconfig.h"
#include "HARTS.h"
#if defined(HARTS_HAS_OPENCL)

#define __CL_ENABLE_EXCEPTIONS

#ifdef __APPLE__
// cl.hpp is not included on OS X, have to rely on a custom cl.hpp file
// provided by viennacl
//#include <OpenCL/cl.hpp>
#include "cl.hpp"
#else
#include <CL/cl.hpp>
#endif

#include <feel/feelcrb/crbclcontext.hpp>
//#include "feel/feelcrb/crb.cl.hpp"

// declare that we want to use a custom context
#define VIENNACL_WITH_OPENCL

// ViennaCL includes
//
#include "viennacl/scalar.hpp"
#include "viennacl/vector.hpp"
#include "viennacl/compressed_matrix.hpp"
#include "viennacl/coordinate_matrix.hpp"
#include "viennacl/linalg/prod.hpp"
#include "viennacl/linalg/ilu.hpp"
#include "viennacl/linalg/jacobi_precond.hpp"
#include "viennacl/linalg/cg.hpp"
#include "viennacl/linalg/bicgstab.hpp"
#include "viennacl/linalg/gmres.hpp"
#include "viennacl/io/matrix_market.hpp"
#include "viennacl/ocl/backend.hpp"

#endif
#endif


namespace Feel
{
/**
 * \brief Certifed Reduced Basis class
 *
 * Implements the certified reduced basis method
 *
 * @author Christophe Prud'homme
 * @see
 */
template<typename TruthModelType>
class CRB : public CRBDB
{
    typedef  CRBDB super;
public:


    /** @name Constants
     */
    //@{


    //@}

    /** @name Typedefs
     */
    //@{

    typedef TruthModelType truth_model_type;
    typedef truth_model_type model_type;
    typedef boost::shared_ptr<truth_model_type> truth_model_ptrtype;

    typedef double value_type;
    typedef boost::tuple<double,double> bounds_type;

    typedef typename TruthModelType::parameterspace_type parameterspace_type;
    typedef typename TruthModelType::parameterspace_ptrtype parameterspace_ptrtype;
    typedef typename parameterspace_type::element_type parameter_type;
    typedef typename parameterspace_type::element_ptrtype parameter_ptrtype;
    typedef typename parameterspace_type::sampling_type sampling_type;
    typedef typename parameterspace_type::sampling_ptrtype sampling_ptrtype;

    //typedef boost::tuple<double, parameter_type, size_type, double, double> relative_error_type;
    typedef boost::tuple<double, parameter_type, double, double> relative_error_type;
    typedef relative_error_type max_error_type;

    typedef boost::tuple<std::vector<double>, std::vector< std::vector<double> > , std::vector< std::vector<double> >, double, double > error_estimation_type;
    typedef boost::tuple<double, std::vector<double> > residual_error_type;

    typedef boost::bimap< int, boost::tuple<double,double,double> > convergence_type;

    typedef typename convergence_type::value_type convergence;

    typedef CRB self_type;

    //! scm
    typedef CRBSCM<truth_model_type> scm_type;
    typedef boost::shared_ptr<scm_type> scm_ptrtype;

    //! elements database
    typedef CRBElementsDB<truth_model_type> crb_elements_db_type;
    typedef boost::shared_ptr<crb_elements_db_type> crb_elements_db_ptrtype;

    //! POD
    typedef POD<truth_model_type> pod_type;
    typedef boost::shared_ptr<pod_type> pod_ptrtype;

    //! function space type
    typedef typename model_type::functionspace_type functionspace_type;
    typedef typename model_type::functionspace_ptrtype functionspace_ptrtype;


    //! element of the functionspace type
    typedef typename model_type::element_type element_type;
    typedef typename model_type::element_ptrtype element_ptrtype;

    typedef typename model_type::backend_type backend_type;
    typedef boost::shared_ptr<backend_type> backend_ptrtype;
    typedef typename model_type::sparse_matrix_ptrtype sparse_matrix_ptrtype;
    typedef typename model_type::vector_ptrtype vector_ptrtype;
    typedef typename model_type::beta_vector_type beta_vector_type;


    typedef Eigen::VectorXd y_type;
    typedef std::vector<y_type> y_set_type;
    typedef std::vector<boost::tuple<double,double> > y_bounds_type;

    typedef std::vector<element_type> wn_type;
    typedef boost::tuple< std::vector<wn_type> , std::vector<std::string> > export_vector_wn_type;

    typedef std::vector<double> vector_double_type;
    typedef boost::shared_ptr<vector_double_type> vector_double_ptrtype;

    using vectorN_type = Feel::vectorN_type;
    using matrixN_type = Feel::matrixN_type;

    typedef Eigen::Map< Eigen::Matrix<double, Eigen::Dynamic, Eigen::Dynamic> > map_dense_matrix_type;
    typedef Eigen::Map< Eigen::Matrix<double, Eigen::Dynamic, 1> > map_dense_vector_type;

    typedef boost::tuple< std::vector<vectorN_type> , std::vector<vectorN_type> , std::vector<vectorN_type>, std::vector<vectorN_type> > solutions_tuple;
    typedef boost::tuple< std::vector<double>,double,double , std::vector< std::vector< double > > , std::vector< std::vector< double > > > upper_bounds_tuple;
    typedef boost::tuple< double,double > matrix_info_tuple; //conditioning, determinant

    typedef std::vector<element_type> mode_set_type;
    typedef boost::shared_ptr<mode_set_type> mode_set_ptrtype;

    typedef boost::multi_array<value_type, 2> array_2_type;
    typedef boost::multi_array<vectorN_type, 2> array_3_type;
    typedef boost::multi_array<matrixN_type, 2> array_4_type;

    //! mesh type
    typedef typename model_type::mesh_type mesh_type;
    typedef boost::shared_ptr<mesh_type> mesh_ptrtype;

    //! space type
    typedef typename model_type::space_type space_type;
    typedef boost::shared_ptr<space_type> space_ptrtype;

    //! time discretization
    typedef Bdf<space_type>  bdf_type;
    typedef boost::shared_ptr<bdf_type> bdf_ptrtype;

    // ! export
    typedef Exporter<mesh_type> export_type;
    typedef boost::shared_ptr<export_type> export_ptrtype;

    typedef Preconditioner<double> preconditioner_type;
    typedef boost::shared_ptr<preconditioner_type> preconditioner_ptrtype;

    //here a fusion vector containing sequence 0 ... nb_spaces
    //useful to acces to a component of a composite space in ComputeIntegrals
    static const int nb_spaces = functionspace_type::nSpaces;
    typedef typename mpl::if_< boost::is_same< mpl::int_<nb_spaces> , mpl::int_<2> > , fusion::vector< mpl::int_<0>, mpl::int_<1> >  ,
                       typename mpl::if_ < boost::is_same< mpl::int_<nb_spaces> , mpl::int_<3> > , fusion::vector < mpl::int_<0> , mpl::int_<1> , mpl::int_<2> > ,
                                  typename mpl::if_< boost::is_same< mpl::int_<nb_spaces> , mpl::int_<4> >, fusion::vector< mpl::int_<0>, mpl::int_<1>, mpl::int_<2>, mpl::int_<3> >,
                                                     fusion::vector< mpl::int_<0>, mpl::int_<1>, mpl::int_<2>, mpl::int_<3>, mpl::int_<4> >
                                                     >::type >::type >::type index_vector_type;

#if defined(FEELPP_HAS_HARTS) && defined(HARTS_HAS_OPENCL)
    mutable crbCLContext clContext_;
#endif

    //@}

    /** @name Constructors, destructor
     */
    //@{

    //! default constructor
    CRB( crb::stage stage = crb::stage::online )
        :
        CRB( "noname", boost::make_shared<truth_model_type>(stage), stage )
        {

        }

    CRB( std::string const& name, crb::stage stage = crb::stage::online )
        :
        CRB( name, boost::make_shared<truth_model_type>(stage), stage )
    {

    }

    //! constructor from command line options
    CRB( std::string const& name,
         truth_model_ptrtype const & model,
         crb::stage stage = crb::stage::online )
        :
        super( name, "crb", model->worldComm()),
        M_elements_database( name,
                             "elements",
                             this->worldComm() ),
        M_nlsolver( SolverNonLinear<double>::build( "petsc", "", this->worldComm() ) ),
        M_model( model ),
        M_output_index( ioption(_name="crb.output-index") ),
        M_tolerance( doption(_name="crb.error-max") ),
        M_iter_max( ioption(_name="crb.dimension-max") ),
        M_factor( ioption(_name="crb.factor") ),
        M_error_type( CRBErrorType( ioption(_name="crb.error-type" ) ) ),
        // M_Dmu( new parameterspace_type ),
        // M_Xi( new sampling_type( M_Dmu ) ),
        // M_WNmu( new sampling_type( M_Dmu, 0, M_Xi ) ),
        // M_WNmu_complement(),
        // M_primal_apee_mu( new sampling_type( M_Dmu, 0, M_Xi ) ),
        // M_dual_apee_mu( new sampling_type( M_Dmu, 0, M_Xi ) ),
        M_scmA( new scm_type( name, "scma", false /*not scm for mass mastrix*/, this->worldComm() )  ),
        M_scmM( new scm_type( name, "scmm", true /*scm for mass matrix*/, this->worldComm() ) ),
        M_N( 0 ),
        M_solve_dual_problem( boption(_name="crb.solve-dual-problem") ),
        M_orthonormalize_primal( boption(_name="crb.orthonormalize-primal") ),
        M_orthonormalize_dual( M_solve_dual_problem && boption(_name="crb.orthonormalize-dual") ),
        M_compute_variance( boption(_name="crb.compute-variance") ),
        M_computeMatrixInfo( boption(_name="crb.compute-matrix-information") ),
        M_database_contains_variance_info( boption(_name="crb.save-information-for-variance") ),
        M_use_newton( boption(_name="crb.use-newton") ),
        M_offline_step( false ),
        M_rebuild( boption(_name="crb.rebuild-database") || ioption(_name="crb.restart-from-N") == 0 ),
        M_SER_adapt( false ),
        M_SER_maxerr( 0 ),
        M_SER_errorEstimation( boption(_name="ser.error-estimation") ),
        M_SER_useGreedyInRb( boption(_name="ser.use-greedy-in-rb") ),
        M_model_executed_in_steady_mode( boption(_name="crb.is-model-executed-in-steady-mode") ),
        M_save_output_behavior( boption(_name="crb.save-output-behavior") ),
        M_fixedpointMaxIterations( ioption(_name="crb.max-fixedpoint-iterations") ),
        M_fixedpointIncrementTol( doption(_name="crb.increment-fixedpoint-tol") ),
        M_fixedpointVerbose( boption(_name="crb.fixedpoint-verbose") ),
        M_fixedpointCriticalValue( doption(_name="crb.fixedpoint-critical-value") ),
        M_fixedpointUseAitken( boption(_name="crb.use-aitken") ),
        M_loadElementsDb( boption(_name="crb.load-elements-database") ),
        M_useRbSpaceContextEim( boption(_name="crb.use-fast-eim") ),
        M_hasRbSpaceContextEim( false ),
        M_useAccurateApee( boption(_name="crb.use-accurate-apee") ),
        M_computeApeeForEachTimeStep( boption(_name="crb.compute-apee-for-each-time-step") ),
        M_seekMuInComplement( boption(_name="crb.seek-mu-in-complement") ),
        M_showResidual( boption(_name="crb.show-residual") )
        {
            this->setTruthModel( model );
            if ( stage == crb::stage::offline )
            {
                if ( !M_rebuild )
                {
                    this->setupOfflineFromDB();
                }
                else
                {
                    try
                    {
                        int updatemode = ioption( _name="crb.db.update" );
                        switch ( updatemode )
                        {
                        case 0 :
                            this->setId( this->id( db(soption(_name="crb.db.filename")) ) );
                            break;
                        case 1:
                        case 2:
                            this->setId( this->id( dbLast(static_cast<crb::last>(updatemode)) ) );
                            break;
                        case 3:
                            this->setId( this->id( dbFromId(soption(_name="crb.db.id")) ) );
                            break;
                        default:
                            // don't do anything and let the system pick up a new unique id
                            break;
                        }
                    }
                    catch ( std::invalid_argument const& e )
                    {
                        if ( Environment::isMasterRank() )
                            std::cout << e.what() << std::endl
                                      << "Using new unique id :" << this->id() << "\n";
                    }
                    
                    M_scmM->setId( this->id() );
                    M_scmA->setId( this->id() );
                    M_elements_database.setId( this->id() );
                    std::cout << "Use DB id " << this->id() << std::endl;
                }
                if ( M_N == 0 )
                {
                    if( this->worldComm().isMasterRank() )
                        std::cout<< "Databases does not exist or incomplete -> Start from the begining\n";
                    LOG( INFO ) <<"Databases does not exist or incomplete -> Start from the begining";
                }

                // fe vector is requiert in online : must not be TODO
                if ( M_use_newton && M_loadElementsDb && M_Rqm.empty() )
                    boost::tie( boost::tuples::ignore, boost::tuples::ignore/*M_Jqm*/, M_Rqm ) = M_model->computeAffineDecomposition();


                // define offline backend and preconditioner
                M_backend =  backend();
                M_backend_primal = backend(_name="backend-primal");
                M_backend_dual = backend(_name="backend-dual");

                if( boption(_name="crb.use-primal-pc") )
                {
                    M_preconditioner_primal = preconditioner(_pc=(PreconditionerType) M_backend_primal->pcEnumType(), // by default : lu in seq or wirh mumps, else gasm in parallel
                                                             _backend= M_backend_primal,
                                                             _pcfactormatsolverpackage=(MatSolverPackageType) M_backend_primal->matSolverPackageEnumType(),// mumps if is installed ( by defaut )
                                                             _worldcomm=M_backend_primal->comm(),
                                                             _prefix=M_backend_primal->prefix() ,
                                                             _rebuild=M_model->useSER());
                }

                M_preconditioner_dual = preconditioner(_pc=(PreconditionerType) M_backend_dual->pcEnumType(), // by default : lu in seq or wirh mumps, else gasm in parallel
                                                       _backend= M_backend_dual,
                                                       _pcfactormatsolverpackage=(MatSolverPackageType) M_backend_dual->matSolverPackageEnumType(),// mumps if is installed ( by defaut )
                                                       _worldcomm=M_backend_dual->comm(),
                                                       _prefix=M_backend_dual->prefix() ,
                                                       _rebuild=M_model->useSER());
            }
        }



    //! Copy constructor
    CRB( CRB const & o )
        :
        super( o ),
        M_elements_database( o.M_elements_database ),
        M_nlsolver( o.M_nlsolver ),
        M_output_index( o.M_output_index ),
        M_tolerance( o.M_tolerance ),
        M_iter_max( o.M_iter_max ),
        M_factor( o.M_factor ),
        M_error_type( o.M_error_type ),
        M_maxerror( o.M_maxerror ),
        M_Dmu( o.M_Dmu ),
        M_Xi( o.M_Xi ),
        M_WNmu( o.M_WNmu ),
        M_WNmu_complement( o.M_WNmu_complement ),
        M_primal_apee_mu( o.M_primal_apee_mu ),
        M_dual_apee_mu( o.M_dual_apee_mu ),
        M_C0_pr( o.M_C0_pr ),
        M_C0_du( o.M_C0_du ),
        M_Lambda_pr( o.M_Lambda_pr ),
        M_Lambda_du( o.M_Lambda_du ),
        M_Gamma_pr( o.M_Gamma_pr ),
        M_Gamma_du( o.M_Gamma_du ),
        M_C0_pr_eim( o.M_C0_pr ),
        M_C0_du_eim( o.M_C0_du ),
        M_Lambda_pr_eim( o.M_Lambda_pr ),
        M_Lambda_du_eim( o.M_Lambda_du ),
        M_Gamma_pr_eim( o.M_Gamma_pr ),
        M_Gamma_du_eim( o.M_Gamma_du ),
        M_Cmf_pr( o.M_Cmf_pr ),
        M_Cmf_du( o.M_Cmf_du ),
        M_Cmf_du_ini( o.M_Cmf_du_ini ),
        M_Cma_pr( o.M_Cma_pr ),
        M_Cma_du( o.M_Cma_du ),
        M_Cmm_pr( o.M_Cmm_pr ),
        M_Cmm_du( o.M_Cmm_du ),
        M_Cmf_pr_eim( o.M_Cmf_pr ),
        M_Cmf_du_eim( o.M_Cmf_du ),
        M_Cmf_du_ini_eim( o.M_Cmf_du_ini ),
        M_Cma_pr_eim( o.M_Cma_pr ),
        M_Cma_du_eim( o.M_Cma_du ),
        M_Cmm_pr_eim( o.M_Cmm_pr ),
        M_Cmm_du_eim( o.M_Cmm_du ),
        M_coeff_pr_ini_online( o.M_coeff_pr_ini_online ),
        M_coeff_du_ini_online( o.M_coeff_du_ini_online ),
        M_rebuild( o.M_rebuild ),
        M_SER_adapt( o.M_SER_adapt ),
        M_SER_maxerr( o.M_SER_maxerr )
        {}

    //! destructor
    ~CRB()
        {}


    //@}

    /** @name Operator overloads
     */
    //@{

    //! copy operator
    CRB& operator=( CRB const & o )
        {
            if ( this != &o )
            {
            }

            return *this;
        }
    //@}

    /** @name Accessors
     */
    //@{

    truth_model_ptrtype & model() { return M_model; }
    truth_model_ptrtype const& model() const { return M_model; }

    //! return factor
    int factor() const
        {
            return factor;
        }
    //! \return max iterations
    int maxIter() const
        {
            return M_iter_max;
        }

    //! \return the parameter space
    parameterspace_ptrtype const& Dmu() const
        {
            return M_Dmu;
        }

    //! \return the output index
    int outputIndex() const
        {
            return M_output_index;
        }

    //! \return the dimension of the reduced basis space
    int dimension() const
        {
            return M_N;
        }

    //! \return the train sampling used to generate the reduced basis space
    sampling_ptrtype const& trainSampling() const
        {
            return M_Xi;
        }

    //! \return the error type
    CRBErrorType errorType() const
        {
            return M_error_type;
        }

    //! \return true if solveDualProblem
    bool solveDualProblem() const
        {
            return M_solve_dual_problem;
        }

    //! \return the scm object
    scm_ptrtype const& scm() const
        {
            return M_scmA;
        }

    void loadSCMDB();

    //@}

    /** @name  Mutators
     */
    //@{

    //! set the output index
    void setOutputIndex( uint16_type oindex )
        {
            int M_prev_o = M_output_index;
            M_output_index = oindex;

            if ( ( size_type )M_output_index >= M_model->Nl()  )
                M_output_index = M_prev_o;

            //std::cout << " -- crb set output index to " << M_output_index << " (max output = " << M_model->Nl() << ")\n";

            if ( M_output_index != M_prev_o )
                this->loadDB();

            //std::cout << "Database " << this->lookForDB() << " available and loaded\n";

        }

    //! set the crb error type
    void setCRBErrorType( CRBErrorType error )
        {
            M_error_type = error;
        }

    //! set offline tolerance
    void setTolerance( double tolerance )
        {
            M_tolerance = tolerance;
        }

    //! set solve dual problem
    void setSolveDualProblem( bool b )
        {
            M_solve_dual_problem = b;
        }

    //! set the truth offline model
    void setTruthModel( truth_model_ptrtype const& model )
        {
            if ( !model )
                return;
            M_model = model;
            this->setDBDirectory( M_model->uuid() );
            M_Dmu = M_model->parameterSpace();
            M_Xi = boost::make_shared<sampling_type>( M_Dmu );
            M_WNmu = boost::make_shared<sampling_type>( M_Dmu, 0, M_Xi );
            //M_WNmu_complement(),
            M_primal_apee_mu = boost::make_shared<sampling_type>( M_Dmu, 0, M_Xi );
            M_dual_apee_mu = boost::make_shared<sampling_type>( M_Dmu, 0, M_Xi );

            M_elements_database.setModel( model );
#if 0

            if ( ! loadDB() )
                M_WNmu = sampling_ptrtype( new sampling_type( M_Dmu ) );
            else
            {
                LOG(INFO) << "Database " << this->lookForDB() << " available and loaded\n";
            }
#endif
            if ( M_scmA )
                M_scmA->setTruthModel( M_model );
            if ( M_scmM )
                M_scmM->setTruthModel( M_model );
        }

    //!
    //! return the SER Level, default is 0
    //!
    int level() const { return M_model->level(); }

    //! set max iteration number
    void setMaxIter( int K )
        {
            M_iter_max = K;
        }

    //! set factor
    void setFactor( int Factor )
        {
            M_factor = Factor;
        }

    //!
    //! set load finite element basis functions from DB  to \p r
    //!
    void setLoadBasisFromDB( bool r )
        {
            M_loadElementsDb = r;
        }

    //!
    //! @return boolean to load element basis functions from DB
    //!
    bool loadBasisFromDB() const
<<<<<<< HEAD
        {
            return M_loadElementsDb;
        }
    
=======
    {
        return M_loadElementsDb;
    }

>>>>>>> 6ec8bc4b
    //! set boolean indicates if we are in offline_step or not
    void setOfflineStep( bool b )
        {
            M_offline_step = b;
        }
    //! get  boolean indicates if we are in offline_step or not
    bool offlineStep() const
        {
            return M_offline_step;
        }

    struct ComputePhi
    {

        ComputePhi( wn_type v)
            :
            M_curs( 0 ),
            M_vect( v )
            {}

        template< typename T >
        void
        operator()( const T& t ) const
            {
                mesh_ptrtype mesh = t.functionSpace()->mesh();
                double surface = integrate( _range=elements(mesh), _expr=vf::cst(1.) ).evaluate()(0,0);
                double mean = integrate( _range=elements(mesh), _expr=vf::idv( t ) ).evaluate()(0,0);
                mean /= surface;
                auto element_mean = vf::project(t.functionSpace(), elements(mesh), vf::cst(mean) );
                auto element_t = vf::project(t.functionSpace(), elements(mesh), vf::idv(t) );
                int first_dof = t.start();
                int nb_dof = t.functionSpace()->nLocalDof();
                for(int dof=0 ; dof<nb_dof; dof++)
                    M_vect[M_curs][first_dof + dof] = element_t[dof] - element_mean[dof];

                ++M_curs;
            }

        wn_type vectorPhi()
            {
                return M_vect;
            }
        mutable int M_curs;
        mutable wn_type M_vect;
    };


    struct ComputeIntegrals
    {

        ComputeIntegrals( element_type const composite_e1 ,
                          element_type const composite_e2 )
            :
            M_composite_e1 ( composite_e1 ),
            M_composite_e2 ( composite_e2 )
            {}

        template< typename T >
        void
        operator()( const T& t ) const
            {
                auto e1 = M_composite_e1.template element< T::value >();
                auto e2 = M_composite_e2.template element< T::value >();
                mesh_ptrtype mesh = e1.functionSpace()->mesh();
                double integral = integrate( _range=elements(mesh) , _expr=trans( vf::idv( e1 ) ) * vf::idv( e2 ) ).evaluate()(0,0);

                M_vect.push_back( integral );
            }

        std::vector< double > vectorIntegrals()
            {
                return M_vect;
            }

        mutable std::vector< double > M_vect;
        element_type M_composite_e1;
        element_type M_composite_e2;
    };

    struct ComputeIntegralsSquare
    {

        ComputeIntegralsSquare( element_type const composite_e1 ,
                                element_type const composite_e2 )
            :
            M_composite_e1 ( composite_e1 ),
            M_composite_e2 ( composite_e2 )
            {}

        template< typename T >
        void
        operator()( const T& t ) const
            {
                int i = T::value;
                if( i == 0 )
                    M_error.resize( 1 );
                else
                    M_error.conservativeResize( i+1 );

                auto e1 = M_composite_e1.template element< T::value >();
                auto e2 = M_composite_e2.template element< T::value >();

                auto Xh = M_composite_e1.functionSpace();
                mesh_ptrtype mesh = Xh->mesh();
                double integral = integrate( _range=elements(mesh) ,
                                             _expr=trans( vf::idv( e1 ) - vf::idv( e2 ) )
                                             *     ( vf::idv( e1 ) - vf::idv( e2 ) )
                                             ).evaluate()(0,0);
                M_error(i) = math::sqrt( integral ) ;
            }

        vectorN_type vectorErrors()
            {
                return M_error;
            }

        mutable vectorN_type M_error;
        element_type M_composite_e1;
        element_type M_composite_e2;
    };

    //@}

    /** @name  Methods
     */
    //@{
    /**
     * orthonormalize the basis
     * return the norm of the matrix A(i,j)=M_model->scalarProduct( WN[j], WN[i] ), should be 0
     */
    double orthonormalize( size_type N, wn_type& wn, int Nm = 1 );

    void checkResidual( parameter_type const& mu, std::vector< std::vector<double> > const& primal_residual_coeffs,
                        std::vector< std::vector<double> > const& dual_residual_coeffs , element_type & u, element_type & udu ) const;

    virtual void testResidual() {}

    void compareResidualsForTransientProblems(int N, parameter_type const& mu, std::vector<element_type> const & Un,
                                              std::vector<element_type> const & Unold, std::vector<element_type> const& Undu,
                                              std::vector<element_type> const & Unduold,
                                              std::vector< std::vector<double> > const& primal_residual_coeffs,
                                              std::vector< std::vector<double> > const& dual_residual_coeffs  ) const ;


    void buildFunctionFromRbCoefficients(int N, std::vector< vectorN_type > const & RBcoeff, wn_type const & WN, std::vector<element_ptrtype> & FEMsolutions );

    /*
     * check orthonormality
     * return the norm of the matrix A(i,j)=M_model->scalarProduct( WN[j], WN[i] ), should be 0
     */
    double checkOrthonormality( int N, const wn_type& wn ) const;

    /**
     * check the reduced basis space invariant properties
     * \param N dimension of \f$W_N\f$
     */
    void check( size_type N )  const;


    /**
     * export basis functions to visualize it
     * \param wn : tuple composed of a vector of wn_type and a vector of string (used to name basis)
     */
    void exportBasisFunctions( const export_vector_wn_type& wn )const ;
    virtual void exportBasisFunctions(){}

    /**
     * Returns the lower bound of the output
     *
     * \param mu \f$ \mu\f$ the parameter at which to evaluate the output
     * \param N the size of the reduced basis space to use
     * \param uN primal solution
     * \param uNdu dual solution
     * \param K : index of time ( time = K*dt) at which we want to evaluate the output
     * \param computeOutput : if true compute quantity of interest (output)
     * Note : K as a default value for non time-dependent problems
     *
     *\return compute online the lower bound
     *\and also condition number of matrix A
     */

    //    boost::tuple<double,double> lb( size_type N, parameter_type const& mu, std::vector< vectorN_type >& uN, std::vector< vectorN_type >& uNdu , std::vector<vectorN_type> & uNold=std::vector<vectorN_type>(), std::vector<vectorN_type> & uNduold=std::vector<vectorN_type>(), int K=0) const;
    virtual boost::tuple<std::vector<double>,matrix_info_tuple> lb( size_type N, parameter_type const& mu, std::vector< vectorN_type >& uN, std::vector< vectorN_type >& uNdu ,
                                                                    std::vector<vectorN_type> & uNold, std::vector<vectorN_type> & uNduold, bool print_rb_matrix=false, int K=0,
                                                                    bool computeOutput = true ) const;


    /*
     * update the jacobian ( offline step )
     * \param X : solution
     * \param J : jacobian
     * \param mu : current parameter
     */
    void offlineUpdateJacobian( const vector_ptrtype & X, sparse_matrix_ptrtype & J , const parameter_type & mu) ;

    /*
     * update the jacobian (online step )
     * \param map_X : solution
     * \param map_J : jacobian
     * \param mu : current parameter
     * \param N : dimension of the reduced basis
     */
    virtual void updateJacobian( const map_dense_vector_type& map_X, map_dense_matrix_type& map_J , const parameter_type& mu, int N) const ;

    /*
     * update the residual ( offline step )
     * \param X : solution
     * \param R : residual
     * \param mu : current parameter
     */
    void offlineUpdateResidual( const vector_ptrtype & X,  vector_ptrtype& R , const parameter_type & mu) ;

    /*
     * update the residual
     * \param map_X : solution
     * \param map_R : residual
     * \param mu : current parameter
     * \param N : dimension of the reduced basis
     */
    virtual void updateResidual( const map_dense_vector_type& map_X, map_dense_vector_type& map_R , const parameter_type& mu, int N ) const ;

    /*
     * compute the projection of the initial guess
     * \param mu : current parameter
     * \param N : dimension of the reduced basis
     * \param initial guess
     */
    void computeProjectionInitialGuess( const parameter_type & mu, int N , vectorN_type& initial_guess ) const ;

    /*
     * newton for primal problem ( offline step )
     * \param mu : current parameter
     */
    element_type offlineNewtonPrimal( parameter_type const& mu ) ;

    /*
     * newton algorithm to solve non linear problem
     * \param N : dimension of the reduced basis
     * \param mu : current parameter
     * \param uN : reduced solution ( vectorN_type )
     * \param condition number of the reduced jacobian
     */
    matrix_info_tuple newton(  size_type N, parameter_type const& mu , vectorN_type & uN, double& output) const ;

    /*
     * fixed point for primal problem ( offline step )
     * \param mu : current parameter
     */
    element_type offlineFixedPointPrimal( parameter_type const& mu );//, sparse_matrix_ptrtype & A ) ;

    /*
     * \param mu : current parameter
     * \param dual_initial_field : to be filled
     */
    element_type offlineFixedPointDual( parameter_type const& mu , element_ptrtype & dual_initial_field );//, const sparse_matrix_ptrtype & A, const element_type & u ) ;

    /*
     * fixed point ( primal problem ) - ONLINE step
     * \param N : dimension of the reduced basis
     * \param mu :current parameter
     * \param uN : dual reduced solution ( vectorN_type )
     * \param uNold : dual old reduced solution ( vectorN_type )
     * \param condition number of the reduced matrix A
     * \param output : vector of outpus at each time step
     * \param K : number of time step ( default value, must be >0 if used )
     * \param computeOutput : if true compute quantity of interest (output)
     */
    virtual matrix_info_tuple fixedPointPrimal( size_type N, parameter_type const& mu, std::vector< vectorN_type > & uN,  std::vector<vectorN_type> & uNold,
                                                std::vector< double > & output_vector, int K=0, bool print_rb_matrix=false, bool computeOutput=true ) const;

    /*
     * Dump data array into a file
     * \param out : Name of the output file
     * \param prefix : Prefix used for current data
     * \param array : Array to dump
     * \param nbelem : Number of elements to dump
     */
    void dumpData(std::string out, std::string prefix, const double * array, int nbelem) const ;

#if defined(FEELPP_HAS_HARTS) && defined(HARTS_HAS_OPENCL)
    /*
     * fixed point ( primal problem ) - ONLINE step with OpenCL
     * \param N : dimension of the reduced basis
     * \param mu :current parameter
     * \param uN : dual reduced solution ( vectorN_type )
     * \param uNold : dual old reduced solution ( vectorN_type )
     * \param condition number of the reduced matrix A
     * \param output : vector of outpus at each time step
     * \param K : number of time step ( default value, must be >0 if used )
     */
    matrix_info_tuple fixedPointPrimalCL( size_type N, parameter_type const& mu, std::vector< vectorN_type > & uN,  std::vector<vectorN_type> & uNold,
                                          std::vector< double > & output_vector, int K=0, bool print_rb_matrix=false) const;
#endif

    /*
     * fixed point ( dual problem ) - ONLINE step
     * \param N : dimension of the reduced basis
     * \param mu :current parameter
     * \param uN : primal reduced solution ( vectorN_type )
     * \param uNdu : dual reduced solution ( vectorN_type )
     * \param uNduold : dual old reduced solution ( vectorN_type )
     * \param output : vector of outpus at each time step
     * \param K : number of time step ( default value, must be >0 if used )
     */
    void fixedPointDual(  size_type N, parameter_type const& mu, std::vector< vectorN_type > const& uN,
                          std::vector< vectorN_type > & uNdu,  std::vector<vectorN_type> & uNduold, std::vector< double > & output_vector, int K=0) const;

    /**
     * fixed point ( main ) - ONLINE step
     * \param N : dimension of the reduced basis
     * \param mu :current parameter
     * \param uN : dual reduced solution ( vectorN_type )
     * \param uNdu : dual reduced solution ( vectorN_type )
     * \param uNold : dual old reduced solution ( vectorN_type )
     * \param uNduold : dual old reduced solution ( vectorN_type )
     * \param output : vector of outpus at each time step
     * \param K : number of time step ( default value, must be >0 if used )
     * \param computeOutput : if true compute quantity of interest (output)
     */
    matrix_info_tuple fixedPoint(  size_type N, parameter_type const& mu, std::vector< vectorN_type > & uN, std::vector< vectorN_type > & uNdu,
                                   std::vector<vectorN_type> & uNold, std::vector<vectorN_type> & uNduold,
                                   std::vector< double > & output_vector, int K=0, bool print_rb_matrix=false, bool computeOutput = true ) const;

    /**
     * computation of the conditioning number of a given matrix
     * \param A : reduced matrix
     */
    double computeConditioning( matrixN_type & A ) const ;


    /**
     * Returns the lower bound of the output
     *
     * \param mu \f$ \mu\f$ the parameter at which to evaluate the output
     * \param N the size of the reduced basis space to use
     * \param uN primal solution
     * \param uNdu dual solution
     *
     *\return compute online the lower bound and condition number of matrix A
     */
    boost::tuple<std::vector<double>,double> lb( parameter_ptrtype const& mu, size_type N, std::vector< vectorN_type >& uN, std::vector< vectorN_type >& uNdu ) const
        {
            return lb( N, *mu, uN, uNdu );
        }

    /**
     * Returns the upper bound of the output associed to \f$\mu\f$
     *
     * \param mu \f$ \mu\f$ the parameter at which to evaluate the output
     * \param N the dimension of \f$W_N\f$
     * \param uN primal solution
     * \param uNdu dual solution
     *
     *\return compute online the lower bound
     */


    value_type ub( size_type N, parameter_type const& mu, std::vector< vectorN_type >& uN, std::vector< vectorN_type >& uNdu ) const
        {
            auto o = lb( N, mu, uN, uNdu );
            auto e = delta( N, mu, uN, uNdu );
            auto output_vector=o.template get<0>();
            double output_vector_size=output_vector.size();
            double output = output_vector[output_vector_size-1];
            return output + e.template get<0>();
        }

    /**
     * Returns the error bound on the output
     *
     * \param mu \f$ \mu\f$ the parameter at which to evaluate the output
     * \param N the size of the reduced basis space to use
     * \param uN primal solution
     * \param uNdu dual solution
     *
     *\return compute online the lower bound
     */
    value_type delta( size_type N, parameter_ptrtype const& mu, std::vector< vectorN_type > const& uN, std::vector< vectorN_type > const& uNdu, std::vector<vectorN_type> const& uNold,  std::vector<vectorN_type> const& uNduold , int k=0 ) const
        {
            auto e = delta( N, mu, uN, uNdu );
            return e.template get<0>();
        }

    /**
     * Returns the error bound on the output associed to \f$\mu\f$
     *
     * \param mu \f$ \mu\f$ the parameter at which to evaluate the output
     * \param N the dimension of \f$W_N\f$
     * \param uN primal solution
     * \param uNdu dual solution
     *
     *\return compute online the lower bound
     */
    virtual error_estimation_type delta( size_type N, parameter_type const& mu, std::vector< vectorN_type > const& uN, std::vector< vectorN_type > const& uNdu, std::vector<vectorN_type> const& uNold, std::vector<vectorN_type> const& uNduold, int k=0 ) const;

    /**
     * Returns the upper bound of the output associed to \f$\mu\f$
     *
     * \param mu \f$ \mu\f$ the parameter at which to evaluate the output
     * \param N the dimension of \f$W_N\f$
     *
     *\return compute online the lower bound
     */
    value_type ub( size_type K, parameter_ptrtype const& mu, std::vector< vectorN_type >& uN, std::vector< vectorN_type >& uNdu ) const
        {
            return ub( K, *mu, uN, uNdu );
        }


    vector_ptrtype computeRieszResidual( parameter_type const& mu, std::vector<vectorN_type> const& uN ) const;
    double computeRieszResidualNorm( parameter_type const& mu ) const;
    double computeRieszResidualNorm( parameter_type const& mu, std::vector<vectorN_type> const& uN ) const;

    /**
     * Offline computation
     *
     * \return the convergence history (max error)
     */
    virtual convergence_type offline();

    /**
     * \brief update size of Affine Decomposition (needed by co-build since size of eim decomposition can change)
     */
    virtual void updateAffineDecompositionSize();

    /**
     * \brief Retuns maximum value of the relative error
     * \param N number of elements in the reduced basis <=> M_N
     */
    virtual max_error_type maxErrorBounds( size_type N ) const;

    /**
     * evaluate online the residual
     */

    residual_error_type transientPrimalResidual( int Ncur, parameter_type const& mu,  vectorN_type const& Un, vectorN_type const& Unold=vectorN_type(), double time_step=1, double time=1e30 ) const;
    residual_error_type transientPrimalResidualEim( int Ncur, parameter_type const& mu,  vectorN_type const& Un, vectorN_type const& Unold=vectorN_type(), double time_step=1, double time=1e30 ) const;
    residual_error_type steadyPrimalResidual( int Ncur, parameter_type const& mu,  vectorN_type const& Un, double time=0 ) const;
    residual_error_type steadyPrimalResidualEim( int Ncur, parameter_type const& mu,  vectorN_type const& Un, double time=0 ) const;

    residual_error_type transientDualResidual( int Ncur, parameter_type const& mu,  vectorN_type const& Un, vectorN_type const& Unold=vectorN_type(), double time_step=1, double time=1e30 ) const;
    residual_error_type transientDualResidualEim( int Ncur, parameter_type const& mu,  vectorN_type const& Un, vectorN_type const& Unold=vectorN_type(), double time_step=1, double time=1e30 ) const;
    residual_error_type steadyDualResidual( int Ncur, parameter_type const& mu,  vectorN_type const& Un, double time=0 ) const;
    residual_error_type steadyDualResidualEim( int Ncur, parameter_type const& mu,  vectorN_type const& Un, double time=0 ) const;


    value_type initialDualResidual( int Ncur, parameter_type const& mu, vectorN_type const& Uduini, double time_step ) const ;


    /**
     * generate offline the residual
     */
    virtual void offlineResidual( int Ncur , int number_of_added_elements=1 );
    void offlineResidual( int Ncur, mpl::bool_<true> ,int number_of_added_elements=1 );
    void offlineResidual( int Ncur, mpl::bool_<false> , int number_of_added_elements=1 );
    void offlineResidualV0( int Ncur, mpl::bool_<false> , int number_of_added_elements=1 );
    void offlineResidualV1( int Ncur, mpl::bool_<false> , int number_of_added_elements=1 );

    void offlineResidualEim( int Ncur , int number_of_added_elements=1 );
    void offlineResidualEim( int Ncur, mpl::bool_<true> ,int number_of_added_elements=1 );
    void offlineResidualEim( int Ncur, mpl::bool_<false> , int number_of_added_elements=1 );

    /*
     * compute empirical error estimation, ie : |S_n - S{n-1}|
     * \param Ncur : number of elements in the reduced basis <=> M_N
     * \param mu : parameters value (one value per parameter)
     * \output : empirical error estimation
     */
    value_type empiricalErrorEstimation ( int Ncur, parameter_type const& mu, int k ) const ;


    /**
     * return the crb expansion at parameter \p \mu, ie \f$\sum_{i=0}^N u^N_i
     * \phi_i\f$ where $\phi_i, i=1...N$ are the basis function of the reduced
     * basis space
     * if N>0 take the N^th first elements, else take all elements
     */
    virtual element_type runWithExpansion( parameter_type const& mu , int N=-1, int time_index=-1);

    /**
     * return the crb expansion at parameter \p \mu, ie \f$\sum_{i=0}^N u^N_i
     * \phi_i\f$ where $\phi_i, i=1...N$ are the basis function of the reduced
     * basis space
     */
    virtual element_type expansion( vectorN_type const& u , int N = -1, bool dual=false ) const;

    // Summary of number of iterations (at the current step)
    std::pair<int,double> online_iterations(){return online_iterations_summary;}
    std::pair<int,double> offline_iterations(){return offline_iterations_summary;}

    void checkInitialGuess( const element_type expansion_uN , parameter_type const& mu, vectorN_type & error ) const ;
    void checkInitialGuess( const element_type expansion_uN , parameter_type const& mu, vectorN_type & error , mpl::bool_<true> ) const ;
    void checkInitialGuess( const element_type expansion_uN , parameter_type const& mu, vectorN_type & error , mpl::bool_<false> ) const ;

    /**
     * run the certified reduced basis with P parameters and returns 1 output
     */
    //boost::tuple<double,double,double> run( parameter_type const& mu, double eps = 1e-6 );
    //boost::tuple<double,double,double,double> run( parameter_type const& mu, double eps = 1e-6 );
    //by default N=-1 so we take dimension-max but if N>0 then we take N basis functions toperform online step
    //boost::tuple<std::vector<double>,double, solutions_tuple, matrix_info_tuple, double, double, upper_bounds_tuple >
    CRBResults
    run( parameter_type const& mu,
         vectorN_type & time,
         double eps = 1e-6,
         int N = -1,
         bool print_rb_matrix=false );

    CRBResults
    run( parameter_type const& mu,
         double eps = 1e-6,
         int N = -1,
         bool print_rb_matrix=false )
        {
            vectorN_type times;
            return this->run( mu, times, eps, N, print_rb_matrix );
        }
    std::vector<CRBResults>
    run( std::vector<parameter_type> const& S,
         double eps = 1e-6,
         int N = -1,
         bool print_rb_matrix=false )
        {
            std::vector<CRBResults> res;
            res.reserve( S.size() );
            for( auto const& mu : S )
                res.push_back( this->run( mu, eps, N, print_rb_matrix ) );
            return res;
        }

    /**
     * run the certified reduced basis with P parameters and returns 1 output
     */
    void run( const double * X, unsigned long N, double * Y, unsigned long P );
    void run( const double * X, unsigned long N, double * Y, unsigned long P, mpl::bool_<true> );
    void run( const double * X, unsigned long N, double * Y, unsigned long P, mpl::bool_<false> );

    /**
     * \return a random sampling
     */
    sampling_type randomSampling( int N )
        {
            bool same_sampling_on_all_proc=false;
            M_Xi->randomize( N , same_sampling_on_all_proc );
            return *M_Xi;
        }

    /**
     * \return a equidistributed sampling
     */
    sampling_type equidistributedSampling( int N )
        {
            bool same_sampling_on_all_proc=false;
            M_Xi->equidistribute( N , same_sampling_on_all_proc );
            return *M_Xi;
        }

    sampling_ptrtype const& wnmu ( ) const
        {
            return M_WNmu;
        }

    wn_type const& wn() const
        {
            //return M_WN;
            return M_model->rBFunctionSpace()->primalRB();
        }

    wn_type const& wndu() const
        {
            //return M_WNdu;
            return M_model->rBFunctionSpace()->dualRB();
        }

    //!
    //! load RB database given crb.json file \p filename and load strategy \p l
    //! @param filename filename (with crb.json extension) including path
    //! @param l loading strategy (reduced basis, finite element, all)
    //!
    virtual void loadDB( std::string const& filename, crb::load l ) override;
    
    
    /**
     * \brief load Crb from json
     * \param filename : input json filename
     * \param loadingContext : 0 minimal crb online run, 1 with fe reduced basis
     */
    void loadJson( std::string const& filename, size_type loadingContext = 0 );

    void saveJson();
    /**
     * \brief setup Crb from property_tree::ptree
     * \param ptree : input property_tree::ptree
     * \param loadingContext : 0 minimal crb online run, 1 with fe reduced basis
     */
    void setup( boost::property_tree::ptree const& ptree, size_type loadingContext, std::string const& dbDir );

    /**
     * save the CRB database
     */
    void saveDB() override;

    /**
     * load the CRB database
     */
    bool loadDB() override;

    /**
     *  do the projection on the POD space of u (for transient problems)
     *  \param u : the solution to project (input parameter)
     *  \param projection : the projection (output parameter)
     *  \param name_of_space : primal or dual
     */
    void projectionOnPodSpace( const element_type & u , element_ptrtype& projection ,const std::string& name_of_space="primal" );


    bool useWNmu() const
        {
            bool use = boption(_name="crb.run-on-WNmu");
            return use;
        }


    /**
     * if true, rebuild the database (if already exist)
     */
    bool rebuild() const { return M_rebuild; }

    void setRebuild( bool b ) { M_rebuild = b; }

    void setAdaptationSER( bool b ) const { M_SER_adapt = b; }
    bool adaptationSER() const { return M_SER_adapt; }
    /**
     * if true, show the mu selected during the offline stage
     */
    bool showMuSelection() ;

    /**
     * if true, print the max error (absolute) during the offline stage
     */
    bool printErrorDuringOfflineStep();

    /**
     * print parameters set mu selected during the offline stage
     */
    void printMuSelection( void );

    /**
     * print informations on offline Picard iterations
     */
    void printRbPicardIterations();
    /**
     * print informations on online Picard iterations
     */
    void printOnlineRbPicardIterations(parameter_type const& mu) const;

    /**
     * print max errors (total error and also primal and dual contributions)
     * during offline stage
     */
    void printErrorsDuringRbConstruction( void );
    /*
     * compute correction terms for output
     * \param mu \f$ \mu\f$ the parameter at which to evaluate the output
     * \param uN : primal solution
     * \param uNdu : dual solution
     * \pram uNold : old primal solution
     * \param K : time index
     */
    double correctionTerms(parameter_type const& mu, std::vector< vectorN_type > const & uN, std::vector< vectorN_type > const & uNdu , std::vector<vectorN_type> const & uNold,  int const K=0) const;

    /*
     * build matrix to store functions used to compute the variance output
     * \param N : number of elements in the reduced basis
     */
    void buildVarianceMatrixPhi(int const N);
    void buildVarianceMatrixPhi(int const N , mpl::bool_<true> );
    void buildVarianceMatrixPhi(int const N , mpl::bool_<false> );

    void printRBMatrix(matrixN_type const& A, parameter_type const& mu) const
        {
            int rows=A.rows();
            int cols=A.cols();
            int N = rows;
            std::string file_name = ( boost::format("RBmatrix-N%1%-mu-%2%") %N  %mu[0] ).str();
            if( this->worldComm().isMasterRank() )
            {
                std::ofstream file;
                file.open( file_name,std::ios::out );
                file<<"# name: A\n";
                file<<"# type: matrix\n";
                file<<"# rows: "<<rows<<"\n";
                file<<"# columns: "<<cols<<"\n";
                for(int i=0; i<rows; i++)
                {
                    for(int j=0; j<cols; j++)
                        file<<std::setprecision(15)<<A(i,j)<<" ";
                    file<<"\n";
                }
            }
        }

    /**
     * evaluate online time via the option crb.computational-time-neval
     */
    void computationalTimeStatistics( std::string appname );

    /**
     * update basis built to have error estimators from F.Casenave's paper
     * \param N : current number of elements in the RB
     * \param new parameters that we must select from N-1 to N
     * Be carreful, M_primal_apee_basis and M_dual_apee_basis don't have the same size because affine decomposition can be different
     */
    void updateApeeBasisConstruction( int N , std::vector< parameter_type > const & new_primal_parameters, std::vector< parameter_type > const & new_dual_parameters) const;
    void updateApeeOfflineResidualComputation( int N , std::vector< parameter_type > const & new_primal_parameters, std::vector< parameter_type > const & new_dual_parameters ) ;
    void computePrimalApeeBasis( parameter_type const& mu)  const ;
    void computeDualApeeBasis( parameter_type const& mu)  const ;
    double computeSquareDualNormOfPrimalResidual( parameter_type const& mu, element_type const & u);
    double computeSquareDualNormOfDualResidual( parameter_type const& mu, element_type const & udu);
    //compute X-vector in F.Casenave's paper
    vectorN_type computeOnlinePrimalApeeVector( parameter_type const& mu , vectorN_type const & uN, vectorN_type const & uNold=vectorN_type(), double dt=1e30, double time=1e30 ) const;
    vectorN_type computeOnlineDualApeeVector( parameter_type const& mu , vectorN_type const & uNdu, vectorN_type const & uNduold=vectorN_type(), double dt=1e30, double time=1e30 ) const ;

    void assemblePrimalAndDualApeeBasisMatrices( int N ) const ;

    /**
     * Greedy algorithm for apee basis
     * \param N : current number of elements in the RB
     * \param new_parameters : vector to be enrich by new parameters associated to N
     */
    void selectPrimalApeeParameters( int N, std::vector< parameter_type > & new_parameters );
    void selectDualApeeParameters( int N, std::vector< parameter_type > & new_parameters );

    double computeOnlinePrimalApee( int N , parameter_type const& mu , vectorN_type const & uN, vectorN_type const & uNold=vectorN_type(), double dt=1e30, double time=1e30 ) const ;
    double computeOnlineDualApee( int N , parameter_type const& mu , vectorN_type const & uNdu, vectorN_type const & uNduold=vectorN_type(), double dt=1e30, double time=1e30 ) const ;
    //@}

protected:
    /**
     * generate the super sampling M_Xi depending of the options
     **/
    void generateSuperSampling();
    bool buildSampling();
    virtual void addBasis( element_type& u, element_type& udu, parameter_type& mu );
    virtual void orthonormalizeBasis( int number_of_added_elements );
    virtual void buildRbMatrix( int number_of_added_elements, parameter_type& mu, element_ptrtype dual_initial_field );
    virtual void saveRB();

    crb_elements_db_type M_elements_database;

    boost::shared_ptr<SolverNonLinear<double> > M_nlsolver;

    truth_model_ptrtype M_model;

    backend_ptrtype M_backend;
    backend_ptrtype M_backend_primal;
    backend_ptrtype M_backend_dual;

    int M_output_index;

    double M_tolerance;

    size_type M_iter_max;

    int M_factor;

    CRBErrorType M_error_type;

    double M_maxerror;

    // parameter space
    parameterspace_ptrtype M_Dmu;

    // fine sampling of the parameter space
    sampling_ptrtype M_Xi;

    // sampling of parameter space to build WN
    sampling_ptrtype M_WNmu;
    sampling_ptrtype M_WNmu_complement;

    //sampling of parameter space to build a posteriori error estimators (paper of F.Casenave)
    //Accurate a posteriori error evaluation in the reduced basis method - 2012
    sampling_ptrtype M_primal_apee_mu;
    sampling_ptrtype M_dual_apee_mu;

    //scm
    scm_ptrtype M_scmA;
    scm_ptrtype M_scmM;

    //export
    mutable export_ptrtype M_exporter;

#if 0
    array_2_type M_C0_pr;
    array_2_type M_C0_du;
    array_3_type M_Lambda_pr;
    array_3_type M_Lambda_du;
    array_4_type M_Gamma_pr;
    array_4_type M_Gamma_du;
    array_3_type M_Cmf_pr;
    array_3_type M_Cmf_du;
    array_4_type M_Cma_pr;
    array_4_type M_Cma_du;
    array_4_type M_Cmm_pr;
    array_4_type M_Cmm_du;
#endif
    std::vector< std::vector< std::vector< std::vector< double > > > > M_C0_pr;
    std::vector< std::vector< std::vector< std::vector< double > > > > M_C0_du;
    std::vector< std::vector< std::vector< std::vector< vectorN_type > > > > M_Lambda_pr;
    std::vector< std::vector< std::vector< std::vector< vectorN_type > > > > M_Lambda_du;
    std::vector< std::vector< std::vector< std::vector< matrixN_type > > > > M_Gamma_pr;
    std::vector< std::vector< std::vector< std::vector< matrixN_type > > > > M_Gamma_du;
    std::vector< std::vector< std::vector< vector_ptrtype > > > M_precomputeResidualPrA;
    std::vector< std::vector< std::vector< vector_ptrtype > > > M_precomputeResidualDuA;
    std::vector< std::vector< vector_ptrtype > > M_precomputeResidualPrF;
    std::vector< std::vector< vector_ptrtype > > M_precomputeResidualDuF;

    std::vector< std::vector< double > > M_C0_pr_eim;
    std::vector< std::vector< double > > M_C0_du_eim;
    std::vector< std::vector< vectorN_type > > M_Lambda_pr_eim;
    std::vector< std::vector< vectorN_type > > M_Lambda_du_eim;
    std::vector< std::vector< matrixN_type > > M_Gamma_pr_eim;
    std::vector< std::vector< matrixN_type > > M_Gamma_du_eim;
    std::vector< std::vector< std::vector< std::vector< vectorN_type > > > > M_Cmf_pr;
    std::vector< std::vector< std::vector< std::vector< vectorN_type > > > > M_Cmf_du;
    std::vector< std::vector< std::vector< std::vector< vectorN_type > > > > M_Cmf_du_ini;
    std::vector< std::vector< std::vector< std::vector< matrixN_type > > > > M_Cma_pr;
    std::vector< std::vector< std::vector< std::vector< matrixN_type > > > > M_Cma_du;
    std::vector< std::vector< std::vector< std::vector< matrixN_type > > > > M_Cmm_pr;
    std::vector< std::vector< std::vector< std::vector< matrixN_type > > > > M_Cmm_du;
    std::vector< std::vector< vectorN_type > > M_Cmf_pr_eim;
    std::vector< std::vector< vectorN_type > > M_Cmf_du_eim;
    std::vector< std::vector< vectorN_type > > M_Cmf_du_ini_eim;
    std::vector< std::vector< matrixN_type > > M_Cma_pr_eim;
    std::vector< std::vector< matrixN_type > > M_Cma_du_eim;
    std::vector< std::vector< matrixN_type > > M_Cmm_pr_eim;
    std::vector< std::vector< matrixN_type > > M_Cmm_du_eim;

    //X( \mu_r ) in F.casnave's paper
    mutable std::vector< vectorN_type > M_primal_apee_basis;
    mutable std::vector< vectorN_type > M_dual_apee_basis;
    //V_r in F.casnave's paper ( contains square of dual norm of residuals )
    vectorN_type M_primal_V;
    vectorN_type M_dual_V;
    //matrices who have X( \mu_r ) as columns
    mutable matrixN_type M_primal_T;
    mutable matrixN_type M_dual_T;

    vectorN_type M_coeff_pr_ini_online;
    vectorN_type M_coeff_du_ini_online;

    // inner_product operator
    matrixN_type M_algebraicInnerProductPrimal;


    friend class boost::serialization::access;
    // When the class Archive corresponds to an output archive, the
    // & operator is defined similar to <<.  Likewise, when the class Archive
    // is a type of input archive the & operator is defined similar to >>.
    template<class Archive>
    void save( Archive & ar, const unsigned int version ) const;

    template<class Archive>
    void load( Archive & ar, const unsigned int version ) ;

    BOOST_SERIALIZATION_SPLIT_MEMBER()

    // reduced basis space
    //wn_type M_WN;
    //wn_type M_WNdu;

    size_type M_N;
    size_type M_Nm;
    size_type number_of_added_elements;

    bool M_solve_dual_problem;
    bool M_orthonormalize_primal;
    bool M_orthonormalize_dual;

    convergence_type M_rbconv;

    //time
    bdf_ptrtype M_bdf_primal;
    bdf_ptrtype M_bdf_primal_save;
    bdf_ptrtype M_bdf_dual;
    bdf_ptrtype M_bdf_dual_save;

    // left hand side
    std::vector < std::vector<matrixN_type> > M_Aqm_pr;
    std::vector < std::vector< std::vector<vector_ptrtype> > > M_hAqm;
    std::vector < std::vector<matrixN_type> > M_Aqm_du;
    std::vector < std::vector<matrixN_type> > M_Aqm_pr_du;

    //jacobian
    std::vector < std::vector<matrixN_type> > M_Jqm_pr;
    //residual
    std::vector < std::vector<vectorN_type> > M_Rqm_pr;

    //mass matrix
    std::vector < std::vector<matrixN_type> > M_Mqm_pr;
    std::vector < std::vector<matrixN_type> > M_Mqm_du;
    std::vector < std::vector<matrixN_type> > M_Mqm_pr_du;

    // right hand side
    std::vector < std::vector<vectorN_type> > M_Fqm_pr;
    std::vector < std::vector<vector_ptrtype> > M_hFqm;
    std::vector < std::vector<vectorN_type> > M_Fqm_du;
    // output
    std::vector < std::vector<vectorN_type> > M_Lqm_pr;
    std::vector < std::vector<vectorN_type> > M_Lqm_du;

    //initial guess
    std::vector < std::vector<vectorN_type> > M_InitialGuessV_pr;

    //std::vector<int> M_index;
    int M_mode_number;

    std::vector < matrixN_type > M_variance_matrix_phi;

    bool M_compute_variance;
    bool M_computeMatrixInfo;
    //bool M_rbconv_contains_primal_and_dual_contributions;
    parameter_type M_current_mu;
    int M_no_residual_index;

    bool M_database_contains_variance_info;

    bool M_use_newton;

    bool M_offline_step;

    bool M_rebuild;
    //int M_SER_groupsize;
    mutable bool M_SER_adapt;
    mutable double M_SER_maxerr;
    bool M_SER_errorEstimation;
    bool M_SER_useGreedyInRb;

    preconditioner_ptrtype M_preconditioner;
    preconditioner_ptrtype M_preconditioner_primal;
    preconditioner_ptrtype M_preconditioner_dual;

    //true if the model is executed in steady mode
    bool M_model_executed_in_steady_mode;

    std::vector< std::vector<element_ptrtype> > M_InitialGuessV;
    std::vector< std::vector<sparse_matrix_ptrtype> > M_Aqm;
    std::vector< std::vector<std::vector<vector_ptrtype> > > M_Fqm;
    std::vector< std::vector<sparse_matrix_ptrtype> > M_Jqm;
    std::vector< std::vector< std::vector<vector_ptrtype> > > M_Rqm;
    std::vector< std::vector<std::vector<vector_ptrtype> > > M_Lqm;
    std::vector< std::vector<sparse_matrix_ptrtype> > M_Mqm;

    bool M_save_output_behavior;

    int M_fixedpointMaxIterations;
    double M_fixedpointIncrementTol;
    bool M_fixedpointVerbose;
    double M_fixedpointCriticalValue;
    bool M_fixedpointUseAitken;

    bool M_loadElementsDb;
    bool M_useRbSpaceContextEim;
    bool M_hasRbSpaceContextEim;

    bool M_useAccurateApee;
    bool M_computeApeeForEachTimeStep;
    bool M_seekMuInComplement;
    bool M_showResidual;

    mutable std::pair<int,double> offline_iterations_summary;
    mutable std::pair<int,double> online_iterations_summary;
private:
    //!
    //! setup CRB from DB
    //!
    void setupOfflineFromDB();
};



template<typename TruthModelType>
typename CRB<TruthModelType>::element_type
CRB<TruthModelType>::offlineFixedPointPrimal(parameter_type const& mu )//, sparse_matrix_ptrtype & A )
{
    if ( M_model->isSteady() )
        return M_model->solveFemUsingAffineDecompositionFixedPoint( mu );

    auto u = M_model->functionSpace()->element();

    sparse_matrix_ptrtype M = M_model->newMatrix();
    int nl = M_model->Nl();  //number of outputs
    std::vector< vector_ptrtype > F( nl );
    for(int l=0; l<nl; l++)
        F[l]=M_model->newVector();

    //M_backend_primal = backend_type::build( BACKEND_PETSC );
    //bool reuse_prec = boption(_name="crb.reuse-prec") ;

    M_bdf_primal = bdf( _space=M_model->functionSpace(), _vm=Environment::vm() , _name="bdf_primal" );
    M_bdf_primal_save = bdf( _space=M_model->functionSpace(), _vm=Environment::vm() , _name="bdf_primal_save" );

    //set parameters for time discretization
    M_bdf_primal->setTimeInitial( M_model->timeInitial() );
    M_bdf_primal->setTimeStep( M_model->timeStep() );
    M_bdf_primal->setTimeFinal( M_model->timeFinal() );
    M_bdf_primal->setOrder( M_model->timeOrder() );

    M_bdf_primal_save->setTimeInitial( M_model->timeInitial() );
    M_bdf_primal_save->setTimeStep( M_model->timeStep() );
    M_bdf_primal_save->setTimeFinal( M_model->timeFinal() );
    M_bdf_primal_save->setOrder( M_model->timeOrder() );

    M_bdf_primal_save->setRankProcInNameOfFiles( true );
    M_bdf_primal->setRankProcInNameOfFiles( true );

    //initialization of unknown
    auto elementptr = M_model->functionSpace()->elementPtr();
    M_model->initializationField( elementptr, mu );

    u = *elementptr;

    auto Apr = M_model->newMatrix();

    int max_fixedpoint_iterations  = ioption(_name="crb.max-fixedpoint-iterations");
    double increment_fixedpoint_tol  = doption(_name="crb.increment-fixedpoint-tol");
    double fixedpoint_critical_value  = doption(_name="crb.fixedpoint-critical-value");
    int iteration=0;
    double increment_norm=1e3;
    bool is_linear=M_model->isLinear();

    if( is_linear )
        increment_norm = 0;

    double bdf_coeff;

    auto vec_bdf_poly = M_backend_primal->newVector( M_model->functionSpace() );

    //assemble the initial guess for the given mu
    if ( M_model->isSteady() && ! is_linear )
    {
        elementptr = M_model->assembleInitialGuess( mu ) ;
        u = *elementptr ;
    }
    auto uold = M_model->functionSpace()->element();
    auto bdf_poly = M_model->functionSpace()->element();


    vector_ptrtype Rhs( M_backend_primal->newVector( M_model->functionSpace() ) );

    bool POD_WN = boption(_name="crb.apply-POD-to-WN") ;

    for ( M_bdf_primal->start(u),M_bdf_primal_save->start(u);
          !M_bdf_primal->isFinished() && !M_bdf_primal_save->isFinished();
          M_bdf_primal->next() , M_bdf_primal_save->next() )
    {
        int bdf_iter = M_bdf_primal->iteration();

        if ( ! M_model->isSteady() )
        {
            bdf_coeff = M_bdf_primal->polyDerivCoefficient( 0 );
            bdf_poly = M_bdf_primal->polyDeriv();
        }

        do
        {
            if( is_linear )
            {
                bool compute_only_terms_time_dependent=false;
                if ( bdf_iter == 1 )
                {
                    boost::tie( M, Apr, F) = M_model->update( mu , M_bdf_primal->time() , compute_only_terms_time_dependent );
                }
                else
                {
                    compute_only_terms_time_dependent=true;
                    boost::tie( boost::tuples::ignore , boost::tuples::ignore , F) = M_model->update( mu , M_bdf_primal->time() , compute_only_terms_time_dependent );
                }
            }
            else
            {
                bool compute_only_terms_time_dependent=false;
                if ( bdf_iter == 1 )
                {
                    boost::tie( M, Apr, F) = M_model->update( mu , u, M_bdf_primal->time() , compute_only_terms_time_dependent );
                }
                else
                {
                    compute_only_terms_time_dependent=true;
                    boost::tie( boost::tuples::ignore, boost::tuples::ignore, F) = M_model->update( mu , u, M_bdf_primal->time() , compute_only_terms_time_dependent );
                }
            }

            if ( ! M_model->isSteady() )
            {
                bdf_coeff = M_bdf_primal->polyDerivCoefficient( 0 );
                if ( bdf_iter == 1 )
                {
                    Apr->addMatrix( bdf_coeff, M );
                }
                //auto bdf_poly = M_bdf_primal->polyDeriv();
                *Rhs = *F[0];
                *vec_bdf_poly = bdf_poly;
                Rhs->addVector( *vec_bdf_poly, *M );
            }
            else
            {
                *Rhs = *F[0];
            }
            //backup for non linear problems
            uold = u;

            //solve
            if( boption(_name="crb.use-primal-pc") )
            {
                M_preconditioner_primal->setMatrix( Apr );
                auto ret = M_backend_primal->solve( _matrix=Apr, _solution=u, _rhs=Rhs,  _prec=M_preconditioner_primal, _reuse_prec=( bdf_iter >= 2 ) );
                if  ( !ret.template get<0>() )
                    LOG(INFO)<<"[CRB] WARNING : at time "<<M_bdf_primal->time()<<" we have not converged ( nb_it : "<<ret.template get<1>()<<" and residual : "<<ret.template get<2>() <<" ) \n";
            }
            else
            {
                auto ret = M_backend_primal->solve( _matrix=Apr, _solution=u, _rhs=Rhs, _rebuild=true);
                if  ( !ret.template get<0>() )
                    LOG(INFO)<<"[CRB] WARNING : at time "<<M_bdf_primal->time()<<" we have not converged ( nb_it : "<<ret.template get<1>()<<" and residual : "<<ret.template get<2>() <<" ) \n";
            }

            //on each subspace the norme of the increment is computed and then we perform the sum
            if( is_linear )
                increment_norm = 0;
            else
                increment_norm = M_model->computeNormL2( u , uold );

            LOG(INFO) << "iteration " << iteration << ", increment_norm = " <<  increment_norm << "\n";
            this->offline_iterations_summary.first = iteration;
            this->offline_iterations_summary.second = increment_norm;
            iteration++;

        }while( increment_norm > increment_fixedpoint_tol && iteration < max_fixedpoint_iterations );

        M_bdf_primal->shiftRight( u );
        if ( ! M_model->isSteady() )
        {
            u.close();
            if(POD_WN )
            {
                M_bdf_primal_save->shiftRight( u );
            }
            else
            {
                element_ptrtype projection ( new element_type ( M_model->functionSpace() ) );
                projectionOnPodSpace ( u , projection, "primal" );
                auto e = u;
                e-=*projection;
                M_bdf_primal_save->shiftRight( e );
            }
        }

        if( increment_norm > fixedpoint_critical_value )
            throw std::logic_error( (boost::format("[CRB::offlineFixedPointPrimal]  at time %1% ERROR : increment > critical value " ) %M_bdf_primal->time() ).str() );

        for ( size_type l = 0; l < M_model->Nl(); ++l )
        {
            F[l]->close();
            element_ptrtype eltF( new element_type( M_model->functionSpace() ) );
            *eltF = *F[l];
            LOG(INFO) << "u^T F[" << l << "]= " << inner_product( u, *eltF ) << " at time : "<<M_bdf_primal->time()<<"\n";
        }
        LOG(INFO) << "[CRB::offlineWithErrorEstimation] energy = " << Apr->energy( u, u ) << "\n";

    }//end of loop over time

    return u;
#if 0
    //*u = M_model->solve( mu );
    do
    {
        //merge all matrices/vectors contributions from affine decomposition
        //result : a tuple : M , A and F
        auto merge = M_model->update( mu );
        A = merge.template get<1>();
        F = merge.template get<2>();
        //backup
        uold = un;

        //solve
        //M_backend->solve( _matrix=A , _solution=un, _rhs=F[0]);
        M_preconditioner_primal->setMatrix( A );
        M_backend_primal->solve( _matrix=A , _solution=un, _rhs=F[0] , _prec=M_preconditioner );

        //on each subspace the norme of the increment is computed and then we perform the sum
        increment_norm = M_model->computeNormL2( un , uold );
        iteration++;

    } while( increment_norm > increment_fixedpoint_tol && iteration < max_fixedpoint_iterations );

    element_ptrtype eltF( new element_type( M_model->functionSpace() ) );
    *eltF = *F[0];
    LOG(INFO) << "[CRB::offlineFixedPoint] u^T F = " << inner_product( *u, *eltF ) ;
    LOG(INFO) << "[CRB::offlineFixedPoint] energy = " << A->energy( *u, *u ) ;
#endif
}//offline fixed point


template<typename TruthModelType>
typename CRB<TruthModelType>::element_type
CRB<TruthModelType>::offlineFixedPointDual(parameter_type const& mu, element_ptrtype & dual_initial_field) //const sparse_matrix_ptrtype & A, const element_type & u )
{
    if ( M_model->isSteady() )
        M_model->solveFemDualUsingAffineDecompositionFixedPoint( mu );

    //M_backend_dual = backend_type::build( BACKEND_PETSC );
    bool reuse_prec = boption(_name="crb.reuse-prec") ;

    auto udu = M_model->functionSpace()->element();

    sparse_matrix_ptrtype M = M_model->newMatrix();
    int nl = M_model->Nl();  //number of outputs
    std::vector< vector_ptrtype > F( nl );
    for(int l=0; l<nl; l++)
        F[l]=M_model->newVector();


    M_bdf_dual = bdf( _space=M_model->functionSpace(), _vm=this->vm() , _name="bdf_dual" );
    M_bdf_dual_save = bdf( _space=M_model->functionSpace(), _vm=this->vm() , _name="bdf_dual_save" );

    M_bdf_dual->setTimeInitial( M_model->timeFinal()+M_model->timeStep() );

    M_bdf_dual->setTimeStep( -M_model->timeStep() );
    M_bdf_dual->setTimeFinal( M_model->timeInitial()+M_model->timeStep() );
    M_bdf_dual->setOrder( M_model->timeOrder() );

    M_bdf_dual_save->setTimeInitial( M_model->timeFinal()+M_model->timeStep() );
    M_bdf_dual_save->setTimeStep( -M_model->timeStep() );
    M_bdf_dual_save->setTimeFinal( M_model->timeInitial()+M_model->timeStep() );
    M_bdf_dual_save->setOrder( M_model->timeOrder() );

    M_bdf_dual_save->setRankProcInNameOfFiles( true );
    M_bdf_dual->setRankProcInNameOfFiles( true );

    auto Adu = M_model->newMatrix();
    auto Apr = M_model->newMatrix();

    double dt = M_model->timeStep();

    int max_fixedpoint_iterations  = ioption(_name="crb.max-fixedpoint-iterations");
    double increment_fixedpoint_tol  = doption(_name="crb.increment-fixedpoint-tol");
    double fixedpoint_critical_value  = doption(_name="crb.fixedpoint-critical-value");
    int iteration=0;
    double increment_norm=1e3;

    vector_ptrtype Rhs( M_backend_dual->newVector( M_model->functionSpace() ) );
    bool is_linear = M_model->isLinear();
    if( is_linear )
        increment_norm = 0;

    double bdf_coeff;

    auto vec_bdf_poly = M_backend_dual->newVector( M_model->functionSpace() );

    bool POD_WN = boption(_name="crb.apply-POD-to-WN") ;

    if ( M_model->isSteady() )
        udu.zero() ;
    else
    {
        boost::tie( M, Apr, F) = M_model->update( mu , M_bdf_dual->timeInitial() );

#if 0
        Apr->addMatrix( 1./dt, M );
        Apr->transpose( Adu );
        *Rhs=*F[M_output_index];
        Rhs->scale( 1./dt );
        // M->scale(1./dt);

        M_preconditioner_dual->setMatrix( Adu );
        M_backend_dual->solve( _matrix=Adu, _solution=dual_initial_field, _rhs=Rhs, _prec=M_preconditioner_dual );
#else
        *Rhs=*F[M_output_index];
        //Rhs->scale( 1./dt );
        //M->scale(1./dt);
        M_preconditioner_dual->setMatrix( M );
        M_backend_dual->solve( _matrix=M, _solution=dual_initial_field, _rhs=Rhs, _prec=M_preconditioner_dual );
#endif
        udu=*dual_initial_field;
    }

    auto uold = M_model->functionSpace()->element();
    auto bdf_poly = M_model->functionSpace()->element();


    for ( M_bdf_dual->start(udu),M_bdf_dual_save->start(udu);
          !M_bdf_dual->isFinished() && !M_bdf_dual_save->isFinished();
          M_bdf_dual->next() , M_bdf_dual_save->next() )
    {

        int bdf_iter = M_bdf_dual->iteration();

        if ( ! M_model->isSteady() )
        {
            bdf_coeff = M_bdf_dual->polyDerivCoefficient( 0 );
            bdf_poly = M_bdf_dual->polyDeriv();
        }

        do
        {
            if( is_linear )
            {
                bool compute_only_terms_time_dependent=false;
                if ( bdf_iter == 1 )
                {
                    boost::tie( M, Apr, F) = M_model->update( mu , M_bdf_dual->time() , compute_only_terms_time_dependent );
                }
                else
                {
                    compute_only_terms_time_dependent=true;
                    boost::tie( boost::tuples::ignore, boost::tuples::ignore, F) = M_model->update( mu , M_bdf_dual->time() , compute_only_terms_time_dependent );
                }
            }
            else
            {
                bool compute_only_terms_time_dependent=false;
                if ( bdf_iter == 1 )
                {
                    boost::tie( M, Apr, F) = M_model->update( mu , udu, M_bdf_dual->time() , compute_only_terms_time_dependent );
                }
                else
                {
                    compute_only_terms_time_dependent=true;
                    boost::tie( boost::tuples::ignore, boost::tuples::ignore, F) = M_model->update( mu , udu, M_bdf_dual->time() , compute_only_terms_time_dependent );
                }
            }

            if( ! M_model->isSteady() )
            {
                if ( bdf_iter == 1 )
                {
                    Apr->addMatrix( bdf_coeff, M );
                }
                Rhs->zero();
                *vec_bdf_poly = bdf_poly;
                Rhs->addVector( *vec_bdf_poly, *M );
            }
            else
            {
                *Rhs = *F[M_output_index];
                Rhs->close();
                Rhs->scale( -1 );
            }


            if( boption("crb.use-symmetric-matrix") )
                Adu = Apr;
            else
                Apr->transpose( Adu );
            //Adu->close();
            //Rhs->close();

            //backup for non linear problems
            uold = udu;

            //solve
            M_preconditioner_dual->setMatrix( Adu );
            auto ret = M_backend_dual->solve( _matrix=Adu, _solution=udu, _rhs=Rhs,  _prec=M_preconditioner_dual, _reuse_prec=( bdf_iter >=2 ) );
            if  ( !ret.template get<0>() )
                LOG(INFO)<<"[CRB] WARNING : at time "<<M_bdf_dual->time()<<" we have not converged ( nb_it : "<<ret.template get<1>()<<" and residual : "<<ret.template get<2>() <<" ) \n";

            //on each subspace the norme of the increment is computed and then we perform the sum
            if( is_linear )
                increment_norm = 0;
            else
                increment_norm = M_model->computeNormL2( udu , uold );

            iteration++;

        }while( increment_norm > increment_fixedpoint_tol && iteration < max_fixedpoint_iterations );

        M_bdf_dual->shiftRight( udu );

        //check dual property
        //double term1 = A->energy( udu, u );
        //double term2 = Adu->energy( u, udu );
        //double diff = math::abs( term1-term2 );
        //LOG(INFO) << "< A u , udu > - < u , A* udu > = "<<diff<<"\n";

        if ( ! M_model->isSteady() )
        {
            udu.close();
            if( POD_WN )
            {
                M_bdf_dual_save->shiftRight( udu );
            }
            else
            {
                element_ptrtype projection ( new element_type ( M_model->functionSpace() ) );
                projectionOnPodSpace ( udu , projection, "dual" );
                auto e=udu;
                e-=*projection;
                M_bdf_dual_save->shiftRight( e );
            }
        }

        if( increment_norm > fixedpoint_critical_value )
            throw std::logic_error( (boost::format("[CRB::offlineFixedPointDual]  at time %1% ERROR : increment > critical value " ) %M_bdf_dual->time() ).str() );

    }//end of loop over time

    return udu;
}//offline fixed point

template<typename TruthModelType>
typename CRB<TruthModelType>::element_type
CRB<TruthModelType>::offlineNewtonPrimal( parameter_type const& mu )
{
    return M_model->solveFemUsingAffineDecompositionNewton( mu );
#if 0
    sparse_matrix_ptrtype J = M_model->newMatrix();
    vector_ptrtype R = M_model->newVector();

    auto initialguess = M_model->functionSpace()->elementPtr();
    initialguess = M_model->assembleInitialGuess( mu ) ;

    beta_vector_type betaJqm;
    std::vector< beta_vector_type > betaRqm;

    boost::tie( boost::tuples::ignore, M_Jqm, M_Rqm ) = M_model->computeAffineDecomposition();

    M_backend_primal->nlSolver()->jacobian = boost::bind( &self_type::offlineUpdateJacobian,
                                                          boost::ref( *this ), _1, _2, mu );
    M_backend_primal->nlSolver()->residual = boost::bind( &self_type::offlineUpdateResidual,
                                                          boost::ref( *this ), _1, _2, mu );
#if 0
    M_backend_primal->nlSolver()->setType( TRUST_REGION );
#endif
    auto solution = M_model->functionSpace()->element();
    M_backend_primal->nlSolve(_jacobian=J, _solution=solution, _residual=R);

    M_model->solve( mu );// supp

    return solution;
#endif
}

template<typename TruthModelType>
void
CRB<TruthModelType>::offlineUpdateJacobian( const vector_ptrtype& X, sparse_matrix_ptrtype & J , const parameter_type & mu)
{
    J->zero();

    beta_vector_type betaJqm;
    boost::tie( boost::tuples::ignore, betaJqm, boost::tuples::ignore ) = M_model->computeBetaQm( X , mu , 0 );
    M_model->updateJacobian(X,M_Jqm);

    for ( size_type q = 0; q < M_model->Qa(); ++q )
    {
        for(int m=0; m<M_model->mMaxA(q); m++)
        {
            J->addMatrix( betaJqm[q][m], M_Jqm[q][m] );
        }
    }
}

template<typename TruthModelType>
void
CRB<TruthModelType>::offlineUpdateResidual( const vector_ptrtype& X, vector_ptrtype& R , const parameter_type & mu)
{
    R->zero();
    std::vector< beta_vector_type > betaRqm;
    boost::tie( boost::tuples::ignore, boost::tuples::ignore, betaRqm ) = M_model->computeBetaQm( X , mu , 0 );
    M_model->updateResidual(X,M_Rqm);
    for ( size_type q = 0; q < M_model->Ql( 0 ); ++q )
    {
        for(int m=0; m<M_model->mMaxF(0,q); m++)
            R->add( betaRqm[0][q][m] , *M_Rqm[0][q][m] );
    }
}

template<typename TruthModelType>
typename CRB<TruthModelType>::vector_ptrtype
CRB<TruthModelType>::computeRieszResidual( parameter_type const& mu, std::vector<vectorN_type> const& uN ) const
{
    auto all_beta = M_model->computePicardBetaQm( this->expansion( uN[0] ), mu );
    auto beta_A = all_beta.template get<1>();
    auto beta_F = all_beta.template get<2>();

    vector_ptrtype YR( backend()->newVector(M_model->functionSpace()) );
    YR->zero();

    int Qa = beta_A.size();
    for ( size_type q = 0; q < Qa; ++q )
    {
        int mMaxA = M_hAqm[q].size();
        for(size_type m = 0; m < mMaxA; ++m )
        {
            for(size_type n=0; n<M_N; ++n)
            {
                YR->add( beta_A[q][m]*uN[0](n), M_hAqm[q][m][n] );
            }
        }
    }
    YR->scale( -1.0 );

    int Ql = beta_F[0].size();
    for ( size_type q = 0; q < Ql; ++q )
    {
        int mMaxF = M_hFqm[q].size();
        for ( size_type m = 0; m < mMaxF; ++m )
        {
            YR->add( beta_F[0][q][m] , M_hFqm[q][m] );
        }
    }

    YR->close();
    return YR;
}

template<typename TruthModelType>
double
CRB<TruthModelType>::computeRieszResidualNorm( parameter_type const& mu ) const
{
    std::vector<vectorN_type> uN;
    std::vector<vectorN_type> uNdu;
    std::vector<vectorN_type> uNold;
    std::vector<vectorN_type> uNduold;
    auto o = lb( this->dimension(), mu, uN, uNdu, uNold, uNduold  );
    return this->computeRieszResidualNorm( mu, uN );
}

template<typename TruthModelType>
double
CRB<TruthModelType>::computeRieszResidualNorm( parameter_type const& mu, std::vector<vectorN_type> const& uN ) const
{
    vector_ptrtype YR( this->computeRieszResidual( mu, uN ) );
    double dual_norm = math::sqrt( M_model->scalarProduct(YR,YR) );
    //Feel::cout << "[computeRieszResidualNorm] norm = " << dual_norm << std::endl;
    return dual_norm;
}

template<typename TruthModelType>
void
CRB<TruthModelType>::loadSCMDB()
{
    if ( M_error_type == CRB_RESIDUAL_SCM )
    {
        M_scmA->setScmForMassMatrix( false );
        if( ! M_scmA->loadDB() )
            std::vector<boost::tuple<double,double,double> > M_rbconv2 = M_scmA->offline();

        if ( ! M_model->isSteady() )
        {
            M_scmM->setScmForMassMatrix( true );
            if( ! M_scmM->loadDB() )
                std::vector<boost::tuple<double,double,double> > M_rbconv3 = M_scmM->offline();
        }
    }
}

template<typename TruthModelType>
typename CRB<TruthModelType>::convergence_type
CRB<TruthModelType>::offline()
{
    this->setOfflineStep( true );

    if ( this->worldComm().isMasterRank() )
    {
        if ( !fs::exists( this->dbLocalPath() ) )
            fs::create_directories( this->dbLocalPath() );
    }
    this->worldComm().barrier();

    int proc_number = this->worldComm().globalRank();
    int master_proc = this->worldComm().masterRank();
    //M_rbconv_contains_primal_and_dual_contributions = true;

    M_Nm = ioption(_name="crb.Nm") ;
    number_of_added_elements = 1;
    bool seek_mu_in_complement = M_seekMuInComplement;

    boost::timer ti;
    LOG(INFO)<< "Offline CRB starts, this may take a while until Database is computed...\n";
    //LOG(INFO) << "[CRB::offline] Starting offline for output " << M_output_index << "\n";
    //LOG(INFO) << "[CRB::offline] initialize underlying finite element model\n";
    M_model->init();
    //LOG(INFO) << " -- model init done in " << ti.elapsed() << "s\n";

    parameter_type mu( M_Dmu );

    double delta_pr;
    double delta_du;
    size_type index = 0;

    int Nrestart = ioption(_name="crb.restart-from-N");
    int Frestart = ioption(_name="ser.rb-rebuild-freq");

#if 0
    //we do affine decomposition here to then have access to Qa, mMax ect...
    //and then resize data structure if necessary
    std::vector< std::vector<sparse_matrix_ptrtype> > Jqm;
    std::vector< std::vector<std::vector<vector_ptrtype> > > Rqm;
    LOG(INFO) << "[CRB::offline] compute affine decomposition\n";
    std::vector< std::vector<sparse_matrix_ptrtype> > Aqm;
    std::vector< std::vector<sparse_matrix_ptrtype> > Mqm;
    //to project the initial guess on the reduced basis we solve A u = F
    //with A = \int_\Omega u v ( mass matrix )
    //F = \int_\Omega initial_guess v
    //so InitialGuessV is the mu-independant part of the vector F
    std::vector< std::vector<element_ptrtype> > InitialGuessV;
    std::vector< std::vector<std::vector<vector_ptrtype> > > Fqm,Lqm;
#endif

    bool model_is_linear = M_model->isLinear();
    if( ! model_is_linear )
        M_InitialGuessV = M_model->computeInitialGuessVAffineDecomposition();

    if( M_use_newton )
    {
        //boost::tie( Mqm , Jqm, Rqm ) = M_model->computeAffineDecomposition();
        boost::tie( M_Mqm , M_Jqm, M_Rqm ) = M_model->computeAffineDecomposition();
    }
    else
    {
        if( boption("crb.stock-matrices") )
            //boost::tie( Mqm, Aqm, Fqm ) = M_model->computeAffineDecomposition();
            boost::tie( M_Mqm, M_Aqm, M_Fqm ) = M_model->computeAffineDecomposition();
    }

    M_model->countAffineDecompositionTerms();
    this->updateAffineDecompositionSize();

    int Nold = M_N; // store current M_N in case of restart
    bool freq_restart = ( Frestart > 0 && (M_N-1) % Frestart == 0 );
    if( Nrestart == 0 || freq_restart )
        this->setRebuild( true );
    if( Nrestart > 0 )
        this->setRebuild( false );

    //if M_N == 0 then there is not an already existing database
    if( M_rebuild || M_N == 0 )
    {
        ti.restart();
        //scm_ptrtype M_scm = scm_ptrtype( new scm_type( M_vm ) );
        //M_scm->setTruthModel( M_model );
        //    std::vector<boost::tuple<double,double,double> > M_rbconv2 = M_scm->offline();

        M_coeff_pr_ini_online.resize(0);
        M_coeff_du_ini_online.resize(0);


        this->generateSuperSampling();

        if( this->worldComm().isMasterRank() )
            std::cout<<"[CRB offline] M_error_type = "<<M_error_type<<std::endl;

        if( this->worldComm().isMasterRank() )
            std::cout << " -- sampling init done in " << ti.elapsed() << "s\n";
        ti.restart();

        if( this->worldComm().isMasterRank() )
            std::cout << " -- residual data init done in " << ti.elapsed() << std::endl;
        ti.restart();

        // empty sets
        M_WNmu->clear();
        M_primal_apee_mu->clear();
        M_dual_apee_mu->clear();

        if( M_error_type == CRB_NO_RESIDUAL )
        {
            if( this->worldComm().isMasterRank() )
            {
                //we don't want broadcast the element
                bool broadcast=false;
                mu = M_Dmu->element( broadcast );
            }
            //every proc must have the same parameter mu
            boost::mpi::broadcast( this->worldComm() , mu , master_proc );
        }
        else
        {
            // start with M_C = { arg min mu, mu \in Xi }
            //the min is a global min so we can check
            bool check=true;
            boost::tie( mu, index ) = M_Xi->min( check );
        }
        M_current_mu = mu;

        int size = mu.size();
        if( this->worldComm().isMasterRank() )
        {
            std::cout << "  -- start with mu = [ ";
            for ( int i=0; i<size-1; i++ ) std::cout<<mu( i )<<" ";
            std::cout<<mu( size-1 )<<" ]"<<std::endl;
        }
        //std::cout << " -- WN size :  " << M_WNmu->size() << "\n";

        // dimension of reduced basis space
        M_N = 0;

        // scm offline stage: build C_K
        this->loadSCMDB();

        M_maxerror = 1e10;
        delta_pr = 0;
        delta_du = 0;
        //boost::tie( M_maxerror, mu, index ) = maxErrorBounds( N );

        // save mesh of rbspace
        if ( true )
        {
            std::string meshFilenameBase = (boost::format("%1%_mesh_p%2%.json")%this->name() %this->worldComm().size()).str();
            std::string meshFilename = (M_elements_database.dbLocalPath() / fs::path(meshFilenameBase)).string();
            std::cout << "save Mesh : " << meshFilename << std::endl;
            M_model->rBFunctionSpace()->saveMesh( meshFilename );
        }
        M_model->copyAdditionalModelFiles( this->dbDirectory() );

    }//end of if( rebuild_database )
    else
    {
        // scm offline stage: build C_K
        this->loadSCMDB();

        bool restart = false;
        int wnmu_nb_elements=M_WNmu->nbElements();
        restart = ( Nrestart > 1 && Nrestart < wnmu_nb_elements );

        if( restart )
        {
            int number_of_elem_to_remove = wnmu_nb_elements - Nrestart ;

            for(int i=0; i<number_of_elem_to_remove; i++)
            {
                if( i==number_of_elem_to_remove-1 )
                    mu = M_WNmu->lastElement();
                M_WNmu->pop_back();
                M_rbconv.left.erase( M_N-i );
            }

            M_model->rBFunctionSpace()->deleteLastPrimalBasisElements( number_of_elem_to_remove );
            if( M_solve_dual_problem )
                M_model->rBFunctionSpace()->deleteLastDualBasisElements( number_of_elem_to_remove );

            M_N = Nrestart;
            if( this->worldComm().isMasterRank() )
                std::cout<<"Restart the RB construction at N = "<<Nrestart<<std::endl;
            LOG( INFO ) << "Restart the RB construction at N = "<<Nrestart;
        }
        else
        {
            mu = M_current_mu;
            if( this->worldComm().isMasterRank() && M_N < ioption(_name="crb.dimension-max") - 1 )
            {
                std::cout<<"We are going to enrich the reduced basis"<<std::endl;
                std::cout<<"There are "<<M_N<<" elements in the database"<<std::endl;
            }
            LOG(INFO) <<"we are going to enrich the reduced basis"<<std::endl;
            LOG(INFO) <<"there are "<<M_N<<" elements in the database"<<std::endl;
        }
    }//end of else associated to if ( rebuild_database )

    // Need to update affine decomposition size if it has changed
    this->updateAffineDecompositionSize();

#if 0
    sparse_matrix_ptrtype Aq_transpose = M_model->newMatrix();
    sparse_matrix_ptrtype A = M_model->newMatrix();
    int nl = M_model->Nl();
    std::vector< vector_ptrtype > F( nl );
    for(int l=0; l<nl; l++)
        F[l]=M_model->newVector();
#endif
    element_ptrtype dual_initial_field( new element_type( M_model->functionSpace() ) );
    auto u = M_model->functionSpace()->element();
    auto udu = M_model->functionSpace()->element();

    LOG(INFO) << "[CRB::offline] starting offline adaptive loop\n";

    //bool reuse_prec = boption(_name="crb.reuse-prec") ;

    bool use_predefined_WNmu = buildSampling();

    LOG(INFO) << "[CRB::offline] strategy "<< M_error_type <<"\n";
    if( this->worldComm().isMasterRank() ) std::cout << "[CRB::offline] strategy "<< M_error_type <<std::endl;

    if( M_error_type == CRB_NO_RESIDUAL || use_predefined_WNmu )
    {
        //in this case it makes no sens to check the estimated error
        M_maxerror = 1e10;
    }

    bool all_procs = boption(_name="crb.system-memory-evolution-on-all-procs") ;
    PsLogger ps ("PsLogCrbOffline" , this->worldComm() , "rss pmem pcpu" , all_procs );

    bool only_master=boption(_name="crb.system-memory-evolution");
    bool only_one_proc= only_master * ( this->worldComm().isMasterRank() );
    bool write_memory_evolution = all_procs || only_one_proc ;

    int user_max = ioption(_name="crb.dimension-max");
    int rb_frequency = ioption(_name="ser.rb-frequency");
    if( rb_frequency != 0 ) // SER
    {
        if( M_N == 0 || (this->adaptationSER() && Nold < user_max) )
            M_iter_max = Nold + 1; //Initialization step || add a suppl. basis is needed
        else if( Nold + rb_frequency <= user_max )
            M_iter_max = Nold + rb_frequency;
        else
            M_iter_max = user_max;
        // if( proc_number == this->worldComm().masterRank() )
        //     std::cout << "[crb - SER] M_N = " << M_N << ", N_old = " << Nold << ", M_iter_max = " << M_iter_max << std::endl;
    }
    else if ( use_predefined_WNmu )
    {
        M_iter_max = this->M_WNmu->size();
        mu = this->M_WNmu->at( std::min( M_N, this->M_iter_max-1 ) );
        M_current_mu =mu;
    }
    else
        M_iter_max = user_max;

    while ( M_maxerror > M_tolerance && M_N < M_iter_max  )
    {
        tic();
        M_mode_number=1;

        std::string pslogname = (boost::format("N-%1%") %M_N ).str();
        if( write_memory_evolution )
            ps.log(pslogname);

        if( this->worldComm().isMasterRank() )
        {
            std::cout << "N = " << M_N << "/"  << M_iter_max << "( max = " << user_max << ")\n";
            int size = mu.size();
            std::cout << "  -- mu = [ ";
            for ( int i=0; i< size-1; i++ )
                std::cout<< M_current_mu( i ) <<" ";
            std::cout << M_current_mu( size-1 ) << " ]" <<std::endl;
        }

        boost::mpi::timer timer2, timer3;
        LOG(INFO) <<"========================================"<<"\n";

        if ( M_error_type == CRB_NO_RESIDUAL )
            LOG(INFO) << "N=" << M_N << "/"  << M_iter_max << " ( nb proc : "<<worldComm().globalSize()<<")";
        else
            LOG(INFO) << "N=" << M_N << "/"  << M_iter_max << " maxerror=" << M_maxerror << " / "  << M_tolerance << "( nb proc : "<<worldComm().globalSize()<<")";

        // for a given parameter \p mu assemble the left and right hand side
        u.setName( ( boost::format( "fem-primal-N%1%-proc%2%" ) % (M_N)  % proc_number ).str() );
        udu.setName( ( boost::format( "fem-dual-N%1%-proc%2%" ) % (M_N)  % proc_number ).str() );

#if !defined(NDEBUG)
        mu.check();
#endif

        double tpr=0,tdu=0;

        if ( M_model->isSteady()  )
        {
            if( ! M_use_newton )
            {
                timer2.restart();
                u = offlineFixedPointPrimal( mu );//, A  );
                tpr=timer2.elapsed();
                if( M_solve_dual_problem )
                {
                    timer2.restart();
                    udu = offlineFixedPointDual( mu , dual_initial_field );//,  A , u );
                    tdu=timer2.elapsed();
                }

                if( boption( _name="crb.print-iterations-info") )
                    this->printRbPicardIterations();
            }
            else
            {
                timer2.restart();
                //auto o = M_model->solve( mu );
                u = offlineNewtonPrimal( mu );
                // u = M_model->solve( mu );
                // if( this->worldComm().isMasterRank() )
                //     std::cout<<"============================================= start"<<std::endl;
                // auto    u_fem = M_model->solve( mu );
                // if( this->worldComm().isMasterRank() )
                //     std::cout<<"============================================= finish"<<std::endl;

                tpr=timer2.elapsed();
                LOG(INFO) << "  -- primal problem solved in " << tpr << "s";
                timer2.restart();
            }
        }//steady
        else
        {
            timer2.restart();
            u = offlineFixedPointPrimal( mu  );
            tpr=timer2.elapsed();

            if ( M_solve_dual_problem || M_error_type==CRB_RESIDUAL || M_error_type == CRB_RESIDUAL_SCM )
            {
                timer2.restart();
                udu = offlineFixedPointDual( mu , dual_initial_field );
                tdu=timer2.elapsed();
            }
        }//transient


        if( ! use_predefined_WNmu )
            M_WNmu->push_back( mu, index );

        timer2.restart();
        M_WNmu_complement = M_WNmu->complement();
        double time=timer2.elapsed();

        if( this->worldComm().isMasterRank() )
        {
            std::cout<<" -- primal problem solved in "<<tpr<<" s"<<std::endl;
            std::cout<<" -- dual problem solved in "<<tdu<<" s"<<std::endl;
            std::cout<<" -- complement of M_WNmu built in "<<time<<" s"<<std::endl;
        }

        bool norm_zero = false;

        timer2.restart();
        timer3.restart();
        if ( M_model->isSteady() )
        {
            this->addBasis( u, udu, mu );
        }//end of steady case

        else
        {
            if ( M_N == 0 && M_orthonormalize_primal==false )
            {
                //add initial solution as element in the reduced basis if it's not zero
                //else there will be problems during orthonormalization step
                //note : at this step *u contains solution of primal probleme at final time
                //so it's the initial solution of the dual problem
                //in the case where orthonormalize_primal==true, even with initial solution in
                //the reduced basis we will commit an approximation in the online part
                //when initializing uN.
                //if initial solution is zero then the system the matrix used in online will be singular
                element_ptrtype primal_initial_field ( new element_type ( M_model->functionSpace() ) );

                M_model->initializationField( primal_initial_field, mu ); //fill initial_field
                int norm_ini = M_model->scalarProduct( *primal_initial_field, *primal_initial_field );

                if ( norm_ini != 0 )
                {
                    M_model->rBFunctionSpace()->addPrimalBasisElement( *primal_initial_field );
                    M_model->rBFunctionSpace()->addDualBasisElement( *dual_initial_field );
                    //M_WN.push_back( *primal_initial_field );
                    //M_WNdu.push_back( *dual_initial_field );
                }

                else
                {
                    norm_zero=true;
                }
            } // end of if ( M_N == 0 )

            //POD in time
            LOG(INFO)<<"[CRB::offline] start of POD \n";

            pod_ptrtype POD = pod_ptrtype( new pod_type(  ) );
            bool POD_WN = boption(_name="crb.apply-POD-to-WN") ;

            if ( seek_mu_in_complement ) // M_mode_number == 1 )
            {
                if( POD_WN )
                {
                    POD->setNm( -1 );
                }
                else
                {
                    //in this case, it's the first time that we add mu
                    POD->setNm( M_Nm );
                }
            }
            else
            {
                if( POD_WN )
                {
                    POD->setNm( -1 );
                }
                else
                {
                    //in this case we have to count mu occurrences in WMmu (mode_number)
                    //to add the mode_number^th mode in the basis
                    M_mode_number=1;
                    for( auto _mu : *M_WNmu )
                    {
                        if( mu == _mu )
                            M_mode_number++;
                    }

                    POD->setNm( M_mode_number*M_Nm );
                    int size = mu.size();
                    LOG(INFO)<<"... CRB M_mode_number = "<<M_mode_number<<"\n";
                    LOG(INFO)<<"for mu = [ ";

                    for ( int i=0; i<size-1; i++ ) LOG(INFO)<<mu[i]<<" , ";

                    LOG(INFO)<<mu[ size-1 ];
                    LOG(INFO)<<" ]\n";

                    double Tf = M_model->timeFinal();
                    double dt = M_model->timeStep();
                    int nb_mode_max = Tf/dt;

                    if ( M_mode_number>=nb_mode_max-1 )
                    {
                        if( this->worldComm().isMasterRank() )
                        {
                            std::cout<<"Error : we access to "<<M_mode_number<<"^th mode"<<std::endl;
                            std::cout<<"parameter choosen : [ ";
                            for ( int i=0; i<size-1; i++ ) std::cout<<mu[i]<<" , ";
                            std::cout<<mu[ size-1 ]<<" ] "<<std::endl;
                        }
                        throw std::logic_error( "[CRB::offline] ERROR during the construction of the reduced basis, one parameter has been choosen too many times" );
                    }
                }
            }

            POD->setBdf( M_bdf_primal_save );
            POD->setModel( M_model );
            POD->setTimeInitial( M_model->timeInitial() );
            mode_set_type ModeSet;

            timer2.restart();
            size_type number_max_of_mode = POD->pod( ModeSet,true );
            tpr=timer2.elapsed();

            if ( number_max_of_mode < M_Nm )
            {
                LOG( INFO )<<"With crb.Nm = "<<M_Nm<<" there was too much too small eigenvalues so the value"
                           <<" of crb.Nm as been changed to "<<number_max_of_mode;
                M_Nm = number_max_of_mode;
            }

            //now : loop over number modes per mu

            if ( !seek_mu_in_complement )
            {

                if( POD_WN )
                {
                    int imax = ModeSet.size();
                    for ( size_type i=0; i<imax; i++ )
                    {
                        M_model->rBFunctionSpace()->addPrimalBasisElement( ModeSet[i] );
                    }
                }
                else
                {
                    for ( size_type i=0; i<M_Nm; i++ )
                    {
                        M_model->rBFunctionSpace()->addPrimalBasisElement( ModeSet[M_mode_number*M_Nm-1+i] );
                        //M_WN.push_back( ModeSet[M_mode_number*M_Nm-1+i] ) ;
                        //M_WN.push_back( ModeSet[M_mode_number-1] ) ;
                    }
                }
            }//! seek in complement
            else
            {
                int imax = ModeSet.size();
                for ( size_type i=0; i<imax; i++ )
                {
                    M_model->rBFunctionSpace()->addPrimalBasisElement( ModeSet[i] );
                    //M_WN.push_back( ModeSet[i] ) ;
                }
            }

            //and now the dual
            if ( M_solve_dual_problem || M_error_type==CRB_RESIDUAL || M_error_type == CRB_RESIDUAL_SCM )
            {
                POD->setBdf( M_bdf_dual );
                POD->setTimeInitial( M_model->timeFinal()+M_model->timeStep() );
                mode_set_type ModeSetdu;

                timer2.restart();
                POD->pod( ModeSetdu,false );
                tdu=timer2.elapsed();

                if ( !seek_mu_in_complement )
                {
                    if( POD_WN )
                    {
                        int imax = ModeSetdu.size();
                        for ( size_type i=0; i<imax; i++ )
                        {
                            M_model->rBFunctionSpace()->addDualBasisElement( ModeSet[i] );
                        }
                    }
                    else
                    {
                        for ( size_type i=0; i<M_Nm; i++ )
                        {
                            M_model->rBFunctionSpace()->addDualBasisElement( ModeSetdu[M_mode_number*M_Nm-1+i] );
                            //M_WNdu.push_back( ModeSetdu[M_mode_number*M_Nm-1+i] ) ;
                        }
                    }
                }//! seek mu in complement
                else
                {
                    int imax = ModeSetdu.size();
                    for ( size_type i=0; i<imax; i++ )
                    {
                        M_model->rBFunctionSpace()->addDualBasisElement( ModeSetdu[i] );
                        //M_WNdu.push_back( ModeSetdu[i] ) ;
                    }
                }
            }

            else
            {
                element_ptrtype element_zero ( new element_type ( M_model->functionSpace() ) );

                for ( size_type i=0; i<M_Nm; i++ )
                {
                    M_model->rBFunctionSpace()->addDualBasisElement( *element_zero );
                    //M_WNdu.push_back( *element_zero ) ;
                }
            }

            time = timer3.elapsed();

        }//end of transient case

        if( this->worldComm().isMasterRank() )
        {
            if ( M_model->isSteady() )
            {
            }
            else
            {
                std::cout<<"-- time to perform primal POD : "<<tpr<<" s"<<std::endl;
                std::cout<<"-- time to perform dual POD : "<<tdu<<" s"<<std::endl;
                std::cout<<"-- time to add primal and dual basis : "<<time<<" s"<<std::endl;
            }
        }

        //in the case of transient problem, we can add severals modes for a same mu
        //Moreover, if the case where the initial condition is not zero and we don't orthonormalize elements in the basis,
        //we add the initial condition in the basis (so one more element)
        number_of_added_elements = M_Nm + ( M_N==0 && M_orthonormalize_primal==false && norm_zero==false && !M_model->isSteady() );

        //in the case of steady problems, we add only one element
        if( M_model->isSteady() )
            number_of_added_elements=1;

        M_N+=number_of_added_elements;

        this->orthonormalizeBasis( number_of_added_elements );


        this->buildRbMatrix( number_of_added_elements, mu, dual_initial_field );

        if( M_useAccurateApee )
        {
            if( M_solve_dual_problem )
            {
                std::vector< parameter_type > new_primal_parameters;
                selectPrimalApeeParameters( M_N,  new_primal_parameters );
                std::vector< parameter_type > new_dual_parameters;
                selectDualApeeParameters( M_N,  new_dual_parameters );
                updateApeeBasisConstruction( M_N , new_primal_parameters , new_dual_parameters );
                updateApeeOfflineResidualComputation( M_N , new_primal_parameters , new_dual_parameters );
                assemblePrimalAndDualApeeBasisMatrices( M_N );
            }
            else
                throw std::logic_error( "[CRB::offline] if you want accurate a posteriori error estimation make sure that crb.solve-dual-problem=true " );
        }



        if ( M_database_contains_variance_info )
            throw std::logic_error( "[CRB::offline] ERROR : build variance is not actived" );
        //buildVarianceMatrixPhi( M_N );

        if ( M_useRbSpaceContextEim )
        {
            M_model->updateRbSpaceContextEim();
            M_hasRbSpaceContextEim = true;
        }

        if ( M_error_type==CRB_RESIDUAL || M_error_type == CRB_RESIDUAL_SCM )
        {
            if( this->worldComm().isMasterRank() )
                std::cout << "  -- offlineResidual update starts\n";
            timer2.restart();
            offlineResidual( M_N, number_of_added_elements );
            LOG(INFO)<<"[CRB::offline] end of call offlineResidual and M_N = "<< M_N <<"\n";
            if( this->worldComm().isMasterRank() )
                std::cout << "  -- offlineResidual updated in " << timer2.elapsed() << "s\n";
            bool model_has_eim_error = M_model->hasEimError();
            if( model_has_eim_error )
                offlineResidualEim( M_N, number_of_added_elements );
            timer2.restart();
        }

        bool ser_greedy = M_SER_useGreedyInRb;
        if ( M_error_type == CRB_NO_RESIDUAL && ! use_predefined_WNmu && !ser_greedy )
        {
            //M_maxerror=M_iter_max-M_N;

            if( this->worldComm().isMasterRank() )
            {
                bool already_exist;
                do
                {
                    //initialization
                    already_exist=false;
                    //pick randomly an element
                    bool broadcast=false;
                    mu = M_Dmu->element( broadcast );
                    //make sure that the new mu is not already is M_WNmu
                    for( auto _mu : *M_WNmu )
                    {
                        if( mu == _mu )
                            already_exist=true;
                    }
                }
                while( already_exist );

            }

            boost::mpi::broadcast( this->worldComm() , mu , master_proc );
            M_current_mu = mu;

        }
        else if ( use_predefined_WNmu )
        {
            //remmber that in this case M_iter_max = sampling size
            if( M_N < M_iter_max )
            {
                mu = M_WNmu->at( M_N );
                M_current_mu = mu;
            }
        }
        else
        {
            timer2.restart();
            boost::tie( M_maxerror, mu , delta_pr , delta_du ) = maxErrorBounds( M_N );
            time=timer2.elapsed();
            M_current_mu = mu;

            if( this->worldComm().isMasterRank() )
            {
                int size = mu.size();
                std::cout << "  -- max error bound (" << M_maxerror << ") computed in " << time << "s"
                          << "  -- mu = [ ";
                for ( int i=0; i< size-1; i++ )
                    std::cout<< M_current_mu( i ) <<" ";
                std::cout << M_current_mu( size-1 ) << " ]" <<std::endl;
            }
        }


        M_rbconv.insert( convergence( M_N, boost::make_tuple(M_maxerror,delta_pr,delta_du) ) );
        //mu = M_Xi->at( M_N );//M_WNmu_complement->min().template get<0>();

        if ( ioption(_name="crb.check.rb") == 1 )
        {
            timer2.restart();
            check( M_WNmu->size() );
            std::cout << "  -- check reduced basis done in " << timer2.elapsed() << "s\n";
        }

        //save DB after adding an element
        tic();
        this->saveDB();
        this->saveRB();
        toc("Saving the Database");

        toc("Total Time");
        Feel::cout << "============================================================\n";
        LOG(INFO) <<"========================================"<<"\n";
    }

    if( this->worldComm().isMasterRank() )
        std::cout<<"number of elements in the reduced basis : "<<M_N<<" ( nb proc : "<<worldComm().globalSize()<<")"<<std::endl;

    if (boption("crb.visualize-basis"))
        this->exportBasisFunctions();

    if ( boption("crb.check.residual") )
        this->testResidual();

    if( M_maxerror <= M_tolerance || M_N >= user_max  )
    {
        this->setOfflineStep( false );
    }
    return M_rbconv;
}

template<typename TruthModelType>
void
CRB<TruthModelType>::updateAffineDecompositionSize()
{
    if ( M_error_type == CRB_RESIDUAL || M_error_type == CRB_RESIDUAL_SCM )
    {

        int __QLhs = M_model->Qa();
        int __QRhs = M_model->Ql( 0 );
        int __QOutput = M_model->Ql( M_output_index );
        int __Qm = M_model->Qm();

        //typename array_2_type::extent_gen extents2;
        //M_C0_pr.resize( extents2[__QRhs][__QRhs] );
        //M_C0_du.resize( extents2[__QOutput][__QOutput] );
        M_C0_pr.resize( __QRhs );
        for( int __q1=0; __q1< __QRhs; __q1++)
        {
            int __mMaxQ1=M_model->mMaxF(0,__q1);
            M_C0_pr[__q1].resize( __mMaxQ1 );
            for( int __m1=0; __m1< __mMaxQ1; __m1++)
            {
                M_C0_pr[__q1][__m1].resize(  __QRhs );
                for( int __q2=0; __q2< __QRhs; __q2++)
                {
                    int __mMaxQ2=M_model->mMaxF(0,__q2);
                    M_C0_pr[__q1][__m1][__q2].resize( __mMaxQ2 );
                }
            }
        }

        M_C0_du.resize( __QOutput );
        for( int __q1=0; __q1< __QOutput; __q1++)
        {
            int __mMaxQ1=M_model->mMaxF(M_output_index,__q1);
            M_C0_du[__q1].resize( __mMaxQ1 );
            for( int __m1=0; __m1< __mMaxQ1; __m1++)
            {
                M_C0_du[__q1][__m1].resize(  __QOutput );
                for( int __q2=0; __q2< __QOutput; __q2++)
                {
                    int __mMaxQ2=M_model->mMaxF(M_output_index,__q2);
                    M_C0_du[__q1][__m1][__q2].resize( __mMaxQ2 );
                }
            }
        }

        //typename array_3_type::extent_gen extents3;
        //M_Lambda_pr.resize( extents3[__QLhs][__QRhs] );
        //M_Lambda_du.resize( extents3[__QLhs][__QOutput] );
        M_Lambda_pr.resize( __QLhs );
        for( int __q1=0; __q1< __QLhs; __q1++)
        {
            int __mMaxQ1=M_model->mMaxA(__q1);
            M_Lambda_pr[__q1].resize( __mMaxQ1 );
            for( int __m1=0; __m1< __mMaxQ1; __m1++)
            {
                M_Lambda_pr[__q1][__m1].resize(  __QRhs );
                for( int __q2=0; __q2< __QRhs; __q2++)
                {
                    int __mMaxQ2=M_model->mMaxF(0,__q2);
                    M_Lambda_pr[__q1][__m1][__q2].resize( __mMaxQ2 );
                }
            }
        }

        M_Lambda_du.resize( __QLhs );
        for( int __q1=0; __q1< __QLhs; __q1++)
        {
            int __mMaxQ1=M_model->mMaxA(__q1);
            M_Lambda_du[__q1].resize( __mMaxQ1 );
            for( int __m1=0; __m1< __mMaxQ1; __m1++)
            {
                M_Lambda_du[__q1][__m1].resize(  __QOutput );
                for( int __q2=0; __q2< __QOutput; __q2++)
                {
                    int __mMaxQ2=M_model->mMaxF(M_output_index,__q2);
                    M_Lambda_du[__q1][__m1][__q2].resize( __mMaxQ2 );
                }
            }
        }

        //typename array_4_type::extent_gen extents4;
        //M_Gamma_pr.resize( extents4[__QLhs][__QLhs] );
        //M_Gamma_du.resize( extents4[__QLhs][__QLhs] );
        M_Gamma_pr.resize( __QLhs );
        for( int __q1=0; __q1< __QLhs; __q1++)
        {
            int __mMaxQ1=M_model->mMaxA(__q1);
            M_Gamma_pr[__q1].resize( __mMaxQ1 );
            for( int __m1=0; __m1< __mMaxQ1; __m1++)
            {
                M_Gamma_pr[__q1][__m1].resize(  __QLhs );
                for( int __q2=0; __q2< __QLhs; __q2++)
                {
                    int __mMaxQ2=M_model->mMaxA(__q2);
                    M_Gamma_pr[__q1][__m1][__q2].resize( __mMaxQ2 );
                }
            }
        }

        M_Gamma_du.resize( __QLhs );
        for( int __q1=0; __q1< __QLhs; __q1++)
        {
            int __mMaxQ1=M_model->mMaxA(__q1);
            M_Gamma_du[__q1].resize( __mMaxQ1 );
            for( int __m1=0; __m1< __mMaxQ1; __m1++)
            {
                M_Gamma_du[__q1][__m1].resize(  __QLhs );
                for( int __q2=0; __q2< __QLhs; __q2++)
                {
                    int __mMaxQ2=M_model->mMaxA(__q2);
                    M_Gamma_du[__q1][__m1][__q2].resize( __mMaxQ2 );
                }
            }
        }


        M_C0_pr_eim.resize( __QRhs );
        for( int __q1=0; __q1< __QRhs; __q1++)
        {
            M_C0_pr_eim[__q1].resize(  __QRhs );
        }

        M_C0_du_eim.resize( __QOutput );
        for( int __q1=0; __q1< __QOutput; __q1++)
        {
            M_C0_du_eim[__q1].resize(  __QOutput );
        }

        M_Lambda_pr_eim.resize( __QLhs );
        for( int __q1=0; __q1< __QLhs; __q1++)
        {
            M_Lambda_pr_eim[__q1].resize(  __QRhs );
        }

        M_Lambda_du_eim.resize( __QLhs );
        for( int __q1=0; __q1< __QLhs; __q1++)
        {
            M_Lambda_du_eim[__q1].resize(  __QOutput );
        }

        M_Gamma_pr_eim.resize( __QLhs );
        for( int __q1=0; __q1< __QLhs; __q1++)
        {
            M_Gamma_pr_eim[__q1].resize( __QLhs );
        }

        M_Gamma_du_eim.resize( __QLhs );
        for( int __q1=0; __q1< __QLhs; __q1++)
        {
            M_Gamma_du_eim[__q1].resize( __QLhs );
        }


        if ( model_type::is_time_dependent )
        {
            // M_Cmf_pr.resize( extents3[__Qm][__QRhs] );
            // M_Cmf_du.resize( extents3[__Qm][__QRhs] );
            M_Cmf_pr.resize( __Qm );
            for( int __q1=0; __q1< __Qm; __q1++)
            {
                int __mMaxQ1=M_model->mMaxM(__q1);
                M_Cmf_pr[__q1].resize( __mMaxQ1 );
                for( int __m1=0; __m1< __mMaxQ1; __m1++)
                {
                    M_Cmf_pr[__q1][__m1].resize(  __QRhs );
                    for( int __q2=0; __q2< __QRhs; __q2++)
                    {
                        int __mMaxQ2=M_model->mMaxF(0,__q2);
                        M_Cmf_pr[__q1][__m1][__q2].resize( __mMaxQ2 );
                    }
                }
            }

            M_Cmf_du.resize( __Qm );
            for( int __q1=0; __q1< __Qm; __q1++)
            {
                int __mMaxQ1=M_model->mMaxM(__q1);
                M_Cmf_du[__q1].resize( __mMaxQ1 );
                for( int __m1=0; __m1< __mMaxQ1; __m1++)
                {
                    M_Cmf_du[__q1][__m1].resize( __QOutput );
                    for( int __q2=0; __q2< __QOutput; __q2++)
                    {
                        int __mMaxQ2=M_model->mMaxF(M_output_index,__q2);
                        M_Cmf_du[__q1][__m1][__q2].resize( __mMaxQ2 );
                    }
                }
            }
            M_Cmf_du_ini.resize( __Qm );
            for( int __q1=0; __q1< __Qm; __q1++)
            {
                int __mMaxQ1=M_model->mMaxM(__q1);
                M_Cmf_du_ini[__q1].resize( __mMaxQ1 );
                for( int __m1=0; __m1< __mMaxQ1; __m1++)
                {
                    M_Cmf_du_ini[__q1][__m1].resize( __QOutput );
                    for( int __q2=0; __q2< __QOutput; __q2++)
                    {
                        int __mMaxQ2=M_model->mMaxF(M_output_index,__q2);
                        M_Cmf_du_ini[__q1][__m1][__q2].resize( __mMaxQ2 );
                    }
                }
            }

            // M_Cma_pr.resize( extents4[__Qm][__QLhs] );
            // M_Cma_du.resize( extents4[__Qm][__QLhs] );
            M_Cma_pr.resize( __Qm );
            for( int __q1=0; __q1< __Qm; __q1++)
            {
                int __mMaxQ1=M_model->mMaxM(__q1);
                M_Cma_pr[__q1].resize( __mMaxQ1 );
                for( int __m1=0; __m1< __mMaxQ1; __m1++)
                {
                    M_Cma_pr[__q1][__m1].resize(  __QLhs );
                    for( int __q2=0; __q2< __QLhs; __q2++)
                    {
                        int __mMaxQ2=M_model->mMaxA(__q2);
                        M_Cma_pr[__q1][__m1][__q2].resize( __mMaxQ2 );
                    }
                }
            }

            M_Cma_du.resize( __Qm );
            for( int __q1=0; __q1< __Qm; __q1++)
            {
                int __mMaxQ1=M_model->mMaxM(__q1);
                M_Cma_du[__q1].resize( __mMaxQ1 );
                for( int __m1=0; __m1< __mMaxQ1; __m1++)
                {
                    M_Cma_du[__q1][__m1].resize( __QLhs );
                    for( int __q2=0; __q2< __QLhs; __q2++)
                    {
                        int __mMaxQ2=M_model->mMaxA(__q2);
                        M_Cma_du[__q1][__m1][__q2].resize( __mMaxQ2 );
                    }
                }
            }

            // M_Cmm_pr.resize( extents4[__Qm][__Qm] );
            // M_Cmm_du.resize( extents4[__Qm][__Qm] );
            M_Cmm_pr.resize( __Qm );
            for( int __q1=0; __q1< __Qm; __q1++)
            {
                int __mMaxQ1=M_model->mMaxM(__q1);
                M_Cmm_pr[__q1].resize( __mMaxQ1 );
                for( int __m1=0; __m1< __mMaxQ1; __m1++)
                {
                    M_Cmm_pr[__q1][__m1].resize(  __Qm );
                    for( int __q2=0; __q2< __Qm; __q2++)
                    {
                        int __mMaxQ2=M_model->mMaxM(__q2);
                        M_Cmm_pr[__q1][__m1][__q2].resize( __mMaxQ2 );
                    }
                }
            }

            M_Cmm_du.resize( __Qm );
            for( int __q1=0; __q1< __Qm; __q1++)
            {
                int __mMaxQ1=M_model->mMaxM(__q1);
                M_Cmm_du[__q1].resize( __mMaxQ1 );
                for( int __m1=0; __m1< __mMaxQ1; __m1++)
                {
                    M_Cmm_du[__q1][__m1].resize( __Qm );
                    for( int __q2=0; __q2< __Qm; __q2++)
                    {
                        int __mMaxQ2=M_model->mMaxM(__q2);
                        M_Cmm_du[__q1][__m1][__q2].resize( __mMaxQ2 );
                    }
                }
            }

        }//end of if ( model_type::is_time_dependent )
    }//end of if ( M_error_type == CRB_RESIDUAL || M_error_type == CRB_RESIDUAL_SCM )

    LOG(INFO) << "[CRB::offline] allocate reduced basis data structures\n";
    M_Aqm_pr.resize( M_model->Qa() );
    M_Aqm_du.resize( M_model->Qa() );
    M_Aqm_pr_du.resize( M_model->Qa() );
    if( M_use_newton )
        M_Jqm_pr.resize( M_model->Qa() );

    for(int q=0; q<M_model->Qa(); q++)
    {
        M_Aqm_pr[q].resize( M_model->mMaxA(q) );
        M_Aqm_du[q].resize( M_model->mMaxA(q) );
        M_Aqm_pr_du[q].resize( M_model->mMaxA(q) );
        if(M_use_newton)
            M_Jqm_pr[q].resize( M_model->mMaxA(q) );
    }

    M_Mqm_pr.resize( M_model->Qm() );
    M_Mqm_du.resize( M_model->Qm() );
    M_Mqm_pr_du.resize( M_model->Qm() );
    for(int q=0; q<M_model->Qm(); q++)
    {
        M_Mqm_pr[q].resize( M_model->mMaxM(q) );
        M_Mqm_du[q].resize( M_model->mMaxM(q) );
        M_Mqm_pr_du[q].resize( M_model->mMaxM(q) );
    }

    int QInitialGuessV = M_model->QInitialGuess();
    M_InitialGuessV_pr.resize( QInitialGuessV );
    for(int q=0; q<QInitialGuessV; q++)
    {
        M_InitialGuessV_pr[q].resize( M_model->mMaxInitialGuess(q) );
    }

    M_Fqm_pr.resize( M_model->Ql( 0 ) );
    M_Fqm_du.resize( M_model->Ql( 0 ) );
    M_Lqm_pr.resize( M_model->Ql( M_output_index ) );
    M_Lqm_du.resize( M_model->Ql( M_output_index ) );
    if(M_use_newton)
        M_Rqm_pr.resize( M_model->Ql( 0 ) );

    for(int q=0; q<M_model->Ql( 0 ); q++)
    {
        M_Fqm_pr[q].resize( M_model->mMaxF( 0 , q) );
        M_Fqm_du[q].resize( M_model->mMaxF( 0 , q) );
        if(M_use_newton)
            M_Rqm_pr[q].resize( M_model->mMaxF( 0 , q) );
    }
    for(int q=0; q<M_model->Ql( M_output_index ); q++)
    {
        M_Lqm_pr[q].resize( M_model->mMaxF( M_output_index , q) );
        M_Lqm_du[q].resize( M_model->mMaxF( M_output_index , q) );
    }
}


template<typename TruthModelType>
void
CRB<TruthModelType>::checkInitialGuess( const element_type expansion_uN , parameter_type const& mu, vectorN_type & error) const
{
    static const bool is_composite = functionspace_type::is_composite;
    checkInitialGuess( expansion_uN, mu, error , mpl::bool_< is_composite >() );
}

template<typename TruthModelType>
void
CRB<TruthModelType>::checkInitialGuess( const element_type expansion_uN , parameter_type const& mu, vectorN_type & error, mpl::bool_<false>) const
{
    error.resize(1);
    const element_ptrtype initial_guess = M_model->assembleInitialGuess( mu );
    auto Xh = expansion_uN.functionSpace();
    auto mesh = Xh->mesh();
    error(0) = math::sqrt(
        integrate( _range=elements(mesh) ,
                   _expr=vf::idv( initial_guess ) * vf::idv( expansion_uN )
                   * vf::idv( initial_guess ) * vf::idv( expansion_uN )
                   ).evaluate()(0,0)
                          );


}

template<typename TruthModelType>
void
CRB<TruthModelType>::checkInitialGuess( const element_type expansion_uN , parameter_type const& mu, vectorN_type & error, mpl::bool_<true>) const
{
    //using namespace Feel::vf;
    index_vector_type index_vector;
    const element_ptrtype initial_guess = M_model->assembleInitialGuess( mu );
    ComputeIntegralsSquare compute_integrals_square( *initial_guess , expansion_uN );
    fusion::for_each( index_vector , compute_integrals_square );
    error.resize( functionspace_type::nSpaces );
    error = compute_integrals_square.vectorErrors();

}


template<typename TruthModelType>
void
CRB<TruthModelType>::buildVarianceMatrixPhi( int const N )
{
    static const bool is_composite = functionspace_type::is_composite;
    return buildVarianceMatrixPhi( N , mpl::bool_< is_composite >() );
}
template<typename TruthModelType>
void
CRB<TruthModelType>::buildVarianceMatrixPhi( int const N , mpl::bool_<true> )
{

    std::vector<std::string> s;
    static const int nb_spaces = functionspace_type::nSpaces;

    if( N == 1 )
        M_variance_matrix_phi.resize( nb_spaces );


    for(int i=0;i<nb_spaces;i++)
        M_variance_matrix_phi[i].conservativeResize( M_N , M_N );

    //introduction of the new variable phi
    //int size_WN = M_WN.size();
    int size_WN = M_model->rBFunctionSpace()->size();
    wn_type phi;

    for(int i = 0; i < size_WN; ++i)
    {
        //auto sub = subelements( M_WN[i] , s );
        auto sub = subelements( M_model->rBFunctionSpace()->primalBasisElement(i) , s );
        element_type global_element = M_model->functionSpace()->element();
        wn_type v( nb_spaces , global_element);
        ComputePhi compute_phi(v);
        fusion::for_each( sub , compute_phi ) ;
        auto vect = compute_phi.vectorPhi();

        //now we want to have only one element_type (global_element)
        //which sum the contribution of each space
        global_element.zero();
        for( auto element : vect )
            global_element += element;
        phi.push_back( global_element );
    }


    index_vector_type index_vector;
    for(int space=0; space<nb_spaces; space++)
        M_variance_matrix_phi[space].conservativeResize( N , N );


    for(int i = 0; i < M_N; ++i)
    {

        for(int j = i+1; j < M_N; ++j)
        {
            ComputeIntegrals compute_integrals( phi[i] , phi[j] );
            fusion::for_each( index_vector , compute_integrals );
            auto vect = compute_integrals.vectorIntegrals();
            for(int space=0; space<nb_spaces; space++)
                M_variance_matrix_phi[space](i,j)=vect[space];
        } //j
        ComputeIntegrals compute_integrals ( phi[i] , phi[i] );
        fusion::for_each( index_vector , compute_integrals );
        auto vect = compute_integrals.vectorIntegrals();
        for(int space=0; space<nb_spaces; space++)
            M_variance_matrix_phi[space](i,i)=vect[space];
    }// i

}


template<typename TruthModelType>
void
CRB<TruthModelType>::buildVarianceMatrixPhi( int const N , mpl::bool_<false> )
{
    std::vector<std::string> s;
    int nb_spaces = functionspace_type::nSpaces;

    if( N == 1 )
        M_variance_matrix_phi.resize( nb_spaces );

    M_variance_matrix_phi[0].conservativeResize( M_N , M_N );

    //introduction of the new variable phi
    int size_WN = M_model->rBFunctionSpace()->size();
    //wn_type phi ( size_WN );
    wn_type phi;

    mesh_ptrtype mesh = M_model->rBFunctionSpace()->primalBasisElement(0).functionSpace()->mesh();

    for(int i = 0; i < size_WN; ++i)
    {
        double surface = integrate( _range=elements(mesh), _expr=vf::cst(1.) ).evaluate()(0,0);
        double mean =  integrate( _range=elements(mesh), _expr=vf::idv( M_model->rBFunctionSpace()->primalBasisElement(i) ) ).evaluate()(0,0);
        mean /= surface;
        auto element_mean = vf::project(M_model->rBFunctionSpace()->primalBasisElement(i).functionSpace(), elements(mesh), vf::cst(mean) );
        phi.push_back( M_model->rBFunctionSpace()->primalBasisElement(i) - element_mean );
    }

    for(int space=0; space<nb_spaces; space++)
        M_variance_matrix_phi[space].conservativeResize( N , N );

    for(int i = 0; i < M_N; ++i)
    {
        for(int j = i+1; j < M_N; ++j)
        {
            M_variance_matrix_phi[0]( i , j ) = integrate( _range=elements(mesh) , _expr=vf::idv( phi[i] ) * vf::idv( phi[j] ) ).evaluate()(0,0);
            M_variance_matrix_phi[0]( j , i ) =  M_variance_matrix_phi[0]( i , j );
        } //j

        M_variance_matrix_phi[0]( i , i ) = integrate( _range=elements(mesh) , _expr=vf::idv( phi[i] ) * vf::idv( phi[i] ) ).evaluate()(0,0);
    }// i

}



template<typename TruthModelType>
void
CRB<TruthModelType>::buildFunctionFromRbCoefficients(int N, std::vector< vectorN_type > const & RBcoeff, wn_type const & WN, std::vector<element_ptrtype> & FEMsolutions )
{

    if( WN.size() == 0 )
        throw std::logic_error( "[CRB::buildFunctionFromRbCoefficients] ERROR : reduced basis space is empty" );


    int nb_solutions = RBcoeff.size();

    for( int i = 0; i < nb_solutions; i++ )
    {
        element_ptrtype FEMelement ( new element_type( M_model->functionSpace() ) );
        FEMelement->setZero();
        for( int j = 0; j < N; j++ )
            FEMelement->add( RBcoeff[i](j) , WN[j] );
        FEMsolutions.push_back( FEMelement );
    }
}

template<typename TruthModelType>
void
CRB<TruthModelType>::compareResidualsForTransientProblems( int N, parameter_type const& mu, std::vector<element_type> const & Un, std::vector<element_type> const & Unold,
                                                           std::vector<element_type> const& Undu, std::vector<element_type> const & Unduold,
                                                           std::vector< std::vector<double> > const& primal_residual_coeffs,  std::vector < std::vector<double> > const& dual_residual_coeffs ) const
{

    LOG( INFO ) <<"\n compareResidualsForTransientProblems \n";
    //backend_ptrtype backend = backend_type::build( BACKEND_PETSC, this->worldComm() ) ;

    if ( M_model->isSteady() )
    {
        throw std::logic_error( "[CRB::compareResidualsForTransientProblems] ERROR : to check residual in a steady case, use checkResidual and not compareResidualsForTransientProblems" );
    }

    sparse_matrix_ptrtype A,AM,M,Adu;
    //vector_ptrtype MF;
    std::vector<vector_ptrtype> F,L;

    vector_ptrtype Rhs( backend()->newVector( M_model->functionSpace() ) );
    vector_ptrtype Aun( backend()->newVector( M_model->functionSpace() ) );
    vector_ptrtype AduUn( backend()->newVector( M_model->functionSpace() ) );

    vector_ptrtype Mun( backend()->newVector( M_model->functionSpace() ) );
    vector_ptrtype Munold( backend()->newVector( M_model->functionSpace() ) );
    vector_ptrtype Frhs( backend()->newVector( M_model->functionSpace() ) );
    vector_ptrtype un( backend()->newVector( M_model->functionSpace() ) );
    vector_ptrtype unold( backend()->newVector( M_model->functionSpace() ) );
    vector_ptrtype undu( backend()->newVector( M_model->functionSpace() ) );
    vector_ptrtype unduold( backend()->newVector( M_model->functionSpace() ) );

    //set parameters for time discretization
    auto bdf_primal = bdf( _space=M_model->functionSpace(), _vm=this->vm() , _name="bdf_primal_check_residual_transient" );
    bdf_primal->setTimeInitial( M_model->timeInitial() );
    bdf_primal->setTimeStep( M_model->timeStep() );
    bdf_primal->setTimeFinal( M_model->timeFinal() );
    bdf_primal->setOrder( M_model->timeOrder() );


    double time_step = bdf_primal->timeStep();
    int time_index=0;
    for ( bdf_primal->start() ; !bdf_primal->isFinished(); bdf_primal->next() )
    {

        auto bdf_poly = bdf_primal->polyDeriv();
        boost::tie( M, A, F) = M_model->update( mu , bdf_primal->time() );

        A->close();

        *un = Un[time_index];
        *unold = Unold[time_index];

        A->multVector( un, Aun );
        M->multVector( un, Mun );

        M->multVector( unold, Munold );
        Aun->scale( -1 );
        Mun->scale( -1 );
        *Frhs = *F[0];

        vector_ptrtype __ef_pr(  backend()->newVector( M_model->functionSpace() ) );
        vector_ptrtype __ea_pr(  backend()->newVector( M_model->functionSpace() ) );
        vector_ptrtype __emu_pr(  backend()->newVector( M_model->functionSpace() ) );
        vector_ptrtype __emuold_pr(  backend()->newVector( M_model->functionSpace() ) );
        M_model->l2solve( __ef_pr, Frhs );
        M_model->l2solve( __ea_pr, Aun );
        M_model->l2solve( __emu_pr, Mun );
        M_model->l2solve( __emuold_pr, Munold );

        double check_Cff_pr = M_model->scalarProduct( __ef_pr,__ef_pr );
        double check_Caf_pr = 2*M_model->scalarProduct( __ef_pr,__ea_pr );
        double check_Caa_pr = M_model->scalarProduct( __ea_pr,__ea_pr );
        double check_Cmf_pr = 2./time_step*( M_model->scalarProduct( __emu_pr , __ef_pr )+M_model->scalarProduct( __emuold_pr , __ef_pr ) );
        double check_Cma_pr = 2./time_step*( M_model->scalarProduct( __emu_pr , __ea_pr )+M_model->scalarProduct( __emuold_pr , __ea_pr ) );
        double check_Cmm_pr = 1./(time_step*time_step)*( M_model->scalarProduct( __emu_pr , __emu_pr ) + 2*M_model->scalarProduct( __emu_pr , __emuold_pr ) + M_model->scalarProduct( __emuold_pr , __emuold_pr ) );

        double Cff_pr = primal_residual_coeffs[time_index][0];
        double Caf_pr = primal_residual_coeffs[time_index][1];
        double Caa_pr = primal_residual_coeffs[time_index][2];
        double Cmf_pr = primal_residual_coeffs[time_index][3];
        double Cma_pr = primal_residual_coeffs[time_index][4];
        double Cmm_pr = primal_residual_coeffs[time_index][5];

        LOG(INFO)<<" --- time : "<<bdf_primal->time();
        LOG(INFO)<<"Cff : "<< check_Cff_pr <<"  -  "<<Cff_pr<<"  =>  "<<check_Cff_pr-Cff_pr;
        LOG(INFO)<<"Caf : "<< check_Caf_pr <<"  -  "<<Caf_pr<<"  =>  "<<check_Caf_pr-Caf_pr;
        LOG(INFO)<<"Caa : "<< check_Caa_pr <<"  -  "<<Caa_pr<<"  =>  "<<check_Caa_pr-Caa_pr;
        LOG(INFO)<<"Cmf : "<< check_Cmf_pr <<"  -  "<<Cmf_pr<<"  =>  "<<check_Cmf_pr-Cmf_pr;
        LOG(INFO)<<"Cma : "<< check_Cma_pr <<"  -  "<<Cma_pr<<"  =>  "<<check_Cma_pr-Cma_pr;
        LOG(INFO)<<"Cmm : "<< check_Cmm_pr <<"  -  "<<Cmm_pr<<"  =>  "<<check_Cmm_pr-Cmm_pr;
        time_index++;
    }

    time_index--;

    //bool solve_dual_problem = boption(_name="crb.solve-dual-problem");
    //if( this->worldComm().globalSize() > 1 )
    //    solve_dual_problem=false;

    double sum=0;
    if( M_solve_dual_problem )
    {

        Adu = M_model->newMatrix();

        auto bdf_dual = bdf( _space=M_model->functionSpace(), _vm=this->vm() , _name="bdf_dual_check_residual_transient" );

        bdf_dual->setTimeInitial( M_model->timeFinal()+M_model->timeStep() );
        bdf_dual->setTimeStep( -M_model->timeStep() );
        bdf_dual->setTimeFinal( M_model->timeInitial()+M_model->timeStep() );
        bdf_dual->setOrder( M_model->timeOrder() );
        bdf_dual->start();

        //element_ptrtype dual_initial_field( new element_type( M_model->functionSpace() ) );
        LOG(INFO)<<"**********dual problem************* "<<std::endl;

        boost::tie( M, A, F) = M_model->update( mu , bdf_dual->timeInitial() );

        vectorN_type dual_initial ( N );
        for(int i=0; i<N; i++)
            dual_initial(i) = M_coeff_du_ini_online(i);
        auto dual_initial_field = this->expansion( dual_initial , N , true );

        *undu = dual_initial_field;
        M->multVector( undu, Mun );
        *Frhs = *F[0];


        auto R = backend()->newVector( M_model->functionSpace() );
        R = Frhs;
        R->add( -1 , *Mun ); //R -= Mun;
        //std::cout<<"[COMPARE] R->l2Norm() : "<<R->l2Norm()<<std::endl;

        vector_ptrtype __ef_du(  backend()->newVector( M_model->functionSpace() ) );
        vector_ptrtype __emu_du(  backend()->newVector( M_model->functionSpace() ) );
        M_model->l2solve( __ef_du, Frhs );
        M_model->l2solve( __emu_du, Mun );
        double check_Cff_du = M_model->scalarProduct( __ef_du,__ef_du );
        double check_Cmf_du = 2*M_model->scalarProduct( __ef_du,__emu_du );
        double check_Cmm_du = M_model->scalarProduct( __emu_du,__emu_du );
        double residual_final_condition = math::abs( check_Cff_du + check_Cmf_du + check_Cmm_du );
        //std::cout<<"residual on final condition : "<<residual_final_condition<<std::endl;
        //initialization
        time_step = bdf_dual->timeStep();


        for ( bdf_dual->start(); !bdf_dual->isFinished() ; bdf_dual->next() )
        {
            auto bdf_poly = bdf_dual->polyDeriv();

            boost::tie( M, A, F ) = M_model->update( mu , bdf_dual->time() );
            if( boption("crb.use-symmetric-matrix") )
                Adu = A;
            else
                A->transpose( Adu );
            *undu = Undu[time_index];
            *unduold = Unduold[time_index];
            Adu->multVector( undu, AduUn );
            M->multVector( undu, Mun );
            M->multVector( unduold, Munold );
            AduUn->scale( -1 );
            Munold->scale( -1 );
            *Frhs = *F[0];

            vector_ptrtype __ea_du(  backend()->newVector( M_model->functionSpace() ) );
            vector_ptrtype __emu_du(  backend()->newVector( M_model->functionSpace() ) );
            vector_ptrtype __emuold_du(  backend()->newVector( M_model->functionSpace() ) );
            M_model->l2solve( __ea_du, AduUn );
            M_model->l2solve( __emu_du, Mun );
            M_model->l2solve( __emuold_du, Munold );
            double check_Caa_du = M_model->scalarProduct( __ea_du,__ea_du );
            double check_Cma_du = 2./time_step*( M_model->scalarProduct( __emu_du , __ea_du )+M_model->scalarProduct( __emuold_du , __ea_du ) );
            double check_Cmm_du = 1./(time_step*time_step)*( M_model->scalarProduct( __emu_du , __emu_du ) + 2*M_model->scalarProduct( __emu_du , __emuold_du ) + M_model->scalarProduct( __emuold_du , __emuold_du ) );


            double Cff_du =  dual_residual_coeffs[time_index][0];
            double Caf_du =  dual_residual_coeffs[time_index][1];
            double Caa_du =  dual_residual_coeffs[time_index][2];
            double Cmf_du =  dual_residual_coeffs[time_index][3];
            double Cma_du =  dual_residual_coeffs[time_index][4];
            double Cmm_du =  dual_residual_coeffs[time_index][5];
            LOG(INFO)<<" --- time : "<<bdf_dual->time()<<std::endl;
            LOG(INFO)<<"Caa : "<< check_Caa_du <<"  -  "<<Caa_du<<"  =>  "<<check_Caa_du-Caa_du<<std::endl;
            LOG(INFO)<<"Cma : "<< check_Cma_du <<"  -  "<<Cma_du<<"  =>  "<<check_Cma_du-Cma_du<<std::endl;
            LOG(INFO)<<"Cmm : "<< check_Cmm_du <<"  -  "<<Cmm_du<<"  =>  "<<check_Cmm_du-Cmm_du<<std::endl;
            time_index--;
            //std::cout<<"[CHECK] ------ time "<<bdf_dual->time()<<std::endl;
            //std::cout<<"[CHECK] Caa_du : "<<check_Caa_du<<std::endl;
            //std::cout<<"[CHECK] Cma_du : "<<check_Cma_du<<std::endl;
            //std::cout<<"[CHECK] Cmm_du : "<<check_Cmm_du<<std::endl;
            sum += math::abs( check_Caa_du + check_Cma_du + check_Cmm_du );
        }
        //std::cout<<"[CHECK] dual_sum : "<<sum<<std::endl;
    }//solve-dual-problem
}


template<typename TruthModelType>
void
CRB<TruthModelType>::checkResidual( parameter_type const& mu, std::vector< std::vector<double> > const& primal_residual_coeffs,
                                    std::vector< std::vector<double> > const& dual_residual_coeffs , element_type & u, element_type & udu ) const
{


    if ( 0 )// orthonormalize_primal || orthonormalize_dual )
    {
        throw std::logic_error( "[CRB::checkResidual] ERROR : to check residual don't use orthonormalization" );
    }

    if ( !M_model->isSteady() )
    {
        throw std::logic_error( "[CRB::checkResidual] ERROR : to check residual select steady state" );
    }

    if ( M_error_type==CRB_NO_RESIDUAL || M_error_type==CRB_EMPIRICAL )
    {
        throw std::logic_error( "[CRB::checkResidual] ERROR : to check residual set option crb.error-type to 0 or 1" );
    }

    int size = mu.size();

    if ( 0 )
    {
        std::cout<<"[CRB::checkResidual] use mu = [";
        for ( int i=0; i<size-1; i++ ) std::cout<< mu[i] <<" , ";
        std::cout<< mu[size-1]<<" ]"<<std::endl;
    }

    LOG( INFO ) <<"[CRB::checkResidual] use mu = \n"<<mu;
    sparse_matrix_ptrtype A,At,M;
    std::vector<vector_ptrtype> F,L;

    //backend_ptrtype backendA = backend_type::build( BACKEND_PETSC );
    //backend_ptrtype backendAt = backend_type::build( BACKEND_PETSC );

    //element_ptrtype u( new element_type( M_model->functionSpace() ) );
    //element_ptrtype udu( new element_type( M_model->functionSpace() ) );
    vector_ptrtype U( M_backend->newVector( M_model->functionSpace() ) );
    vector_ptrtype Rhs( M_backend->newVector( M_model->functionSpace() ) );

    boost::timer timer, timer2;

    boost::tie( boost::tuples::ignore, A, F ) = M_model->update( mu );

    LOG(INFO) << "  -- updated model for parameter in " << timer2.elapsed() << "s\n";
    timer2.restart();

    LOG(INFO) << "[CRB::checkResidual] transpose primal matrix" << "\n";
    At = M_model->newMatrix();
    if( boption("crb.use-symmetric-matrix") )
        At = A;
    else
        A->transpose( At );
    //u->setName( ( boost::format( "fem-primal-%1%" ) % ( M_N ) ).str() );
    //udu->setName( ( boost::format( "fem-dual-%1%" ) % ( M_N ) ).str() );

    //LOG(INFO) << "[CRB::checkResidual] solving primal" << "\n";
    //backendA->solve( _matrix=A,  _solution=u, _rhs=F[0] );
    //LOG(INFO) << "  -- primal problem solved in " << timer2.elapsed() << "s\n";
    timer2.restart();
    *Rhs = *F[M_output_index];
    Rhs->close();
    Rhs->scale( -1 );
    //backendAt->solve( _matrix=At,  _solution=udu, _rhs=Rhs );
    //LOG(INFO) << "  -- dual problem solved in " << timer2.elapsed() << "s\n";
    timer2.restart();

    vector_ptrtype Aun( M_backend->newVector( M_model->functionSpace() ) );
    vector_ptrtype Atun( M_backend->newVector( M_model->functionSpace() ) );
    vector_ptrtype Un( M_backend->newVector( M_model->functionSpace() ) );
    vector_ptrtype Undu( M_backend->newVector( M_model->functionSpace() ) );
    vector_ptrtype Frhs( M_backend->newVector( M_model->functionSpace() ) );
    vector_ptrtype Lrhs( M_backend->newVector( M_model->functionSpace() ) );
    *Un = u;
    *Undu = udu;
    A->multVector( Un, Aun );
    At->multVector( Undu, Atun );
    Aun->close();
    Atun->close();
    Aun->scale( -1 );
    Atun->scale( -1 );
    *Frhs = *F[0];
    *Lrhs = *F[M_output_index];

#if 0
    LOG(INFO) << "[CRB::checkResidual] residual (f,f) " << M_N-1 << ":=" << M_model->scalarProduct( Frhs, Frhs ) << "\n";
    LOG(INFO) << "[CRB::checkResidual] residual (f,A) " << M_N-1 << ":=" << 2*M_model->scalarProduct( Frhs, Aun ) << "\n";
    LOG(INFO) << "[CRB::checkResidual] residual (A,A) " << M_N-1 << ":=" << M_model->scalarProduct( Aun, Aun ) << "\n";

    LOG(INFO) << "[CRB::checkResidual] residual (l,l) " << M_N-1 << ":=" << M_model->scalarProduct( Lrhs, Lrhs ) << "\n";
    LOG(INFO) << "[CRB::checkResidual] residual (l,At) " << M_N-1 << ":=" << 2*M_model->scalarProduct( Lrhs, Atun ) << "\n";
    LOG(INFO) << "[CRB::checkResidual] residual (At,At) " << M_N-1 << ":=" << M_model->scalarProduct( Atun, Atun ) << "\n";
#endif

    Lrhs->close();
    Lrhs->scale( -1 );

    vector_ptrtype __ef_pr(  M_backend->newVector( M_model->functionSpace() ) );
    vector_ptrtype __ea_pr(  M_backend->newVector( M_model->functionSpace() ) );
    M_model->l2solve( __ef_pr, Frhs );
    M_model->l2solve( __ea_pr, Aun );
    double check_C0_pr = M_model->scalarProduct( __ef_pr,__ef_pr );
    double check_Lambda_pr = 2*M_model->scalarProduct( __ef_pr,__ea_pr );
    double check_Gamma_pr = M_model->scalarProduct( __ea_pr,__ea_pr );

    vector_ptrtype __ef_du(  M_backend->newVector( M_model->functionSpace() ) );
    vector_ptrtype __ea_du(  M_backend->newVector( M_model->functionSpace() ) );
    M_model->l2solve( __ef_du, Lrhs );
    M_model->l2solve( __ea_du, Atun );
    double check_C0_du = M_model->scalarProduct( __ef_du,__ef_du );
    double check_Lambda_du = 2*M_model->scalarProduct( __ef_du,__ea_du );
    double check_Gamma_du = M_model->scalarProduct( __ea_du,__ea_du );

    double primal_sum =  check_C0_pr + check_Lambda_pr + check_Gamma_pr ;
    double dual_sum   =  check_C0_du + check_Lambda_du + check_Gamma_du ;

    //LOG(INFO)<<"[CRB::checkResidual] primal_sum = "<<check_C0_pr<<" + "<<check_Lambda_pr<<" + "<<check_Gamma_pr<<" = "<<primal_sum<<"\n";
    //LOG(INFO)<<"[CRB::checkResidual] dual_sum = "<<check_C0_du<<" + "<<check_Lambda_du<<" + "<<check_Gamma_du<<" = "<<dual_sum<<"\n";


    int time_index=0;
    double C0_pr = primal_residual_coeffs[time_index][0];
    double Lambda_pr = primal_residual_coeffs[time_index][1];
    double Gamma_pr = primal_residual_coeffs[time_index][2];

    double C0_du,Lambda_du,Gamma_du;
    C0_du = dual_residual_coeffs[time_index][0];
    Lambda_du = dual_residual_coeffs[time_index][1];
    Gamma_du = dual_residual_coeffs[time_index][2];

    double err_C0_pr = math::abs( C0_pr - check_C0_pr ) ;
    double err_Lambda_pr = math::abs( Lambda_pr - check_Lambda_pr ) ;
    double err_Gamma_pr = math::abs( Gamma_pr - check_Gamma_pr ) ;
    double err_C0_du = math::abs( C0_du - check_C0_du ) ;
    double err_Lambda_du = math::abs( Lambda_du - check_Lambda_du ) ;
    double err_Gamma_du = math::abs( Gamma_du - check_Gamma_du ) ;

    int start_dual_index = 6;

    if( math::abs(check_C0_pr - C0_pr)>1e-14 )
    {
        LOG( INFO )<<std::setprecision( 15 )<<" C0_pr without decomposition : "<<check_C0_pr;
        LOG( INFO )<<std::setprecision( 15 )<<" C0_pr with decomposition    : "<<C0_pr;
    }
    if( math::abs(check_C0_pr - C0_pr)>1e-14 )
    {
        LOG( INFO )<<std::setprecision( 15 )<<" Lambda_pr without decomposition : "<<check_Lambda_pr;
        LOG( INFO )<<std::setprecision( 15 )<<" Lamnda_pr with decomposition    : "<<Lambda_pr;
    }
    if( math::abs(check_Gamma_pr - Gamma_pr)>1e-14 )
    {
        LOG( INFO )<<std::setprecision( 15 )<<" Gamma_pr without decomposition : "<<check_Gamma_pr;
        LOG( INFO )<<std::setprecision( 15 )<<" Gamma_pr with decomposition    : "<<Gamma_pr;
    }
    if( math::abs(check_C0_du - C0_du)>1e-14 )
    {
        LOG( INFO )<<std::setprecision( 15 )<<" C0_du without decomposition : "<<check_C0_du;
        LOG( INFO )<<std::setprecision( 15 )<<" C0_du with decomposition    : "<<C0_du;
    }
    if( math::abs(check_C0_pr - C0_pr)>1e-14 )
    {
        LOG( INFO )<<std::setprecision( 15 )<<" Lambda_du without decomposition : "<<check_Lambda_du;
        LOG( INFO )<<std::setprecision( 15 )<<" Lamnda_du with decomposition    : "<<Lambda_du;
    }
    if( math::abs(check_Gamma_pr - Gamma_pr)>1e-14 )
    {
        LOG( INFO )<<std::setprecision( 15 )<<" Gamma_du without decomposition : "<<check_Gamma_du;
        LOG( INFO )<<std::setprecision( 15 )<<" Gamma_du with decomposition    : "<<Gamma_du;
    }

#if 0
    LOG(INFO)<<"[CRB::checkResidual]";
    LOG(INFO)<<std::setprecision( 16 )<<"prima sum ( without decomposition ) = "<<check_C0_pr+check_Lambda_pr+check_Gamma_pr;
    LOG(INFO)<<std::setprecision( 16 )<<"primal sum with decomposition       = "<<C0_pr+Lambda_pr+Gamma_pr;
    LOG(INFO)<<std::setprecision( 16 )<<"dual sum ( without decomposition )  = "<<check_C0_du+check_Lambda_du+check_Gamma_du;
    LOG(INFO)<<std::setprecision( 16 )<<"dual sum with decomposition         = "<<C0_du+Lambda_du+Gamma_du;

    LOG(INFO)<<"errors committed on coefficients ";
    LOG(INFO)<<std::setprecision( 16 )<<"C0_pr : "<<err_C0_pr<<"\tLambda_pr : "<<err_Lambda_pr<<"\tGamma_pr : "<<err_Gamma_pr;
    LOG(INFO)<<std::setprecision( 16 )<<"C0_du : "<<err_C0_du<<"\tLambda_du : "<<err_Lambda_du<<"\tGamma_du : "<<err_Gamma_du;
    LOG(INFO)<<"and now relative error : ";
    double errC0pr = err_C0_pr/check_C0_pr;
    double errLambdapr = err_Lambda_pr/check_Lambda_pr;
    double errGammapr = err_Gamma_pr/check_Gamma_pr;
    double errC0du = err_C0_du/check_C0_du;
    double errLambdadu = err_Lambda_pr/check_Lambda_pr;
    double errGammadu = err_Gamma_pr/check_Gamma_pr;
    LOG(INFO)<<std::setprecision( 16 )<<errC0pr<<"\t"<<errLambdapr<<"\t"<<errGammapr;
    LOG(INFO)<<std::setprecision( 16 )<<errC0du<<"\t"<<errLambdadu<<"\t"<<errGammadu;
#endif

#if 1
    auto primal_residual = Frhs ;
    primal_residual->add( *Aun );
    auto dual_residual = Lrhs ;
    dual_residual->add( *Atun );

    vector_ptrtype __e_pr(  M_backend->newVector( M_model->functionSpace() ) );
    vector_ptrtype __e_du(  M_backend->newVector( M_model->functionSpace() ) );
    M_model->l2solve( __e_pr, primal_residual );
    M_model->l2solve( __e_du, dual_residual );

    double check_dual_norm_pr = math::sqrt( M_model->scalarProduct( __e_pr,__e_pr ) );
    double dual_norm_pr = math::sqrt( math::abs( C0_pr + Lambda_pr + Gamma_pr) );
    double check_dual_norm_du = math::sqrt( M_model->scalarProduct( __e_du,__e_du ) );
    double dual_norm_du = math::sqrt( math::abs(C0_du + Lambda_du + Gamma_du) );

    double sum_pr =   C0_pr + Lambda_pr + Gamma_pr ;
    double sum_du =   C0_du + Lambda_du + Gamma_du  ;
    double check_sum_pr =   check_C0_pr + check_Lambda_pr + check_Gamma_pr ;
    double check_sum_du =   check_C0_du + check_Lambda_du + check_Gamma_du ;

    double alpha=1;
    double t;
    if ( M_error_type == CRB_RESIDUAL_SCM )
    {
        M_scmA->setScmForMassMatrix( false );
        boost::tie( alpha, t ) = M_scmA->lb( mu );
    }
    LOG( INFO )<< "primal sum without affine decomposition (using ef_pr and ea_pr) : "<<std::setprecision( 15 )<<check_sum_pr;
    LOG( INFO )<< "primal sum without affine decomposition (using only e_pr)       : "<<std::setprecision( 15 )<<M_model->scalarProduct( __e_pr,__e_pr );
    LOG( INFO )<< "primal sum with affine decomposition  (from CRB code)           : "<<std::setprecision( 15 )<<sum_pr;
    LOG( INFO )<< "dual sum without affine decomposition (using ef_du and ea_du)   : "<<std::setprecision( 15 )<<check_sum_du;
    LOG( INFO )<< "dual sum without affine decomposition (using only e_du)         : "<<std::setprecision( 15 )<<M_model->scalarProduct( __e_du,__e_du );
    LOG( INFO )<< "dual sum with affine decomposition  (from CRB code)             : "<<std::setprecision( 15 )<<sum_du;
    LOG( INFO )<< " ----------------------- ";
    LOG( INFO )<< "dual norm of primal residual without affine decomposition (e_pr)            : "<<std::setprecision( 15 )<<check_dual_norm_pr;
    LOG( INFO )<< "dual norm of primal residual without affine decomposition (ef_pr and ea_pr) : "<<std::setprecision( 15 )<<math::sqrt(check_sum_pr);
    LOG( INFO )<< "dual norm of primal residual with affine decomposition                      : "<<std::setprecision( 15 )<<dual_norm_pr;
    LOG( INFO )<< "dual norm of dual residual without affine decomposition (e_du)            : "<<std::setprecision( 15 )<<check_dual_norm_du;
    LOG( INFO )<< "dual norm of dual residual without affine decomposition (ef_du and ea_du) : "<<std::setprecision( 15 )<<math::sqrt(check_sum_du);
    LOG( INFO )<< "dual norm of dual residual with affine decomposition                      : "<<std::setprecision( 15 )<<dual_norm_du;
    LOG( INFO )<< "Primal Error Estimator without affine decomposition (e_pr)            : "<<std::setprecision( 15 )<<check_dual_norm_pr/alpha;
    LOG( INFO )<< "Primal Error Estimator without affine decomposition (ef_pr and ea_pr) : "<<std::setprecision( 15 )<<math::sqrt(check_sum_pr)/alpha;
    LOG( INFO )<< "Primal Error Estimator with affine decomposition                      : "<<std::setprecision( 15 )<<dual_norm_pr/alpha;
    LOG( INFO )<< "Dual Error Estimator without affine decomposition (e_du)            : "<<std::setprecision( 15 )<<check_dual_norm_du/alpha;
    LOG( INFO )<< "Dual Error Estimator without affine decomposition (ef_du and ea_du) : "<<std::setprecision( 15 )<<math::sqrt(check_sum_du)/alpha;
    LOG( INFO )<< "Dual Error Estimator with affine decomposition                      : "<<std::setprecision( 15 )<<dual_norm_du/alpha;
    double epsilon =2.22e-16; //machine precision
    LOG( INFO )<<"Precision bound for primal error estimator : "<< C0_pr/alpha*math::sqrt( epsilon);
    LOG( INFO )<<"Precision bound for dual error estimator : "<< C0_du/alpha*math::sqrt( epsilon);
#endif
#if 0

    //residual r(v)
    Aun->add( *Frhs );
    //Lrhs->scale( -1 );
    Atun->add( *Lrhs );
    //to have dual norm of residual we need to solve ( e , v ) = r(v) and then it's given by ||e||
    vector_ptrtype __e_pr(  M_backend->newVector( M_model->functionSpace() ) );
    M_model->l2solve( __e_pr, Aun );
    double dual_norm_pr = math::sqrt ( M_model->scalarProduct( __e_pr,__e_pr ) );
    LOG(INFO)<<"[CRB::checkResidual] dual norm of primal residual without isolate terms (c0,lambda,gamma) = "<<dual_norm_pr<<"\n";
    //idem for the dual equation
    vector_ptrtype __e_du(  M_backend->newVector( M_model->functionSpace() ) );
    M_model->l2solve( __e_du, Atun );
    double dual_norm_du = math::sqrt ( M_model->scalarProduct( __e_du,__e_du ) );
    LOG(INFO) <<"[CRB::checkResidual] dual norm of dual residual without isolate terms = "<<dual_norm_du<<"\n";

    double err_primal = math::sqrt ( M_model->scalarProduct( Aun, Aun ) );
    double err_dual = math::sqrt ( M_model->scalarProduct( Atun, Atun ) );
    LOG(INFO) << "[CRB::checkResidual] true primal residual for reduced basis function " << M_N-1 << ":=" << err_primal << "\n";
    LOG(INFO) << "[CRB::checkResidual] true dual residual for reduced basis function " << M_N-1 << ":=" << err_dual << "\n";
#endif
}


template<typename TruthModelType>
void
CRB<TruthModelType>::check( size_type N ) const
{

    if ( ioption(_name="crb.check.rb") == 0)
        return;

    std::cout << "  -- check reduced basis\n";


    LOG(INFO) << "----------------------------------------------------------------------\n";

    // check that for each mu associated to a basis function of \f$W_N\f$
    //for( int k = std::max(0,(int)N-2); k < N; ++k )
    for ( size_type k = 0; k < N; ++k )
    {
        LOG(INFO) << "**********************************************************************\n";
        parameter_type const& mu = M_WNmu->at( k );
        std::vector< vectorN_type > uN; //uN.resize( N );
        std::vector< vectorN_type > uNdu; //( N );
        std::vector< vectorN_type > uNold;
        std::vector< vectorN_type > uNduold;
        auto tuple = lb( N, mu, uN, uNdu, uNold, uNduold );
        auto output_vector=tuple.template get<0>();
        double output_vector_size=output_vector.size();
        double s = output_vector[output_vector_size-1];
        auto error_estimation = delta( N, mu, uN, uNdu , uNold, uNduold );
        auto vector_err = error_estimation.template get<0>();
        int size=vector_err.size();
        double err = vector_err[size-1];

        for (int i=0;i< uN[uN.size()-1].size();++i)
            std::cout << "uN(" << i << ") =" << uN[uN.size()-1](i) << "\n";

#if 0
        //if (  err > 1e-5 )
        // {
        std::cout << "[check] error bounds are not < 1e-10\n";
        std::cout << "[check] k = " << k << "\n";
        std::cout << "[check] mu = " << mu << "\n";
        std::cout << "[check] delta = " <<  err << "\n";
        std::cout << "[check] uN( " << k << " ) = " << uN( k ) << "\n";
#endif
        // }
        element_type u_fem; bool need_to_solve=false;
        u_fem = M_model->solveFemUsingOfflineEim ( mu );
        double sfem = M_model->output( M_output_index, mu , u_fem , need_to_solve );
        size = mu.size();
        std::cout<<"    o mu = [ ";

        for ( int i=0; i<size-1; i++ ) std::cout<< mu[i] <<" , ";

        std::cout<< mu[size-1]<<" ]"<<std::endl;

        LOG(INFO) << "[check] s= " << s << " +- " << err  << " | sfem= " << sfem << " | abs(sfem-srb) =" << math::abs( sfem - s ) << "\n";
        std::cout <<"[check] s = " << s << " +- " << err  << " | sfem= " << sfem << " | abs(sfem-srb) =" << math::abs( sfem - s )<< "\n";

    }

    LOG(INFO) << "----------------------------------------------------------------------\n";

}


template< typename TruthModelType>
double
CRB<TruthModelType>::correctionTerms(parameter_type const& mu, std::vector< vectorN_type > const & uN, std::vector< vectorN_type > const & uNdu,  std::vector<vectorN_type> const & /*uNold*/, int const k ) const
{
    int N = uN[0].size();

    matrixN_type Aprdu ( (int)N, (int)N ) ;
    vectorN_type Fdu ( (int)N );
    vectorN_type du ( (int)N );
    vectorN_type pr ( (int)N );

    beta_vector_type betaAqm;
    std::vector<beta_vector_type> betaFqm;

    bool is_linear = M_model->isLinear();

    double correction=0;

    if( M_model->isSteady() )
    {
        Aprdu.setZero( N , N );
        Fdu.setZero( N );

#if 0
        boost::tie( betaMqm, betaAqm, betaFqm ) = M_model->computeBetaQm( mu ,time);
#else
        if ( is_linear )
            boost::tie( boost::tuples::ignore, betaAqm, betaFqm ) = M_model->computeBetaQm( mu/* ,time*/);
        else
        {
            if ( M_useRbSpaceContextEim && M_hasRbSpaceContextEim )
                boost::tie( boost::tuples::ignore, betaAqm, betaFqm ) = M_model->computeBetaQm( uN[0], mu/*, N*/ );
            else
                boost::tie( boost::tuples::ignore, betaAqm, betaFqm ) =
                    M_model->computeBetaQm( this->expansion( uN[0], N ), mu );
        }
#endif

        for(size_type q = 0;q < M_model->Ql(0); ++q)
        {
            for(int m=0; m < M_model->mMaxF(0,q); m++)
                Fdu += betaFqm[0][q][m]*M_Fqm_du[q][m].head(N);
        }
        for(size_type q = 0;q < M_model->Qa(); ++q)
        {
            for(int m=0; m < M_model->mMaxA(q); m++)
                Aprdu += betaAqm[q][m]*M_Aqm_pr_du[q][m].block(0,0,N,N);
        }

        du = uNdu[0];
        pr = uN[0];
        correction = -( Fdu.dot( du ) - du.dot( Aprdu*pr )  );
    }
    else
    {
        matrixN_type Mprdu ( (int)N, (int)N ) ;
        vectorN_type oldpr ( (int)N );
        beta_vector_type betaMqm;

        double time = 1e30;
        double dt = M_model->timeStep();
        double Tf = M_model->timeFinal();
        int K = Tf/dt;
        int primal_time_index;
        int dual_time_index;
        int kpd=0;//kp dual
        for( int kp=1; kp<=k; kp++)
        {

            Aprdu.setZero( N , N );
            Mprdu.setZero( N , N );
            Fdu.setZero( N );

            kpd=K-kp+1;
            dual_time_index = kpd;
            primal_time_index = kp;
            time = primal_time_index*dt;

            boost::tie( betaMqm, betaAqm, betaFqm) = M_model->computeBetaQm( mu ,time);

            //time_index--;


            for(size_type q = 0;q < M_model->Ql(0); ++q)
            {
                for(int m=0; m < M_model->mMaxF(0,q); m++)
                    Fdu += betaFqm[0][q][m]*M_Fqm_du[q][m].head(N);
            }


            for(size_type q = 0;q < M_model->Qa(); ++q)
            {
                for(int m=0;  m < M_model->mMaxA(q); m++)
                    Aprdu += betaAqm[q][m]*M_Aqm_pr_du[q][m].block(0,0,N,N);
            }


            for(size_type q = 0;q < M_model->Qm(); ++q)
            {
                for(int m=0; m<M_model->mMaxM(q); m++)
                    Mprdu += betaMqm[q][m]*M_Mqm_pr_du[q][m].block(0,0,N,N);
            }

            //du = uNdu[K-dual_time_index];
            du = uNdu[dual_time_index];
            pr = uN[primal_time_index];
            oldpr = uN[primal_time_index-1];//uNold[primal_time_index];
            correction += dt*( Fdu.dot( du ) - du.dot( Aprdu*pr ) ) - du.dot(Mprdu*pr) + du.dot(Mprdu*oldpr) ;
        }
    }

    return correction;

}


template<typename TruthModelType>
void
CRB<TruthModelType>::computeProjectionInitialGuess( const parameter_type & mu, int N , vectorN_type& initial_guess ) const
{
    VLOG(2) <<"Compute projection of initial guess\n";
    beta_vector_type betaMqm;
    beta_vector_type beta_initial_guess;

    matrixN_type Mass ( ( int )N, ( int )N ) ;
    vectorN_type F ( ( int )N );

    //beta coefficients of the initial guess ( mu-dependant part)
    beta_initial_guess = M_model->computeBetaInitialGuess( mu );

    //in steady case
    //for the mass matrix, the beta coefficient is 1
    //and the mu-indepenant part is assembled in crbmodel
    //WARNING : for unsteady case, don't call computeBetaQm to have beta coefficients
    //of the mass matrix, because computeBetaQm will compute all beta coefficients ( M A and F )
    //and beta coeff need to solve a model if we don't give an approximation of the unknown
    Mass.setZero( N,N );
    int q_max = M_Mqm_pr.size();
    for ( size_type q = 0; q < q_max; ++q )
    {
        int m_max = M_Mqm_pr[q].size();
        for(int m=0; m<m_max; m++)
        {
            Mass += 1*M_Mqm_pr[q][m].block( 0,0,N,N );
        }
    }

    F.setZero( N );
    q_max = M_InitialGuessV_pr.size();
    for ( size_type q = 0; q < q_max; ++q )
    {
        int m_max = M_InitialGuessV_pr[q].size();
        for(int m=0; m<m_max; m++)
        {
            F += beta_initial_guess[q][m]*M_InitialGuessV_pr[q][m].head( N );
        }
    }

    initial_guess = Mass.lu().solve( F );

#if 0
    export_ptrtype exporter;
    exporter = export_ptrtype( Exporter<mesh_type>::New( "FE_initial_guess" ) );

    auto FE_initial_guess_after = this->expansion( initial_guess , N );
    //auto min = FE_initial_guess_after.min();
    auto max = FE_initial_guess_after.max();

    if( this->worldComm().globalRank() == 0 )
        std::cout << "FE initial guess maxT = " << max << std::endl;

    exporter->step( 0 )->setMesh( FE_initial_guess_after.functionSpace()->mesh() );
    exporter->step( 0 )->add( "InitialGuess",  FE_initial_guess_after );
    exporter->save();
#endif

}


template<typename TruthModelType>
void
CRB<TruthModelType>::updateJacobian( const map_dense_vector_type& map_X, map_dense_matrix_type& map_J , const parameter_type& mu , int N) const
{
    //map_J.setZero( N , N );
    map_J.setZero( );
    beta_vector_type betaJqm;
    typedef std::vector< std::vector<sparse_matrix_ptrtype> > Jqm_type;
    typedef std::vector < std::vector<matrixN_type> > Jqm_pr_type;
    bool up = false;

    if( M_loadElementsDb )
    {
        boost::tie( boost::tuples::ignore, betaJqm, boost::tuples::ignore ) = M_model->computeBetaQm( this->expansion( map_X , N  ), mu , 0 );
        up = M_model->updateJacobian( this->expansion( map_X , N  ), const_cast<Jqm_type&>(this->M_Jqm) );
    }
    else
        boost::tie( boost::tuples::ignore,betaJqm, boost::tuples::ignore ) = M_model->computeBetaQm( mu , 0 );

    if( up ) // If affine decomposition of J needed bo te updated
    {
        for  (size_type q = 0; q < M_model->Qa(); ++q )
        {
            for( size_type m = 0; m < M_model->mMaxA(q); ++m )
            {
                for ( size_type i = 0; i < N; i++ )
                {
                    for ( size_type j = 0; j < N; ++j )
                    {
                        const_cast<Jqm_pr_type&>(M_Jqm_pr)[q][m]( i, j ) = M_Jqm[q][m]->energy( M_model->rBFunctionSpace()->primalBasisElement(i),
                                                                                                M_model->rBFunctionSpace()->primalBasisElement(j) );
                    }
                }
            }
        }
    }

    for ( size_type q = 0; q < M_model->Qa(); ++q )
    {
        for(int m=0; m<M_model->mMaxA(q); m++)
            map_J += betaJqm[q][m]*M_Jqm_pr[q][m].block( 0,0,N,N );
    }

}

template<typename TruthModelType>
void
CRB<TruthModelType>::updateResidual( const map_dense_vector_type& map_X, map_dense_vector_type& map_R , const parameter_type& mu, int N ) const
{
    map_R.setZero( );
    std::vector<beta_vector_type> betaRqm;

    typedef std::vector< std::vector<std::vector<vector_ptrtype> > > Rqm_type;
    typedef std::vector < std::vector<vectorN_type> > Rqm_pr_type;

    bool up = false;

    if( M_loadElementsDb )
    {
        boost::tie( boost::tuples::ignore, boost::tuples::ignore, betaRqm ) = M_model->computeBetaQm( this->expansion( map_X , N ), mu , 0 );
        up = M_model->updateResidual( this->expansion( map_X , N  ), const_cast<Rqm_type&>(this->M_Rqm) );
    }
    else
        boost::tie( boost::tuples::ignore, boost::tuples::ignore, betaRqm ) = M_model->computeBetaQm( mu , 0 );

    if( up ) // If affine decomposition of R needed bo te updated
    {
        for ( size_type q = 0; q < M_model->Ql( 0 ); ++q )
        {
            for( size_type m = 0; m < M_model->mMaxF( 0, q ); ++m )
            {
                for( int basis = 0; basis<N; basis++ )
                    const_cast<Rqm_pr_type&>(M_Rqm_pr)[q][m](basis) = inner_product( *M_Rqm[0][q][m],
                                                                                     M_model->rBFunctionSpace()->primalBasisElement(basis) );

            }
        }
    }

    for ( size_type q = 0; q < M_model->Ql( 0 ); ++q )
    {
        for(int m=0; m<M_model->mMaxF(0,q); m++)
        {
            map_R += betaRqm[0][q][m]*M_Rqm_pr[q][m].head( N );
            double norm=M_Rqm_pr[q][m].norm();
        }
    }
}

template<typename TruthModelType>
typename CRB<TruthModelType>::matrix_info_tuple
CRB<TruthModelType>::newton(  size_type N, parameter_type const& mu , vectorN_type & uN, double& output) const
{

    matrixN_type J ( ( int )N, ( int )N ) ;
    vectorN_type R ( ( int )N );

    double *r_data = R.data();
    double *j_data = J.data();
    double *uN_data = uN.data();

    Eigen::Map< Eigen::Matrix<double, Eigen::Dynamic , 1> > map_R ( r_data, N );
    Eigen::Map< Eigen::Matrix<double, Eigen::Dynamic , 1> > map_uN ( uN_data, N );
    Eigen::Map< Eigen::Matrix<double, Eigen::Dynamic , Eigen::Dynamic> > map_J ( j_data, N , N );

    typedef std::vector< std::vector<std::vector<vector_ptrtype> > > Rqm_type;
    typedef std::vector < std::vector<vectorN_type> > Lqm_type;
    bool up = false;

    computeProjectionInitialGuess( mu , N , uN );

    M_nlsolver->map_dense_jacobian = boost::bind( &self_type::updateJacobian, boost::ref( *this ), _1, _2  , mu , N );
    M_nlsolver->map_dense_residual = boost::bind( &self_type::updateResidual, boost::ref( *this ), _1, _2  , mu , N );
    M_nlsolver->setType( TRUST_REGION );
    M_nlsolver->solve( map_J , map_uN , map_R, 1e-12, 100);

    double conditioning=0;
    double determinant=0;
    if( M_computeMatrixInfo )
    {
        conditioning = computeConditioning( J );
        determinant = J.determinant();
    }

    std::vector<beta_vector_type> betaRqm;
    if( M_loadElementsDb )
    {
        boost::tie( boost::tuples::ignore, boost::tuples::ignore, betaRqm ) = M_model->computeBetaQm( this->expansion( uN , N  ), mu , 0 );
        up = M_model->updateResidual( this->expansion( uN , N ), const_cast<Rqm_type&>(this->M_Rqm) );
    }
    else
        boost::tie( boost::tuples::ignore, boost::tuples::ignore, betaRqm ) = M_model->computeBetaQm( mu , 0 );

    //update Lqm_pr if needed
    if( up )
    {
        for ( size_type q = 0; q < M_model->Ql( M_output_index ); ++q )
        {
            for( size_type m = 0; m < M_model->mMaxF( M_output_index, q ); ++m )
            {
                for( int basis = 0; basis<N; basis++ )
                {
                    const_cast<Lqm_type&>(M_Lqm_pr)[q][m]( basis ) = inner_product( *M_Rqm[M_output_index][q][m],
                                                                                    M_model->rBFunctionSpace()->primalBasisElement(basis) );
                    const_cast<Lqm_type&>(M_Lqm_du)[q][m]( basis ) = inner_product( *M_Rqm[M_output_index][q][m],
                                                                                    M_model->rBFunctionSpace()->dualBasisElement(basis) );

                }

            }//loop over m
        }//loop over q
    }

    //compute output
    vectorN_type L ( ( int )N );
    L.setZero( N );
    for ( size_type q = 0; q < M_model->Ql( M_output_index ); ++q )
    {
        for(int m=0; m < M_model->mMaxF(M_output_index,q); m++)
            L += betaRqm[M_output_index][q][m]*M_Lqm_pr[q][m].head( N );
    }

    output = L.dot( uN );

    auto matrix_info = boost::make_tuple(conditioning,determinant);
    return matrix_info;

}

template<typename TruthModelType>
double
CRB<TruthModelType>::computeConditioning( matrixN_type & A ) const
{
    Eigen::SelfAdjointEigenSolver< matrixN_type > eigen_solver;
    eigen_solver.compute( A );
    int number_of_eigenvalues =  eigen_solver.eigenvalues().size();
    //we copy eigenvalues in a std::vector beacause it's easier to manipulate it
    std::vector<double> eigen_values( number_of_eigenvalues );


    for ( int i=0; i<number_of_eigenvalues; i++ )
    {
        if ( imag( eigen_solver.eigenvalues()[i] )>1e-12 )
        {
            throw std::logic_error( "[CRB::lb] ERROR : complex eigenvalues were found" );
        }

        eigen_values[i]=real( eigen_solver.eigenvalues()[i] );
    }

    //LOG( INFO ) << " °°°°°°°°°°°°°°°°° EIGENVALUES ";
    //for(int i=0; i<number_of_eigenvalues; i++)
    //    LOG( INFO ) << "eig "<<i<<" : "<<eigen_values[i];
    int position_of_largest_eigenvalue=number_of_eigenvalues-1;
    int position_of_smallest_eigenvalue=0;
    double eig_max = eigen_values[position_of_largest_eigenvalue];
    double eig_min = eigen_values[position_of_smallest_eigenvalue];

    return eig_max / eig_min;
}



template<typename TruthModelType>
void
CRB<TruthModelType>::fixedPointDual(  size_type N, parameter_type const& mu, std::vector< vectorN_type > const& uN,
                                      std::vector< vectorN_type > & uNdu,  std::vector<vectorN_type> & uNduold, std::vector< double > & output_vector, int K ) const
{
    beta_vector_type betaAqm;
    beta_vector_type betaMqm;
    beta_vector_type betaMFqm;
    std::vector<beta_vector_type> betaFqm, betaLqm;

    matrixN_type Adu ( ( int )N, ( int )N ) ;
    matrixN_type Mdu ( ( int )N, ( int )N ) ;
    vectorN_type Fdu ( ( int )N );
    vectorN_type Ldu ( ( int )N );

    matrixN_type Aprdu( ( int )N, ( int )N );
    matrixN_type Mprdu( ( int )N, ( int )N );

    int Qa=M_model->Qa();
    int Ql=M_model->Ql(M_output_index);
    std::vector<int> mMaxA(Qa);
    std::vector<int> mMaxF( Ql );
    for ( size_type q = 0; q < Qa; ++q )
    {
        mMaxA[q]=M_model->mMaxA(q);
    }
    for ( size_type q = 0; q < Ql; ++q )
    {
        mMaxF[q]=M_model->mMaxF(M_output_index,q);
    }

    double increment = M_fixedpointIncrementTol;
    bool is_linear = M_model->isLinear();

    if ( M_model->isSteady() )
    {
        if ( is_linear )
        {
            boost::tie( boost::tuples::ignore, betaAqm, betaFqm ) = M_model->computeBetaQm( mu );
            Adu.setZero( N,N );
            for ( size_type q = 0; q < Qa; ++q )
            {
                for(int m=0; m < mMaxA[q]; m++)
                    Adu += betaAqm[q][m]*M_Aqm_du[q][m].block( 0,0,N,N );
            }
            Fdu.setZero( N );
            for ( size_type q = 0; q < Ql ; ++q )
            {
                for(int m=0; m < mMaxF[q]; m++)
                    Fdu -= betaFqm[M_output_index][q][m]*M_Lqm_du[q][m].head( N );
            }
            uNdu[0] = Adu.lu().solve( Fdu );
        }
        else
        {
            vectorN_type next_uNdu( M_N );
            uNdu[0].setZero( N );
            int fi=0;
            do
            {
                // backup uNdu
                next_uNdu = uNdu[0];
                // update coefficients of affine decomposition
                // warning! should be uN[0] instead of uNdu[0] but no access to uN[0] at this time
                if ( M_useRbSpaceContextEim && M_hasRbSpaceContextEim )
                    boost::tie( boost::tuples::ignore, betaAqm, betaFqm ) = M_model->computeBetaQm( uN[0], mu/*, N*/ );
                else
                    boost::tie( boost::tuples::ignore, betaAqm, betaFqm ) =
                        M_model->computeBetaQm( this->expansion( uN[0], N )/*dualRB*/, mu );
                // assemble rb matrix
                Adu.setZero( N,N );
                for ( size_type q = 0; q < Qa; ++q )
                {
                    for(int m=0; m < mMaxA[q]; m++)
                        Adu += betaAqm[q][m]*M_Aqm_du[q][m].block( 0,0,N,N );
                }
                // assemble rb rhs
                Fdu.setZero( N );
                for ( size_type q = 0; q < Ql ; ++q )
                {
                    for(int m=0; m < mMaxF[q]; m++)
                        Fdu -= betaFqm[M_output_index][q][m]*M_Lqm_du[q][m].head( N );
                }
                // solve rb system
                uNdu[0] = Adu.lu().solve( Fdu );

                increment = (uNdu[0]-next_uNdu).norm();
                if( M_fixedpointVerbose  && this->worldComm().isMasterRank() )
                {
                    VLOG(2)<<"[CRB::fixedPointDual] fixedpoint iteration " << fi << " increment error: " << increment;
                    std::cout<<"[CRB::fixedPointDual] fixedpoint iteration " << fi << " increment error: " << increment << "\n";
                }
                fi++;

            } while ( increment > M_fixedpointIncrementTol && fi<M_fixedpointMaxIterations );

        }
        return;
    }


    double time_for_output = 1e30;
    int number_of_time_step = M_model->numberOfTimeStep();
    double time_step = M_model->timeStep();
    //time_final = M_model->timeFinal();
    if ( K > 0 )
    {
        time_for_output = K * time_step;
        number_of_time_step = K;
    }
    else
    {
        //number_of_time_step = (time_final / time_step)+1;
        time_for_output = (number_of_time_step-1) * time_step;
    }
    int time_index = number_of_time_step-1;
    double time = time_for_output;

    size_type Qm = M_model->Qm();
    std::vector<int> mMaxM(Qm);
    for ( size_type q = 0; q < Qm; ++q )
    {
        mMaxM[q]=M_model->mMaxM(q);
    }


    for ( size_type n=0; n<N; n++ )
    {
        uNduold[time_index]( n ) = M_coeff_du_ini_online(n);
    }

    //uNdu[0] = Adu.lu().solve( -Ldu );
    //Adu.setZero( N,N );

    int time_iter=0;
    double tini = M_model->timeInitial();
    for ( time=time_for_output; math::abs(time - tini) > 1e-9; time-=time_step )
    {
        time_iter++;
        int fi=0;
        vectorN_type next_uNdu( M_N );

        do
        {
            if( time_iter == 1 )
            {
                bool only_terms_time_dependent=false;
                boost::tie( betaMqm, betaAqm, betaFqm ) = M_model->computeBetaQm( mu ,time , only_terms_time_dependent );

                Adu.setZero( N,N );
                for ( size_type q = 0; q < Qa; ++q )
                {
                    for(int m=0; m < mMaxA[q]; m++)
                        Adu += betaAqm[q][m]*M_Aqm_du[q][m].block( 0,0,N,N );
                }
                for ( size_type q = 0; q < Qm; ++q )
                {
                    for(int m=0; m < mMaxM[q]; m++)
                        Adu += betaMqm[q][m]*M_Mqm_du[q][m].block( 0,0,N,N )/time_step;
                }
            }
            else
            {
                bool only_terms_time_dependent=true;
                boost::tie( boost::tuples::ignore, boost::tuples::ignore, betaFqm ) = M_model->computeBetaQm( mu ,time , only_terms_time_dependent );
            }

            Fdu.setZero( N );
            //Ldu.setZero( N );
            //No Rhs for adjoint problem except mass contribution
            for ( size_type q = 0; q < Qm; ++q )
            {
                for(int m=0; m < mMaxM[q]; m++)
                {
                    Fdu += betaMqm[q][m]*M_Mqm_du[q][m].block( 0,0,N,N )*uNduold[time_index]/time_step;
                }
            }

            // backup uNdu
            next_uNdu = uNdu[time_index];

            uNdu[time_index] = Adu.lu().solve( Fdu );

            fi++;

            if( is_linear )
                break;

            //next_uNdu=uNdu[time_index];

            increment = (uNdu[time_index]-next_uNdu).norm();

            if( M_fixedpointVerbose  && this->worldComm().isMasterRank() )
            {
                VLOG(2)<<"[CRB::fixedPointDual] fixedpoint iteration " << fi << " increment error: " << increment;
                std::cout<<"[CRB::fixedPointDual] fixedpoint iteration " << fi << " increment error: " << increment << "\n";
            }

        }while ( increment > M_fixedpointIncrementTol && fi<M_fixedpointMaxIterations );

        if( increment > M_fixedpointIncrementTol )
            DVLOG(2)<<"[CRB::fixedPointDual] fixed point dual, proc "<<this->worldComm().globalRank()
                    <<" fixed point has no converged : norm of increment = "<<increment
                    <<" and tolerance : "<<M_fixedpointIncrementTol<<" so "<<M_fixedpointMaxIterations<<" iterations were done";

        if( increment > M_fixedpointCriticalValue )
            throw std::logic_error( "[CRB::fixedPointDual] fixed point ERROR : increment > critical value " );

        if( time_index > 0 )
            uNduold[time_index-1] = uNdu[time_index];

        time_index--;

    }//end of non steady case

#if 0
    double initial_dual_time = time_for_output+time_step;
    //std::cout<<"initial_dual_time = "<<initial_dual_time<<std::endl;
    boost::tie( betaMqm, betaAqm, betaFqm, betaMFqm ) = M_model->computeBetaQm( mu ,initial_dual_time );
    Mdu.setZero( N,N );

    for ( size_type q = 0; q < M_model->Qm(); ++q )
    {
        for ( size_type m = 0; m < M_model->mMaxM( q ); ++m )
        {
            for(int m=0; m < M_model->mMaxM(q); m++)
                Mdu += betaMqm[q][m]*M_Mqm_du[q][m].block( 0,0,N,N );
        }
    }

    Ldu.setZero( N );

    for ( size_type q = 0; q < M_model->Ql( M_output_index ); ++q )
    {
        for ( size_type m = 0; m < M_model->mMaxF(  M_output_index , q ); ++m )
        {
            for(int m=0; m < M_model->mMaxF(M_output_index,q); m++)
                Ldu += betaFqm[M_output_index][q][m]*M_Lqm_du[q][m].head( N );
        }
    }

    /*
     vectorN_type coeff(N);
     for(int i=0; i<N; i++) coeff(i) = M_coeff_du_ini_online[i];
     vectorN_type diff2 = uNduold[time_index] - coeff;
     std::cout<<"et maintenant le deuxieme diff = \n"<<diff2<<"\n";
     */
#endif

}

template<typename TruthModelType>
typename CRB<TruthModelType>::matrix_info_tuple
CRB<TruthModelType>::fixedPointPrimal(  size_type N, parameter_type const& mu, std::vector< vectorN_type > & uN,  std::vector<vectorN_type> & /*uNold*/,
                                        std::vector< double > & output_vector , int K, bool print_rb_matrix, bool computeOutput ) const
{
    //size_type Qm = 0;
    double output = 0;


    beta_vector_type betaAqm;
    beta_vector_type betaMqm;
    beta_vector_type betaMFqm;
    beta_vector_type beta_initial_guess;

    std::vector<beta_vector_type> betaFqm, betaLqm;

    int Qa=M_model->Qa();
    int Ql=M_model->Ql(M_output_index);
    int Qf=M_model->Ql(0);
    int Qm=M_model->Qm();
    std::vector<int> mMaxA(Qa);
    std::vector<int> mMaxM(Qm);
    std::vector<int> mMaxL( Ql );
    std::vector<int> mMaxF( Qf );
    for ( size_type q = 0; q < Qa; ++q )
    {
        mMaxA[q]=M_model->mMaxA(q);
    }
    for ( size_type q = 0; q < Qm; ++q )
    {
        mMaxM[q]=M_model->mMaxM(q);
    }
    for ( size_type q = 0; q < Qf; ++q )
    {
        mMaxF[q]=M_model->mMaxF(0,q);
    }
    for ( size_type q = 0; q < Ql; ++q )
    {
        mMaxL[q]=M_model->mMaxF(M_output_index,q);
    }

    matrixN_type A ( ( int )N, ( int )N ) ;
    vectorN_type F ( ( int )N );
    vectorN_type L ( ( int )N );

    double increment = M_fixedpointIncrementTol;
    bool is_linear = M_model->isLinear();

    if ( M_model->isSteady() )
    {
        if ( is_linear )
        {
            boost::tie( betaMqm, betaAqm, betaFqm ) = M_model->computeBetaQm( mu );
            A.setZero( N,N );
            for ( size_type q = 0; q < Qa; ++q )
            {
                for(int m=0; m<mMaxA[q]; m++)
                {
                    A += betaAqm[q][m]*M_Aqm_pr[q][m].block( 0,0,N,N );
                }
            }
            F.setZero( N );
            for ( size_type q = 0; q < Qf; ++q )
            {
                for(int m=0; m<mMaxF[q]; m++)
                {
                    F += betaFqm[0][q][m]*M_Fqm_pr[q][m].head( N );
                }
            }
            uN[0] = A.lu().solve( F );
        }
        else // nonlinear
        {
            vectorN_type previous_uN( M_N );
            //uN[0].setZero( N );
            computeProjectionInitialGuess( mu , N , uN[0] );
            int fi=0;

#if 1 // AITKEN
            bool useAitkenRelaxation = M_fixedpointUseAitken;
            vectorN_type rbaitkenAux( ( int )N );
            vectorN_type rbPreviousResidual( ( int )N );
            double rbAitkenTheta = 1.;//aitkenRelax.theta();
#endif
            bool fixPointIsFinished = false;
            do
            {
                // backup uNdu
                previous_uN = uN[0];
                // update coefficients of affine decomposition
                if ( M_useRbSpaceContextEim && M_hasRbSpaceContextEim )
                    boost::tie( betaMqm, betaAqm, betaFqm ) = M_model->computeBetaQm( uN[0], mu/*, N*/ );
                else
                    boost::tie( betaMqm, betaAqm, betaFqm ) =
                        M_model->computeBetaQm( this->expansion( uN[0], N ), mu );
                // assemble rb matrix
                A.setZero( N,N );
                for ( size_type q = 0; q < Qa; ++q )
                {
                    for(int m=0; m<mMaxA[q]; m++)
                    {
                        A += betaAqm[q][m]*M_Aqm_pr[q][m].block( 0,0,N,N );
                    }
                }
                // assemble rb rhs
                F.setZero( N );
                for ( size_type q = 0; q < Qf; ++q )
                {
                    for(int m=0; m<mMaxF[q]; m++)
                    {
                        F += betaFqm[0][q][m]*M_Fqm_pr[q][m].head( N );
                    }
                }
                // solve rb system
                uN[0] = A.lu().solve( F );

                if ( useAitkenRelaxation )
                {
                    auto rbresidual = uN[0]-previous_uN;

                    double residualConvergence = 1;
                    if ( fi >= 1 )
                    {
                        double oldEltL2Norm = previous_uN.norm();
                        if ( oldEltL2Norm > 1e-13 )
                            residualConvergence = rbresidual.norm()/oldEltL2Norm;
                        else
                            residualConvergence = rbresidual.norm();

                        if ( residualConvergence <  M_fixedpointIncrementTol || fi>=M_fixedpointMaxIterations )
                            fixPointIsFinished=true;
                        else
                        {
                            rbaitkenAux = rbresidual- rbPreviousResidual;
                            double scalar = rbaitkenAux.dot( M_algebraicInnerProductPrimal.block( 0,0,N,N )*rbaitkenAux );
                            rbaitkenAux *= ( 1.0/scalar );
                            scalar =  -rbAitkenTheta*rbPreviousResidual.dot(M_algebraicInnerProductPrimal*rbaitkenAux);
                            if ( scalar > 1 || scalar < 1e-4 )
                                scalar = 1.;

                            rbAitkenTheta = scalar;
                        }
                    }
                    if( M_fixedpointVerbose  && this->worldComm().isMasterRank() )
                        std::cout << "iteration=" << fi << " theta="<< rbAitkenTheta << " residualConv=" << residualConvergence <<"\n";

                    rbPreviousResidual = rbresidual;
                    // apply relaxation
                    uN[0] = previous_uN + rbAitkenTheta*rbresidual;
                }
                else
                {
                    increment = (uN[0]-previous_uN).norm();
                    auto increment_abs = (uN[0]-previous_uN).array().abs();
                    fixPointIsFinished = increment < M_fixedpointIncrementTol || fi>=M_fixedpointMaxIterations;

                    this->online_iterations_summary.first = fi;
                    this->online_iterations_summary.second = increment;

                    if( M_fixedpointVerbose  && this->worldComm().isMasterRank() )
                    {
                        DVLOG(2) << "iteration " << fi << " increment error: " << increment << "\n";
                        VLOG(2)<<"[CRB::fixedPointPrimal] fixedpoint iteration " << fi << " increment : " << increment <<std::endl;
                        double residual_norm = (A * uN[0] - F).norm() ;
                        VLOG(2) << " residual_norm :  "<<residual_norm;
                    }
                }
                ++fi;
            }
            while ( !fixPointIsFinished );// increment > M_fixedpointIncrementTol && fi<M_fixedpointMaxIterations );

        } // nonlinear

        if ( computeOutput )
        {
            L.setZero( N );
            for ( size_type q = 0; q < Ql; ++q )
            {
                for(int m=0; m < mMaxL[q]; m++)
                {
                    L += betaFqm[M_output_index][q][m]*M_Lqm_pr[q][m].head( N );
                }
            }
            output = L.dot( uN[0] );
            output_vector[0] = output;
        }

    }
    else // unsteady case
    {
        double time_for_output = 1e30;
        double time_step = 1e30;
        //double time_final = 1e30;
        int time_index = 0;
        int number_of_time_step = M_model->numberOfTimeStep();

        time_step = M_model->timeStep();
        //time_final = M_model->timeFinal();

        if ( K > 0 )
            time_for_output = K * time_step;
        else
        {
            //number_of_time_step = (time_final / time_step)+1;
            time_for_output = (number_of_time_step-1) * time_step;
        }

        for ( size_type n=0; n<N; n++ )
        {
            //uNold[1]( n ) = M_coeff_pr_ini_online(n);
            uN[0]( n ) = M_coeff_pr_ini_online(n);
        }

        if ( time_index<number_of_time_step-1 )
            time_index++;


        int time_iter=0;

        // if( !is_linear )
        // {
        //     computeProjectionInitialGuess( mu , N , uN[0] );
        // }
#if 1 // AITKEN
        bool useAitkenRelaxation = M_fixedpointUseAitken;
        vectorN_type rbaitkenAux( ( int )N );
        vectorN_type rbPreviousResidual( ( int )N );
        double rbAitkenTheta = 1.;//aitkenRelax.theta();
#endif
        //for ( double time=time_step; time<time_for_output+time_step; time+=time_step )
        for ( double time=time_step; math::abs(time - time_for_output - time_step) > 1e-9; time+=time_step )
        {

            time_iter++;
            //computeProjectionInitialGuess( mu , N , uN[time_index] );

            //vectorN_type error;
            //const element_type expansion_uN = this->expansion( uN[time_index] , N , M_WN);
            //checkInitialGuess( expansion_uN , mu , error);
            //std::cout<<"***************************************************************error.sum : "<<error.sum()<<std::endl;

            VLOG(2) << "lb: start fix point\n";

            vectorN_type previous_uN( M_N );
            int fi=0;

            bool fixPointIsFinished = false;
            do
            {
                if( is_linear )
                {
                    if( time_iter==1 )
                    {
                        bool only_terms_time_dependent=false;
                        boost::tie( betaMqm, betaAqm, betaFqm ) = M_model->computeBetaQm( mu ,time , only_terms_time_dependent );
                        A.setZero( N,N );
                        for ( size_type q = 0; q < Qa; ++q )
                        {
                            for(int m=0; m<mMaxA[q]; m++)
                            {
                                A += betaAqm[q][m]*M_Aqm_pr[q][m].block( 0,0,N,N );
                            }
                        }
                        for ( size_type q = 0; q < Qm; ++q )
                        {
                            for(int m=0; m<mMaxM[q]; m++)
                            {
                                A += betaMqm[q][m]*M_Mqm_pr[q][m].block( 0,0,N,N )/time_step;
                            }
                        }
                    }
                    else
                    {
                        bool only_terms_time_dependent=true;
                        boost::tie( boost::tuples::ignore, boost::tuples::ignore, betaFqm ) = M_model->computeBetaQm( mu ,time , only_terms_time_dependent );
                    }
                }
                else
                {
                    //important note :
                    //when lambda expressions will be totally operational
                    //we will call computeBetaQm( uN, mu, tim )
                    //and the test if( load_elements_db ) will disappear
                    if( M_loadElementsDb )
                    {
                        if( time_iter==1 )
                        {
                            bool only_terms_time_dependent=false;
                            boost::tie( betaMqm, betaAqm, betaFqm ) = M_model->computeBetaQm( this->expansion( uN[time_index], N ),
                                                                                              mu , time, only_terms_time_dependent );

                            A.setZero( N,N );
                            for ( size_type q = 0; q < Qa; ++q )
                            {
                                for(int m=0; m<mMaxA[q]; m++)
                                {
                                    A += betaAqm[q][m]*M_Aqm_pr[q][m].block( 0,0,N,N );
                                }
                            }
                            for ( size_type q = 0; q < Qm; ++q )
                            {
                                for(int m=0; m<mMaxM[q]; m++)
                                {
                                    A += betaMqm[q][m]*M_Mqm_pr[q][m].block( 0,0,N,N )/time_step;
                                }
                            }
                        }
                        else
                        {
                            bool only_terms_time_dependent=true;
                            boost::tie( boost::tuples::ignore, boost::tuples::ignore, betaFqm ) =
                                M_model->computeBetaQm( this->expansion( uN[time_index] , N  ),
                                                        mu ,time , only_terms_time_dependent );
                        }
                    }
                    else
                    {
                        bool only_terms_time_dependent=false;
                        boost::tie( betaMqm, betaAqm, betaFqm ) = M_model->computeBetaQm( mu ,time , only_terms_time_dependent );

                        A.setZero( N,N );
                        for ( size_type q = 0; q < Qa; ++q )
                        {
                            for(int m=0; m< mMaxA[q]; m++)
                            {
                                A += betaAqm[q][m]*M_Aqm_pr[q][m].block( 0,0,N,N );
                            }
                        }
                        for ( size_type q = 0; q < Qm; ++q )
                        {
                            for(int m=0; m< mMaxM[q]; m++)
                            {
                                A += betaMqm[q][m]*M_Mqm_pr[q][m].block( 0,0,N,N )/time_step;
                            }
                        }
                    }
                }

                F.setZero( N );
                for ( size_type q = 0; q < Qf; ++q )
                {
                    for(int m=0; m<mMaxF[q]; m++)
                    {
                        F += betaFqm[0][q][m]*M_Fqm_pr[q][m].head( N );
                    }
                }

                for ( size_type q = 0; q < Qm; ++q )
                {
                    for(int m=0; m<mMaxM[q]; m++)
                    {
                        //F += betaMqm[q][m]*M_Mqm_pr[q][m].block( 0,0,N,N )*uNold[time_index]/time_step;
                        F += betaMqm[q][m]*M_Mqm_pr[q][m].block( 0,0,N,N )*uN[time_index-1]/time_step;
                    }
                }

#if defined(FEELPP_HAS_HARTS) && defined(HARTS_HAS_OPENCL)
                if(ioption(_name="parallel.debug"))
                {
                    int nbelemAq = N * N * M_model->Qa();
                    double * arrayAq = new double[nbelemAq];
                    for( size_type q = 0; q < nbelemAq; ++q )
                        memcpy(arrayAq + q * N * N, M_Aqm_pr[q][0].block( 0,0,N,N ).data(), N * N * sizeof(double));
                    this->dumpData("./out.cpu.dump", "[CPU] Aq: ", arrayAq, nbelemAq);
                    delete[] arrayAq;

                    int nbelemFq = N * M_model->Ql(0);
                    double * arrayFq = new double[nbelemFq];
                    for( size_type q = 0; q < nbelemFq; ++q )
                        memcpy(arrayFq + q * N, M_Fqm_pr[q][0].head(N).data(), N * sizeof(double));
                    this->dumpData("./out.cpu.dump", "[CPU] Aq: ", arrayFq, nbelemFq);
                    delete[] arrayFq;

                    int nbelemBetaAq = M_model->Qa();
                    double * arrayBetaAq = new double[nbelemBetaAq];
                    for( size_type q = 0; q < nbelemBetaAq; ++q )
                        memcpy(arrayBetaAq + q, &(betaAqm[q][0]), sizeof(double));
                    this->dumpData("./out.gpu.dump", "[CPU] betaAq: ", arrayBetaAq, nbelemBetaAq);
                    delete[] arrayBetaAq;

                    int nbelemBetaFq = M_model->Ql(0);
                    double * arrayBetaFq = new double[nbelemBetaFq];
                    for( size_type q = 0; q < nbelemBetaFq; ++q )
                        memcpy(arrayBetaFq + q, &(betaFqm[0][q][0]), sizeof(double));
                    this->dumpData("./out.gpu.dump", "[CPU] betaFq: ", arrayBetaFq, nbelemBetaFq);
                    delete[] arrayBetaFq;

                    this->dumpData("./out.cpu.dump", "[CPU] A: ", A.data(), N * N);
                    this->dumpData("./out.cpu.dump", "[CPU] F: ", F.data(), N);
                }
#endif

                // backup uN
                previous_uN = uN[time_index];

                // solve for new fix point iteration
                uN[time_index] = A.lu().solve( F );

                //vectorN_type full_lu; full_lu.resize(2);
                //full_lu=A.fullPivLu().solve( F );
                //LOG( INFO ) << " oooooooooooooooooooooooooo mu = \n"<<mu;
                //LOG( INFO )<<std::setprecision(14)<<" norm of full LU : "<<full_lu.norm();
                //LOG( INFO )<<std::setprecision(14)<<" norm of  LU     : "<<uN[time_index].norm();

                //if ( time_index<number_of_time_step-1 )
                //    uNold[time_index+1] = uN[time_index];

                if( is_linear )
                    break;
                //previous_uN=uN[time_index];

                if ( useAitkenRelaxation )
                {
#if 1 // AITKEN
                    auto rbresidual = uN[time_index]-previous_uN;

                    double residualConvergence = 1;
                    if ( fi >= 1 )
                    {
                        double oldEltL2Norm = previous_uN.norm();
                        if ( oldEltL2Norm > 1e-13 )
                            residualConvergence = rbresidual.norm()/oldEltL2Norm;
                        else
                            residualConvergence = rbresidual.norm();

                        if ( residualConvergence <  M_fixedpointIncrementTol || fi>=M_fixedpointMaxIterations )
                            fixPointIsFinished=true;
                        else
                        {
                            rbaitkenAux = rbresidual- rbPreviousResidual;
                            double scalar = rbaitkenAux.dot( M_algebraicInnerProductPrimal.block( 0,0,N,N )*rbaitkenAux );
                            rbaitkenAux *= ( 1.0/scalar );
                            scalar =  -rbAitkenTheta*rbPreviousResidual.dot(M_algebraicInnerProductPrimal*rbaitkenAux);
                            if ( scalar > 1 || scalar < 1e-4 )
                                scalar = 1.;

                            rbAitkenTheta = scalar;
                        }
                    }
                    if( M_fixedpointVerbose  && this->worldComm().isMasterRank() )
                        std::cout << "iteration=" << fi << " theta="<< rbAitkenTheta << " residualConv=" << residualConvergence <<"\n";

                    rbPreviousResidual = rbresidual;
                    // apply relaxation
                    uN[time_index] = previous_uN + rbAitkenTheta*rbresidual;
#endif
                }
                else
                {
                    increment = (uN[time_index]-previous_uN).norm();
                    auto increment_abs = (uN[time_index]-previous_uN).array().abs();
                    fixPointIsFinished = increment < M_fixedpointIncrementTol || fi>=M_fixedpointMaxIterations;
                    //auto increment_abs2 = increment_abs1.array();
                    //auto increment_abs = increment_abs2.norm();

                    this->online_iterations_summary.first = fi;
                    this->online_iterations_summary.second = increment;

                    if( M_fixedpointVerbose  && this->worldComm().isMasterRank() )
                    {
                        DVLOG(2) << "iteration " << fi << " increment error: " << increment << "\n";
                        VLOG(2)<<"[CRB::fixedPointPrimal] fixedpoint iteration " << fi << " increment : " << increment <<std::endl;
                        double residual_norm = (A * uN[time_index] - F).norm() ;
                        VLOG(2) << " residual_norm :  "<<residual_norm;
                    }
                }
                ++fi;
            }
            while ( !fixPointIsFinished );// increment > M_fixedpointIncrementTol && fi<M_fixedpointMaxIterations );
            //while ( math::abs(output - old_output) >  output_fixedpoint_tol && fi < max_fixedpoint_iterations );

            if( increment > M_fixedpointIncrementTol )
                DVLOG(2)<<"[CRB::fixedPointPrimal] fixed point, proc "<<this->worldComm().globalRank()
                        <<" fixed point has no converged : increment = "<<increment
                        <<" and tolerance : "<<M_fixedpointIncrementTol<<" so "<<M_fixedpointMaxIterations<<" iterations were done"<<std::endl;

            if( increment > M_fixedpointCriticalValue )
                throw std::logic_error( "[CRB::fixedPointPrimal] fixed point ERROR : increment > critical value " );

            if ( computeOutput )
            {
                L.setZero( N );
                for ( size_type q = 0; q < Ql; ++q )
                {
                    for(int m=0; m < mMaxL[q]; m++)
                    {
                        L += betaFqm[M_output_index][q][m]*M_Lqm_pr[q][m].head( N );
                    }
                }
                output = L.dot( uN[time_index] );
                output_vector[time_index] = output;
            }

            if ( time_index<number_of_time_step-1 )
                time_index++;

        }
    } // unsteady case
    double condition_number = 0;
    double determinant = 0;
    if( M_computeMatrixInfo )
    {
        condition_number = computeConditioning( A );
        determinant = A.determinant();
    }

    auto matrix_info = boost::make_tuple(condition_number,determinant);

    if( print_rb_matrix && !M_offline_step )
        this->printRBMatrix( A,mu );

    return matrix_info;
}

template<typename TruthModelType>
void CRB<TruthModelType>::dumpData(std::string out, std::string prefix, const double * array, int nbelem) const
{
    std::ofstream ofs(out, std::ofstream::out | std::ofstream::app);

    if(nbelem)
    {
        ofs << prefix << array[0];
        for(int i = 1; i < nbelem; i++)
        {
            ofs << ";" << array[i];
        }
    }
    else
    {
        std::cout << ";;";
    }
    ofs << std::endl;

    ofs.close();
}

#if defined(FEELPP_HAS_HARTS) && defined(HARTS_HAS_OPENCL)
template<typename TruthModelType>
typename CRB<TruthModelType>::matrix_info_tuple
CRB<TruthModelType>::fixedPointPrimalCL(  size_type N, parameter_type const& mu, std::vector< vectorN_type > & uN,  std::vector<vectorN_type> & uNold,
                                          std::vector< double > & output_vector , int K, bool print_rb_matrix) const
{
    int i;
    int devID;
    int nDevOK;
    int nbelem;
    int nDevNeeded = 1;
    size_t devPWSM;
    size_t devLMS;

    double * dbuf;

    cl_device_fp_config fpConfig;
    cl_int err;
    cl_double dzero = 0.0;

    LOG( INFO ) << "[CRB::fixedPointPrimalCL] Checking for OpenCL support\n";

    /* initialize context and create queues for needed devices */
    if(soption(_name="parallel.opencl.device") == "gpu")
    {
        nDevOK = clContext_.init(CL_DEVICE_TYPE_GPU, nDevNeeded);
    }
    else
    {
        nDevOK = clContext_.init(CL_DEVICE_TYPE_CPU, nDevNeeded);
    }

    /* revert back to classical implementation */
    /* if no GPU is available */
    if(nDevOK != nDevNeeded)
    {
        LOG( INFO ) << "[CRB::fixedPointPrimalCL] Reverting to classic implementation\n";
        return fixedPointPrimal(N, mu, uN, uNold, output_vector, K, print_rb_matrix);
    }

    /* get back the device ID */
    //devID = clContext_.getDeviceID();
    cl::Context * context = clContext_.getContext();
    cl::CommandQueue * queue = clContext_.getCommandQueue(0);
    cl::Device * device = clContext_.getDevice(0);

    // TODO Typechecking of matrices
    // TODO Check whether its better to pass the matrices row-major or column-major

    /* Get beta factors */
    /* beta_vector_type is vector<vector<double> > */
    int time_index=0;
    double time = 1e30;
    beta_vector_type betaAqm;
    beta_vector_type betaMqm;
    std::vector<beta_vector_type> betaFqm;

    bool is_linear=M_model->isLinear();
    if( is_linear )
        boost::tie( betaMqm, betaAqm, betaFqm ) = M_model->computeBetaQm( mu ,time );
    else
        boost::tie( betaMqm, betaAqm, betaFqm ) = M_model->computeBetaQm( this->expansion( uN[time_index] , N ), mu ,time );

    cl::Event event;

    /*
     std::cout << "Params: N=" << N << "; mu=" << mu << "; uN.size()=" << uN.size() << "; uNold.size()=" << uNold.size()
     << "; output_vector.size()=" << output_vector.size() << "; K=" << K << "; print_rb_matrix=" << print_rb_matrix << std::endl;
     std::cout << "M_model->Qa(): " << M_model->Qa() << std::endl;
     std::cout << "M_model->Ql(0): " << M_model->Ql(0) << std::endl;
     */

    //gpuList[devID].getInfo(CL_DEVICE_LOCAL_MEM_SIZE, &devLMS);
    //std::cout << "Local Mem Size: " << devLMS << std::endl;

    /*
     gpuList[devID].getInfo(CL_DEVICE_DOUBLE_FP_CONFIG, &fpConfig);
     std::cout << "Double support: "
     << (fpConfig >= (CL_FP_FMA | CL_FP_ROUND_TO_NEAREST | CL_FP_ROUND_TO_ZERO | CL_FP_ROUND_TO_INF | CL_FP_INF_NAN | CL_FP_DENORM) ? "OK" : "KO") << std::endl;
     */

    /* create buffers on the GPU */
    /* we add one more matrix to store results */
    nbelem = N * N * M_model->Qa();
    dbuf = new double[nbelem];
    for( size_type q = 0; q < M_model->Qa(); ++q )
    {
        memcpy(dbuf + q * N * N, M_Aqm_pr[q][0].block( 0,0,N,N ).data(), N * N * sizeof(double));
    }
#if defined(FEELPP_HAS_HARTS) && defined(HARTS_HAS_OPENCL)
    if(ioption(_name="parallel.debug"))
    {
        this->dumpData("./out.gpu.dump", "[CPU] Aq: ", dbuf, nbelem);
    }
#endif
    cl::Buffer * Aq = clContext_.getBuffer("Aq", CL_MEM_READ_WRITE, nbelem * sizeof(double), NULL, &err);
    OPENCL_CHECK_ERR(err, "Could not allocate buffer");
    OPENCL_CHECK_ERR(queue->enqueueWriteBuffer(*Aq, CL_TRUE,
                                               0,
                                               nbelem * sizeof(double),
                                               dbuf,
                                               NULL, NULL), "Failed to write to buffer");

    delete[] dbuf;


    nbelem = N * M_model->Ql(0);
    dbuf = new double[nbelem];
    for( size_type q = 0; q < M_model->Ql(0); ++q )
    {
        memcpy(dbuf + q * N, M_Fqm_pr[q][0].head(N).data(), N * sizeof(double));
    }
#if defined(FEELPP_HAS_HARTS) && defined(HARTS_HAS_OPENCL)
    if(ioption(_name="parallel.debug"))
    {
        this->dumpData("./out.gpu.dump", "[CPU] Fq: ", dbuf, nbelem);
    }
#endif
    /* we add one more vector to store results */
    cl::Buffer * Fq = clContext_.getBuffer("Fq", CL_MEM_READ_WRITE, nbelem * sizeof(double), NULL, &err);
    OPENCL_CHECK_ERR(err, "Could not allocate buffer");
    OPENCL_CHECK_ERR(queue->enqueueWriteBuffer(*Fq, CL_TRUE,
                                               0,
                                               nbelem * sizeof(double),
                                               dbuf,
                                               NULL, NULL), "Failed to write to buffer");
    delete[] dbuf;


    nbelem = M_model->Qa();
    dbuf = new double[nbelem];
    for( size_type q = 0; q < M_model->Qa(); ++q )
    {
        dbuf[q] = betaAqm[q][0];
    }
#if defined(FEELPP_HAS_HARTS) && defined(HARTS_HAS_OPENCL)
    if(ioption(_name="parallel.debug"))
    {
        this->dumpData("./out.gpu.dump", "[CPU] betaAq: ", dbuf, nbelem);
        //this->dumpData("./out.gpu.dump", "[CPU] betaAq: ", betaAqm[0].data(), M_model->Qa());
    }
#endif
    cl::Buffer * betaAq = clContext_.getBuffer("betaAq", CL_MEM_READ_WRITE, nbelem * sizeof(double), NULL, &err);
    OPENCL_CHECK_ERR(err, "Could not allocate buffer");
    queue->enqueueWriteBuffer(*betaAq, CL_TRUE,
                              0, nbelem * sizeof(double),
                              dbuf,
                              NULL, NULL);
    delete[] dbuf;


    nbelem = M_model->Ql(0);
    dbuf = new double[nbelem];
    for( size_type q = 0; q < M_model->Ql(0); ++q )
    {
        dbuf[q] = betaFqm[0][q][0];
    }
#if defined(FEELPP_HAS_HARTS) && defined(HARTS_HAS_OPENCL)
    if(ioption(_name="parallel.debug"))
    {
        this->dumpData("./out.gpu.dump", "[CPU] betaFq: ", dbuf, nbelem);
        //this->dumpData("./out.gpu.dump", "[CPU] betaFq: ", betaFqm[0][0].data(), M_model->Ql(0));
    }
#endif
    cl::Buffer * betaFq = clContext_.getBuffer("betaFq", CL_MEM_READ_WRITE, nbelem * sizeof(double), NULL, &err);
    OPENCL_CHECK_ERR(err, "Could not allocate buffer");
    queue->enqueueWriteBuffer(*betaFq, CL_TRUE,
                              0, nbelem * sizeof(double),
                              dbuf,
                              NULL, NULL);
    delete[] dbuf;

    dbuf = new double[N * N];
    for(int i = 0; i < N * N; i++)
    { dbuf[i] = 0.0; }

    cl::Buffer * A = clContext_.getBuffer("A", CL_MEM_READ_WRITE, N * N * sizeof(double), NULL, &err);
    OPENCL_CHECK_ERR(err, "Could not allocate buffer");
    //queue.enqueueFillBuffer<double>(A, dzero, 0, N * N * sizeof(double), NULL, NULL);
    queue->enqueueWriteBuffer(*A, CL_TRUE,
                              0, N * N * sizeof(double),
                              dbuf,
                              NULL, NULL);

    cl::Buffer * F = clContext_.getBuffer("F", CL_MEM_READ_WRITE, N * sizeof(double), NULL, &err);
    OPENCL_CHECK_ERR(err, "Could not allocate buffer");
    //queue.enqueueFillBuffer<double>(F, dzero, 0, N * sizeof(double), NULL, NULL);
    queue->enqueueWriteBuffer(*F, CL_TRUE,
                              0, N * sizeof(double),
                              dbuf,
                              NULL, NULL);
    delete[] dbuf;

    cl::Program * program = clContext_.getProgram("CRB");
    if(!program)
    {
#if 0
        cl::Program::Sources source(1, std::make_pair(crb_kernels, strlen(crb_kernels)+1));
#endif
        std::string clsrc = Environment::findFile("crb.cl");
        /* If we found the cl source file, */
        /* we build the cl code */
        if(clsrc != "")
        {
            std::ifstream file(clsrc);
            err = file.is_open() ? CL_SUCCESS : -1;
            OPENCL_CHECK_ERR(err, "Could not open .cl file");

            std::string prog(std::istreambuf_iterator<char>(file), (std::istreambuf_iterator<char>()));

            clContext_.addProgram("CRB", prog.c_str(), prog.length());
            program = clContext_.getProgram("CRB");
        }
        /* otherwise we revert to the standard implementation */
        else
        {
            LOG( INFO ) << "[CRB::fixedPointPrimalCL] Could not find .cl source file. Reverting to classic implementation\n";
            /* Clean all previously allocated data */
            clContext_.clean();
            return fixedPointPrimal(N, mu, uN, uNold, output_vector, K, print_rb_matrix);
        }
    }

    /* Scalar * Matrices */
#if defined(FEELPP_HAS_HARTS) && defined(HARTS_HAS_OPENCL)
    if(ioption(_name="parallel.debug"))
    {
        int nbelem = N * N * M_model->Qa();
        double * array = new double[nbelem];
        OPENCL_CHECK_ERR(queue->enqueueReadBuffer(*Aq, CL_TRUE, 0, nbelem * sizeof(double), array, NULL, NULL), "Cannor read back data");

        this->dumpData("./out.gpu.dump", "[GPU] Aq: ", array, nbelem);

        delete[] array;
    }
#endif

    int nM = M_model->Qa();
    int nV = M_model->Ql(0);
    int NN = N * N;
    cl::Kernel smk(*program, "SVProd");

    smk.getWorkGroupInfo(*device, CL_KERNEL_PREFERRED_WORK_GROUP_SIZE_MULTIPLE, &devPWSM);
    //std::cout << "Preferred work group size: " << devPWSM << std::endl;

    OPENCL_CHECK_ERR(smk.setArg(0, *betaAq), "Could not add argument: betaAq");
    OPENCL_CHECK_ERR(smk.setArg(1, *Aq), "Could not add argument: Aq");
    OPENCL_CHECK_ERR(smk.setArg(2, sizeof(int), (void *)(&NN)), "Could not add argument: NN");

    OPENCL_CHECK_ERR(queue->enqueueNDRangeKernel(
                         smk,
                         cl::NullRange,
                         cl::NDRange(nM * devPWSM),
                         cl::NDRange(devPWSM),
                         NULL,
                         NULL), "Could not launch kernel");
    //event.wait();

#if defined(FEELPP_HAS_HARTS) && defined(HARTS_HAS_OPENCL)
    if(ioption(_name="parallel.debug"))
    {
        int nbelem = N * N * M_model->Qa();
        double * array = new double[nbelem];
        err = queue->enqueueReadBuffer(*Aq, CL_TRUE, 0, nbelem * sizeof(double), array, NULL, NULL);

        this->dumpData("./out.gpu.dump", "[GPU] Aq: ", array, nbelem);

        delete[] array;
    }
#endif

    /* Matrix sum */
    cl::Kernel msum(*program, "VSum");

    OPENCL_CHECK_ERR(msum.setArg(0, *A), "Could not add argument: A");
    OPENCL_CHECK_ERR(msum.setArg(1, *Aq), "Could not add argument: Aq");
    OPENCL_CHECK_ERR(msum.setArg(2, sizeof(int), (void *)(&NN)), "Could not add argument: NN");
    OPENCL_CHECK_ERR(msum.setArg(3, sizeof(int), (void *)(&nM)), "Could not add argument: nM");

    err = queue->enqueueNDRangeKernel(
        msum,
        cl::NullRange,
        cl::NDRange(devPWSM),
        cl::NDRange(devPWSM),
        NULL,
        NULL);
    OPENCL_CHECK_ERR(err, "Could not launch kernel");
    //event.wait();

#if defined(FEELPP_HAS_HARTS) && defined(HARTS_HAS_OPENCL)
    if(ioption(_name="parallel.debug"))
    {
        int nbelem = N * N;
        double * array = new double[nbelem];
        err = queue->enqueueReadBuffer(*A, CL_TRUE, 0, nbelem * sizeof(double), array, NULL, NULL);

        this->dumpData("./out.gpu.dump", "[GPU] A: ", array, nbelem);

        delete[] array;
    }
#endif

    /* Scalar * Vector */
#if defined(FEELPP_HAS_HARTS) && defined(HARTS_HAS_OPENCL)
    if(ioption(_name="parallel.debug"))
    {
        int nbelem = N * M_model->Ql( 0 );
        double * array = new double[nbelem];
        err = queue->enqueueReadBuffer(*Fq, CL_TRUE, 0, nbelem * sizeof(double), array, NULL, NULL);

        this->dumpData("./out.gpu.dump", "[GPU] Fq: ", array, nbelem);

        delete[] array;
    }
#endif
    cl::Kernel svk(*program, "SVProd");

    OPENCL_CHECK_ERR(svk.setArg(0, *betaFq), "Could not add argument: betaFq");
    OPENCL_CHECK_ERR(svk.setArg(1, *Fq), "Could not add argument: Fq");
    OPENCL_CHECK_ERR(svk.setArg(2, sizeof(int), (void *)(&N)), "Could not add argument: N");

    err = queue->enqueueNDRangeKernel(
        svk,
        cl::NullRange,
        cl::NDRange(nV * devPWSM),
        cl::NDRange(devPWSM),
        NULL,
        NULL);
    OPENCL_CHECK_ERR(err, "Could not launch kernel");
    //event.wait();

#if defined(FEELPP_HAS_HARTS) && defined(HARTS_HAS_OPENCL)
    if(ioption(_name="parallel.debug"))
    {
        int nbelem = N * M_model->Ql( 0 );
        double * array = new double[nbelem];
        err = queue->enqueueReadBuffer(*Fq, CL_TRUE, 0, nbelem * sizeof(double), array, NULL, NULL);

        this->dumpData("./out.gpu.dump", "[GPU] Fq: ", array, nbelem);

        delete[] array;
    }
#endif

    /* Vector Sum */
    cl::Kernel vsum(*program, "VSum");

    OPENCL_CHECK_ERR(vsum.setArg(0, *F), "Could not add argument: F");
    OPENCL_CHECK_ERR(vsum.setArg(1, *Fq), "Could not add argument: Fq");
    OPENCL_CHECK_ERR(vsum.setArg(2, sizeof(int), (void *)(&N)), "Could not add argument: N");
    OPENCL_CHECK_ERR(vsum.setArg(3, sizeof(int), (void *)(&nV)), "Could not add argument: nV");

    err = queue->enqueueNDRangeKernel(
        vsum,
        cl::NullRange,
        cl::NDRange(devPWSM),
        cl::NDRange(devPWSM),
        NULL,
        NULL);
    OPENCL_CHECK_ERR(err, "Could not launch kernel");
    //event.wait();

#if defined(FEELPP_HAS_HARTS) && defined(HARTS_HAS_OPENCL)
    if(ioption(_name="parallel.debug"))
    {
        int nbelem = N;
        double * array = new double[nbelem];
        err = queue->enqueueReadBuffer(*F, CL_TRUE, 0, nbelem * sizeof(double), array, NULL, NULL);

        this->dumpData("./out.gpu.dump", "[GPU] F: ", array, nbelem);

        delete[] array;
    }
#endif

    /* setup ViennaCL with current context */
    if(!(clContext_.isLinkedToVCL()))
    {
        viennacl::ocl::setup_context(0, (*context)(), (*device)(), (*queue)());
        clContext_.setLinkedToVCL();
    }

    /* wrap existing data */
    viennacl::vector<double> vclF((*F)(), N);
    viennacl::matrix<double> vclA((*A)(), N, N);
    viennacl::vector<double> vcl_result;
    std::vector<double> cpures;

    vcl_result = viennacl::linalg::solve(vclA, vclF, viennacl::linalg::cg_tag());

    cpures.reserve(vcl_result.size());
    viennacl::copy(vcl_result, cpures);

    // uN is a vector of vectorN_type, aka eigen's VectorXd
    for(int i = 0; i < vcl_result.size(); i++)
    {
        uN[time_index][i] = vcl_result[i];
    }

    // backup uN
    //previous_uN = uN[time_index];

    // fixedpointprimal code to merge
#if 0
    // solve for new fix point iteration
    uN[time_index] = A.lu().solve( F );

    if ( time_index<number_of_time_step-1 )
        uNold[time_index+1] = uN[time_index];

    L.setZero( N );
    for ( size_type q = 0; q < M_model->Ql( M_output_index ); ++q )
    {
        for(int m=0; m < M_model->mMaxF(M_output_index,q); m++)
        {
            L += betaFqm[M_output_index][q][m]*M_Lqm_pr[q][m].head( N );
        }
    }
    old_output = output;
    output = L.dot( uN[time_index] );

    if( is_linear )
        previous_uN=uN[time_index];

    increment = (uN[time_index]-previous_uN).norm();

    //output_vector.push_back( output );
    output_vector[time_index] = output;
    DVLOG(2) << "iteration " << fi << " increment error: " << increment << "\n";
    fi++;

    if( fixedpoint_verbose  && this->worldComm().globalRank()==this->worldComm().masterRank() )
        VLOG(2)<<"[CRB::fixedPointPrimal] fixedpoint iteration " << fi << " increment : " << increment <<std::endl;

    double residual_norm = (A * uN[time_index] - F).norm() ;
    VLOG(2) << " residual_norm :  "<<residual_norm;
#endif

    double condition_number = 0;
    double determinant = 0;

    auto matrix_info = boost::make_tuple(condition_number,determinant);

    return matrix_info;
}
#endif


template<typename TruthModelType>
typename CRB<TruthModelType>::matrix_info_tuple
CRB<TruthModelType>::fixedPoint(  size_type N, parameter_type const& mu, std::vector< vectorN_type > & uN, std::vector< vectorN_type > & uNdu,
                                  std::vector<vectorN_type> & uNold, std::vector<vectorN_type> & uNduold,
                                  std::vector< double > & output_vector, int K, bool print_rb_matrix, bool computeOutput ) const
{
    matrix_info_tuple matrix_info;

#if defined(FEELPP_HAS_HARTS) && defined(HARTS_HAS_OPENCL)
    if(boption(_name="parallel.opencl.enable"))
    {
        matrix_info = fixedPointPrimalCL( N, mu , uN , uNold, output_vector, K , print_rb_matrix) ;

        if(ioption(_name="parallel.debug"))
        {
            this->dumpData("./out.gpu.dump", "[CPU] uN: ", uN[0].data(), N);
        }
    }
    else
    {
#endif

        matrix_info = fixedPointPrimal( N, mu , uN , uNold, output_vector, K , print_rb_matrix, computeOutput ) ;

#if defined(FEELPP_HAS_HARTS) && defined(HARTS_HAS_OPENCL)
        if(ioption(_name="parallel.debug"))
        {
            this->dumpData("./out.cpu.dump", "[CPU] uN: ", uN[0].data(), N);
        }
    }
#endif


    if( M_solve_dual_problem )
    {
        fixedPointDual( N, mu , uN, uNdu , uNduold , output_vector , K ) ;

        if ( computeOutput )
        {
            // apply correction terms
            if ( M_model->isSteady() )
            {
                output_vector[0]+=correctionTerms(mu, uN , uNdu, uNold, 0 );
            }
            else
            {
                int number_of_time_step = M_model->numberOfTimeStep();
                double time_step = M_model->timeStep();
                double time_for_output = (number_of_time_step-1)*time_step;
                if ( K > 0 )
                    time_for_output = K*time_step;

                int time_index=0;
                for ( double time=0; math::abs(time-time_for_output-time_step)>1e-9; time+=time_step )
                {
                    output_vector[time_index]+=correctionTerms(mu, uN , uNdu, uNold, time_index );
                    ++time_index;
                }
            }
        }
    }

    return matrix_info;
}

template<typename TruthModelType>
typename boost::tuple<std::vector<double>,typename CRB<TruthModelType>::matrix_info_tuple>
CRB<TruthModelType>::lb( size_type N, parameter_type const& mu, std::vector< vectorN_type > & uN, std::vector< vectorN_type > & uNdu,
                         std::vector<vectorN_type> & uNold, std::vector<vectorN_type> & uNduold, bool print_rb_matrix, int K,
                         bool computeOutput ) const
{
    if ( N > M_N ) N = M_N;

    int number_of_time_step = M_model->numberOfTimeStep();
    uN.resize( number_of_time_step );
    uNdu.resize( number_of_time_step );
    uNold.resize( number_of_time_step );
    uNduold.resize( number_of_time_step );

    for( int index=0;index<number_of_time_step;++index)
    {
        uN[index].resize( N );
        uNdu[index].resize( N );
        uNold[index].resize( N );
        uNduold[index].resize( N );
    }
    //vector containing outputs from time=time_step until time=time_for_output
    std::vector<double> output_vector;
    output_vector.resize( number_of_time_step, 0. );

    double conditioning=0;
    double determinant=0;
    // init by 1, the model could provide better init
    uN[0].setOnes(N);

    if( M_use_newton )
        boost::tie(conditioning, determinant) = newton( N , mu , uN[0], output_vector[0] );
    else
        boost::tie(conditioning, determinant) = fixedPoint( N ,  mu , uN , uNdu , uNold , uNduold , output_vector , K , print_rb_matrix, computeOutput );

    auto matrix_info = boost::make_tuple( conditioning, determinant );

    if ( M_compute_variance || M_save_output_behavior )
    {
        double time_step = M_model->timeStep();
        double time_final = M_model->timeFinal();
        //if K>0 then the time at which we want to evaluate output is defined by
        //time_for_output = K * time_step
        //else it's the default value and in this case we take final time
        double time_for_output = time_step;
        if ( !M_model->isSteady() )
        {
            double time_for_output = (number_of_time_step-1)*time_step;
            if ( K > 0 )
                time_for_output = K*time_step;
        }

        if( M_compute_variance )
        {
            if( ! M_database_contains_variance_info )
                throw std::logic_error( "[CRB::offline] ERROR there are no information available in the DataBase for variance computing, please set option crb.save-information-for-variance=true and rebuild the database" );

            int nb_spaces = functionspace_type::nSpaces;

            int space=0;

            int time_index=0;
            for ( double time=time_step; time<=time_for_output; time+=time_step )
            {
                vectorN_type uNsquare = uN[time_index].array().pow(2);
                double first = uNsquare.dot( M_variance_matrix_phi[space].block(0,0,N,N).diagonal() );

                double second = 0;
                for(int k = 1; k <= N-1; ++k)
                {
                    for(int j = 1; j <= N-k; ++j)
                    {
                        second += 2 * uN[time_index](k-1) * uN[time_index](k+j-1) * M_variance_matrix_phi[space](k-1 , j+k-1) ;
                    }
                }
                output_vector[time_index] = first + second;

                ++time_index;
            }
        }

        if ( M_save_output_behavior && this->worldComm().isMasterRank() )
        {
            int time_index=0;
            std::ofstream file_output;
            std::string mu_str;

            for ( int i=0; i<mu.size(); i++ )
            {
                mu_str= mu_str + ( boost::format( "_%1%" ) %mu[i] ).str() ;
            }

            std::string name = "output-evolution" + mu_str;
            file_output.open( name.c_str(),std::ios::out );
            file_output<<"time \t outputRB\n";
            for ( double time=0; math::abs(time-time_for_output-time_step)>1e-9; time+=time_step )
            {
                file_output<<time<<"\t"<<output_vector[time_index]<<"\n";
                ++time_index;
            }
            file_output.close();
        }
    }
    return boost::make_tuple( output_vector, matrix_info);

}

template<typename TruthModelType>
typename CRB<TruthModelType>::error_estimation_type
CRB<TruthModelType>::delta( size_type N,
                            parameter_type const& mu,
                            std::vector<vectorN_type> const& uN,
                            std::vector<vectorN_type> const& uNdu,
                            std::vector<vectorN_type> const& /*uNold*/,
                            std::vector<vectorN_type> const& uNduold,
                            int k ) const
{
    std::vector< std::vector<double> > primal_residual_coeffs;
    std::vector< std::vector<double> > dual_residual_coeffs;
    std::vector<double> output_upper_bound;
    double delta_pr=0;
    double delta_du=0;

    if( M_SER_errorEstimation && M_SER_useGreedyInRb ) // If SER is used : use Riesz residual norm as error indicator
    {
        LOG(INFO) << "Use SER error estimation \n";
        output_upper_bound.resize(1);
        output_upper_bound[0] = computeRieszResidualNorm( mu, uN );
        return boost::make_tuple( output_upper_bound , primal_residual_coeffs, dual_residual_coeffs , delta_pr, delta_du);
    }

    if ( M_error_type == CRB_NO_RESIDUAL )
    {
        output_upper_bound.resize(1);
        output_upper_bound[0]=-1;
        return boost::make_tuple( output_upper_bound ,primal_residual_coeffs,dual_residual_coeffs,delta_pr,delta_du );
    }

    else if ( M_error_type == CRB_EMPIRICAL )
    {
        output_upper_bound.resize(1);
        output_upper_bound[0]= empiricalErrorEstimation ( N, mu , k );
        return boost::make_tuple( output_upper_bound , primal_residual_coeffs, dual_residual_coeffs , delta_pr, delta_du);
    }

    else
    {
        double Tf = M_model->timeFinal();
        double Ti = M_model->timeInitial();
        double dt = M_model->timeStep();

        int time_index=1;
        int shift=1;
        int restart_time_index=1;
        if( M_model->isSteady() )
        {
            time_index=0;
            shift=0;
            restart_time_index=0;
        }

        double primal_sum=0;
        double dual_sum=0;
        double primal_sum_eim=0;
        double dual_sum_eim=0;

        //vectors to store residual coefficients
        int K = Tf/dt;
        primal_residual_coeffs.resize( K );
        dual_residual_coeffs.resize( K );

        double alphaA=1,alphaM=1;

        if ( M_error_type == CRB_RESIDUAL_SCM )
        {
            double alphaA_up, lbti;
            boost::tie( alphaA, lbti ) = M_scmA->lb( mu );
            if( M_scmA->useScm() )
                boost::tie( alphaA_up, lbti ) = M_scmA->ub( mu );
            //LOG( INFO ) << "alphaA_lo = " << alphaA << " alphaA_hi = " << alphaA_up ;

            if ( ! M_model->isSteady() )
            {
                double alphaM_up, lbti;
                boost::tie( alphaM, lbti ) = M_scmM->lb( mu );
                if( M_scmM->useScm() )
                    boost::tie( alphaM_up, lbti ) = M_scmM->ub( mu );
                //LOG( INFO ) << "alphaM_lo = " << alphaM << " alphaM_hi = " << alphaM_up ;
            }
        }

        //index associated to the output time
        int global_time_index=0;
        output_upper_bound.resize(K+1);

        bool compute_error_for_each_time_step = M_computeApeeForEachTimeStep;

        bool model_has_eim_error = M_model->hasEimError();

        double start_time=0;
        if( ! compute_error_for_each_time_step )
        {
            start_time=Tf;
            global_time_index=K;
        }

        for(double output_time=start_time; math::abs(output_time-Tf-dt)>1e-9; output_time+=dt)
        {
            time_index=restart_time_index;
            if( M_useAccurateApee )
            {
                //in this case, we use a different way to compute primal_sum (i.e. square of dual norm of primal residual)
                for( double time=dt; math::abs(time-output_time-dt)>1e-9; time+=dt )
                {
                    primal_sum += computeOnlinePrimalApee( N , mu , uN[time_index], uN[time_index]/*uNold[time_index]*/, dt, time );
                }
            }
            else
            {
                for ( double time=dt; math::abs(time-output_time-dt)>1e-9; time+=dt )
                {
                    int time_old_index = ( M_model->isSteady() )? 0 : time_index-1;
                    auto pr = transientPrimalResidual( N, mu, uN[time_index], uN[time_old_index]/*uNold[time_index]*/, dt, time );
                    primal_sum += pr.template get<0>();
                    if( global_time_index==K )
                    {
                        primal_residual_coeffs[time_index-shift].resize( pr.template get<1>().size() );
                        primal_residual_coeffs[time_index-shift] = pr.template get<1>() ;
                    }

                    if( model_has_eim_error )
                    {
                        auto preim = transientPrimalResidualEim( N, mu, uN[time_index], uN[time_old_index]/*uNold[time_index]*/, dt, time );
                        primal_sum_eim += preim.template get<0>();
                    }
                    time_index++;
                }//end of time loop for primal problem
            }

            time_index--;

            double dual_residual=0;

            if( M_solve_dual_problem )
            {
                if ( !M_model->isSteady() )
                    dual_residual = initialDualResidual( N,mu,uNduold[time_index],dt );

                if( M_useAccurateApee )
                {
                    //in this case, we use a different way to compute primal_sum (i.e. square of dual norm of primal residual)
                    for ( double time=output_time; math::abs(time - dt + dt) > 1e-9 ; time-=dt )
                    {
                        dual_sum += computeOnlineDualApee( N , mu , uNdu[time_index], uNduold[time_index], dt, time );
                    }
                }
                else
                {
                    for ( double time=output_time; math::abs(time - dt + dt) > 1e-9 ; time-=dt )
                    {
                        auto du = transientDualResidual( N, mu, uNdu[time_index], uNduold[time_index], dt, time );
                        dual_sum += du.template get<0>();
                        if( global_time_index == K )
                        {
                            dual_residual_coeffs[time_index-shift].resize( du.template get<1>().size() );
                            dual_residual_coeffs[time_index-shift] = du.template get<1>();
                        }

                        if( model_has_eim_error )
                        {
                            int time_old_pr_index = ( M_model->isSteady() )? 0 : time_index-1;
                            auto dueim = transientDualResidualEim( N, mu, uN[time_index], uN[time_old_pr_index]/*uNold[time_index]*/, dt, time );
                            dual_sum_eim += dueim.template get<0>();
                        }

                        time_index--;
                    }//end of time loop for dual problem
                }//not with accurate apee
            }//solve dual problem

            double solution_upper_bound;
            double solution_dual_upper_bound;
            //alphaA=1;
            //dual_residual=0;
            if ( M_model->isSteady() )
            {
                if( model_has_eim_error )
                {
                    double r = math::sqrt( primal_sum );
                    double reim = math::sqrt( primal_sum_eim );
                    delta_pr =  ( r + reim ) /  alphaA ;
                    if( M_solve_dual_problem )
                    {
                        double rdu = math::sqrt( dual_sum );
                        double rdueim = math::sqrt( dual_sum_eim );
                        delta_du =  ( rdu + rdueim ) / alphaA;
                    }
                    else
                        delta_du = 1;
                    output_upper_bound[global_time_index] = alphaA * delta_pr * delta_du;
                }
                else
                {
                    delta_pr = math::sqrt( primal_sum ) /  alphaA ;
                    if( M_solve_dual_problem )
                        delta_du = math::sqrt( dual_sum ) / alphaA;
                    else
                        delta_du = 1;
                    output_upper_bound[global_time_index] = alphaA * delta_pr * delta_du;
                }
                //solution_upper_bound =  delta_pr;
                //solution_dual_upper_bound =  delta_du;
            }
            else
            {
                delta_pr = math::sqrt( dt/alphaA * primal_sum );
                if( M_solve_dual_problem )
                    delta_du = math::sqrt( dt/alphaA * dual_sum + dual_residual/alphaM );
                else
                    delta_du = 1;
                output_upper_bound[global_time_index] = delta_pr * delta_du;
                //solution_upper_bound = delta_pr;
                //solution_dual_upper_bound =  delta_du;
            }

            global_time_index++;
        }//end of loop over output time

        if( !M_offline_step && M_showResidual )
        {
            double sum=0;
            time_index=1;
            if( M_model->isSteady() )
                time_index=0;
            LOG( INFO ) <<" =========== Residual with "<<N<<" basis functions - seek mu in complement of WNmu : "<< M_seekMuInComplement<<"============ \n";
            for ( double time=dt; time<=Tf; time+=dt )
            {
                int time_old_index = ( M_model->isSteady() )? 0 : time_index-1;
                auto pr = transientPrimalResidual( N, mu, uN[time_index], uN[time_old_index]/*uNold[time_index]*/, dt, time );
                //LOG(INFO) << "primal residual at time "<<time<<" : "<<pr.template get<0>()<<"\n";
                sum+=pr.template get<0>();
                time_index++;
            }
            LOG(INFO) << "sum of primal residuals  "<<sum<<std::endl;

            time_index--;
            sum=0;

            if (M_solve_dual_problem )
            {
                for ( double time=Tf; time>=dt; time-=dt )
                {
                    auto du = transientDualResidual( N, mu, uNdu[time_index], uNduold[time_index], dt, time );
                    //LOG(INFO) << "dual residual at time "<<time<<" : "<<du.template get<0>()<<"\n";
                    sum += du.template get<0>();
                    time_index--;
                }
            }
            LOG(INFO) << "sum of dual residuals  "<<sum<<std::endl;
            LOG( INFO ) <<" ================================= \n";
            //std::cout<<"[REAL ] duam_sum : "<<sum<<std::endl;
        }//if show_residual_convergence

        //return boost::make_tuple( output_upper_bound, primal_residual_coeffs, dual_residual_coeffs , delta_pr, delta_du , solution_upper_bound, solution_dual_upper_bound);
        return boost::make_tuple( output_upper_bound, primal_residual_coeffs, dual_residual_coeffs , delta_pr, delta_du );

    }//end of else
}

template<typename TruthModelType>
typename CRB<TruthModelType>::max_error_type
CRB<TruthModelType>::maxErrorBounds( size_type N ) const
{
    int proc = this->worldComm().globalRank();
    int master_proc = this->worldComm().masterRank();

    std::vector< vectorN_type > uN;
    std::vector< vectorN_type > uNdu;
    std::vector< vectorN_type > uNold;
    std::vector< vectorN_type > uNduold;

    y_type err( M_Xi->size() );
    y_type vect_delta_pr( M_Xi->size() );
    y_type vect_delta_du( M_Xi->size() );
    std::vector<double> check_err( M_Xi->size() );

    double delta_pr=0;
    double delta_du=0;

    if ( M_error_type == CRB_EMPIRICAL )
    {
        if ( M_WNmu->size()==1 )
        {
            parameter_type mu ( M_Dmu );
            size_type id;
            boost::tie ( mu, id ) = M_Xi->max();

            return boost::make_tuple( 1e5, mu , delta_pr, delta_du);
        }

        else
        {
            err.resize( M_WNmu_complement->size() );
            check_err.resize( M_WNmu_complement->size() );

            for ( size_type k = 0; k < M_WNmu_complement->size(); ++k )
            {
                parameter_type const& mu = M_WNmu_complement->at( k );
                lb( N, mu, uN, uNdu , uNold ,uNduold );
                auto error_estimation = delta( N, mu, uN, uNdu, uNold, uNduold, k );
                auto vector_err = error_estimation.template get<0>();
                int size=vector_err.size();
                double _err = vector_err[size-1];
                vect_delta_pr( k ) = error_estimation.template get<3>();
                vect_delta_du( k ) = error_estimation.template get<4>();
                err( k ) = _err;
                check_err[k] = _err;
            }
        }

    }//end of if ( M_error_type == CRB_EMPIRICAL)

    else
    {
        if ( M_seekMuInComplement )
        {
            err.resize( M_WNmu_complement->size() );
            check_err.resize( M_WNmu_complement->size() );
            for ( size_type k = 0; k < M_WNmu_complement->size(); ++k )
            {
                parameter_type const& mu = M_WNmu_complement->at( k );
                lb( N, mu, uN, uNdu , uNold ,uNduold, false, 0, false );
                auto error_estimation = delta( N, mu, uN, uNdu, uNold, uNduold, k );
                auto const& vector_err = error_estimation.template get<0>();
                //int size=vector_err.size();
                //double _err = vector_err[size-1];
                double _err = vector_err.back();
                vect_delta_pr( k ) = error_estimation.template get<3>();
                vect_delta_du( k ) = error_estimation.template get<4>();
                err( k ) = _err;
                check_err[k] = _err;
            }

        }//end of seeking mu in the complement

        else
        {
            for ( size_type k = 0; k < M_Xi->size(); ++k )
            {
                //std::cout << "--------------------------------------------------\n";
                parameter_type const& mu = M_Xi->at( k );
                //std::cout << "[maxErrorBounds] mu=" << mu << "\n";
                lb( N, mu, uN, uNdu , uNold ,uNduold, false, 0, false );
                //auto tuple = lb( N, mu, uN, uNdu , uNold ,uNduold );
                //double o = tuple.template get<0>();
                //std::cout << "[maxErrorBounds] output=" << o << "\n";
                auto error_estimation = delta( N, mu, uN, uNdu, uNold, uNduold, k );
                auto vector_err = error_estimation.template get<0>();
                int size=vector_err.size();
                double _err = vector_err[size-1];
                vect_delta_pr( k ) = error_estimation.template get<3>();
                vect_delta_du( k ) = error_estimation.template get<4>();
                //std::cout << "[maxErrorBounds] error=" << _err << "\n";
                err( k ) = _err;
                check_err[k] = _err;
            }
        }//else ( seek_mu_in_complement )
    }//else

    Eigen::MatrixXf::Index index;
    double maxerr = err.array().abs().maxCoeff( &index );
    delta_pr = vect_delta_pr( index );
    delta_du = vect_delta_du( index );
    parameter_type mu;

#if 0
    std::vector<double>::iterator it = std::max_element( check_err.begin(), check_err.end() );
    int check_index = it - check_err.begin() ;
    double check_maxerr = *it;

    if ( index != check_index || maxerr != check_maxerr )
    {
        std::cout<<"[CRB::maxErrorBounds] index = "<<index<<" / check_index = "<<check_index<<"   and   maxerr = "<<maxerr<<" / "<<check_maxerr<<std::endl;
        throw std::logic_error( "[CRB::maxErrorBounds] index and check_index have different values" );
    }
#endif
    int _index=0;

    if ( M_seekMuInComplement )
    {
        LOG(INFO) << "[maxErrorBounds] WNmu_complement N=" << N << " max Error = " << maxerr << " at index = " << index << "\n";
        mu = M_WNmu_complement->at( index );
        _index = M_WNmu_complement->indexInSuperSampling( index );
    }
    else
    {
        LOG(INFO) << "[maxErrorBounds] N=" << N << " max Error = " << maxerr << " at index = " << index << "\n";
        mu = M_Xi->at( index );
        _index = index;
    }

    //do communications to have global max
    int world_size = this->worldComm().globalSize();
    std::vector<double> max_world( world_size );
    mpi::all_gather( this->worldComm().globalComm(),
                     maxerr,
                     max_world );
    auto it_max = std::max_element( max_world.begin() , max_world.end() );
    int proc_having_good_mu = it_max - max_world.begin();

    auto tuple = boost::make_tuple( mu , delta_pr , delta_du );

    boost::mpi::broadcast( this->worldComm() , tuple , proc_having_good_mu );

    mu = tuple.template get<0>();
    delta_pr = tuple.template get<1>();
    delta_du = tuple.template get<2>();
    mu.check();
    //now all proc have same maxerr
    maxerr = *it_max;

    // SER : criterion for RB r-adaptation
    if( M_SER_errorEstimation )
    {
        double increment = math::abs( maxerr - M_SER_maxerr );
        double inc_relative = increment/math::abs( M_SER_maxerr );
        // Increase size of next RB group if necessary
        if( increment > 1e-10 && inc_relative > 0 && inc_relative < doption(_name="ser.radapt-rb-rtol") )
            this->setAdaptationSER( true );

        if( this->worldComm().isMasterRank() )
            std::cout << "[RB] SER adaptation : " << this->adaptationSER()  << std::endl;
        if( !adaptationSER() )
            M_SER_maxerr = maxerr;
    }

    if( this->worldComm().isMasterRank() )
        std::cout<< std::setprecision(15)<<"[CRB maxerror] proc "<< proc
                 <<" delta_pr : "<<delta_pr<<" -- delta_du : "<<delta_du
                 <<" -- output error : "<<maxerr<<std::endl;
    //lb( N, mu, uN, uNdu , uNold ,uNduold );

    if( proc == master_proc )
    {
        int size = mu.size();
        std::cout << "  [maxErrorBounds] -- max error bound (" << maxerr << ")"
                  << "  -- mu = [ ";
        for ( int i=0; i< size-1; i++ )
            std::cout<< mu( i ) <<" ";
        std::cout << mu( size-1 ) << " ]" <<std::endl;
    }

    return boost::make_tuple( maxerr, mu , delta_pr, delta_du);


}

template<typename TruthModelType>
double
CRB<TruthModelType>::orthonormalize( size_type N, wn_type& wn, int Nm )
{
    int proc_number = this->worldComm().globalRank();
    if( proc_number == 0 ) std::cout << "  -- orthonormalization (Gram-Schmidt)\n";
    DVLOG(2) << "[CRB::orthonormalize] orthonormalize basis for N = " << N << "\n";
    DVLOG(2) << "[CRB::orthonormalize] orthonormalize basis for WN = " << wn.size() << "\n";
    DVLOG(2) << "[CRB::orthonormalize] starting ...\n";

#if 0
    for ( size_type i = 0; i < N; ++i )
    {
        for( size_type j=0; j<i; ++j )
        {
            value_type __rij_pr = M_model->scalarProduct(  wn[i], wn[j] );
            wn[i].add( -__rij_pr, wn[j] );
        }
    }
#else
    for ( size_type i =N-Nm; i < N; ++i )
    {
        for ( size_type j = 0; j < i; ++j )
        {
            value_type __rij_pr = M_model->scalarProduct(  wn[i], wn[ j ] );
            wn[i].add( -__rij_pr, wn[j] );
        }
    }
#endif
    // normalize
    for ( size_type i =N-Nm; i < N; ++i )
    {
        value_type __rii_pr = math::sqrt( M_model->scalarProduct(  wn[i], wn[i] ) );
        wn[i].scale( 1./__rii_pr );
    }

    DVLOG(2) << "[CRB::orthonormalize] finished ...\n";
    DVLOG(2) << "[CRB::orthonormalize] copying back results in basis\n";

    return checkOrthonormality( N , wn );
}

template <typename TruthModelType>
double
CRB<TruthModelType>::checkOrthonormality ( int N, const wn_type& wn ) const
{

    if ( wn.size()==0 )
    {
        throw std::logic_error( "[CRB::checkOrthonormality] ERROR : size of wn is zero" );
    }

    if ( M_orthonormalize_primal*M_orthonormalize_dual==0 )
    {
        LOG(INFO)<<"Warning : calling checkOrthonormality is called but ";
        LOG(INFO)<<" orthonormalize_dual = "<<M_orthonormalize_dual;
        LOG(INFO)<<" and orthonormalize_primal = "<<M_orthonormalize_primal;
    }

    matrixN_type A, I;
    A.setZero( N, N );
    I.setIdentity( N, N );

    for ( int i = 0; i < N; ++i )
    {
        for ( int j = 0; j < N; ++j )
        {
            A( i, j ) = M_model->scalarProduct(  wn[i], wn[j] );
        }
    }

    A -= I;
    DVLOG(2) << "orthonormalization: " << A.norm() << "\n";
    if ( this->worldComm().isMasterRank() )
    {
        LOG( INFO ) << "    o check : " << A.norm() << " (should be 0)";
    }
    //FEELPP_ASSERT( A.norm() < 1e-14 )( A.norm() ).error( "orthonormalization failed.");

    return A.norm();
}


template <typename TruthModelType>
void
CRB<TruthModelType>::exportBasisFunctions( const export_vector_wn_type& export_vector_wn )const
{


    std::vector<wn_type> vect_wn=export_vector_wn.template get<0>();
    std::vector<std::string> vect_names=export_vector_wn.template get<1>();

    if ( vect_wn.size()==0 )
    {
        throw std::logic_error( "[CRB::exportBasisFunctions] ERROR : there are no wn_type to export" );
    }


    auto first_wn = vect_wn[0];
    auto first_element = first_wn[0];
    if ( !M_exporter )
        M_exporter = Exporter<mesh_type>::New( "BasisFunction" );
    M_exporter->step( 0 )->setMesh( first_element.functionSpace()->mesh() );
    M_exporter->addRegions();
    int basis_number=0;
    for( auto wn : vect_wn )
    {

        if ( wn.size()==0 )
        {
            throw std::logic_error( "[CRB::exportBasisFunctions] ERROR : there are no element to export" );
        }

        int element_number=0;
        parameter_type mu;

        for( auto element : wn )
        {

            std::string basis_name = vect_names[basis_number];
            std::string number = ( boost::format( "%1%_with_parameters" ) %element_number ).str() ;
            mu = M_WNmu->at( element_number );
            std::string mu_str;

            for ( int i=0; i<mu.size(); i++ )
            {
                mu_str= mu_str + ( boost::format( "_%1%" ) %mu[i] ).str() ;
            }

            std::string name =   basis_name + number + mu_str;
            M_exporter->step( 0 )->add( name, element );
            element_number++;
        }
        basis_number++;
    }


    M_exporter->save();

}


//error estimation only to build reduced basis
template <typename TruthModelType>
typename CRB<TruthModelType>::value_type
CRB<TruthModelType>::empiricalErrorEstimation ( int Nwn, parameter_type const& mu , int second_index ) const
{
    std::vector<vectorN_type> Un;
    std::vector<vectorN_type> Undu;
    std::vector<vectorN_type> Unold;
    std::vector<vectorN_type> Unduold;
    auto o = lb( Nwn, mu, Un, Undu, Unold, Unduold  );
    auto output_vector=o.template get<0>();
    double output_vector_size=output_vector.size();
    double sn = output_vector[output_vector_size-1];//output at last time

    int nb_element =Nwn/M_factor*( M_factor>0 ) + ( Nwn+M_factor )*( M_factor<0 && ( int )Nwn>( -M_factor ) ) + 1*( M_factor<0 && ( int )Nwn<=( -M_factor ) )  ;

    std::vector<vectorN_type> Un2;
    std::vector<vectorN_type> Undu2;//( nb_element );

    //double output_smaller_basis = lb(nb_element, mu, Un2, Undu2, Unold, Unduold);
    auto tuple = lb( nb_element, mu, Un2, Undu2, Unold, Unduold );
    output_vector=tuple.template get<0>();
    output_vector_size=output_vector.size();
    double output_smaller_basis = output_vector[output_vector_size-1];

    double error_estimation = math::abs( sn-output_smaller_basis );

    return error_estimation;

}




template<typename TruthModelType>
typename CRB<TruthModelType>::value_type
CRB<TruthModelType>::initialDualResidual( int Ncur, parameter_type const& mu, vectorN_type const& Unduini, double time_step ) const
{
    beta_vector_type betaAqm;
    beta_vector_type betaMqm;
    beta_vector_type betaMFqm;
    std::vector<beta_vector_type> betaFqm;
    double time = M_model->timeFinal();
    boost::tie( betaMqm, betaAqm, betaFqm) = M_model->computeBetaQm( mu, time );

    int __QLhs = M_model->Qa();
    int __QOutput = M_model->Ql( M_output_index );
    int __Qm = M_model->Qm();
    int __N = Ncur;


    value_type __c0_du = 0.0;

    for ( int __q1 = 0; __q1 < __QOutput; ++__q1 )
    {
        for ( int __m1 = 0; __m1 < M_model->mMaxF(M_output_index,__q1); ++__m1 )
        {
            value_type fq1 = betaFqm[M_output_index][__q1][__m1];

            for ( int __q2 = 0; __q2 < __QOutput; ++__q2 )
            {
                for ( int __m2 = 0; __m2 < M_model->mMaxF(M_output_index,__q2); ++__m2 )
                {
                    value_type fq2 = betaFqm[M_output_index][__q2][__m2];
                    //__c0_du += 1./(time_step*time_step) * M_C0_du[__q1][__q2]*fq1*fq2;
                    //__c0_du += 1./(time_step*time_step) * M_C0_du[__q1][__q2]*fq1*fq2;
                    __c0_du +=  M_C0_du[__q1][__m1][__q2][__m2]*fq1*fq2;
                }//end of loop __m2
            }//end of loop __q2
        }//end of loop __m1
    }//end of loop __q1

#if 0
    value_type __Caf_du = 0.0;
    value_type __Caa_du = 0.0;

    for ( int __q1 = 0; __q1 < __QLhs; ++__q1 )
    {
        for ( int __m1 = 0; __m1 < M_model->mMaxA(__q1) ; ++__m1 )
        {

            value_type a_q1 = betaAqm[__q1][__m1];

            for ( int __q2 = 0; __q2 < __QOutput; ++__q2 )
            {

                for ( int __m2 = 0; __m2 < M_model->mMaxF(M_output_index,__q2); ++__m2 )
                {
                    value_type f_q2 = betaFqm[M_output_index][__q2][__m2];
                    __Caf_du += 1./time_step * a_q1*f_q2*M_Lambda_du[__q1][__m1][__q2][__m2].dot( Unduini );
                }
            }


            for ( int __q2 = 0; __q2 < __QLhs; ++__q2 )
            {
                for ( int __m2 = 0; __m2 < M_model->mMaxA(__q2); ++__m2 )
                {
                    value_type a_q2 = betaAqm[__q2][__m2];
                    auto m = M_Gamma_du[__q1][__m1][__q2][__m2].block( 0,0,__N,__N )*Unduini;
                    __Caa_du += a_q1 * a_q2 * Unduini.dot( m );
                }
            }
        }
    }


    for ( int __q2 = 0; __q2 < __QLhs; ++__q2 )
    {
        for ( int __m2=0 ; __m2< M_model->mMaxA(__q2); ++__m2 )
        {
            value_type a_q2 = betaAqm[__q2][__m2];
            auto m = M_Cma_du[__q1][__m1][__q2][__m2].block( 0,0,__N,__N )*Unduini;
            //__Cma_du += 1./time_step * m_q1 * a_q2 * Unduini.dot(m);
            __Cma_du +=  m_q1 * a_q2 * Unduini.dot( m );
        }//m2
    }//q2

#endif

    value_type __Cmf_du=0;
    value_type __Cmm_du=0;
    value_type __Cma_du=0;

    for ( int __q1=0 ; __q1<__Qm; ++__q1 )
    {
        for ( int __m1=0 ; __m1< M_model->mMaxM(__q1); ++__m1 )
        {

            value_type m_q1 = betaMqm[__q1][__m1];

            for ( int __q2=0 ; __q2<__QOutput; ++__q2 )
            {
                for ( int __m2=0 ; __m2< M_model->mMaxF(M_output_index,__q2); ++__m2 )
                {
                    value_type f_q2 = betaFqm[M_output_index][__q2][__m2];
                    //__Cmf_du +=  1./(time_step*time_step) * m_q1 * f_q2 * M_Cmf_du[__q1][__m1][__q2][__m2].head(__N).dot( Unduini );
                    __Cmf_du +=   m_q1 * f_q2 * M_Cmf_du_ini[__q1][__m1][__q2][__m2].head( __N ).dot( Unduini );
                }//m2
            }//q2

            for ( int __q2 = 0; __q2 < __Qm; ++__q2 )
            {
                for ( int __m2=0 ; __m2< M_model->mMaxM(__q2); ++__m2 )
                {
                    value_type m_q2 = betaMqm[__q2][__m2];
                    auto m = M_Cmm_du[__q1][__m1][__q2][__m2].block( 0,0,__N,__N )*Unduini;
                    //__Cmm_du += 1./(time_step*time_step) * m_q1 * m_q2 * Unduini.dot(m);
                    __Cmm_du += m_q1 * m_q2 * Unduini.dot( m );
                }//m2
            }// q2

        }//m1
    }//q1

    //return  math::abs(__c0_du+__Cmf_du+__Caf_du+__Cmm_du+__Cma_du+__Caa_du) ;
    return  math::abs( __c0_du+__Cmf_du+__Cmm_du ) ;

}


template<typename TruthModelType>
typename CRB<TruthModelType>::residual_error_type
CRB<TruthModelType>::transientPrimalResidualEim( int Ncur,parameter_type const& mu,  vectorN_type const& Un ,vectorN_type const& Unold , double time_step, double time ) const
{
    /*
     * transient part needs to be implemented !
     */
    residual_error_type steady_residual_contribution = steadyPrimalResidualEim( Ncur, mu, Un, time );
    std::vector<double> steady_coeff_vector = steady_residual_contribution.template get<1>();
    double delta_pr = steady_residual_contribution.template get<0>();
    value_type __c0_pr     = steady_coeff_vector[0];
    value_type __lambda_pr = steady_coeff_vector[1];
    value_type __gamma_pr  = steady_coeff_vector[2];

    std::vector<double> transient_coeffs_vector;
    transient_coeffs_vector.push_back( __c0_pr );
    transient_coeffs_vector.push_back( __lambda_pr );
    transient_coeffs_vector.push_back( __gamma_pr );

    return boost::make_tuple( delta_pr , transient_coeffs_vector ) ;
}


template<typename TruthModelType>
typename CRB<TruthModelType>::residual_error_type
CRB<TruthModelType>::transientPrimalResidual( int Ncur,parameter_type const& mu,  vectorN_type const& Un ,vectorN_type const& Unold , double time_step, double time ) const
{

    beta_vector_type betaAqm;
    beta_vector_type betaMqm;
    std::vector<beta_vector_type> betaFqm;
    boost::tie( betaMqm, betaAqm, betaFqm ) = M_model->computeBetaQm( mu, time );

    residual_error_type steady_residual_contribution = steadyPrimalResidual( Ncur, mu, Un, time );
    std::vector<double> steady_coeff_vector = steady_residual_contribution.template get<1>();
    value_type __c0_pr     = steady_coeff_vector[0];
    value_type __lambda_pr = steady_coeff_vector[1];
    value_type __gamma_pr  = steady_coeff_vector[2];

    value_type __Cmf_pr=0;
    value_type __Cma_pr=0;
    value_type __Cmm_pr=0;

    //the model can be time-dependant and be executed in steady mode
    //so in that case, we don't need to compute this.
    if ( ! M_model->isSteady() && ! M_model_executed_in_steady_mode )
    {
        size_type __QLhs = M_model->Qa();
        size_type __QRhs = M_model->Ql( 0 );
        size_type __Qm = M_model->Qm();
        size_type __N = Ncur;

        const vectorN_type UnTimeDeriv  = (Un - Unold)/time_step;
        for ( size_type __q1=0 ; __q1<__Qm; ++__q1 )
        {
            for ( size_type __m1=0 ; __m1< M_model->mMaxM(__q1); ++__m1 )
            {
                const value_type m_q1 = betaMqm[__q1][__m1];

                for ( size_type __q2=0 ; __q2<__QRhs; ++__q2 )
                {
                    for ( size_type __m2=0 ; __m2< M_model->mMaxF(0,__q2); ++__m2 )
                    {
                        const value_type f_q2 = betaFqm[0][__q2][__m2];
#if 0
                        __Cmf_pr +=  1./time_step * m_q1 * f_q2  * M_Cmf_pr[__q1][__m1][__q2][__m2].head( __N ).dot( Un );
                        __Cmf_pr -=  1./time_step * m_q1 * f_q2  * M_Cmf_pr[__q1][__m1][__q2][__m2].head( __N ).dot( Unold );
#else
                        __Cmf_pr +=  m_q1 * f_q2  * M_Cmf_pr[__q1][__m1][__q2][__m2].head( __N ).dot( UnTimeDeriv );
#endif
                    }//m2
                }//q2

                for ( size_type __q2 = 0; __q2 < __QLhs; ++__q2 )
                {
                    for ( size_type __m2 = 0; __m2 < M_model->mMaxA(__q2); ++__m2 )
                    {
                        const value_type a_q2 = betaAqm[__q2][__m2];
                        auto const m = M_Cma_pr[__q1][__m1][__q2][__m2].block( 0,0,__N,__N )*Un;
#if 0
                        __Cma_pr += 1./time_step * m_q1 * a_q2 * Un.dot( m );
                        __Cma_pr -= 1./time_step * m_q1 * a_q2 * Unold.dot( m );
#else
                        __Cma_pr += m_q1 * a_q2 * UnTimeDeriv.dot( m );
#endif
                    }//m2
                }//q2

                for ( size_type __q2 = 0; __q2 < __Qm; ++__q2 )
                {
                    for ( size_type __m2 = 0; __m2 < M_model->mMaxM(__q2); ++__m2 )
                    {
                        const value_type m_q2 = betaMqm[__q2][__m2];
#if 0
                        auto m1 = M_Cmm_pr[__q1][__m1][__q2][__m2].block( 0,0,__N,__N )*Un;
                        auto m2 = M_Cmm_pr[__q1][__m1][__q2][__m2].block( 0,0,__N,__N )*Unold;
                        __Cmm_pr += 1./( time_step*time_step ) * m_q1 * m_q2 * Un.dot( m1 );
                        __Cmm_pr -= 1./( time_step*time_step ) * m_q1 * m_q2 * Un.dot( m2 );
                        __Cmm_pr -= 1./( time_step*time_step ) * m_q1 * m_q2 * Unold.dot( m1 );
                        __Cmm_pr += 1./( time_step*time_step ) * m_q1 * m_q2 * Unold.dot( m2 );
#else
                        auto m = M_Cmm_pr[__q1][__m1][__q2][__m2].block( 0,0,__N,__N )*UnTimeDeriv;
                        __Cmm_pr += m_q1 * m_q2 * UnTimeDeriv.dot( m );
#endif
                    }//m2
                }//q2
            }//m1
        }//q1
    }//end of if(! M_model->isSteady() && ! M_model_executed_in_steady_mode )

#if 0
    std::cout<<"[transientResidual]  time "<<time<<std::endl;
    std::cout<<"Un = \n"<<Un<<std::endl;
    std::cout<<"Unold = \n"<<Unold<<std::endl;
    std::cout<<"__C0_pr = "<<__c0_pr<<std::endl;
    std::cout<<"__lambda_pr = "<<__lambda_pr<<std::endl;
    std::cout<<"__gamma_pr = "<<__gamma_pr<<std::endl;
    std::cout<<"__Cmf_pr = "<<__Cmf_pr<<std::endl;
    std::cout<<"__Cma_pr = "<<__Cma_pr<<std::endl;
    std::cout<<"__Cmm_pr = "<<__Cmm_pr<<std::endl;
    std::cout<<"__N = "<<__N<<std::endl;
#endif



    value_type delta_pr =  math::abs( __c0_pr+__lambda_pr+__gamma_pr+__Cmf_pr+__Cma_pr+__Cmm_pr ) ;
    std::vector<double> transient_coeffs_vector;
    transient_coeffs_vector.push_back( __c0_pr );
    transient_coeffs_vector.push_back( __lambda_pr );
    transient_coeffs_vector.push_back( __gamma_pr );
    transient_coeffs_vector.push_back( __Cmf_pr );
    transient_coeffs_vector.push_back( __Cma_pr );
    transient_coeffs_vector.push_back( __Cmm_pr );

    return boost::make_tuple( delta_pr , transient_coeffs_vector ) ;
}



template<typename TruthModelType>
typename CRB<TruthModelType>::residual_error_type
CRB<TruthModelType>::steadyPrimalResidualEim( int Ncur,parameter_type const& mu, vectorN_type const& Un, double time) const
{
    int __QLhs = M_model->Qa();
    int __QRhs = M_model->Ql( 0 );
    int __N = Ncur;

    auto all_eim_interpolation_errors = M_model->eimInterpolationErrorEstimation( mu , Un );

    auto eim_interpolation_errors_A = all_eim_interpolation_errors.template get<1>() ;
    auto eim_interpolation_errors_F = all_eim_interpolation_errors.template get<2>() ;

    std::map<int,double>::iterator it;
    auto endA = eim_interpolation_errors_A.end();
    auto endF = eim_interpolation_errors_F[0].end();

    value_type __c0_pr_eim = 0.0;
    value_type __lambda_pr_eim = 0.0;
    value_type __gamma_pr_eim = 0.0;

    value_type interpolation_error_q1=0;
    value_type interpolation_error_q2=0;

    for ( int __q1 = 0; __q1 < __QRhs; ++__q1 )
    {
        auto itq1 = eim_interpolation_errors_F[0].find(__q1);
        if( itq1 != endF )
            interpolation_error_q1 = itq1->second;
        else
            interpolation_error_q1 = 0;

        for ( int __q2 = 0; __q2 < __QRhs; ++__q2 )
        {
            auto itq2 = eim_interpolation_errors_F[0].find(__q2);
            if( itq2 != endF )
                interpolation_error_q2 = itq2->second;
            else
                interpolation_error_q2 = 0;

            __c0_pr_eim += interpolation_error_q1*interpolation_error_q2 * M_C0_pr_eim[__q1][__q2];
        }//q2
    }//q1

    for ( int __q1 = 0; __q1 < __QLhs; ++__q1 )
    {
        auto itq1 = eim_interpolation_errors_A.find(__q1);
        if( itq1 != endA )
            interpolation_error_q1 = itq1->second;
        else
            interpolation_error_q1 = 0;

        for ( int __q2 = 0; __q2 < __QRhs; ++__q2 )
        {
            auto itq2 = eim_interpolation_errors_F[0].find(__q2);
            if( itq2 != endF )
                interpolation_error_q2 = itq2->second;
            else
                interpolation_error_q2 = 0;

            __lambda_pr_eim += interpolation_error_q1*interpolation_error_q2 * M_Lambda_pr_eim[__q1][__q2].head( __N ).dot( Un );

        }//q2
        for ( int __q2 = 0; __q2 < __QLhs; ++__q2 )
        {
            auto itq2 = eim_interpolation_errors_A.find(__q2);
            if( itq2 != endA )
                interpolation_error_q2 = itq2->second;
            else
                interpolation_error_q2 = 0;

            auto m = M_Gamma_pr_eim[__q1][__q2].block( 0,0,__N,__N )*Un;
            __gamma_pr_eim += interpolation_error_q1*interpolation_error_q2 * Un.dot( m );

        }//q2
    }//q1

    value_type delta_pr_eim = math::abs( __c0_pr_eim+__lambda_pr_eim+__gamma_pr_eim ) ;
    std::vector<double> coeffs_vector;
    coeffs_vector.push_back( __c0_pr_eim );
    coeffs_vector.push_back( __lambda_pr_eim );
    coeffs_vector.push_back( __gamma_pr_eim );

    return boost::make_tuple( delta_pr_eim,coeffs_vector );

}

template<typename TruthModelType>
typename CRB<TruthModelType>::residual_error_type
CRB<TruthModelType>::steadyPrimalResidual( int Ncur,parameter_type const& mu, vectorN_type const& Un, double time ) const
{

    beta_vector_type betaAqm;
    std::vector<beta_vector_type> betaFqm, betaLqm;
    boost::tie( boost::tuples::ignore, betaAqm, betaFqm ) = M_model->computeBetaQm( mu , time );

    int __QLhs = M_model->Qa();
    int __QRhs = M_model->Ql( 0 );
    int __N = Ncur;

    // primal terms
    value_type __c0_pr = 0.0;

    for ( int __q1 = 0; __q1 < __QRhs; ++__q1 )
    {
        for ( int __m1 = 0; __m1 < M_model->mMaxF(0,__q1); ++__m1 )
        {
            value_type fq1 = betaFqm[0][__q1][__m1];
            for ( int __q2 = 0; __q2 < __QRhs; ++__q2 )
            {
                for ( int __m2 = 0; __m2 < M_model->mMaxF(0,__q2); ++__m2 )
                {
                    value_type fq2 = betaFqm[0][__q2][__m2];
                    __c0_pr += M_C0_pr[__q1][__m1][__q2][__m2]*fq1*fq2;
                }//m2
            }//q2
        }//m1
    }//q1

    value_type __lambda_pr = 0.0;
    value_type __gamma_pr = 0.0;


    for ( int __q1 = 0; __q1 < __QLhs; ++__q1 )
    {
        for ( int __m1 = 0; __m1 < M_model->mMaxA(__q1); ++__m1 )
        {
            value_type a_q1 = betaAqm[__q1][__m1];

            for ( int __q2 = 0; __q2 < __QRhs; ++__q2 )
            {
                for ( int __m2 = 0; __m2 < M_model->mMaxF(0,__q2); ++__m2 )
                {
                    value_type f_q2 = betaFqm[0][__q2][__m2];
                    __lambda_pr += a_q1*f_q2*M_Lambda_pr[__q1][__m1][__q2][__m2].head( __N ).dot( Un );
                }//m2
            }//q2

            for ( int __q2 = 0; __q2 < __QLhs; ++__q2 )
            {
                for ( int __m2 = 0; __m2 < M_model->mMaxA(__q2); ++__m2 )
                {
                    value_type a_q2 = betaAqm[__q2][__m2];
                    auto m = M_Gamma_pr[__q1][__m1][__q2][__m2].block( 0,0,__N,__N )*Un;
                    __gamma_pr += a_q1 * a_q2 * Un.dot( m );
                }//m2
            }//q2
        }//m1
    }//q1

    //value_type delta_pr = math::sqrt( math::abs(__c0_pr+__lambda_pr+__gamma_pr) );
    value_type delta_pr = math::abs( __c0_pr+__lambda_pr+__gamma_pr ) ;
#if 0

    if ( !boost::math::isfinite( delta_pr ) )
    {
        std::cout << "delta_pr is not finite:\n"
                  << "  - c0_pr = " << __c0_pr << "\n"
                  << "  - lambda_pr = " << __lambda_pr << "\n"
                  << "  - gamma_pr = " << __gamma_pr << "\n";
        std::cout << " - betaAqm = " << betaAqm << "\n"
                  << " - betaFqm = " << betaFqm << "\n";
        std::cout << " - Un : " << Un << "\n";
    }

    //std::cout << "delta_pr=" << delta_pr << std::endl;
#endif

    std::vector<double> coeffs_vector;
    coeffs_vector.push_back( __c0_pr );
    coeffs_vector.push_back( __lambda_pr );
    coeffs_vector.push_back( __gamma_pr );

    return boost::make_tuple( delta_pr,coeffs_vector );
}


template<typename TruthModelType>
typename CRB<TruthModelType>::residual_error_type
CRB<TruthModelType>::transientDualResidualEim( int Ncur,parameter_type const& mu,  vectorN_type const& Un ,vectorN_type const& Unold , double time_step, double time ) const
{
    /*
     * transient part needs to be implemented !
     */
    residual_error_type steady_residual_contribution = steadyDualResidualEim( Ncur, mu, Un, time );
    std::vector<double> steady_coeff_vector = steady_residual_contribution.template get<1>();
    double delta_du = steady_residual_contribution.template get<0>();
    value_type __c0_du     = steady_coeff_vector[0];
    value_type __lambda_du = steady_coeff_vector[1];
    value_type __gamma_du  = steady_coeff_vector[2];

    std::vector<double> transient_coeffs_vector;
    transient_coeffs_vector.push_back( __c0_du );
    transient_coeffs_vector.push_back( __lambda_du );
    transient_coeffs_vector.push_back( __gamma_du );

    return boost::make_tuple( delta_du , transient_coeffs_vector ) ;
}

template<typename TruthModelType>
typename CRB<TruthModelType>::residual_error_type
CRB<TruthModelType>::transientDualResidual( int Ncur,parameter_type const& mu,  vectorN_type const& Undu ,vectorN_type const& Unduold , double time_step, double time ) const
{

    if ( M_model->isSteady() )
    {
        residual_error_type steady_residual_contribution = steadyDualResidual( Ncur, mu, Undu, time );
        std::vector<double> steady_coeff_vector = steady_residual_contribution.template get<1>();
        steady_coeff_vector.push_back(0.);
        steady_coeff_vector.push_back(0.);
        steady_coeff_vector.push_back(0.);
        return boost::make_tuple( steady_residual_contribution.template get<0>(), steady_coeff_vector );
    }

    beta_vector_type betaAqm;
    beta_vector_type betaMqm;
    std::vector<beta_vector_type> betaFqm;
    boost::tie( betaMqm, betaAqm, betaFqm) = M_model->computeBetaQm( mu, time );

    value_type __gamma_du = 0.0;
    value_type __Cmf_du=0;
    value_type __Cma_du=0;
    value_type __Cmm_du=0;

    int __QLhs = M_model->Qa();
    int __QOutput = M_model->Ql( M_output_index );
    int __Qm = M_model->Qm();
    int __N = Ncur;

    for ( int __q1 = 0; __q1 < __QLhs; ++__q1 )
    {
        for ( int __m1 = 0; __m1 < M_model->mMaxA(__q1); ++__m1 )
        {
            value_type a_q1 = betaAqm[__q1][__m1];

            for ( int __q2 = 0; __q2 < __QLhs; ++__q2 )
            {
                for ( int __m2 = 0; __m2 < M_model->mMaxA(__q2); ++__m2 )
                {
                    value_type a_q2 = betaAqm[__q2][__m2]*a_q1;
                    auto m = M_Gamma_du[ __q1][ __m1][ __q2][ __m2].block( 0,0,__N,__N )*Undu;
                    __gamma_du += a_q2*Undu.dot( m );
                }//m2
            }//q2
        }//m1
    }//q1

    const vectorN_type UnduTimeDeriv  = (Undu - Unduold)/time_step;
    for ( int __q1=0 ; __q1<__Qm; ++__q1 )
    {
        for ( int __m1=0 ; __m1< M_model->mMaxM(__q1); ++__m1 )
        {
            const value_type m_q1 = betaMqm[__q1][__m1];

            for ( int __q2 = 0; __q2 < __QLhs; ++__q2 )
            {
                for ( int __m2 = 0; __m2 < M_model->mMaxA(__q2); ++__m2 )
                {
                    const value_type a_q2 = betaAqm[__q2][__m2];
                    auto const m = M_Cma_du[__q1][__m1][__q2][__m2].block( 0,0,__N,__N )*Undu;
#if 0
                    __Cma_du += 1./time_step * m_q1 * a_q2 * Undu.dot( m );
                    __Cma_du -= 1./time_step * m_q1 * a_q2 * Unduold.dot( m );
#else
                    __Cma_du += m_q1 * a_q2 * UnduTimeDeriv.dot( m );
#endif
                }//m2
            }//q2

            for ( int __q2 = 0; __q2 < __Qm; ++__q2 )
            {
                for ( int __m2 = 0; __m2 < M_model->mMaxM(__q2); ++__m2 )
                {
                    const value_type m_q2 = betaMqm[__q2][__m2];
#if 0
                    auto m1 = M_Cmm_du[__q1][__m1][__q2][__m2].block( 0,0,__N,__N )*Undu;
                    auto m2 = M_Cmm_du[__q1][__m1][__q2][__m2].block( 0,0,__N,__N )*Unduold;
                    __Cmm_du += 1./( time_step*time_step ) * m_q1 * m_q2 * Undu.dot( m1 );
                    __Cmm_du -= 1./( time_step*time_step ) * m_q1 * m_q2 * Undu.dot( m2 );
                    __Cmm_du -= 1./( time_step*time_step ) * m_q1 * m_q2 * Unduold.dot( m1 );
                    __Cmm_du += 1./( time_step*time_step ) * m_q1 * m_q2 * Unduold.dot( m2 );
#else
                    auto const m = M_Cmm_du[__q1][__m1][__q2][__m2].block( 0,0,__N,__N )*UnduTimeDeriv;
                    __Cmm_du += m_q1 * m_q2 * UnduTimeDeriv.dot( m );
#endif
                } //m2
            } //q2

        } //m1
    }//end of loop over q1


    value_type delta_du =  math::abs( __gamma_du+__Cma_du+__Cmm_du ) ;

#if 0
    double UnduNorm = Undu.norm();
    double UnduoldNorm = Unduold.norm();
    bool print=false;
    if ( !boost::math::isfinite( delta_du ) )
        print=true;
    if( delta_du > 100 || UnduNorm == 0 )
        print=true;
    if( 0 )
    {
        if( this->worldComm().isMasterRank() )
        {
            std::cout<<"[transientDualResidual] time "<<time<<std::endl;
            std::cout<<"Undu = "<<UnduNorm<<std::endl;
            std::cout<<"Unduold = "<<UnduoldNorm<<std::endl;
            std::cout<<"__c0_du = "<<__c0_du<<std::endl;
            std::cout<<"__lambda_du = "<<__lambda_du<<std::endl;
            std::cout<<"__gamma_du = "<<__gamma_du<<std::endl;
            std::cout<<"__Cma_du = "<<__Cma_du<<std::endl;
            std::cout<<"__Cmm_du = "<<__Cmm_du<<std::endl;
            std::cout<<"delta du : "<<delta_du<<std::endl;
            std::cout<<"time step : "<<time_step<<" donc 1/dt*dt = "<<1./( time_step*time_step )<<std::endl;
        }
    }
#endif


    std::vector<double> coeffs_vector;
    coeffs_vector.push_back( 0./*__c0_du*/ );
    coeffs_vector.push_back( 0./*__lambda_du*/ );
    coeffs_vector.push_back( __gamma_du );
    coeffs_vector.push_back( __Cmf_du );
    coeffs_vector.push_back( __Cma_du );
    coeffs_vector.push_back( __Cmm_du );

    return boost::make_tuple( delta_du,coeffs_vector );
}



template<typename TruthModelType>
typename CRB<TruthModelType>::residual_error_type
CRB<TruthModelType>::steadyDualResidualEim( int Ncur,parameter_type const& mu, vectorN_type const& Un, double time) const
{

    int __QLhs = M_model->Qa();
    int __QOutput = M_model->Ql( M_output_index );
    int __N = Ncur;

    auto all_eim_interpolation_errors = M_model->eimInterpolationErrorEstimation( mu , Un );
    auto eim_interpolation_errors_A = all_eim_interpolation_errors.template get<1>() ;
    auto eim_interpolation_errors_F = all_eim_interpolation_errors.template get<2>() ;

    std::map<int,double>::iterator it;
    auto endA = eim_interpolation_errors_A.end();
    auto endF = eim_interpolation_errors_F[M_output_index].end();

    value_type __c0_du_eim = 0.0;
    value_type __lambda_du_eim = 0.0;
    value_type __gamma_du_eim = 0.0;

    value_type interpolation_error_q1=0;
    value_type interpolation_error_q2=0;

    for ( int __q1 = 0; __q1 < __QOutput; ++__q1 )
    {
        auto itq1 = eim_interpolation_errors_F[M_output_index].find(__q1);
        if( itq1 != endF )
            interpolation_error_q1 = itq1->second;
        else
            interpolation_error_q1 = 0;

        for ( int __q2 = 0; __q2 < __QOutput; ++__q2 )
        {
            auto itq2 = eim_interpolation_errors_F[M_output_index].find(__q2);
            if( itq2 != endF )
                interpolation_error_q2 = itq2->second;
            else
                interpolation_error_q2 = 0;

            __c0_du_eim += interpolation_error_q1*interpolation_error_q2 * M_C0_du_eim[__q1][__q2];
        }//q2
    }//q1

    for ( int __q1 = 0; __q1 < __QLhs; ++__q1 )
    {
        auto itq1 = eim_interpolation_errors_A.find(__q1);
        if( itq1 != endA )
            interpolation_error_q1 = itq1->second;
        else
            interpolation_error_q1 = 0;

        for ( int __q2 = 0; __q2 < __QOutput; ++__q2 )
        {
            auto itq2 = eim_interpolation_errors_F[M_output_index].find(__q2);
            if( itq2 != endF )
                interpolation_error_q2 = itq2->second;
            else
                interpolation_error_q2 = 0;

            __lambda_du_eim += interpolation_error_q1*interpolation_error_q2 * M_Lambda_du_eim[__q1][__q2].head( __N ).dot( Un );
        }//q2
        for ( int __q2 = 0; __q2 < __QLhs; ++__q2 )
        {
            auto itq2 = eim_interpolation_errors_A.find(__q2);
            if( itq2 != endA )
                interpolation_error_q2 = itq2->second;
            else
                interpolation_error_q2 = 0;

            auto m = M_Gamma_du_eim[__q1][__q2].block( 0,0,__N,__N )*Un;
            __gamma_du_eim += interpolation_error_q1*interpolation_error_q2 * Un.dot( m );
        }//q2
    }//q1

    value_type delta_du_eim = math::abs( __c0_du_eim+__lambda_du_eim+__gamma_du_eim ) ;
    std::vector<double> coeffs_vector;
    coeffs_vector.push_back( __c0_du_eim );
    coeffs_vector.push_back( __lambda_du_eim );
    coeffs_vector.push_back( __gamma_du_eim );

    return boost::make_tuple( delta_du_eim,coeffs_vector );

}

template<typename TruthModelType>
typename CRB<TruthModelType>::residual_error_type
CRB<TruthModelType>::steadyDualResidual( int Ncur,parameter_type const& mu, vectorN_type const& Undu, double time ) const
{

    int __QLhs = M_model->Qa();
    int __QOutput = M_model->Ql( M_output_index );
    int __N = Ncur;

    beta_vector_type betaAqm;
    beta_vector_type betaMqm;
    std::vector<beta_vector_type> betaFqm, betaLqm;
    boost::tie( boost::tuples::ignore, betaAqm, betaFqm ) = M_model->computeBetaQm( mu , time );

    value_type __c0_du = 0.0;

    for ( int __q1 = 0; __q1 < __QOutput; ++__q1 )
    {
        for ( int __m1 = 0; __m1 < M_model->mMaxF(M_output_index,__q1); ++__m1 )
        {
            value_type fq1 = betaFqm[M_output_index][__q1][__m1];
            for ( int __q2 = 0; __q2 < __QOutput; ++__q2 )
            {
                for ( int __m2 = 0; __m2 < M_model->mMaxF(M_output_index,__q2); ++__m2 )
                {
                    value_type fq2 = betaFqm[M_output_index][__q2][__m2];
                    __c0_du += M_C0_du[__q1][__m1][__q2][__m2]*fq1*fq2;
                }//m2
            }//q2
        } //m1
    } //q1

    value_type __lambda_du = 0.0;
    value_type __gamma_du = 0.0;

    for ( int __q1 = 0; __q1 < __QLhs; ++__q1 )
    {
        for ( int __m1 = 0; __m1 < M_model->mMaxA(__q1); ++__m1 )
        {
            value_type a_q1 = betaAqm[__q1][__m1];
            for ( int __q2 = 0; __q2 < __QOutput; ++__q2 )
            {
                for ( int __m2 = 0; __m2 < M_model->mMaxF(M_output_index,__q2); ++__m2 )
                {
                    value_type f_q2 = betaFqm[M_output_index][__q2][__m2]*a_q1;
                    __lambda_du += f_q2 * M_Lambda_du[__q1][__m1][__q2][__m2].head( __N ).dot( Undu );
                }//m2
            }//q2

            for ( int __q2 = 0; __q2 < __QLhs; ++__q2 )
            {
                for ( int __m2 = 0; __m2 < M_model->mMaxA(__q2); ++__m2 )
                {
                    value_type a_q2 = betaAqm[__q2][__m2]*a_q1;
                    auto m = M_Gamma_du[ __q1][ __m1][ __q2][ __m2].block( 0,0,__N,__N )*Undu;
                    __gamma_du += a_q2*Undu.dot( m );
                }//m2
            }//q2
        }//m1
    }//q1

    value_type delta_du = math::abs( __c0_du+__lambda_du+__gamma_du );

#if(0)

    if ( !boost::math::isfinite( delta_du ) )
    {
        std::cout << "delta_du is not finite:\n"
                  << "  - c0_du = " << __c0_du << "\n"
                  << "  - lambda_du = " << __lambda_du << "\n"
                  << "  - gamma_du = " << __gamma_du << "\n";
        std::cout << " - betaAqm = " << betaAqm << "\n"
                  << " - betaFqm = " << betaFqm << "\n";
        std::cout << " - Undu : " << Undu << "\n";
    }

#endif

    std::vector<double> coeffs_vector;
    coeffs_vector.push_back( __c0_du );
    coeffs_vector.push_back( __lambda_du );
    coeffs_vector.push_back( __gamma_du );
    return boost::make_tuple( delta_du,coeffs_vector );
}

template<typename TruthModelType>
void
CRB<TruthModelType>::offlineResidual( int Ncur ,int number_of_added_elements )
{
    return offlineResidual( Ncur, mpl::bool_<model_type::is_time_dependent>(), number_of_added_elements );
}

template<typename TruthModelType>
void
CRB<TruthModelType>::offlineResidualEim( int Ncur ,int number_of_added_elements )
{
    return offlineResidualEim( Ncur, mpl::bool_<model_type::is_time_dependent>(), number_of_added_elements );
}

template<typename TruthModelType>
void
CRB<TruthModelType>::offlineResidual( int Ncur, mpl::bool_<true>, int number_of_added_elements )
{

    boost::timer ti;
    int __QLhs = M_model->Qa();
    int __QRhs = M_model->Ql( 0 );
    int __QOutput = M_model->Ql( M_output_index );
    int __Qm = M_model->Qm();
    int __N = Ncur;

    if( this->worldComm().isMasterRank() )
        std::cout << "     o N=" << Ncur << " QLhs=" << __QLhs
                  << " QRhs=" << __QRhs << " Qoutput=" << __QOutput
                  << " Qm=" << __Qm << "\n";

    vector_ptrtype __X( M_backend->newVector( M_model->functionSpace() ) );
    vector_ptrtype __Y( M_backend->newVector( M_model->functionSpace() ) );
    vector_ptrtype __Fdu( M_backend->newVector( M_model->functionSpace() ) );
    vector_ptrtype __Z1(  M_backend->newVector( M_model->functionSpace() ) );
    vector_ptrtype __Z2(  M_backend->newVector( M_model->functionSpace() ) );
    vector_ptrtype __W(  M_backend->newVector( M_model->functionSpace() ) );
    namespace ublas = boost::numeric::ublas;

#if 0
    std::vector< std::vector<sparse_matrix_ptrtype> > Aqm;
    std::vector< std::vector<sparse_matrix_ptrtype> > Mqm;
    std::vector< std::vector<std::vector<vector_ptrtype> > > Fqm;
    std::vector<std::vector<vector_ptrtype> > MFqm;
#endif
    //boost::tie( Mqm, Aqm, Fqm ) = M_model->computeAffineDecomposition();
    boost::tie( M_Mqm, M_Aqm, M_Fqm ) = M_model->computeAffineDecomposition();
    __X->zero();
    __X->add( 1.0 );
    //std::cout << "measure of domain= " << M_model->scalarProduct( __X, __X ) << "\n";
#if 0
    ublas::vector<value_type> mu( P );

    for ( int q = 0; q < P; ++q )
    {
        mu[q] = mut( 0.0 );
    }

#endif

    offlineResidual( Ncur, mpl::bool_<false>(), number_of_added_elements );

    bool optimize = boption(_name="crb.optimize-offline-residual") ;

    //the model can be time-dependant and be executed in steady mode
    //so in that case, we don't need to compute this.
    ti.restart();
    if( ! M_model_executed_in_steady_mode )
    {

        for ( int elem=__N-number_of_added_elements; elem<__N; elem++ )
        {
            *__X=M_model->rBFunctionSpace()->primalBasisElement(elem);
            for ( int __q1 = 0; __q1 < __Qm; ++__q1 )
            {
                for ( int __m1 = 0; __m1 < M_model->mMaxM(__q1); ++__m1 )
                {
                    M_Mqm[__q1][__m1]->multVector(  __X, __W );
                    __W->scale( -1. );
                    M_model->l2solve( __Z1, __W );

                    for ( int __q2 = 0; __q2 < __QRhs; ++__q2 )
                    {
                        for ( int __m2 = 0; __m2 < M_model->mMaxF(0,__q2); ++__m2 )
                        {

                            M_Cmf_pr[__q1][__m1][__q2][__m2].conservativeResize( __N );
                            M_model->l2solve( __Z2, M_Fqm[0][__q2][__m2] );
                            M_Cmf_pr[ __q1][ __m1][ __q2][ __m2]( elem ) = 2.0*M_model->scalarProduct( __Z1, __Z2 );
                        }// elem
                    }//m2
                }//q2
            }//m1
        }//q1

        if( this->worldComm().isMasterRank() )
            std::cout << "     o M_Cmf_pr updated in " << ti.elapsed() << "s\n";
        ti.restart();

        for ( int elem=__N-number_of_added_elements; elem<__N; elem++ )
        {
            *__X=M_model->rBFunctionSpace()->primalBasisElement(elem);

            for ( int __q1 = 0; __q1 < __Qm; ++__q1 )
            {
                for ( int __m1 = 0; __m1 < M_model->mMaxM(__q1); ++__m1 )
                {
                    M_Mqm[__q1][__m1]->multVector(  __X, __W );
                    __W->scale( -1. );
                    M_model->l2solve( __Z1, __W );

                    for ( int __l = 0; __l < ( int )__N; ++__l )
                    {

                        *__Y=M_model->rBFunctionSpace()->primalBasisElement(__l);

                        for ( int __q2 = 0; __q2 < __QLhs; ++__q2 )
                        {
                            for ( int __m2 = 0; __m2 < M_model->mMaxA(__q2); ++__m2 )
                            {
                                M_Cma_pr[__q1][__m1][__q2][__m2].conservativeResize( __N, __N );
                                M_Aqm[__q2][__m2]->multVector(  __Y, __W );
                                __W->scale( -1. );
                                M_model->l2solve( __Z2, __W );
                                M_Cma_pr[ __q1][ __m1][ __q2][ __m2]( elem,__l ) = 2.0*M_model->scalarProduct( __Z1, __Z2 );
                            }// m2
                        }// q2
                    }//__l
                }//m1
            }// q1
        }//elem
        for ( int __j = 0; __j < ( int )__N; ++__j )
        {
            *__X=M_model->rBFunctionSpace()->primalBasisElement(__j);

            for ( int __q1 = 0; __q1 < __Qm; ++__q1 )
            {
                for ( int __m1 = 0; __m1 < M_model->mMaxM(__q1); ++__m1 )
                {
                    M_Mqm[__q1][__m1]->multVector(  __X, __W );
                    __W->scale( -1. );
                    M_model->l2solve( __Z1, __W );

                    for ( int elem=__N-number_of_added_elements; elem<__N; elem++ )
                    {

                        *__Y=M_model->rBFunctionSpace()->primalBasisElement(elem);

                        for ( int __q2 = 0; __q2 < __QLhs; ++__q2 )
                        {
                            for ( int __m2 = 0; __m2 < M_model->mMaxA(__q2); ++__m2 )
                            {

                                M_Aqm[__q2][ __m2]->multVector(  __Y, __W );
                                __W->scale( -1. );
                                M_model->l2solve( __Z2, __W );
                                M_Cma_pr[ __q1][ __m1][ __q2][ __m2]( __j,elem ) = 2.0*M_model->scalarProduct( __Z1, __Z2 );
                            }//m2
                        }// q2

                    }// elem
                }// m1
            }// q1
        } // __j

        if( this->worldComm().isMasterRank() )
            std::cout << "     o M_Cma_pr updated in " << ti.elapsed() << "s\n";
        ti.restart();

        for ( int elem=__N-number_of_added_elements; elem<__N; elem++ )
        {

            for ( int __q1 = 0; __q1 < __Qm; ++__q1 )
            {
                *__X=M_model->rBFunctionSpace()->primalBasisElement(elem);

                for ( int __m1 = 0; __m1 < M_model->mMaxM(__q1); ++__m1 )
                {
                    M_Mqm[__q1][__m1]->multVector(  __X, __W );
                    __W->scale( -1. );
                    M_model->l2solve( __Z1, __W );

                    for ( int __l = 0; __l < ( int )__N; ++__l )
                    {
                        *__Y=M_model->rBFunctionSpace()->primalBasisElement(__l);

                        if( optimize )
                        {
                            //case we don't use EIM
                            for ( int __q2 = 0; __q2 < __q1; ++__q2 )
                            {
                                for ( int __m2 = 0; __m2 < M_model->mMaxM(__q2); ++__m2 )
                                {

                                    M_Cmm_pr[__q1][__m1][__q2][__m2].conservativeResize( __N, __N );
                                    M_Cmm_pr[__q2][__m2][__q1][__m1].conservativeResize( __N, __N );

                                    M_Mqm[__q2][__m2]->multVector(  __Y, __W );
                                    __W->scale( -1. );
                                    M_model->l2solve( __Z2, __W );
                                    double prod = M_model->scalarProduct( __Z1, __Z2 );
                                    M_Cmm_pr[ __q1][ __m1][ __q2][ __m2]( elem,__l ) = prod;
                                    M_Cmm_pr[ __q2][ __m2][ __q1][ __m1]( __l,elem ) = prod;
                                } // m2
                            } // q2
                            //diagonal elements
                            M_Mqm[__q1][__m1]->multVector(  __Y, __W );
                            __W->scale( -1. );
                            M_model->l2solve( __Z2, __W );
                            M_Cmm_pr[__q1][__m1][__q1][__m1].conservativeResize( __N, __N );
                            double prod = M_model->scalarProduct( __Z1, __Z2 );
                            M_Cmm_pr[ __q1][ __m1][ __q1][ __m1]( elem,__l ) = prod;

                        }// optimize
                        else
                        {

                            for ( int __q2 = 0; __q2 < __Qm; ++__q2 )
                            {
                                for ( int __m2 = 0; __m2 < M_model->mMaxM(__q2); ++__m2 )
                                {

                                    M_Cmm_pr[__q1][__m1][__q2][__m2].conservativeResize( __N, __N );

                                    M_Mqm[__q2][__m2]->multVector(  __Y, __W );
                                    __W->scale( -1. );
                                    M_model->l2solve( __Z2, __W );

                                    M_Cmm_pr[ __q1][ __m1][ __q2][ __m2]( elem,__l ) = M_model->scalarProduct( __Z1, __Z2 );
                                }// m2
                            }// q2
                        }//no optimize
                    }// __l
                }// m1
            } // q1
        }// elem

        for ( int __j = 0; __j < ( int )__N; ++__j )
        {
            *__X=M_model->rBFunctionSpace()->primalBasisElement(__j);
            for ( int __q1 = 0; __q1 < __Qm; ++__q1 )
            {
                for ( int __m1 = 0; __m1 < M_model->mMaxM(__q1); ++__m1 )
                {
                    M_Mqm[__q1][ __m1]->multVector(  __X, __W );
                    __W->scale( -1. );
                    M_model->l2solve( __Z1, __W );

                    for ( int elem=__N-number_of_added_elements; elem<__N; elem++ )
                    {
                        *__Y=M_model->rBFunctionSpace()->primalBasisElement(elem);

                        if( optimize )
                        {
                            //case we don't use EIM
                            for ( int __q2 = 0; __q2 < __q1; ++__q2 )
                            {
                                for ( int __m2 = 0; __m2 < M_model->mMaxM(__q2); ++__m2 )
                                {
                                    M_Mqm[__q2][__m2]->multVector(  __Y, __W );
                                    __W->scale( -1. );
                                    M_model->l2solve( __Z2, __W );
                                    double prod = M_model->scalarProduct( __Z1, __Z2 );
                                    M_Cmm_pr[ __q1][ __m1][ __q2][ __m2]( __j,elem ) = prod;
                                    M_Cmm_pr[ __q2][ __m2][ __q1][ __m1]( elem,__j ) = prod;
                                } // m2
                            } // q2
                            //diagonal elements
                            M_Mqm[__q1][__m1]->multVector(  __Y, __W );
                            __W->scale( -1. );
                            M_model->l2solve( __Z2, __W );
                            double prod = M_model->scalarProduct( __Z1, __Z2 );
                            M_Cmm_pr[ __q1][ __m1][ __q1][ __m1]( __j,elem ) = prod;

                        }// optimize
                        else
                        {
                            for ( int __q2 = 0; __q2 < __Qm; ++__q2 )
                            {
                                for ( int __m2 = 0; __m2 < M_model->mMaxM(__q2); ++__m2 )
                                {
                                    M_Mqm[__q2][ __m2]->multVector(  __Y, __W );
                                    __W->scale( -1. );
                                    M_model->l2solve( __Z2, __W );

                                    M_Cmm_pr[ __q1][ __m1][ __q2][ __m2]( __j,elem ) = M_model->scalarProduct( __Z1, __Z2 );

                                }// m2
                            }// q2
                        }// no optimize
                    }// elem
                } // m1
            }// q1
        } // __j

        if( this->worldComm().isMasterRank() )
            std::cout << "     o M_Cmm_pr updated in " << ti.elapsed() << "s\n";


        sparse_matrix_ptrtype Atq1 = M_model->newMatrix();
        sparse_matrix_ptrtype Atq2 = M_model->newMatrix();
        sparse_matrix_ptrtype Mtq1 = M_model->newMatrix();
        sparse_matrix_ptrtype Mtq2 = M_model->newMatrix();
        //
        // Dual
        //

        ti.restart();

        LOG(INFO) << "[offlineResidual] Cmf_du Cma_du Cmm_du\n";
        for ( int elem=__N-number_of_added_elements; elem<__N; elem++ )
        {
            *__X=M_model->rBFunctionSpace()->dualBasisElement(elem);

            for ( int __q1 = 0; __q1 < __Qm; ++__q1 )
            {
                for ( int __m1 = 0; __m1 < M_model->mMaxM(__q1); ++__m1 )
                {

                    M_Mqm[__q1][__m1]->multVector(  __X, __W );
                    __W->close();
                    __W->scale( -1. );
                    M_model->l2solve( __Z1, __W );

                    for ( int __q2 = 0; __q2 < __QOutput; ++__q2 )
                    {
                        for ( int __m2 = 0; __m2 < M_model->mMaxF(M_output_index,__q2); ++__m2 )
                        {

                            M_Cmf_du[__q1][__m1][__q2][__m2].conservativeResize( __N );
                            M_Cmf_du_ini[__q1][__m1][__q2][__m2].conservativeResize( __N );

                            *__Fdu = *M_Fqm[M_output_index][__q2][__m2];
                            __Fdu->close();
                            __Fdu->scale( -1.0 );
                            M_model->l2solve( __Z2, __Fdu );

                            M_Cmf_du[ __q1][__m1][ __q2][__m2]( elem ) = 2.0*M_model->scalarProduct( __Z1, __Z2 );

                            *__Fdu = *M_Fqm[M_output_index][__q2][__m2];
                            __Fdu->close();
                            M_model->l2solve( __Z2, __Fdu );
                            M_Cmf_du_ini[ __q1][__m1][ __q2][__m2]( elem ) = 2.0*M_model->scalarProduct( __Z1, __Z2 );
                        }// m2
                    } // q2
                } // m1
            } // q1
        } // elem


        if( this->worldComm().isMasterRank() )
            std::cout << "     o M_Cmf_du updated in " << ti.elapsed() << "s\n";

        ti.restart();

        for ( int elem=__N-number_of_added_elements; elem<__N; elem++ )
        {
            *__X=M_model->rBFunctionSpace()->dualBasisElement(elem);

            for ( int __q1 = 0; __q1 < __Qm; ++__q1 )
            {
                for ( int __m1 = 0; __m1 < M_model->mMaxM(__q1); ++__m1 )
                {

                    M_Mqm[__q1][__m1]->multVector(  __X, __W );
                    __W->scale( -1. );
                    M_model->l2solve( __Z1, __W );

                    for ( int __l = 0; __l < ( int )__N; ++__l )
                    {

                        *__Y=M_model->rBFunctionSpace()->dualBasisElement(__l);

                        for ( int __q2 = 0; __q2 < __QLhs; ++__q2 )
                        {
                            for ( int __m2 = 0; __m2 < M_model->mMaxA(__q2); ++__m2 )
                            {

                                if( boption("crb.use-symmetric-matrix") )
                                    Atq2 = M_Aqm[__q2][__m2];
                                else
                                    M_Aqm[__q2][__m2]->transpose( Atq2 );

                                M_Cma_du[__q1][__m1][__q2][__m2].conservativeResize( __N, __N );

                                Atq2->multVector(  __Y, __W );
                                __W->scale( -1. );
                                M_model->l2solve( __Z2, __W );

                                M_Cma_du[ __q1][__m1][__q2][ __m2]( elem,__l ) = 2.0*M_model->scalarProduct( __Z1, __Z2 );
                            }// m2
                        }// q2
                    }//__l
                }// m1
            }//q1
        }//elem

        for ( int __j = 0; __j < ( int )__N; ++__j )
        {
            *__X=M_model->rBFunctionSpace()->dualBasisElement(__j);
            for ( int __q1 = 0; __q1 < __Qm; ++__q1 )
            {
                for ( int __m1 = 0; __m1 < M_model->mMaxM(__q1); ++__m1 )
                {

                    M_Mqm[__q1][__m1]->multVector(  __X, __W );
                    __W->scale( -1. );
                    M_model->l2solve( __Z1, __W );

                    for ( int elem=__N-number_of_added_elements; elem<__N; elem++ )
                    {
                        *__Y=M_model->rBFunctionSpace()->dualBasisElement(elem);

                        for ( int __q2 = 0; __q2 < __QLhs; ++__q2 )
                        {
                            for ( int __m2 = 0; __m2 < M_model->mMaxA(__q2); ++__m2 )
                            {

                                if( boption("crb.use-symmetric-matrix") )
                                    Atq2 = M_Aqm[__q2][__m2];
                                else
                                    M_Aqm[__q2][__m2]->transpose( Atq2 );


                                Atq2->multVector(  __Y, __W );
                                __W->scale( -1. );
                                M_model->l2solve( __Z2, __W );

                                M_Cma_du[ __q1][__m1][__q2][ __m2]( __j,elem ) = 2.0*M_model->scalarProduct( __Z1, __Z2 );
                            }// m2
                        }// q2

                    }// elem
                } // m1
            }// q1
        } // __j


        if( this->worldComm().isMasterRank() )
            std::cout << "     o Cma_du updated in " << ti.elapsed() << "s\n";

        ti.restart();


        for ( int elem=__N-number_of_added_elements; elem<__N; elem++ )
        {
            *__X=M_model->rBFunctionSpace()->dualBasisElement(elem);

            for ( int __q1 = 0; __q1 < __Qm; ++__q1 )
            {
                for ( int __m1 = 0; __m1 < M_model->mMaxM(__q1); ++__m1 )
                {

                    M_Mqm[__q1][__m1]->multVector(  __X, __W );
                    __W->scale( -1. );
                    M_model->l2solve( __Z1, __W );

                    for ( int __l = 0; __l < ( int )__N; ++__l )
                    {
                        *__Y=M_model->rBFunctionSpace()->dualBasisElement(__l);

                        if( optimize )
                        {
                            //case we don't use EIM
                            for ( int __q2 = 0; __q2 < __q1; ++__q2 )
                            {
                                for ( int __m2 = 0; __m2 < M_model->mMaxM(__q2); ++__m2 )
                                {

                                    M_Cmm_du[__q1][__m1][__q2][__m2].conservativeResize( __N, __N );
                                    M_Cmm_du[__q2][__m2][__q1][__m1].conservativeResize( __N, __N );

                                    M_Mqm[__q2][__m2]->multVector(  __Y, __W );
                                    __W->scale( -1. );
                                    M_model->l2solve( __Z2, __W );
                                    double prod = M_model->scalarProduct( __Z1, __Z2 );
                                    M_Cmm_du[ __q1][ __m1][ __q2][ __m2]( elem,__l ) = prod;
                                    M_Cmm_du[ __q2][ __m2][ __q1][ __m1]( __l,elem ) = prod;
                                } // m2
                            } // q2
                            //diagonal elements
                            M_Mqm[__q1][__m1]->multVector(  __Y, __W );
                            __W->scale( -1. );
                            M_model->l2solve( __Z2, __W );
                            M_Cmm_du[__q1][__m1][__q1][__m1].conservativeResize( __N, __N );
                            double prod = M_model->scalarProduct( __Z1, __Z2 );
                            M_Cmm_du[ __q1][ __m1][ __q1][ __m1]( elem,__l ) = prod;

                        }// optimize
                        else
                        {
                            for ( int __q2 = 0; __q2 < __Qm; ++__q2 )
                            {
                                for ( int __m2 = 0; __m2 < M_model->mMaxM(__q2); ++__m2 )
                                {
                                    M_Cmm_du[__q1][__m1][__q2][__m2].conservativeResize( __N, __N );

                                    M_Mqm[__q2][__m2]->multVector(  __Y, __W );
                                    __W->scale( -1. );
                                    M_model->l2solve( __Z2, __W );

                                    M_Cmm_du[ __q1][ __m1][ __q2][ __m2]( elem,__l ) = M_model->scalarProduct( __Z1, __Z2 );
                                }//m2
                            }//q2
                        }
                    }//__l
                }//m1
            }//q1
        }//elem

        for ( int __j = 0; __j < ( int )__N; ++__j )
        {
            *__X=M_model->rBFunctionSpace()->dualBasisElement(__j);

            for ( int __q1 = 0; __q1 < __Qm; ++__q1 )
            {
                for ( int __m1 = 0; __m1 < M_model->mMaxM(__q1); ++__m1 )
                {

                    M_Mqm[__q1][__m1]->multVector(  __X, __W );
                    __W->scale( -1. );
                    M_model->l2solve( __Z1, __W );

                    for ( int elem=__N-number_of_added_elements; elem<__N; elem++ )
                    {
                        *__Y=M_model->rBFunctionSpace()->dualBasisElement(elem);

                        if( optimize )
                        {
                            //case we don't use EIM
                            for ( int __q2 = 0; __q2 < __q1; ++__q2 )
                            {
                                for ( int __m2 = 0; __m2 < M_model->mMaxM(__q2); ++__m2 )
                                {
                                    M_Mqm[__q2][__m2]->multVector(  __Y, __W );
                                    __W->scale( -1. );
                                    M_model->l2solve( __Z2, __W );
                                    double prod = M_model->scalarProduct( __Z1, __Z2 );
                                    M_Cmm_du[ __q1][ __m1][ __q2][ __m2]( __j,elem ) = prod;
                                    M_Cmm_du[ __q2][ __m2][ __q1][ __m1]( elem,__j ) = prod;
                                } // m2
                            } // q2
                            //diagonal elements
                            M_Mqm[__q1][__m1]->multVector(  __Y, __W );
                            __W->scale( -1. );
                            M_model->l2solve( __Z2, __W );
                            double prod = M_model->scalarProduct( __Z1, __Z2 );
                            M_Cmm_du[ __q1][ __m1][ __q1][ __m1]( __j,elem ) = prod;

                        }// optimize
                        else
                        {
                            for ( int __q2 = 0; __q2 < __Qm; ++__q2 )
                            {
                                for ( int __m2 = 0; __m2 < M_model->mMaxM(__q2); ++__m2 )
                                {
                                    M_Mqm[__q2][__m2]->multVector(  __Y, __W );
                                    __W->scale( -1. );
                                    M_model->l2solve( __Z2, __W );

                                    M_Cmm_du[ __q1][ __m1][ __q2][ __m2]( __j,elem ) = M_model->scalarProduct( __Z1, __Z2 );
                                }// m2
                            }// q2
                        }//no optimize
                    }// elem
                } // m1
            }// q1
        } // __j


        if( this->worldComm().isMasterRank() )
            std::cout << "     o Cmm_du updated in " << ti.elapsed() << "s\n";
        ti.restart();

    }//if( ! M_model_executed_in_steady_mode )

    LOG(INFO) << "[offlineResidual] Done.\n";

}



template<typename TruthModelType>
void
CRB<TruthModelType>::offlineResidualEim( int Ncur, mpl::bool_<true>, int number_of_added_elements )
{
    offlineResidualEim( Ncur, mpl::bool_<false>(), number_of_added_elements );
}

template<typename TruthModelType>
void
CRB<TruthModelType>::offlineResidual( int Ncur, mpl::bool_<false> , int number_of_added_elements )
{
    if ( ioption(_name="crb.offline-residual-version" ) == 0 )
        offlineResidualV0( Ncur,mpl::bool_<false>(),number_of_added_elements );
    else
        offlineResidualV1( Ncur,mpl::bool_<false>(),number_of_added_elements );
}
template<typename TruthModelType>
void
CRB<TruthModelType>::offlineResidualV0( int Ncur, mpl::bool_<false> , int number_of_added_elements )
{
    boost::timer ti;
    int __QLhs = M_model->Qa();
    int __QRhs = M_model->Ql( 0 );
    int __QOutput = M_model->Ql( M_output_index );
    int __N = Ncur;

    if( this->worldComm().isMasterRank() )
        std::cout << "     o N=" << Ncur << " QLhs=" << __QLhs
                  << " QRhs=" << __QRhs << " Qoutput=" << __QOutput << "\n";

    vector_ptrtype __X( M_backend->newVector( M_model->functionSpace() ) );
    vector_ptrtype __Y( M_backend->newVector( M_model->functionSpace() ) );
    vector_ptrtype __Fdu( M_backend->newVector( M_model->functionSpace() ) );
    vector_ptrtype __Z1(  M_backend->newVector( M_model->functionSpace() ) );
    vector_ptrtype __Z2(  M_backend->newVector( M_model->functionSpace() ) );
    vector_ptrtype __W(  M_backend->newVector( M_model->functionSpace() ) );
    namespace ublas = boost::numeric::ublas;

#if 0
    std::vector< std::vector<sparse_matrix_ptrtype> > Aqm,Mqm;
    std::vector< std::vector<vector_ptrtype> > MFqm;
    std::vector< std::vector<std::vector<vector_ptrtype> > > Fqm,Lqm;
#endif
    //boost::tie( Mqm, Aqm, Fqm ) = M_model->computeAffineDecomposition();
    boost::tie( M_Mqm, M_Aqm, M_Fqm ) = M_model->computeAffineDecomposition();
    __X->zero();
    __X->add( 1.0 );

    if( this->worldComm().isMasterRank() )
        std::cout << "     o initialize offlineResidual in " << ti.elapsed() << "s\n";

    //std::cout << "measure of domain= " << M_model->scalarProduct( __X, __X ) << "\n";
#if 0
    ublas::vector<value_type> mu( P );

    for ( int q = 0; q < P; ++q )
    {
        mu[q] = mut( 0.0 );
    }

#endif

    // Primal
    // no need to recompute this term each time
    if ( Ncur == M_Nm )
    {
        ti.restart();
        LOG(INFO) << "[offlineResidual] Compute Primal residual data\n";
        LOG(INFO) << "[offlineResidual] C0_pr\n";

        // see above Z1 = C^-1 F and Z2 = F
        for ( int __q1 = 0; __q1 < __QRhs; ++__q1 )
        {
            for ( int __m1 = 0; __m1 < M_model->mMaxF(0,__q1); ++__m1 )
            {
                //LOG(INFO) << "__Fq->norm1=" << Fq[0][__q1][__m1]->l2Norm() << "\n";
                M_model->l2solve( __Z1, M_Fqm[0][__q1][__m1] );
                //for ( int __q2 = 0;__q2 < __q1;++__q2 )
                for ( int __q2 = 0; __q2 < __QRhs; ++__q2 )
                {
                    for ( int __m2 = 0; __m2 < M_model->mMaxF(0,__q2); ++__m2 )
                    {
                        //LOG(INFO) << "__Fq->norm 2=" << Fq[0][__q2][__m2]->l2Norm() << "\n";
                        M_model->l2solve( __Z2, M_Fqm[0][__q2][__m2] );
                        //M_C0_pr[__q1][__m1][__q2][__m2] = M_model->scalarProduct( __X, Fq[0][__q2][__m2] );
                        M_C0_pr[__q1][__m1][__q2][__m2] = M_model->scalarProduct( __Z1, __Z2 );
                        //M_C0_pr[__q2][__q1] = M_C0_pr[__q1][__q2];
                        //VLOG(1) <<"M_C0_pr[" << __q1 << "][" << __m1 << "]["<< __q2 << "][" << __m2 << "]=" << M_C0_pr[__q1][__m1][__q2][__m2] << "\n";
                        //LOG(INFO) << "M_C0_pr[" << __q1 << "][" << __m1 << "]["<< __q2 << "][" << __m2 << "]=" << M_C0_pr[__q1][__m1][__q2][__m2] << "\n";
                    }//end of loop __m2
                }//end of loop __q2
                //M_C0_pr[__q1][__q1] = M_model->scalarProduct( __X, __X );
            }//end of loop __m1
        }//end of loop __q1

        if( this->worldComm().isMasterRank() )
            std::cout << "     o M_C0_pr updated in " << ti.elapsed() << "s\n";

    }// Ncur==M_Nm


#if 0
    parameter_type const& mu = M_WNmu->at( 0 );
    //std::cout << "[offlineResidual] mu=" << mu << "\n";
    beta_vector_type betaAqm;
    std::vector<beta_vector_type> betaFqm;
    boost::tie( boost::tuples::ignore, betaAqm, betaFqm ) = M_model->computeBetaQm( mu );
    value_type __c0_pr = 0.0;

    for ( int __q1 = 0; __q1 < __QRhs; ++__q1 )
    {
        for ( int __m1 = 0; __m1 < M_model->mMaxF(0,__q1); ++__m1 )
        {
            value_type fq1 = betaFqm[0][__q1][__m1];

            for ( int __q2 = 0; __q2 < __QRhs; ++__q2 )
            {
                for ( int __m2 = 0; __m2 < M_model->mMaxF(M_output_index,__q2); ++__m2 )
                {
                    value_type fq2 = betaFqm[0][__q2][__m2];
                    __c0_pr += M_C0_pr[__q1][__m1][__q2][__m2]*fq1*fq2;
                }
            }
        }//end of loop __m1
    }//end of loop __q1


    //std::cout << "c0=" << __c0_pr << std::endl;

    std::vector< sparse_matrix_ptrtype > A;
    std::vector< std::vector<vector_ptrtype> > F;
    boost::tie( A, F ) = M_model->update( mu );
    M_model->l2solve( __X, F[0] );
    //std::cout << "c0 2 = " << M_model->scalarProduct( __X, __X ) << "\n";;
#endif

    ti.restart();

    bool optimize = boption(_name="crb.optimize-offline-residual") ;

    //
    //  Primal
    //
    LOG(INFO) << "[offlineResidual] Lambda_pr, Gamma_pr\n";

    for ( int elem=__N-number_of_added_elements; elem<__N; elem++ )
    {
        *__X=M_model->rBFunctionSpace()->primalBasisElement(elem);

        for ( int __q1 = 0; __q1 < __QLhs; ++__q1 )
        {
            for ( int __m1 = 0; __m1 < M_model->mMaxA(__q1) ; ++__m1 )
            {
                M_Aqm[__q1][__m1]->multVector(  __X, __W );
                __W->scale( -1. );
                //std::cout << "__W->norm=" << __W->l2Norm() << "\n";
                M_model->l2solve( __Z1, __W );
                for ( int __q2 = 0; __q2 < __QRhs; ++__q2 )
                {
                    for ( int __m2 = 0; __m2 < M_model->mMaxF(0, __q2); ++__m2 )
                    {
                        M_Lambda_pr[__q1][__m1][__q2][__m2].conservativeResize( __N );
                        //__Y = Fq[0][__q2];
                        //std::cout << "__Fq->norm=" << Fq[0][__q2]->l2Norm() << "\n";
                        M_model->l2solve( __Z2, M_Fqm[0][__q2][__m2] );
                        M_Lambda_pr[ __q1][ __m1][ __q2][ __m2]( elem ) = 2.0*M_model->scalarProduct( __Z1, __Z2 );
                        //VLOG(1) << "M_Lambda_pr[" << __q1 << "][" << __m1 << "][" << __q2 << "][" << __m2 << "][" << __j << "]=" <<  M_Lambda_pr[__q1][__m1][__q2][__m2][__j] << "\n";
                        //std::cout << "M_Lambda_pr[" << __q1 << "][" << __m1 << "][" << __q2 << "][" << __m2 << "][" << __j << "]=" << M_Lambda_pr[__q1][__m1][__q2][__m2][__j] << "\n";
                    }//m2
                }//end of __q2
            }//end of loop __m1
        }//end of __q1
    }//elem

    if( this->worldComm().isMasterRank() )
        std::cout << "     o Lambda_pr updated in " << ti.elapsed() << "s\n";

    ti.restart();

    for ( int elem=__N-number_of_added_elements; elem<__N; elem++ )
    {
        *__X=M_model->rBFunctionSpace()->primalBasisElement(elem);
        for ( int __q1 = 0; __q1 < __QLhs; ++__q1 )
        {
            for ( int __m1 = 0; __m1 < M_model->mMaxA(__q1); ++__m1 )
            {
                M_Aqm[__q1][__m1]->multVector(  __X, __W );
                __W->scale( -1. );
                M_model->l2solve( __Z1, __W );

                for ( int __l = 0; __l < ( int )__N; ++__l )
                {
                    *__Y=M_model->rBFunctionSpace()->primalBasisElement(__l);

                    if( optimize )
                    {
                        //case we don't use EIM
                        for ( int __q2 = 0; __q2 < __q1; ++__q2 )
                        {
                            for ( int __m2 = 0; __m2 < M_model->mMaxA(__q2); ++__m2 )
                            {
                                M_Gamma_pr[__q1][__m1][__q2][__m2].conservativeResize( __N, __N );
                                M_Gamma_pr[__q2][__m2][__q1][__m1].conservativeResize( __N, __N );

                                M_Aqm[__q2][__m2]->multVector(  __Y, __W );
                                __W->scale( -1. );
                                M_model->l2solve( __Z2, __W );
                                double prod = M_model->scalarProduct( __Z1, __Z2 );
                                M_Gamma_pr[ __q1][ __m1][ __q2][ __m2]( elem,__l ) = prod;
                                M_Gamma_pr[ __q2][ __m2][ __q1][ __m1]( __l,elem ) = prod;
                            } // m2
                        } // q2
                        //diagonal elements
                        M_Aqm[__q1][__m1]->multVector(  __Y, __W );
                        __W->scale( -1. );
                        M_model->l2solve( __Z2, __W );
                        M_Gamma_pr[__q1][__m1][__q1][__m1].conservativeResize( __N, __N );
                        double prod = M_model->scalarProduct( __Z1, __Z2 );
                        M_Gamma_pr[ __q1][ __m1][ __q1][ __m1]( elem,__l ) = prod;
                    }//optimize
                    else
                    {
                        for ( int __q2 = 0; __q2 < __QLhs; ++__q2 )
                        {
                            for ( int __m2 = 0; __m2 < M_model->mMaxA(__q2); ++__m2 )
                            {
                                M_Gamma_pr[__q1][__m1][__q2][__m2].conservativeResize( __N, __N );

                                M_Aqm[__q2][__m2]->multVector(  __Y, __W );
                                __W->scale( -1. );
                                M_model->l2solve( __Z2, __W );
                                M_Gamma_pr[ __q1][ __m1][ __q2][ __m2]( elem,__l ) = M_model->scalarProduct( __Z1, __Z2 );
                            } // m2
                        } // q2
                    }//no optimize
                }//end of loop over l
            } // m1
        } // q1
    } // elem

    for ( int __j = 0; __j < ( int )__N; ++__j )
    {
        *__X=M_model->rBFunctionSpace()->primalBasisElement(__j);
        for ( int __q1 = 0; __q1 < __QLhs; ++__q1 )
        {
            for ( int __m1 = 0; __m1 < M_model->mMaxA(__q1); ++__m1 )
            {
                M_Aqm[__q1][__m1]->multVector(  __X, __W );
                __W->scale( -1. );
                M_model->l2solve( __Z1, __W );

                //column N-1
                //int __l = __N-1;
                for ( int elem=__N-number_of_added_elements; elem<__N; elem++ )
                {
                    *__Y=M_model->rBFunctionSpace()->primalBasisElement(elem);

                    if( optimize )
                    {
                        //case we don't use EIM
                        for ( int __q2 = 0; __q2 < __q1; ++__q2 )
                        {
                            for ( int __m2 = 0; __m2 < M_model->mMaxA(__q2); ++__m2 )
                            {
                                M_Aqm[__q2][__m2]->multVector(  __Y, __W );
                                __W->scale( -1. );
                                M_model->l2solve( __Z2, __W );
                                double prod = M_model->scalarProduct( __Z1, __Z2 );
                                M_Gamma_pr[ __q1][ __m1][ __q2][ __m2]( __j,elem ) = prod;
                                M_Gamma_pr[ __q2][ __m2][ __q1][ __m1]( elem,__j ) = prod;
                            } // m2
                        } // q2
                        //diagonal elements
                        M_Aqm[__q1][__m1]->multVector(  __Y, __W );
                        __W->scale( -1. );
                        M_model->l2solve( __Z2, __W );
                        double prod = M_model->scalarProduct( __Z1, __Z2 );
                        M_Gamma_pr[ __q1][ __m1][ __q1][ __m1]( __j,elem ) = prod;
                    }//optimize
                    else
                    {
                        for ( int __q2 = 0; __q2 < __QLhs; ++__q2 )
                        {
                            for ( int __m2 = 0; __m2 < M_model->mMaxA(__q2); ++__m2 )
                            {
                                M_Aqm[__q2][__m2]->multVector(  __Y, __W );
                                __W->scale( -1. );
                                M_model->l2solve( __Z2, __W );
                                M_Gamma_pr[ __q1][ __m1][ __q2][ __m2]( __j,elem ) = M_model->scalarProduct( __Z1, __Z2 );
                            } // m2
                        } // q2
                    }//no optimize
                }// end of loop elem
            }// m1
        }// q1
    }// end of loop __j

    if( this->worldComm().isMasterRank() )
        std::cout << "     o Gamma_pr updated in " << ti.elapsed() << "s\n";
    sparse_matrix_ptrtype Atq1 = M_model->newMatrix();
    sparse_matrix_ptrtype Atq2 = M_model->newMatrix();
    ti.restart();

    //
    // Dual
    //
    // compute this only once
    if( M_solve_dual_problem )
    {
        if ( Ncur == M_Nm )
        {
            LOG(INFO) << "[offlineResidual] Compute Dual residual data\n";
            LOG(INFO) << "[offlineResidual] C0_du\n";

            for ( int __q1 = 0; __q1 < __QOutput; ++__q1 )
            {
                for ( int __m1 = 0; __m1 < M_model->mMaxF(M_output_index,__q1); ++__m1 )
                {
                    *__Fdu = *M_Fqm[M_output_index][__q1][__m1];
                    __Fdu->close();
                    __Fdu->scale( -1.0 );
                    M_model->l2solve( __Z1, __Fdu );

                    for ( int __q2 = 0; __q2 < __QOutput; ++__q2 )
                    {
                        for ( int __m2 = 0; __m2 < M_model->mMaxF(M_output_index,__q2); ++__m2 )
                        {
                            *__Fdu = *M_Fqm[M_output_index][__q2][__m2];
                            __Fdu->close();
                            __Fdu->scale( -1.0 );
                            M_model->l2solve( __Z2, __Fdu );
                            M_C0_du[__q1][__m1][__q2][__m2] = M_model->scalarProduct( __Z1, __Z2 );
                            //M_C0_du[__q2][__q1] = M_C0_du[__q1][__q2];
                            //M_C0_du[__q1][__q1] = M_model->scalarProduct( __Xdu, __Xdu );
                        }//end of loop __m2
                    }//end of loop __q2
                }//end of loop __m1
            }//end of loop __q1

            if( this->worldComm().isMasterRank() )
                std::cout << "     o C0_du updated in " << ti.elapsed() << "s\n";
            ti.restart();
        }

        LOG(INFO) << "[offlineResidual] Lambda_du, Gamma_du\n";

        for ( int elem=__N-number_of_added_elements; elem<__N; elem++ )
        {
            *__X=M_model->rBFunctionSpace()->dualBasisElement(elem);

            for ( int __q1 = 0; __q1 < __QLhs; ++__q1 )
            {
                for ( int __m1 = 0; __m1 < M_model->mMaxA(__q1); ++__m1 )
                {

                    if( boption("crb.use-symmetric-matrix") )
                        Atq1 = M_Aqm[__q1][__m1];
                    else
                        M_Aqm[__q1][__m1]->transpose( Atq1 );

                    Atq1->multVector(  __X, __W );
                    __W->close();
                    __W->scale( -1. );
                    //std::cout << "__W->norm=" << __W->l2Norm() << "\n";
                    M_model->l2solve( __Z1, __W );

                    for ( int __q2 = 0; __q2 < __QOutput; ++__q2 )
                    {
                        for ( int __m2 = 0; __m2 < M_model->mMaxF(M_output_index,__q2) ; ++__m2 )
                        {
                            M_Lambda_du[__q1][__m1][__q2][__m2].conservativeResize( __N );

                            *__Fdu = *M_Fqm[M_output_index][__q2][__m2];
                            __Fdu->close();
                            __Fdu->scale( -1.0 );
                            M_model->l2solve( __Z2, __Fdu );
                            M_Lambda_du[ __q1][ __m1][ __q2][ __m2]( elem ) = 2.0*M_model->scalarProduct( __Z2, __Z1 );
                            //VLOG(1) << "M_Lambda_pr[" << __q1 << "][" << __m1 << "][" << __q2 << "][" << __m2 << "][" << __j << "]=" << M_Lambda_pr[__q1][__m1][__q2][__m2][__j] << "\n";
                            //std::cout << "M_Lambda_pr[" << __q1 << "][" << __m1 << "][" << __q2 << "][" << __m2 << "][" << __j << "]=" << M_Lambda_pr[__q1][__m1][__q2][__m2][__j] << "\n";
                        } // m2
                    } // q2
                } // m1
            } // q1
        }//elem

        if( this->worldComm().isMasterRank() )
            std::cout << "     o Lambda_du updated in " << ti.elapsed() << "s\n";
        ti.restart();

        for ( int elem=__N-number_of_added_elements; elem<__N; elem++ )
        {
            //int __j = __N-1;
            *__X=M_model->rBFunctionSpace()->dualBasisElement(elem);

            for ( int __q1 = 0; __q1 < __QLhs; ++__q1 )
            {
                for ( int __m1 = 0; __m1 < M_model->mMaxA(__q1); ++__m1 )
                {
                    if( boption("crb.use-symmetric-matrix") )
                        Atq1=M_Aqm[__q1][__m1];
                    else
                        M_Aqm[__q1][__m1]->transpose( Atq1 );

                    Atq1->multVector(  __X, __W );
                    __W->scale( -1. );
                    M_model->l2solve( __Z1, __W );

                    for ( int __l = 0; __l < ( int )__N; ++__l )
                    {
                        *__Y=M_model->rBFunctionSpace()->dualBasisElement(__l);

                        if( optimize )
                        {
                            //case we don't use EIM
                            for ( int __q2 = 0; __q2 < __q1; ++__q2 )
                            {
                                for ( int __m2 = 0; __m2 < M_model->mMaxA(__q2); ++__m2 )
                                {
                                    if( boption("crb.use-symmetric-matrix") )
                                        Atq2 = M_Aqm[__q2][__m2];
                                    else
                                        M_Aqm[__q2][__m2]->transpose( Atq2 );

                                    M_Gamma_du[__q1][__m1][__q2][__m2].conservativeResize( __N, __N );
                                    M_Gamma_du[__q2][__m2][__q1][__m1].conservativeResize( __N, __N );

                                    Atq2->multVector(  __Y, __W );
                                    __W->scale( -1. );
                                    M_model->l2solve( __Z2, __W );
                                    double prod = M_model->scalarProduct( __Z1, __Z2 );
                                    M_Gamma_du[ __q1][ __m1][ __q2][ __m2]( elem,__l ) = prod;
                                    M_Gamma_du[ __q2][ __m2][ __q1][ __m1]( __l,elem ) = prod;
                                } // m2
                            } // q2
                            //diagonal elements
                            Atq1->multVector(  __Y, __W );
                            __W->scale( -1. );
                            M_model->l2solve( __Z2, __W );
                            M_Gamma_du[__q1][__m1][__q1][__m1].conservativeResize( __N, __N );
                            double prod = M_model->scalarProduct( __Z1, __Z2 );
                            M_Gamma_du[ __q1][ __m1][ __q1][ __m1]( elem,__l ) = prod;
                        }// optimize
                        else
                        {
                            for ( int __q2 = 0; __q2 < __QLhs; ++__q2 )
                            {
                                for ( int __m2 = 0; __m2 < M_model->mMaxA(__q2); ++__m2 )
                                {
                                    if( boption("crb.use-symmetric-matrix") )
                                        Atq2 = M_Aqm[__q2][__m2];
                                    else
                                        M_Aqm[__q2][__m2]->transpose( Atq2 );

                                    M_Gamma_du[__q1][__m1][__q2][__m2].conservativeResize( __N, __N );

                                    Atq2->multVector(  __Y, __W );
                                    __W->scale( -1. );
                                    M_model->l2solve( __Z2, __W );
                                    M_Gamma_du[ __q1][ __m1][ __q2][ __m2]( elem,__l ) = M_model->scalarProduct( __Z1, __Z2 );
                                } // m2
                            }// q2
                        } // no optimize
                    }//__l
                }//m1
            }//q1
        }//__elem

        // update column __N-1
        for ( int __j = 0; __j < ( int )__N; ++__j )
        {
            *__X=M_model->rBFunctionSpace()->dualBasisElement(__j);

            for ( int __q1 = 0; __q1 < __QLhs; ++__q1 )
            {
                for ( int __m1 = 0; __m1 < M_model->mMaxA(__q1); ++__m1 )
                {
                    if( boption("crb.use-symmetric-matrix") )
                        Atq1=M_Aqm[__q1][__m1];
                    else
                        M_Aqm[__q1][__m1]->transpose( Atq1 );

                    Atq1->multVector(  __X, __W );
                    __W->scale( -1. );
                    M_model->l2solve( __Z1, __W );

                    //int __l = __N-1;
                    for ( int elem=__N-number_of_added_elements; elem<__N; elem++ )
                    {
                        *__Y=M_model->rBFunctionSpace()->dualBasisElement(elem);

                        if( optimize )
                        {
                            //case we don't use EIM
                            for ( int __q2 = 0; __q2 < __q1; ++__q2 )
                            {
                                for ( int __m2 = 0; __m2 < M_model->mMaxA(__q2); ++__m2 )
                                {
                                    if( boption("crb.use-symmetric-matrix") )
                                        Atq2 = M_Aqm[__q2][__m2];
                                    else
                                        M_Aqm[__q2][__m2]->transpose( Atq2 );

                                    Atq2->multVector(  __Y, __W );
                                    __W->scale( -1. );
                                    M_model->l2solve( __Z2, __W );
                                    double prod = M_model->scalarProduct( __Z1, __Z2 );
                                    M_Gamma_du[ __q1][ __m1][ __q2][ __m2]( __j, elem ) = prod;
                                    M_Gamma_du[ __q2][ __m2][ __q1][ __m1]( elem, __j ) = prod;
                                } // m2
                            } // q2
                            //diagonal elements
                            Atq1->multVector(  __Y, __W );
                            __W->scale( -1. );
                            M_model->l2solve( __Z2, __W );
                            double prod = M_model->scalarProduct( __Z1, __Z2 );
                            M_Gamma_du[ __q1][ __m1][ __q1][ __m1]( __j,elem ) = prod;
                        }// optimize
                        else
                        {
                            for ( int __q2 = 0; __q2 < __QLhs; ++__q2 )
                            {
                                for ( int __m2 = 0; __m2 < M_model->mMaxA(__q2); ++__m2 )
                                {
                                    if( boption("crb.use-symmetric-matrix") )
                                        Atq2 = M_Aqm[__q2][__m2];
                                    else
                                        M_Aqm[__q2][__m2]->transpose( Atq2 );

                                    Atq2->multVector(  __Y, __W );
                                    __W->scale( -1. );
                                    M_model->l2solve( __Z2, __W );
                                    M_Gamma_du[ __q1][ __m1][ __q2][ __m2]( __j,elem ) = M_model->scalarProduct( __Z1, __Z2 );
                                }//m2
                            }// q2
                        }//no optimize
                    }// elem
                }// m1
            }// q1
        } // __j

        if( this->worldComm().isMasterRank() )
            std::cout << "     o Gamma_du updated in " << ti.elapsed() << "s\n";
        ti.restart();
        LOG(INFO) << "[offlineResidual] Done.\n";

    }//end of if (solve_dual_problem)

}
template<typename TruthModelType>
void
CRB<TruthModelType>::offlineResidualV1( int Ncur, mpl::bool_<false> , int number_of_added_elements )
{
    boost::timer ti;
    int __QLhs = M_model->Qa();
    int __QRhs = M_model->Ql( 0 );
    int __QOutput = M_model->Ql( M_output_index );
    int __N = Ncur;

    if( Environment::isMasterRank() )
        std::cout << "     o N=" << Ncur << " QLhs=" << __QLhs
                  << " QRhs=" << __QRhs << " Qoutput=" << __QOutput << "\n";

    vector_ptrtype __X( M_backend->newVector( M_model->functionSpace() ) );
    vector_ptrtype __Fdu( M_backend->newVector( M_model->functionSpace() ) );
    vector_ptrtype __W( M_backend->newVector( M_model->functionSpace() ) );
    namespace ublas = boost::numeric::ublas;
#if 0
    std::vector< std::vector<sparse_matrix_ptrtype> > Aqm,Mqm;
    std::vector< std::vector<vector_ptrtype> > MFqm;
    std::vector< std::vector<std::vector<vector_ptrtype> > > Fqm,Lqm;
#endif
    //boost::tie( Mqm, Aqm, Fqm ) = M_model->computeAffineDecomposition();
    boost::tie( M_Mqm, M_Aqm, M_Fqm ) = M_model->computeAffineDecomposition();

    if( Environment::isMasterRank() )
        std::cout << "     o initialize offlineResidual in " << ti.elapsed() << "s\n";

    bool optimize = boption(_name="crb.optimize-offline-residual") ;

    ti.restart();

    //
    //  Primal
    //
    LOG(INFO) << "[offlineResidual] Lambda_pr, Gamma_pr\n";

    if ( M_precomputeResidualPrF.empty()/*Ncur == M_Nm*/ )
    {
        // update M_precomputeResidualPrF
        M_precomputeResidualPrF.resize(__QRhs);
        for ( int __q2 = 0; __q2 < __QRhs; ++__q2 )
        {
            M_precomputeResidualPrF[__q2].resize( M_model->mMaxF(0, __q2) );
            for ( int __m2 = 0; __m2 < M_model->mMaxF(0, __q2); ++__m2 )
            {
                auto myvec = M_backend->newVector( M_model->functionSpace() );
                M_model->l2solve( myvec, M_Fqm[0][__q2][__m2] );
                M_precomputeResidualPrF[__q2][__m2] = myvec;
            }
        }

        // update M_C0_pr
        for ( int __q1 = 0; __q1 < __QRhs; ++__q1 )
        {
            for ( int __m1 = 0; __m1 < M_model->mMaxF(0,__q1); ++__m1 )
            {
                auto myZ1 = M_precomputeResidualPrF[__q1][__m1];
                for ( int __q2 = 0; __q2 < __QRhs; ++__q2 )
                {
                    for ( int __m2 = 0; __m2 < M_model->mMaxF(0,__q2); ++__m2 )
                    {
                        auto myZ2 = M_precomputeResidualPrF[__q2][__m2];
                        M_C0_pr[__q1][__m1][__q2][__m2] = M_model->scalarProduct( myZ1, myZ2 );
                    }
                }
            }
        }
        if( Environment::isMasterRank() )
            std::cout << "     o M_C0_pr updated\n";
    }

    // update M_precomputeResidualPrA
    int nElementsToPrecompute = (M_precomputeResidualPrA.empty())? __N : number_of_added_elements;
    M_precomputeResidualPrA.resize(__QLhs);
    for ( int __q1 = 0; __q1 < __QLhs; ++__q1 )
    {
        M_precomputeResidualPrA[__q1].resize( M_model->mMaxA(__q1) );
        for ( int __m1 = 0; __m1 < M_model->mMaxA(__q1); ++__m1 )
        {
            M_precomputeResidualPrA[__q1][__m1].resize(__N);
        }
    }
    for ( int __j=__N-nElementsToPrecompute/*__N-number_of_added_elements*/; __j<__N; __j++ )
    {
        *__X=M_model->rBFunctionSpace()->primalBasisElement(__j);
        for ( int __q1 = 0; __q1 < __QLhs; ++__q1 )
        {
            for ( int __m1 = 0; __m1 < M_model->mMaxA(__q1); ++__m1 )
            {
                M_Aqm[__q1][__m1]->multVector(  __X, __W );
                __W->scale( -1. );
                auto myvec = M_backend->newVector( M_model->functionSpace() );
                M_model->l2solve( myvec, __W );
                M_precomputeResidualPrA[__q1][__m1][__j] = myvec;
            }
        }
    }
    // update M_Gamma_pr
    for ( int __q1 = 0; __q1 < __QLhs; ++__q1 )
    {
        for ( int __m1 = 0; __m1 < M_model->mMaxA(__q1); ++__m1 )
        {
            for ( int __q2 = 0; __q2 < __QLhs; ++__q2 )
            {
                for ( int __m2 = 0; __m2 < M_model->mMaxA(__q2); ++__m2 )
                {
                    M_Gamma_pr[__q1][__m1][__q2][__m2].conservativeResize( __N, __N );

                    for ( int elem=__N-number_of_added_elements; elem<__N; elem++ )
                    {
                        auto myZ1 = M_precomputeResidualPrA[__q1][__m1][elem];
                        auto myZ3 = M_precomputeResidualPrA[__q2][__m2][elem];
                        for ( int __l = 0; __l < __N; ++__l )
                        {
                            auto myZ2 = M_precomputeResidualPrA[__q2][__m2][__l];
                            auto myZ4 = M_precomputeResidualPrA[__q1][__m1][__l];
                            double scalProd = M_model->scalarProduct( myZ1, myZ2 );
                            M_Gamma_pr[ __q1][ __m1][ __q2][ __m2]( elem,__l ) = scalProd;
                            double scalProd2 = M_model->scalarProduct( myZ4, myZ3 );
                            M_Gamma_pr[ __q1][ __m1][ __q2][ __m2]( __l,elem ) = scalProd2;
                        }
                    }
                }
            }
        }
    }

    // update M_Lambda_pr
    for ( int __q1 = 0; __q1 < __QLhs; ++__q1 )
    {
        for ( int __m1 = 0; __m1 < M_model->mMaxA(__q1) ; ++__m1 )
        {
            for ( int __q2 = 0; __q2 < __QRhs; ++__q2 )
            {
                for ( int __m2 = 0; __m2 < M_model->mMaxF(0, __q2); ++__m2 )
                {
                    M_Lambda_pr[__q1][__m1][__q2][__m2].conservativeResize( __N );

                    auto myZ2 = M_precomputeResidualPrF[__q2][__m2];
                    for ( int elem=__N-number_of_added_elements; elem<__N; elem++ )
                    {
                        auto myZ1 = M_precomputeResidualPrA[__q1][__m1][elem];
                        M_Lambda_pr[ __q1][ __m1][ __q2][ __m2]( elem ) = 2.0*M_model->scalarProduct( myZ1, myZ2 );
                    }
                }
            }
        }
    }

    if( Environment::isMasterRank() )
        std::cout << "     o Gamma_pr and Lambda_pr updated in " << ti.elapsed() << "s\n";

    //
    // Dual
    //
    if( M_solve_dual_problem )
    {
        ti.restart();

        sparse_matrix_ptrtype Atq1;
        bool opIsSym = boption("crb.use-symmetric-matrix");
        if ( !opIsSym )
            Atq1 = M_model->newMatrix();

        // compute this only once
        if ( M_precomputeResidualDuF.empty()/*Ncur == M_Nm*/ )
        {
            // update M_precomputeResidualDuF
            M_precomputeResidualDuF.resize(__QOutput);
            for ( int __q2 = 0; __q2 < __QOutput; ++__q2 )
            {
                M_precomputeResidualDuF[__q2].resize( M_model->mMaxF(M_output_index,__q2) );
                for ( int __m2 = 0; __m2 < M_model->mMaxF(M_output_index,__q2); ++__m2 )
                {
                    *__Fdu = *M_Fqm[M_output_index][__q2][__m2];
                    __Fdu->close();
                    __Fdu->scale( -1.0 );
                    auto myvec = M_backend->newVector( M_model->functionSpace() );
                    M_model->l2solve( myvec, __Fdu );
                    M_precomputeResidualDuF[__q2][__m2] = myvec;
                }
            }

            // update M_C0_du
            for ( int __q1 = 0; __q1 < __QOutput; ++__q1 )
            {
                for ( int __m1 = 0; __m1 < M_model->mMaxF(M_output_index,__q1); ++__m1 )
                {
                    auto myZ1 = M_precomputeResidualDuF[__q1][__m1];
                    for ( int __q2 = 0; __q2 < __QOutput; ++__q2 )
                    {
                        for ( int __m2 = 0; __m2 < M_model->mMaxF(M_output_index,__q2); ++__m2 )
                        {
                            auto myZ2 = M_precomputeResidualDuF[__q2][__m2];
                            M_C0_du[__q1][__m1][__q2][__m2] = M_model->scalarProduct( myZ1, myZ2 );
                        }
                    }
                }
            }
            if( Environment::isMasterRank() )
                std::cout << "     o M_C0_du updated\n";
        }

        // update M_precomputeResidualDuA
        int nElementsToPrecomputeDual = (M_precomputeResidualDuA.empty())? __N : number_of_added_elements;
        M_precomputeResidualDuA.resize(__QLhs);
        for ( int __q1 = 0; __q1 < __QLhs; ++__q1 )
        {
            M_precomputeResidualDuA[__q1].resize( M_model->mMaxA(__q1) );
            for ( int __m1 = 0; __m1 < M_model->mMaxA(__q1); ++__m1 )
            {
                M_precomputeResidualDuA[__q1][__m1].resize(__N);
            }
        }
        for ( int __j=__N-nElementsToPrecomputeDual/*__N-number_of_added_elements*/; __j<__N; __j++ )
        {
            *__X=M_model->rBFunctionSpace()->dualBasisElement(__j);
            for ( int __q1 = 0; __q1 < __QLhs; ++__q1 )
            {
                for ( int __m1 = 0; __m1 < M_model->mMaxA(__q1); ++__m1 )
                {
                    if( opIsSym )
                        Atq1=M_Aqm[__q1][__m1];
                    else
                        M_Aqm[__q1][__m1]->transpose( Atq1 );

                    Atq1->multVector(  __X, __W );
                    __W->scale( -1. );
                    auto myvec = M_backend->newVector( M_model->functionSpace() );
                    M_model->l2solve( myvec, __W );
                    M_precomputeResidualDuA[__q1][__m1][__j] = myvec;
                }
            }
        }

        // update M_Gamma_du
        for ( int __q1 = 0; __q1 < __QLhs; ++__q1 )
        {
            for ( int __m1 = 0; __m1 < M_model->mMaxA(__q1); ++__m1 )
            {
                for ( int __q2 = 0; __q2 < __QLhs; ++__q2 )
                {
                    for ( int __m2 = 0; __m2 < M_model->mMaxA(__q2); ++__m2 )
                    {
                        M_Gamma_du[__q1][__m1][__q2][__m2].conservativeResize( __N, __N );

                        for ( int elem=__N-number_of_added_elements; elem<__N; elem++ )
                        {
                            auto myZ1 = M_precomputeResidualDuA[__q1][__m1][elem];
                            auto myZ3 = M_precomputeResidualDuA[__q2][__m2][elem];
                            for ( int __l = 0; __l < __N; ++__l )
                            {
                                auto myZ2 = M_precomputeResidualDuA[__q2][__m2][__l];
                                auto myZ4 = M_precomputeResidualDuA[__q1][__m1][__l];
                                double scalProd = M_model->scalarProduct( myZ1, myZ2 );
                                M_Gamma_du[ __q1][ __m1][ __q2][ __m2]( elem,__l ) = scalProd;
                                double scalProd2 = M_model->scalarProduct( myZ4, myZ3 );
                                M_Gamma_du[ __q1][ __m1][ __q2][ __m2]( __l,elem ) = scalProd2;
                            }
                        }
                    }
                }
            }
        }

        // update M_Lambda_du
        for ( int __q1 = 0; __q1 < __QLhs; ++__q1 )
        {
            for ( int __m1 = 0; __m1 < M_model->mMaxA(__q1) ; ++__m1 )
            {
                for ( int __q2 = 0; __q2 < __QOutput; ++__q2 )
                {
                    for ( int __m2 = 0; __m2 < M_model->mMaxF(M_output_index,__q2) ; ++__m2 )
                    {
                        M_Lambda_du[__q1][__m1][__q2][__m2].conservativeResize( __N );

                        auto myZ2 = M_precomputeResidualDuF[__q2][__m2];
                        for ( int elem=__N-number_of_added_elements; elem<__N; elem++ )
                        {
                            auto myZ1 = M_precomputeResidualDuA[__q1][__m1][elem];
                            M_Lambda_du[ __q1][ __m1][ __q2][ __m2]( elem ) = 2.0*M_model->scalarProduct( myZ1, myZ2 );
                        }
                    }
                }
            }
        }

        if( Environment::isMasterRank() )
            std::cout << "     o Gamma_du and Lambda_du updated in " << ti.elapsed() << "s\n";


    }//end of if (M_solve_dual_problem)
}



template<typename TruthModelType>
void
CRB<TruthModelType>::offlineResidualEim( int Ncur, mpl::bool_<false> , int number_of_added_elements )
{
    boost::timer ti;
    int __QLhs = M_model->Qa();
    int __QRhs = M_model->Ql( 0 );
    int __QOutput = M_model->Ql( M_output_index );
    int __N = Ncur;

    if( this->worldComm().isMasterRank() )
        std::cout << "     o offline residual eim "<<std::endl;

    vector_ptrtype __X( M_backend->newVector( M_model->functionSpace() ) );
    vector_ptrtype __Y( M_backend->newVector( M_model->functionSpace() ) );
    vector_ptrtype __Fdu( M_backend->newVector( M_model->functionSpace() ) );
    vector_ptrtype __Z1(  M_backend->newVector( M_model->functionSpace() ) );
    vector_ptrtype __Z2(  M_backend->newVector( M_model->functionSpace() ) );
    vector_ptrtype __W(  M_backend->newVector( M_model->functionSpace() ) );
    namespace ublas = boost::numeric::ublas;

#if 0
    std::vector< std::vector<sparse_matrix_ptrtype> > Aqm,Mqm;
    std::vector< std::vector<vector_ptrtype> > MFqm;
    std::vector< std::vector<std::vector<vector_ptrtype> > > Fqm,Lqm;
#endif
    //boost::tie( Mqm, Aqm, Fqm ) = M_model->computeAffineDecomposition();
    boost::tie( M_Mqm, M_Aqm, M_Fqm ) = M_model->computeAffineDecomposition();

    __X->zero();
    __X->add( 1.0 );

    auto all_eim_interpolation_errors = M_model->eimInterpolationErrorEstimation();
    auto eim_interpolation_errors_A = all_eim_interpolation_errors.template get<1>() ;
    auto eim_interpolation_errors_F = all_eim_interpolation_errors.template get<2>() ;

    auto endA = eim_interpolation_errors_A.end();
    auto endF = eim_interpolation_errors_F[0].end();

    // Primal
    // no need to recompute this term each time
    if ( Ncur == M_Nm )
    {
        ti.restart();
        for ( int __q1 = 0; __q1 < __QRhs; ++__q1 )
        {
            auto itq1 = eim_interpolation_errors_F[0].find(__q1);
            if( itq1 != endF )
            {
                //remember that in C++ index begins at 0
                //so to have max+1, we call [max]
                int Mmaxq1 = M_model->mMaxF(0,__q1);
                M_model->l2solve( __Z1, M_Fqm[0][__q1][Mmaxq1] );
                for ( int __q2 = 0; __q2 < __QRhs; ++__q2 )
                {
                    int Mmaxq2 = M_model->mMaxF(0,__q2);
                    auto itq2 = eim_interpolation_errors_F[0].find(__q2);
                    if( itq2 != endF )
                    {
                        M_model->l2solve( __Z2, M_Fqm[0][__q2][Mmaxq2] );
                        M_C0_pr_eim[__q1][__q2] = M_model->scalarProduct( __Z1, __Z2 );
                    }
                    else
                    {
                        M_C0_pr_eim[__q1][__q2] = 0;
                    }
                }//end of loop __q2
            }
            else
            {
                //no eim error associated to M_Fqm[0][__q1]
                for ( int __q2 = 0; __q2 < __QRhs; ++__q2 )
                {
                    M_C0_pr_eim[__q1][__q2] = 0;
                }
            }
        }//end of loop __q1

        if( this->worldComm().isMasterRank() )
            std::cout << "     o M_C0_pr_eim updated in " << ti.elapsed() << "s\n";

    }// Ncur==M_Nm

    ti.restart();

    //
    //  Primal
    //
    LOG(INFO) << "[offlineResidual] Lambda_pr, Gamma_pr\n";

    for ( int elem=__N-number_of_added_elements; elem<__N; elem++ )
    {
        *__X=M_model->rBFunctionSpace()->primalBasisElement(elem);

        for ( int __q1 = 0; __q1 < __QLhs; ++__q1 )
        {
            auto itq1 = eim_interpolation_errors_A.find(__q1);
            if( itq1 != endA )
            {
                int Mmaxq1 = M_model->mMaxA(__q1);
                M_Aqm[__q1][Mmaxq1]->multVector(  __X, __W );
                __W->scale( -1. );
                M_model->l2solve( __Z1, __W );
                for ( int __q2 = 0; __q2 < __QRhs; ++__q2 )
                {
                    int Mmaxq2 = M_model->mMaxF(0,__q2);
                    auto itq2 = eim_interpolation_errors_F[0].find(__q2);
                    M_Lambda_pr_eim[__q1][__q2].conservativeResize( __N );
                    if( itq2 != endF )
                    {
                        M_model->l2solve( __Z2, M_Fqm[0][__q2][Mmaxq2] );
                        M_Lambda_pr_eim[ __q1][ __q2]( elem ) = 2.0*M_model->scalarProduct( __Z1, __Z2 );
                    }
                    else
                    {
                        M_Lambda_pr_eim[ __q1][ __q2]( elem ) = 0;
                    }
                }
            }
            else
            {
                for ( int __q2 = 0; __q2 < __QRhs; ++__q2 )
                {
                    M_Lambda_pr_eim[__q1][__q2].conservativeResize( __N );
                    M_Lambda_pr_eim[ __q1][ __q2]( elem ) = 0;
                }
            }
        }//end of __q1
    }//elem

    if( this->worldComm().isMasterRank() )
        std::cout << "     o Lambda_pr_eim updated in " << ti.elapsed() << "s\n";

    ti.restart();

    for ( int elem=__N-number_of_added_elements; elem<__N; elem++ )
    {
        *__X=M_model->rBFunctionSpace()->primalBasisElement(elem);
        for ( int __q1 = 0; __q1 < __QLhs; ++__q1 )
        {
            auto itq1 = eim_interpolation_errors_A.find(__q1);
            if( itq1 != endA )
            {
                int Mmaxq1 = M_model->mMaxA(__q1);
                M_Aqm[__q1][Mmaxq1]->multVector(  __X, __W );
                __W->scale( -1. );
                M_model->l2solve( __Z1, __W );
                for ( int __l = 0; __l < ( int )__N; ++__l )
                {
                    *__Y=M_model->rBFunctionSpace()->primalBasisElement(__l);
                    for ( int __q2 = 0; __q2 < __QLhs; ++__q2 )
                    {
                        auto itq2 = eim_interpolation_errors_A.find(__q2);
                        if( itq2 != endA )
                        {
                            int Mmaxq2 = M_model->mMaxA(__q2);
                            M_Aqm[__q2][Mmaxq2]->multVector(  __Y, __W );
                            M_Gamma_pr_eim[__q1][__q2].conservativeResize( __N, __N );
                            __W->scale( -1. );
                            M_model->l2solve( __Z2, __W );
                            M_Gamma_pr_eim[ __q1][ __q2]( elem,__l ) = M_model->scalarProduct( __Z1, __Z2 );
                        }
                        else
                        {
                            M_Gamma_pr_eim[__q1][__q2].conservativeResize( __N, __N );
                            M_Gamma_pr_eim[__q1][__q2]( elem,__l ) = 0;
                        }
                    }
                }// l
            }// if eim error associated to q1
            else
            {
                for ( int __l = 0; __l < ( int )__N; ++__l )
                {
                    for ( int __q2 = 0; __q2 < __QLhs; ++__q2 )
                    {
                        M_Gamma_pr_eim[__q1][__q2].conservativeResize( __N, __N );
                        M_Gamma_pr_eim[__q1][__q2]( elem,__l ) = 0;
                    }
                }
            }//if no eim associated to q1
        } // q1
    } // elem

    for ( int __j = 0; __j < ( int )__N; ++__j )
    {
        *__X=M_model->rBFunctionSpace()->primalBasisElement(__j);
        for ( int __q1 = 0; __q1 < __QLhs; ++__q1 )
        {
            auto itq1 = eim_interpolation_errors_A.find(__q1);
            if( itq1 != endA )
            {
                int Mmaxq1 = M_model->mMaxA(__q1);
                M_Aqm[__q1][Mmaxq1]->multVector(  __X, __W );
                __W->scale( -1. );
                M_model->l2solve( __Z1, __W );

                //column N-1
                //int __l = __N-1;
                for ( int elem=__N-number_of_added_elements; elem<__N; elem++ )
                {
                    *__Y=M_model->rBFunctionSpace()->primalBasisElement(elem);

                    for ( int __q2 = 0; __q2 < __QLhs; ++__q2 )
                    {
                        auto itq2 = eim_interpolation_errors_A.find(__q2);
                        if( itq2 != endA )
                        {
                            int Mmaxq2 = M_model->mMaxA(__q2);
                            M_Aqm[__q2][Mmaxq2]->multVector(  __Y, __W );
                            __W->scale( -1. );
                            M_model->l2solve( __Z2, __W );
                            M_Gamma_pr_eim[ __q1][ __q2]( __j,elem ) = M_model->scalarProduct( __Z1, __Z2 );
                        }
                        else
                        {
                            M_Gamma_pr_eim[ __q1][ __q2]( __j,elem ) = 0;
                        }
                    } // q2
                }// end of loop elem
            }//if eim error associated to q1
            else
            {
                for ( int elem=__N-number_of_added_elements; elem<__N; elem++ )
                {
                    for ( int __q2 = 0; __q2 < __QLhs; ++__q2 )
                    {
                        M_Gamma_pr_eim[ __q1][ __q2]( __j,elem ) = 0;
                    }
                }
            }
        }// q1
    }// end of loop __j

    if( this->worldComm().isMasterRank() )
        std::cout << "     o Gamma_pr_eim updated in " << ti.elapsed() << "s\n";
    sparse_matrix_ptrtype Atq1 = M_model->newMatrix();
    sparse_matrix_ptrtype Atq2 = M_model->newMatrix();
    ti.restart();

    //
    // Dual
    //
    // compute this only once
    if( M_solve_dual_problem )
    {
        auto endFo = eim_interpolation_errors_F[M_output_index].end();

        if ( Ncur == M_Nm )
        {
            LOG(INFO) << "[offlineResidual] Compute Dual residual data\n";
            LOG(INFO) << "[offlineResidual] C0_du\n";

            for ( int __q1 = 0; __q1 < __QOutput; ++__q1 )
            {
                auto itq1 = eim_interpolation_errors_F[M_output_index].find(__q1);
                if( itq1 != endFo )
                {
                    int Mmaxq1 = M_model->mMaxF(M_output_index,__q1);
                    *__Fdu = *M_Fqm[M_output_index][__q1][Mmaxq1];
                    __Fdu->close();
                    __Fdu->scale( -1.0 );
                    M_model->l2solve( __Z1, __Fdu );
                    for ( int __q2 = 0; __q2 < __QOutput; ++__q2 )
                    {
                        auto itq2 = eim_interpolation_errors_F[M_output_index].find(__q2);
                        if( itq2 != endFo )
                        {
                            int Mmaxq2 = M_model->mMaxF(M_output_index,__q2);
                            *__Fdu = *M_Fqm[M_output_index][__q2][Mmaxq2];
                            __Fdu->close();
                            __Fdu->scale( -1.0 );
                            M_model->l2solve( __Z2, __Fdu );
                            M_C0_du_eim[__q1][__q2] = M_model->scalarProduct( __Z1, __Z2 );
                        }
                        else
                        {
                            M_C0_du_eim[__q1][__q2] = 0;
                        }
                    }//q2
                }//if eim error associated to q1
                else
                {
                    for ( int __q2 = 0; __q2 < __QOutput; ++__q2 )
                    {
                        M_C0_du_eim[__q1][__q2] = 0;
                    }
                }
            }//end of loop __q1

            if( this->worldComm().isMasterRank() )
                std::cout << "     o C0_du_eim updated in " << ti.elapsed() << "s\n";
            ti.restart();
        }

        LOG(INFO) << "[offlineResidual] Lambda_du, Gamma_du\n";

        for ( int elem=__N-number_of_added_elements; elem<__N; elem++ )
        {
            *__X=M_model->rBFunctionSpace()->dualBasisElement(elem);

            for ( int __q1 = 0; __q1 < __QLhs; ++__q1 )
            {
                auto itq1 = eim_interpolation_errors_A.find(__q1);
                if( itq1 != endA )
                {
                    int Mmaxq1 = M_model->mMaxA(__q1);
                    if( boption("crb.use-symmetric-matrix") )
                        Atq1 = M_Aqm[__q1][Mmaxq1];
                    else
                        M_Aqm[__q1][Mmaxq1]->transpose( Atq1 );
                    Atq1->multVector(  __X, __W );
                    __W->scale( -1. );
                    M_model->l2solve( __Z1, __W );

                    for ( int __q2 = 0; __q2 < __QOutput; ++__q2 )
                    {
                        M_Lambda_du_eim[__q1][__q2].conservativeResize( __N );
                        auto itq2 = eim_interpolation_errors_F[M_output_index].find(__q2);
                        if( itq2 != endFo )
                        {
                            int Mmaxq2 = M_model->mMaxF(M_output_index,__q2);
                            *__Fdu = *M_Fqm[M_output_index][__q2][Mmaxq2];
                            __Fdu->scale( -1.0 );
                            M_model->l2solve( __Z2, __Fdu );
                            M_Lambda_du_eim[__q1][__q2]( elem ) = 2.0*M_model->scalarProduct( __Z2, __Z1 );
                        }
                        else
                        {
                            M_Lambda_du_eim[__q1][__q2]( elem ) = 0;
                        }
                    } // q2
                }
                else
                {
                    for ( int __q2 = 0; __q2 < __QOutput; ++__q2 )
                    {
                        M_Lambda_du_eim[__q1][__q2].conservativeResize( __N );
                        M_Lambda_du_eim[__q1][__q2]( elem ) = 0;
                    }
                }
            } // q1
        }//elem

        if( this->worldComm().isMasterRank() )
            std::cout << "     o Lambda_du_eim updated in " << ti.elapsed() << "s\n";
        ti.restart();

        for ( int elem=__N-number_of_added_elements; elem<__N; elem++ )
        {
            //int __j = __N-1;
            *__X=M_model->rBFunctionSpace()->dualBasisElement(elem);

            for ( int __q1 = 0; __q1 < __QLhs; ++__q1 )
            {
                auto itq1 = eim_interpolation_errors_A.find(__q1);
                if( itq1 != endA )
                {
                    int Mmaxq1 = M_model->mMaxA(__q1);

                    if( boption("crb.use-symmetric-matrix") )
                        Atq1=M_Aqm[__q1][Mmaxq1];
                    else
                        M_Aqm[__q1][Mmaxq1]->transpose( Atq1 );

                    Atq1->multVector(  __X, __W );
                    __W->scale( -1. );
                    M_model->l2solve( __Z1, __W );

                    for ( int __l = 0; __l < ( int )__N; ++__l )
                    {
                        *__Y=M_model->rBFunctionSpace()->dualBasisElement(__l);
                        for ( int __q2 = 0; __q2 < __QLhs; ++__q2 )
                        {
                            M_Gamma_du_eim[__q1][__q2].conservativeResize( __N, __N );

                            auto itq2 = eim_interpolation_errors_A.find(__q2);
                            if( itq2 != endA )
                            {
                                int Mmaxq2 = M_model->mMaxA(__q2);
                                if( boption("crb.use-symmetric-matrix") )
                                    Atq2 = M_Aqm[__q2][Mmaxq2];
                                else
                                    M_Aqm[__q2][Mmaxq2]->transpose( Atq2 );

                                Atq2->multVector(  __Y, __W );
                                __W->scale( -1. );
                                M_model->l2solve( __Z2, __W );
                                M_Gamma_du_eim[__q1][__q2]( elem,__l ) = M_model->scalarProduct( __Z1, __Z2 );
                            }
                            else
                            {
                                M_Gamma_du_eim[__q1][__q2]( elem,__l ) = 0;
                            }
                        }// q2
                    }//__l
                }
                else
                {
                    for ( int __l = 0; __l < ( int )__N; ++__l )
                    {
                        for ( int __q2 = 0; __q2 < __QLhs; ++__q2 )
                        {
                            M_Gamma_du_eim[__q1][__q2].conservativeResize( __N, __N );
                            M_Gamma_du_eim[__q1][__q2]( elem,__l ) = 0;
                        }
                    }
                }
            }//q1
        }//__elem

        // update column __N-1
        for ( int __j = 0; __j < ( int )__N; ++__j )
        {
            *__X=M_model->rBFunctionSpace()->dualBasisElement(__j);

            for ( int __q1 = 0; __q1 < __QLhs; ++__q1 )
            {

                auto itq1 = eim_interpolation_errors_A.find(__q1);
                if( itq1 != endA )
                {
                    int Mmaxq1 = M_model->mMaxA(__q1);

                    if( boption("crb.use-symmetric-matrix") )
                        Atq1=M_Aqm[__q1][Mmaxq1];
                    else
                        M_Aqm[__q1][Mmaxq1]->transpose( Atq1 );

                    Atq1->multVector(  __X, __W );
                    __W->scale( -1. );
                    M_model->l2solve( __Z1, __W );

                    for ( int elem=__N-number_of_added_elements; elem<__N; elem++ )
                    {
                        *__Y=M_model->rBFunctionSpace()->dualBasisElement(elem);

                        for ( int __q2 = 0; __q2 < __QLhs; ++__q2 )
                        {
                            auto itq2 = eim_interpolation_errors_A.find(__q2);
                            if( itq2 != endA )
                            {
                                int Mmaxq2 = M_model->mMaxA(__q2);

                                if( boption("crb.use-symmetric-matrix") )
                                    Atq2 = M_Aqm[__q2][Mmaxq2];
                                else
                                    M_Aqm[__q2][Mmaxq2]->transpose( Atq2 );

                                Atq2->multVector(  __Y, __W );
                                __W->scale( -1. );
                                M_model->l2solve( __Z2, __W );
                                M_Gamma_du_eim[ __q1][ __q2]( __j,elem ) = M_model->scalarProduct( __Z1, __Z2 );
                            }
                            else
                            {
                                M_Gamma_du_eim[ __q1][ __q2]( __j,elem ) = 0;
                            }
                        }// q2
                    }// elem
                }
                else
                {
                    for ( int elem=__N-number_of_added_elements; elem<__N; elem++ )
                    {
                        for ( int __q2 = 0; __q2 < __QLhs; ++__q2 )
                        {
                            M_Gamma_du_eim[ __q1][ __q2]( __j,elem ) = 0;
                        }
                    }
                }
            }// q1
        } // __j

        if( this->worldComm().isMasterRank() )
            std::cout << "     o Gamma_du_eim updated in " << ti.elapsed() << "s\n";
        ti.restart();
        LOG(INFO) << "[offlineResidual eim] Done.\n";

    }//end of if (M_solve_dual_problem)
}

template<typename TruthModelType>
void
CRB<TruthModelType>::printErrorsDuringRbConstruction( void )
{

    std::ofstream conv;
    std::string file_name = "crb-offline-error.dat";
    typedef convergence_type::left_map::const_iterator iterator;

    if( this->worldComm().isMasterRank() )
    {
        conv.open(file_name, std::ios::app);
        conv << "NbBasis" << "\t" << "output" << "\t" << "primal" << "\t" << "dual\n";

        for(iterator it = M_rbconv.left.begin(); it != M_rbconv.left.end(); ++it)
            conv<<it->first<<"\t"<<it->second.template get<0>()<<"\t"<<it->second.template get<1>()<<"\t"<<it->second.template get<2>()<<"\n";
        //for(iterator it = M_rbconv.left.begin(); it != M_rbconv.left.end(); ++it)
        //    LOG(INFO)<<"N : "<<it->first<<"  -  delta_du : "<<it->second.template get<2>()<<"\n";
    }
    conv.close();

}



template<typename TruthModelType>
void
CRB<TruthModelType>::printMuSelection( void )
{
    LOG(INFO)<<" List of parameter selectionned during the offline algorithm \n";
    for(int k=0;k<M_WNmu->size();k++)
    {
        std::cout<<" mu"<<k<<"= [ ";
        LOG(INFO)<<" mu"<<k<<"= [ ";
        parameter_type const& _mu = M_WNmu->at( k );
        for( int i=0; i<_mu.size()-1; i++ )
        {
            LOG(INFO)<<_mu(i)<<" , ";
            std::cout<<_mu(i)<<" , ";
        }
        LOG(INFO)<<_mu( _mu.size()-1 )<<" ] \n";
        std::cout<<_mu( _mu.size()-1 )<<" ] "<<std::endl;
    }
}

template<typename TruthModelType>
void
CRB<TruthModelType>::printRbPicardIterations()
{
    if ( this->worldComm().isMasterRank() )
    {
        std::ofstream file;
        std::string filename = "RB-offline_picard_summary.dat";
        file.open(filename, std::ios::out | std::ios::app);

        std::string name = fs::current_path().string() + "/" + filename;
        fs::path pathfile( name.c_str() );
        if( fs::is_empty(pathfile) )
            file << "NbBasis" << "\t " << "Nb_iter" << "\t" << "Increment \n";
        file << M_N << "\t" << offline_iterations_summary.first << "\t" << offline_iterations_summary.second << "\n";
        file.close();
    }
}

template<typename TruthModelType>
void
CRB<TruthModelType>::printOnlineRbPicardIterations(parameter_type const& mu) const
{
    if ( this->worldComm().isMasterRank() )
    {
        std::ofstream file;
        std::string filename = "RB-online_picard_summary.dat";
        file.open(filename, std::ios::out | std::ios::app);

        double rb_online_mean_iterations = 0;
        int rb_online_min_terations = 0;
        int rb_online_max_terations = 0;
        double rb_online_max_increments = 0;

        std::string name = fs::current_path().string() + "/" + filename;
        fs::path pathfile( name.c_str() );
        auto size = mu.size();
        if( fs::is_empty(pathfile) )
        {
            file << "mu" << "\t " << "Nb_iter" << "\t" << "Increment \n";
        }
        // file << M_N << "\t" << offline_iterations_summary.first << "\t" << offline_iterations_summary.second << "\n";

        file << "[ ";
        for ( int i=0; i<size-1; i++ )
            file << mu[i] <<" , ";
        file << mu[size-1]<<" ]" << "\t ";
        file << online_iterations_summary.first << "\t" << online_iterations_summary.second << "\n";
        file.close();
    }
}

template<typename TruthModelType>
typename CRB<TruthModelType>::element_type
CRB<TruthModelType>::runWithExpansion( parameter_type const& mu , int N , int time_index )
{
    int Nwn;

    if( N > 0 )
        Nwn = N;
    else
        Nwn = M_N;

    std::vector<vectorN_type> uN;
    std::vector<vectorN_type> uNdu;
    std::vector<vectorN_type> uNold;
    std::vector<vectorN_type> uNduold;

    auto o = lb( Nwn, mu, uN, uNdu , uNold, uNduold );
    int size = uN.size();

    FEELPP_ASSERT( N <= M_model->rBFunctionSpace()->size() )( N )( M_model->rBFunctionSpace()->size() ).error( "invalid expansion size ( N and RB size ) ");

    element_type ucrb;
    if( time_index == -1 )
    {
        ucrb = Feel::expansion( M_model->rBFunctionSpace()->primalRB(), uN[size-1] , Nwn);
    }
    else
    {
        CHECK( time_index < size )<<" call crb::expansion with a wrong value of time index : "<<time_index<<" or size of uN vector is only "<<size;
        ucrb = Feel::expansion( M_model->rBFunctionSpace()->primalRB(), uN[time_index] , Nwn);
    }
    return ucrb;
}


template<typename TruthModelType>
typename CRB<TruthModelType>::element_type
CRB<TruthModelType>::expansion( vectorN_type const& u, int N, bool dual ) const
{
    auto WN = dual ? M_model->rBFunctionSpace()->dualRB() : M_model->rBFunctionSpace()->primalRB();
    int Nwn;

    if( N > 0 )
        Nwn = N;
    else
        Nwn = M_N;

    //FEELPP_ASSERT( M_WN.size() == u.size() )( M_WN.size() )( u.size() ).error( "invalid expansion size");
    FEELPP_ASSERT( Nwn <= WN.size() )( Nwn )( WN.size() ).error( "invalid expansion size ( Nwn and WN ) ");
    FEELPP_ASSERT( Nwn <= u.size() )( Nwn )( WN.size() ).error( "invalid expansion size ( Nwn and u ) ");
    //FEELPP_ASSERT( Nwn == u.size() )( Nwn )( u.size() ).error( "invalid expansion size");
    return Feel::expansion( WN, u, N );
}


template<typename TruthModelType>
//typename boost::tuple<std::vector<double>,double, typename CRB<TruthModelType>::solutions_tuple, typename CRB<TruthModelType>::matrix_info_tuple,
//double, double, typename CRB<TruthModelType>::upper_bounds_tuple >
CRBResults
CRB<TruthModelType>::run( parameter_type const& mu, vectorN_type & time, double eps , int N, bool print_rb_matrix)
{
    //int Nwn = M_N;
    //int Nwn_max = ioption(_name="crb.dimension-max");
#if 0
    if (  M_error_type!=CRB_EMPIRICAL )
    {
        auto lo = M_rbconv.right.range( boost::bimaps::unbounded, boost::bimaps::_key <= eps );

        for ( auto it = lo.first; it != lo.second; ++it )
        {
            std::cout << "rbconv[" << it->first <<"]=" << it->second << "\n";
        }

        auto it = M_rbconv.project_left( lo.first );
        Nwn = it->first;
        std::cout << "Nwn = "<< Nwn << " error = "<< it->second.template get<0>() << " eps=" << eps << "\n";
    }

    if ( boption(_name="crb.check.residual") )
    {
        std::vector< std::vector<double> > primal_residual_coefficients = error_estimation.template get<1>();
        std::vector< std::vector<double> > dual_residual_coefficients = error_estimation.template get<2>();
        std::vector<element_ptrtype> Un,Unold,Undu,Unduold;
        buildFunctionFromRbCoefficients(Nwn, uN, M_WN, Un );
        buildFunctionFromRbCoefficients(Nwn, uNold, M_WN, Unold );
        buildFunctionFromRbCoefficients(Nwn, uNdu, M_WNdu, Undu );
        buildFunctionFromRbCoefficients(Nwn, uNduold, M_WNdu, Unduold );
        compareResidualsForTransientProblems(Nwn, mu , Un, Unold, Undu, Unduold, primal_residual_coefficients, dual_residual_coefficients );
    }
#endif
    M_model->countAffineDecompositionTerms();

    std::vector<vectorN_type> uN;
    std::vector<vectorN_type> uNdu;
    std::vector<vectorN_type> uNold;
    std::vector<vectorN_type> uNduold;

    int Nwn;
    if( N > 0 )
    {
        //in this case we want to fix Nwn
        Nwn = N;
    }
    else
    {
        //Nwn = Nwn_max;
        //M_N may be different of dimension-max
        Nwn = M_N;
    }
    boost::mpi::timer t1;
    auto o = lb( Nwn, mu, uN, uNdu , uNold, uNduold , print_rb_matrix);
    double time_prediction=t1.elapsed();
    auto output_vector=o.template get<0>();
    double output_vector_size=output_vector.size();
    double output = output_vector[output_vector_size-1];
    t1.restart();
    auto error_estimation = delta( Nwn, mu, uN, uNdu , uNold, uNduold );
    double time_error_estimation=t1.elapsed();
    auto vector_output_upper_bound = error_estimation.template get<0>();
    double output_upper_bound = vector_output_upper_bound[0];
    auto matrix_info = o.template get<1>();
    auto primal_coefficients = error_estimation.template get<1>();
    auto dual_coefficients = error_estimation.template get<2>();

    //compute dual norm of primal/dual residual at final time
    int nb_dt = primal_coefficients.size();
    int final_time_index = nb_dt-1;
    double primal_residual_norm = 0;
    double dual_residual_norm = 0;

    if ( M_error_type == CRB_RESIDUAL || M_error_type == CRB_RESIDUAL_SCM )
    {
        int nb_coeff = primal_coefficients[final_time_index].size();
        for(int i=0 ; i<nb_coeff ; i++)
            primal_residual_norm += primal_coefficients[final_time_index][i] ;

        if( M_solve_dual_problem )
        {
            if ( M_model->isSteady() )
                dual_residual_norm =  math::abs( dual_coefficients[0][0]+dual_coefficients[0][1]+dual_coefficients[0][2] ) ;
            else
                dual_residual_norm =  math::abs( dual_coefficients[0][2]+dual_coefficients[0][4]+dual_coefficients[0][5] ) ;
        }

        primal_residual_norm = math::sqrt( math::abs(primal_residual_norm) );
        dual_residual_norm = math::sqrt( math::abs(dual_residual_norm) );
    }

    double delta_pr = error_estimation.template get<3>();
    double delta_du = error_estimation.template get<4>();

    time.resize(2);
    time(0)=time_prediction;
    time(1)=time_error_estimation;

    int size = uN.size();

    auto upper_bounds = boost::make_tuple(vector_output_upper_bound , delta_pr, delta_du , primal_coefficients , dual_coefficients );
    auto solutions = boost::make_tuple( uN , uNdu, uNold, uNduold);

    CRBResults r(boost::make_tuple( output_vector , Nwn , solutions, matrix_info , primal_residual_norm , dual_residual_norm, upper_bounds ));
    r.setParameter( mu );
    return r;
}


template<typename TruthModelType>
void
CRB<TruthModelType>::run( const double * X, unsigned long N, double * Y, unsigned long P )
{
    return run( X, N, Y, P, mpl::bool_<model_type::is_time_dependent>() );
}



template<typename TruthModelType>
void
CRB<TruthModelType>::run( const double * X, unsigned long N, double * Y, unsigned long P, mpl::bool_<true> )
{
    //std::cout<<"N = "<<N<<" et P = "<<P<<std::endl;

    for ( unsigned long p= 0; p < N-5; ++p ) std::cout<<"mu["<<p<<"] = "<<X[p]<<std::endl;


    parameter_type mu( M_Dmu );

    // the last parameter is the max error
    for ( unsigned long p= 0; p < N-5; ++p )
        mu( p ) = X[p];


    //double meshSize  = X[N-4];
    //M_model->setMeshSize(meshSize);
    // setOutputIndex( ( int )X[N-3] );
    // std::cout<<"output index = "<<X[N-3]<<std::endl;
    // int Nwn =  X[N-2];
    // std::cout<<"Nwn : "<<X[N-2]<<std::endl;
    // size_type maxerror = X[N-1];
    // std::cout<<"maxerror = "<<X[N-1]<<std::endl;
    //CRBErrorType errorType =(CRBErrorType)X[N-1];
    //setCRBErrorType(errorType);

    setOutputIndex( ( int )X[N-5] );
    //std::cout<<"output_index = "<<X[N-5]<<std::endl;
    int Nwn =  X[N-4];
    //std::cout<<" Nwn = "<<Nwn<<std::endl;
    int maxerror = X[N-3];
    //std::cout<<" maxerror = "<<maxerror<<std::endl;
    CRBErrorType errorType =( CRBErrorType )X[N-2];
    //std::cout<<"errorType = "<<X[N-2]<<std::endl;
    setCRBErrorType( errorType );
    M_compute_variance = X[N-1];
    //std::cout<<"M_compute_variance = "<<M_compute_variance<<std::endl;


#if 0

    if (  M_error_type!=CRB_EMPIRICAL )
    {
        auto lo = M_rbconv.right.range( boost::bimaps::unbounded,boost::bimaps::_key <= maxerror );

        for ( auto it = lo.first; it != lo.second; ++it )
        {
            std::cout << "rbconv[" << it->first <<"]=" << it->second << "\n";
        }

        auto it = M_rbconv.project_left( lo.first );
        Nwn = it->first;
    }

#endif

    std::vector<vectorN_type> uN;
    std::vector<vectorN_type> uNdu;
    std::vector<vectorN_type> uNold ;
    std::vector<vectorN_type> uNduold;

    FEELPP_ASSERT( P == 2 )( P ).warn( "invalid number of outputs" );
    auto o = lb( Nwn, mu, uN, uNdu , uNold, uNduold );
    auto e = delta( Nwn, mu, uN, uNdu , uNold, uNduold );
    auto output_vector=o.template get<0>();
    double output_vector_size=output_vector.size();
    double output = output_vector[output_vector_size-1];
    auto vector_err = e.template get<0>();
    int size=vector_err.size();
    double error = vector_err[size-1];
    Y[0]  = output;
    Y[1]  = error;
}


template<typename TruthModelType>
void
CRB<TruthModelType>::run( const double * X, unsigned long N, double * Y, unsigned long P, mpl::bool_<false> )
{

    parameter_type mu( M_Dmu );

    for ( unsigned long p= 0; p < N-5; ++p )
    {
        mu( p ) = X[p];
        std::cout << "mu( " << p << " ) = " << mu( p ) << std::endl;
    }

    // std::cout<<" list of parameters : [";
    // for ( unsigned long i=0; i<N-1; i++ ) std::cout<<X[i]<<" , ";
    // std::cout<<X[N-1]<<" ] "<<std::endl;


    setOutputIndex( ( int )X[N-5] );
    //std::cout<<"output_index = "<<X[N-5]<<std::endl;
    int Nwn =  X[N-4];
    //std::cout<<" Nwn = "<<Nwn<<std::endl;
    int maxerror = X[N-3];
    //std::cout<<" maxerror = "<<maxerror<<std::endl;
    CRBErrorType errorType =( CRBErrorType )X[N-2];
    //std::cout<<"errorType = "<<X[N-2]<<std::endl;
    setCRBErrorType( errorType );
    M_compute_variance = X[N-1];
    //std::cout<<"M_compute_variance = "<<M_compute_variance<<std::endl;

#if 0
    auto lo = M_rbconv.right.range( boost::bimaps::unbounded,boost::bimaps::_key <= maxerror );


    for ( auto it = lo.first; it != lo.second; ++it )
    {
        std::cout << "rbconv[" << it->first <<"]=" << it->second << "\n";
    }

    auto it = M_rbconv.project_left( lo.first );
    Nwn = it->first;
    //std::cout << "Nwn = "<< Nwn << " error = "<< it->second << " maxerror=" << maxerror << " ErrorType = "<<errorType <<"\n";
#endif
    //int Nwn = M_WN.size();
    std::vector<vectorN_type> uN;
    std::vector<vectorN_type> uNdu;
    std::vector<vectorN_type> uNold ;
    std::vector<vectorN_type> uNduold;

    FEELPP_ASSERT( P == 2 )( P ).warn( "invalid number of outputs" );
    auto o = lb( Nwn, mu, uN, uNdu , uNold, uNduold );
    auto e = delta( Nwn, mu, uN, uNdu , uNold, uNduold );
    auto output_vector=o.template get<0>();
    double output_vector_size=output_vector.size();
    double output = output_vector[output_vector_size-1];
    auto vector_err = e.template get<0>();
    int size=vector_err.size();
    double error = vector_err[size-1];
    Y[0]  = output;
    Y[1]  = error;
}






template<typename TruthModelType>
void
CRB<TruthModelType>::projectionOnPodSpace( const element_type & u , element_ptrtype& projection, const std::string& name_of_space )
{

    projection->zero();

    if ( name_of_space=="dual" )
    {
        if ( M_orthonormalize_dual )
            //in this case we can simplify because elements of reduced basis are orthonormalized
        {
            for( auto du : M_model->rBFunctionSpace()->dualRB() )
            {
                element_type e = du.functionSpace()->element();
                e = du;
                double k =  M_model->scalarProduct( u, e );
                e.scale( k );
                projection->add( 1 , e );
            }
        }//end of if orthonormalize_dual

        else
        {
            matrixN_type MN ( ( int )M_N, ( int )M_N ) ;
            vectorN_type FN ( ( int )M_N );

            for ( size_type i=0; i<M_N; i++ )
            {
                for ( size_type j=0; j<i; j++ )
                {
                    MN( i,j ) = M_model->scalarProduct( M_model->rBFunctionSpace()->dualBasisElement(j) , M_model->rBFunctionSpace()->dualBasisElement(i) );
                    MN( j,i ) = MN( i,j );
                }

                MN( i,i ) = M_model->scalarProduct( M_model->rBFunctionSpace()->dualBasisElement(i) , M_model->rBFunctionSpace()->dualBasisElement(i) );
                FN( i ) = M_model->scalarProduct( u,M_model->rBFunctionSpace()->dualBasisElement(i) );
            }

            vectorN_type projectionN ( ( int ) M_N );
            projectionN = MN.lu().solve( FN );
            int index=0;
            for( auto du : M_model->rBFunctionSpace()->dualRB() )
            {
                element_type e = du.functionSpace()->element();
                e = du;
                double k =  projectionN( index );
                e.scale( k );
                projection->add( 1 , e );
                index++;
            }
        }//end of if( ! orthonormalize_dual )
    }//end of projection on dual POD space

    else
    {
        if ( M_orthonormalize_primal )
        {
            for( auto pr : M_model->rBFunctionSpace()->primalRB() )
            {
                auto e = pr.functionSpace()->element();
                e = pr;
                double k =  M_model->scalarProduct( u, e );
                e.scale( k );
                projection->add( 1 , e );
            }
        }//end of if orthonormalize_primal

        else
        {
            matrixN_type MN ( ( int )M_N, ( int )M_N ) ;
            vectorN_type FN ( ( int )M_N );

            for ( size_type i=0; i<M_N; i++ )
            {
                for ( size_type j=0; j<i; j++ )
                {
                    MN( i,j ) = M_model->scalarProduct( M_model->rBFunctionSpace()->primalBasisElement(j) , M_model->rBFunctionSpace()->primalBasisElement(i) );
                    MN( j,i ) = MN( i,j );
                }

                MN( i,i ) = M_model->scalarProduct( M_model->rBFunctionSpace()->primalBasisElement(i) , M_model->rBFunctionSpace()->primalBasisElement(i) );
                FN( i ) = M_model->scalarProduct( u, M_model->rBFunctionSpace()->primalBasisElement(i) );
            }

            vectorN_type projectionN ( ( int ) M_N );
            projectionN = MN.lu().solve( FN );
            int index=0;
            for( auto pr : M_model->rBFunctionSpace()->primalRB() )
            {
                element_type e = pr.functionSpace()->element();
                e = pr;
                double k =  projectionN( index );
                e.scale( k );
                projection->add( 1 , e );
                index++;
            }
        }//end of if( ! orthonormalize_primal )
    }//end of projection on primal POD space

}

template<typename TruthModelType>
void
CRB<TruthModelType>::updateApeeBasisConstruction( int N , std::vector< parameter_type > const & new_primal_parameters, std::vector< parameter_type > const & new_dual_parameters ) const
{
    int index = M_primal_V.size(); // current size
    int primal_size=new_primal_parameters.size();
    int new_size = index + primal_size;
    for(int i=0; i<primal_size; i++)
    {
        auto mu = new_primal_parameters[i];
        computePrimalApeeBasis( mu );
    }

    int dual_size=new_dual_parameters.size();
    new_size = index + dual_size;
    for(int i=0; i<dual_size; i++)
    {
        auto mu = new_dual_parameters[i];
        computeDualApeeBasis( mu );
    }

}

template<typename TruthModelType>
void
CRB<TruthModelType>::updateApeeOfflineResidualComputation( int N , std::vector< parameter_type > const & new_primal_parameters, std::vector< parameter_type > const & new_dual_parameters )
{
    int index = M_primal_V.size(); // current size
    int primal_size=new_primal_parameters.size();
    int new_size = index + primal_size;
    M_primal_V.conservativeResize( new_size );
    for(int i=0; i<primal_size; i++)
    {
        auto mu = new_primal_parameters[i];
        auto u = offlineFixedPointPrimal( mu );
        M_primal_V(index) = computeSquareDualNormOfPrimalResidual( mu , u );
    }
    index = M_dual_V.size(); // current size

    element_ptrtype dual_initial_field( new element_type( M_model->functionSpace() ) );
    int dual_size=new_dual_parameters.size();
    new_size = index + dual_size;
    M_dual_V.conservativeResize( new_size );
    for(int i=0; i<dual_size; i++)
    {
        auto mu = new_dual_parameters[i];
        auto udu = offlineFixedPointDual( mu, dual_initial_field);
        M_dual_V(index) = computeSquareDualNormOfDualResidual( mu , udu );
    }

}


template<typename TruthModelType>
double
CRB<TruthModelType>::computeSquareDualNormOfPrimalResidual( parameter_type const& mu, element_type const & u )
{
    sparse_matrix_ptrtype A;
    std::vector<vector_ptrtype> F;

    bool is_linear=M_model->isLinear();
    if( is_linear )
        boost::tie( boost::tuples::ignore, A, F ) = M_model->update( mu );
    else
        boost::tie( boost::tuples::ignore, A, F ) = M_model->update( mu, u );

    vector_ptrtype Aun( M_backend->newVector( M_model->functionSpace() ) );
    vector_ptrtype Un( M_backend->newVector( M_model->functionSpace() ) );
    vector_ptrtype Frhs( M_backend->newVector( M_model->functionSpace() ) );
    *Un = u;
    A->multVector( Un, Aun );
    Aun->close();
    Aun->scale( -1 );
    *Frhs = *F[0];

    auto primal_residual = Frhs ;
    primal_residual->add( *Aun );

    vector_ptrtype __e_pr(  M_backend->newVector( M_model->functionSpace() ) );
    M_model->l2solve( __e_pr, primal_residual );

    double dual_norm_primal_residual = math::sqrt( M_model->scalarProduct( __e_pr,__e_pr ) );

    return dual_norm_primal_residual ;
}

template<typename TruthModelType>
double
CRB<TruthModelType>::computeSquareDualNormOfDualResidual( parameter_type const& mu, element_type const & udu )
{
    sparse_matrix_ptrtype A,At;
    std::vector<vector_ptrtype> F;

    boost::tie( boost::tuples::ignore, A, F ) = M_model->update( mu );

    At = M_model->newMatrix();
    if( boption("crb.use-symmetric-matrix") )
        At = A;
    else
        A->transpose( At );

    vector_ptrtype Atun( M_backend->newVector( M_model->functionSpace() ) );
    vector_ptrtype Undu( M_backend->newVector( M_model->functionSpace() ) );
    vector_ptrtype Lrhs( M_backend->newVector( M_model->functionSpace() ) );
    *Undu = udu;
    At->multVector( Undu, Atun );
    Atun->close();
    Atun->scale( -1 );
    *Lrhs = *F[M_output_index];

    auto dual_residual = Lrhs ;
    dual_residual->add( *Atun );

    vector_ptrtype __e_du(  M_backend->newVector( M_model->functionSpace() ) );
    M_model->l2solve( __e_du, dual_residual );

    double dual_norm_dual_residual = math::sqrt( M_model->scalarProduct( __e_du,__e_du ) );

    return dual_norm_dual_residual ;
}

template<typename TruthModelType>
void
CRB<TruthModelType>::assemblePrimalAndDualApeeBasisMatrices( int N ) const
{
    int Qa = M_model->Qa();
    int Qf = M_model->Ql( 0 );
    int Ql = M_model->Ql( M_output_index );
    int primal_size = Qf*Qf + N*Qa*Qf + N*N*Qa*Qa;
    int dual_size = Ql*Ql + N*Qa*Ql + N*N*Qa*Qa;

    LOG( INFO ) << "[assemblePrimalAndDualApeeBasisMatrices] primal matrix : "<<primal_size<<" * "<<primal_size<<" and dual matrix : "<<dual_size<<" * "<<dual_size;
    int primal_rows=M_primal_T.rows();
    int primal_cols=M_primal_T.cols();
    FEELPP_ASSERT( primal_rows == primal_cols )( primal_rows )( primal_cols ).error( "invalid size of matrix M_primal_T (should be a square matrix)");

    int number_of_elements_to_add = primal_size - primal_rows;
    FEELPP_ASSERT( number_of_elements_to_add  > 0 )( number_of_elements_to_add )(primal_size)(primal_rows).error( "assemblePrimalAndDualApeeBasisMatrices was called but there is no elements to add in M_primal_T ");

    M_primal_T.conservativeResize( primal_size , primal_size );
    for(int i=primal_rows; i<primal_size; i++)
    {
        M_primal_T.col( i ) = M_primal_apee_basis[ i ];
    }

    int dual_rows=M_dual_T.rows();
    int dual_cols=M_dual_T.cols();
    FEELPP_ASSERT( dual_rows == dual_cols )( dual_rows )( dual_cols ).error( "invalid size of matrix M_dual_T (should be a square matrix)");

    number_of_elements_to_add = dual_size - dual_rows;
    FEELPP_ASSERT( number_of_elements_to_add  > 0 )( number_of_elements_to_add )(dual_size)(dual_rows).error( "assemblePrimalAndDualApeeBasisMatrices was called but there is no elements to add in M_dual_T ");

    M_dual_T.conservativeResize( dual_size , dual_size );
    for(int i=dual_rows; i<dual_size; i++)
    {
        M_dual_T.col( i ) = M_dual_apee_basis[ i ];
    }

}

template<typename TruthModelType>
void
CRB<TruthModelType>::selectPrimalApeeParameters( int N, std::vector< parameter_type > & new_parameters )
{
    int Qa = M_model->Qa();
    int Qf = M_model->Ql( 0 );
    int primal_size = Qf*Qf + N*Qa*Qf + N*N*Qa*Qa;
    int current_size = M_primal_apee_mu->size();
    //number of parameters to add :
    int elem_to_add = primal_size - current_size;
    LOG( INFO ) << "[selectPrimalApeeParameters] elem_to_add : "<<elem_to_add;
    new_parameters.resize( elem_to_add );
    parameter_type mu( M_Dmu );
    size_type index=0;
    for(int i=0; i<elem_to_add; i++)
    {
        bool already_exist;
        do
        {
            //initialization
            already_exist=false;
            //pick randomly an element in parameter space
            mu = M_Dmu->element();
            //make sure that the new mu is not already is M_primal_apee_mu or in M_WNmu
            for( auto _mu : *M_primal_apee_mu )
            {
                if( mu == _mu )
                    already_exist=true;
            }
            for( auto _mu : *M_WNmu )
            {
                if( mu == _mu )
                    already_exist=true;
            }
        }
        while( already_exist );
        M_primal_apee_mu->push_back( mu , index );
        new_parameters[i]=mu;
        //M_primal_apee_mu_complement = M_primal_apee_mu->complement();
    }
}

template<typename TruthModelType>
void
CRB<TruthModelType>::selectDualApeeParameters( int N, std::vector< parameter_type > & new_parameters )
{
    int Qa = M_model->Qa();
    int Ql = M_model->Ql( M_output_index );
    int dual_size = Ql*Ql + N*Qa*Ql + N*N*Qa*Qa;
    int current_size = M_dual_apee_mu->size();
    //number of parameters to add :
    int elem_to_add = dual_size - current_size;
    LOG( INFO ) << "[selectDualApeeParameters] elem_to_add : "<<elem_to_add;
    new_parameters.resize( elem_to_add );
    parameter_type mu( M_Dmu );
    size_type index=0;
    for(int i=0; i<elem_to_add; i++)
    {
        bool already_exist;
        do
        {
            //initialization
            already_exist=false;
            //pick randomly an element in parameter space
            mu = M_Dmu->element();
            //make sure that the new mu is not already is M_dual_apee_mu or in M_WNmu
            for( auto _mu : *M_dual_apee_mu )
            {
                if( mu == _mu )
                    already_exist=true;
            }
            for( auto _mu : *M_WNmu )
            {
                if( mu == _mu )
                    already_exist=true;
            }
        }
        while( already_exist );
        M_dual_apee_mu->push_back( mu , index );
        new_parameters[i]=mu;
        //M_dual_apee_mu_complement = M_dual_apee_mu->complement();
    }
}

template<typename TruthModelType>
void
CRB<TruthModelType>::computePrimalApeeBasis( parameter_type const& mu ) const
{
    int N = M_WNmu->size();
    //compute RB solution
    std::vector< vectorN_type > uN_vector;
    std::vector< vectorN_type > uNdu_vector;
    std::vector< vectorN_type > uNold_vector;
    std::vector< vectorN_type > uNduold_vector;
    auto tuple = lb( N, mu, uN_vector, uNdu_vector, uNold_vector, uNduold_vector );

    vectorN_type uN;
    double time;
    if ( M_model->isSteady() )
    {
        uN = uNdu_vector[0];
        time=1e30;
    }
    else
        throw std::logic_error( "[CRB::computeApeeBasis] ERROR not yet implemented for transient case, if you want to run CRB on a transient problem, make sure that crb.use-accurate-apee=false" );

    auto Xpr = computeOnlinePrimalApeeVector( mu , uN );
    M_primal_apee_basis.push_back(Xpr);
}

template<typename TruthModelType>
typename CRB<TruthModelType>::vectorN_type
CRB<TruthModelType>::computeOnlinePrimalApeeVector( parameter_type const& mu , vectorN_type const & uN, vectorN_type const & uNold, double dt, double time ) const
{
    vectorN_type Xpr;
    int N = M_WNmu->size();
    LOG( INFO ) << "[computePrimalApeeBasis] N = "<<N;
    int Qa = M_model->Qa();
    int Qf = M_model->Ql( 0 );

    int primal_size = Qf*Qf + N*Qa*Qf + N*N*Qa*Qa;
    Xpr.resize(primal_size);

    beta_vector_type betaAqm;
    beta_vector_type betaMqm;
    std::vector<beta_vector_type> betaFqm;

    bool is_linear=M_model->isLinear();
    //get beta coefficients
    if( is_linear )
    {
        boost::tie( betaMqm, betaAqm, betaFqm ) = M_model->computeBetaQm( mu ,time );
    }
    else
    {
        //important note :
        //when lambda expressions will be totally operational
        //we will call computeBetaQm( uN, mu, tim )
        //and the test if( load_elements_db ) will disappear
        if( M_loadElementsDb )
            boost::tie( betaMqm, betaAqm, betaFqm ) = M_model->computeBetaQm( this->expansion( uN , N ), mu ,time );
        else
            boost::tie( betaMqm, betaAqm, betaFqm ) = M_model->computeBetaQm( mu ,time );
    }

    int idx=0;//start

    for ( int __q1 = 0; __q1 < Qf; ++__q1 )
    {
        for ( int __m1 = 0; __m1 < M_model->mMaxF(0,__q1); ++__m1 )
        {
            value_type fq1 = betaFqm[0][__q1][__m1];
            for ( int __q2 = 0; __q2 < Qf; ++__q2 )
            {
                for ( int __m2 = 0; __m2 < M_model->mMaxF(0,__q2); ++__m2 )
                {
                    value_type fq2 = betaFqm[0][__q2][__m2];
                    Xpr(idx) = fq1*fq2;
                    idx++;
                }//m2
            }//q2
        }//m1
    }//q1

    for ( int __q1 = 0; __q1 < Qa; ++__q1 )
    {
        for ( int __m1 = 0; __m1 < M_model->mMaxA(__q1); ++__m1 )
        {
            value_type aq1 = betaAqm[__q1][__m1];

            for ( int __q2 = 0; __q2 < Qf; ++__q2 )
            {
                for ( int __m2 = 0; __m2 < M_model->mMaxF(0,__q2); ++__m2 )
                {
                    value_type fq2 = betaFqm[0][__q2][__m2];
                    for(int n=0; n<N; n++)
                    {
                        Xpr(idx) = uN(n) *aq1 * fq2;
                        idx++;
                    }
                }//m2
            }//q2


            for ( int __q2 = 0; __q2 < Qa; ++__q2 )
            {
                for ( int __m2 = 0; __m2 < M_model->mMaxA(__q2); ++__m2 )
                {
                    value_type aq2 = betaAqm[__q2][__m2];
                    for(int n1=0; n1<N; n1++)
                    {
                        for(int n2=0; n2<N; n2++)
                        {
                            Xpr(idx) = uN(n1)*aq1*uN(n2)*aq2;
                            idx++;
                        }
                    }
                }//m2
            }//q2
        }//m1
    }//q1

    return Xpr;
}

template<typename TruthModelType>
void
CRB<TruthModelType>::computeDualApeeBasis( parameter_type const& mu ) const
{
    int N = M_WNmu->size();
    //compute RB solution
    std::vector< vectorN_type > uN_vector;
    std::vector< vectorN_type > uNdu_vector;
    std::vector< vectorN_type > uNold_vector;
    std::vector< vectorN_type > uNduold_vector;
    auto tuple = lb( N, mu, uN_vector, uNdu_vector, uNold_vector, uNduold_vector );

    vectorN_type uNdu;
    double time;

    if ( M_model->isSteady() )
    {
        uNdu = uNdu_vector[0];
        time=1e30;
    }
    else
        throw std::logic_error( "[CRB::computeApeeBasis] ERROR not yet implemented for transient case, if you want to run CRB on a transient problem, make sure that crb.use-accurate-apee=false" );

    auto Xdu = computeOnlineDualApeeVector( mu , uNdu );
    M_dual_apee_basis.push_back(Xdu);

}

template<typename TruthModelType>
typename CRB<TruthModelType>::vectorN_type
CRB<TruthModelType>::computeOnlineDualApeeVector( parameter_type const& mu , vectorN_type const & uNdu, vectorN_type const & uNold , double dt, double time ) const
{

    vectorN_type Xdu;
    int N = M_WNmu->size();
    int Qa = M_model->Qa();
    int Ql = M_model->Ql( M_output_index );

    int dual_size = Ql*Ql + N*Qa*Ql + N*N*Ql*Ql;
    Xdu.resize(dual_size);

    beta_vector_type betaAqm;
    beta_vector_type betaMqm;
    std::vector<beta_vector_type> betaFqm;

    bool is_linear=M_model->isLinear();
    //get beta coefficients
    if( is_linear )
    {
        boost::tie( betaMqm, betaAqm, betaFqm ) = M_model->computeBetaQm( mu ,time );
    }
    else
    {
        //important note :
        //when lambda expressions will be totally operational
        //we will call computeBetaQm( uN, mu, tim )
        //and the test if( load_elements_db ) will disappear
        if( M_loadElementsDb )
<<<<<<< HEAD
            boost::tie( betaMqm, betaAqm, betaFqm ) =  M_model->computeBetaQm( this->expansion( uNdu , N , false ), mu ,time );
=======
          boost::tie( betaMqm, betaAqm, betaFqm ) =  M_model->computeBetaQm( this->expansion( uNdu , N ), mu ,time );
>>>>>>> 6ec8bc4b
        else
            boost::tie( betaMqm, betaAqm, betaFqm ) = M_model->computeBetaQm( mu ,time );
    }

    int idx=0;//start

    for ( int __q1 = 0; __q1 < Ql; ++__q1 )
    {
        for ( int __m1 = 0; __m1 < M_model->mMaxF(M_output_index,__q1); ++__m1 )
        {
            value_type fq1 = betaFqm[M_output_index][__q1][__m1];
            for ( int __q2 = 0; __q2 < Ql; ++__q2 )
            {
                for ( int __m2 = 0; __m2 < M_model->mMaxF(M_output_index,__q2); ++__m2 )
                {
                    value_type fq2 = betaFqm[M_output_index][__q2][__m2];
                    Xdu(idx) = fq1*fq2;
                    idx++;
                }//m2
            }//q2
        } //m1
    } //q1

    for ( int __q1 = 0; __q1 < Qa; ++__q1 )
    {
        for ( int __m1 = 0; __m1 < M_model->mMaxA(__q1); ++__m1 )
        {
            value_type aq1 = betaAqm[__q1][__m1];
            for ( int __q2 = 0; __q2 < Ql; ++__q2 )
            {
                for ( int __m2 = 0; __m2 < M_model->mMaxF(M_output_index,__q2); ++__m2 )
                {
                    value_type fq2 = betaFqm[M_output_index][__q2][__m2];
                    for(int n=0; n<N; n++)
                    {
                        Xdu(idx) = uNdu(n)*aq1*fq2;
                        idx++;
                    }
                }//m2
            }//q2

            for ( int __q2 = 0; __q2 < Qa; ++__q2 )
            {
                for ( int __m2 = 0; __m2 < M_model->mMaxA(__q2); ++__m2 )
                {
                    value_type aq2 = betaAqm[__q2][__m2];
                    for(int n1=0; n1<N; n1++)
                    {
                        for(int n2=0; n2<N; n2++)
                        {
                            Xdu(idx) = uNdu(n1)*aq1*uNdu(n2)*aq2;
                            idx++;
                        }
                    }
                }//m2
            }//q2
        }//m1
    }//q1

    return Xdu;
}

template<typename TruthModelType>
double
CRB<TruthModelType>::computeOnlinePrimalApee(  int N, parameter_type const& mu , vectorN_type const & uN, vectorN_type const & uNold , double dt, double time ) const
{
    int primal_rows = M_primal_T.rows();
    FEELPP_ASSERT( primal_rows >= N )( primal_rows )( N ).error( "invalid size of RB dimension or M_primal_T is not correctly filled");

    vectorN_type lambda;
    int Qa = M_model->Qa();
    int Qf = M_model->Ql( 0 );
    int primal_size = Qf*Qf + N*Qa*Qf + N*N*Qa*Qa; //d in the F.Casenave's paper
    lambda.resize(primal_size);

    if( M_computeMatrixInfo )
    {
        double cond = computeConditioning( M_primal_T );
        double det = M_primal_T.determinant();
        LOG( INFO ) << "[computeOnlinePrimalApee] matrix information :";
        LOG( INFO ) << "condition number = "<<cond;
        LOG( INFO ) << "determinant = "<<det;
    }

    auto X = computeOnlinePrimalApeeVector( mu , uN );
    lambda = M_primal_T.block( 0,0,N,N ).lu().solve( X );

    double result=0;
    for(int i=0; i<primal_size; i++)
    {
        result += lambda(i)*M_primal_V(i);
    }

    return result;
}

template<typename TruthModelType>
double
CRB<TruthModelType>::computeOnlineDualApee(  int N, parameter_type const& mu , vectorN_type const & uN, vectorN_type const & uNold , double dt, double time ) const
{
    int dual_rows = M_dual_T.rows();
    FEELPP_ASSERT( dual_rows >= N )( dual_rows )( N ).error( "invalid size of RB dimension or M_dual_T is not correctly filled");

    vectorN_type lambda;
    int Qa = M_model->Qa();
    int Ql = M_model->Ql( M_output_index );
    int dual_size = Ql*Ql + N*Qa*Ql + N*N*Ql*Ql; //d in the F.Casenave's paper
    lambda.resize(dual_size);

    if( M_computeMatrixInfo )
    {
        double cond = computeConditioning( M_dual_T );
        double det = M_dual_T.determinant();
        LOG( INFO ) << "[computeOnlineDualApee] matrix information :";
        LOG( INFO ) << "condition number = "<<cond;
        LOG( INFO ) << "determinant = "<<det;
    }

    auto X = computeOnlineDualApeeVector( mu , uN );
    lambda = M_dual_T.block( 0,0,N,N ).lu().solve( X );

    double result=0;
    for(int i=0; i<dual_size; i++)
    {
        result += lambda(i)*M_dual_V(i);
    }

    return result;
}

template<typename TruthModelType>
void
CRB<TruthModelType>::computationalTimeStatistics(std::string appname)
{

    double min=0,max=0,mean=0,standard_deviation=0;
    int n_eval = ioption(_name="crb.computational-time-neval");

    vectorN_type time;
    Eigen::Matrix<double, Eigen::Dynamic, 1> time_crb_prediction;
    Eigen::Matrix<double, Eigen::Dynamic, 1> time_crb_error_estimation;
    time_crb_prediction.resize( n_eval );
    time_crb_error_estimation.resize( n_eval );

    sampling_ptrtype Sampling( new sampling_type( M_Dmu ) );
    Sampling->logEquidistribute( n_eval  );

    bool cvg = boption(_name="crb.cvg-study");
    int dimension = ioption(_name="crb.dimension");
    double tol = doption(_name="crb.online-tolerance");

    int N=dimension;//by default we perform only one time statistics

    if( cvg ) //if we want to compute time statistics for every crb basis then we start at 1
        N=1;

    int proc_number =  this->worldComm().globalRank();
    int master =  this->worldComm().masterRank();

    //write on a file
    std::string file_name_prediction = "cvg-timing-crb-prediction.dat";
    std::string file_name_error_estimation = "cvg-timing-crb-error-estimation.dat";

    std::ofstream conv1;
    std::ofstream conv2;
    if( proc_number == master )
    {
        conv1.open(file_name_prediction, std::ios::app);
        conv1 << "NbBasis" << "\t" << "min" <<"\t"<< "max" <<"\t"<< "mean"<<"\t"<<"standard_deviation" << "\n";
        conv2.open(file_name_error_estimation, std::ios::app);
        conv2 << "NbBasis" << "\t" << "min" <<"\t"<< "max" <<"\t"<< "mean"<<"\t"<<"standard_deviation" << "\n";
    }

    //loop over basis functions (if cvg option)
    for(; N<=dimension; N++)
    {

        int mu_number = 0;
        for( auto mu : *Sampling )
        {
            //boost::mpi::timer tcrb;
            auto o = this->run( mu, time, tol , N );
            time_crb_prediction( mu_number ) = time(0) ;
            time_crb_error_estimation( mu_number ) = time(1) ;
            mu_number++;
        }

        auto stat_prediction = M_model->computeStatistics( time_crb_prediction , appname );
        auto stat_error_estimation = M_model->computeStatistics( time_crb_error_estimation , appname );
        min=stat_prediction(0);
        max=stat_prediction(1);
        mean=stat_prediction(2);
        standard_deviation=stat_prediction(3);
        if( proc_number == master )
            conv1 << N << "\t" << min << "\t" << max<< "\t"<< mean<< "\t"<< standard_deviation<<"\n";

        min=stat_error_estimation(0);
        max=stat_error_estimation(1);
        mean=stat_error_estimation(2);
        standard_deviation=stat_error_estimation(3);
        if( proc_number == master )
            conv2 << N << "\t" << min << "\t" << max<< "\t"<< mean<< "\t"<< standard_deviation<<"\n";

    }//loop over basis functions
    conv1.close();
    conv2.close();
}

#if 1
namespace detail
{
template<class Archive>
struct SaveRbSpaceCtxComposite
{
    SaveRbSpaceCtxComposite( Archive & ar, std::string const& rbctxNameInDb, boost::any const& ctxRbAny )
        :
        M_ar( ar ),
        M_rbctxNameInDb( rbctxNameInDb ),
        M_ctxRbAny( ctxRbAny ),
        M_currentSubSpaceIndex( 0 )
        {}
    template <typename T>
    void operator()( T & x ) const
        {
            typedef typename T::first_type key_type;
            typedef typename T::second_type::element_type rbsubspace_type;
            typedef typename rbsubspace_type::ctxrbset_ptrtype ctxrbset_ptrtype;
            if ( !boost::any_cast<ctxrbset_ptrtype>( &M_ctxRbAny ) )
            {
                ++M_currentSubSpaceIndex;
                return;
            }

            auto ctxRb = boost::any_cast<ctxrbset_ptrtype>( M_ctxRbAny );

            M_ar & boost::serialization::make_nvp( (M_rbctxNameInDb+"_spaceId").c_str(), M_currentSubSpaceIndex );
            M_ar & boost::serialization::make_nvp( M_rbctxNameInDb.c_str(), *ctxRb);
            ++M_currentSubSpaceIndex;
        }
    Archive & M_ar;
    std::string const& M_rbctxNameInDb;
    boost::any const& M_ctxRbAny;
    mutable int M_currentSubSpaceIndex;
};

template<typename TheRbSpaceType,class Archive>
void
saveRbSpaceCtx( TheRbSpaceType const& rbSpace, Archive & ar, std::string const& rbctxNameInDb, std::vector<boost::any> const& ctxRbAnyVec, mpl::false_ )
{
    typedef typename TheRbSpaceType::element_type::ctxrbset_ptrtype ctxrbset_ptrtype;
    CHECK( ctxRbAnyVec.size() <= 1 ) << "only one context in non composite";
    for ( boost::any const& ctxRbAny : ctxRbAnyVec )
    {
        CHECK( boost::any_cast<ctxrbset_ptrtype>( &ctxRbAny ) ) << "invalid rbctx cast in non composite";
        auto ctxRb = boost::any_cast<ctxrbset_ptrtype>( ctxRbAny );
        ar & boost::serialization::make_nvp( rbctxNameInDb.c_str(), *ctxRb );
    }
}
template<typename TheRbSpaceType,class Archive>
void
saveRbSpaceCtx( TheRbSpaceType const& rbSpace, Archive & ar, std::string const& rbctxNameInDb, std::vector<boost::any> const& ctxRbAnyVec, mpl::true_ )
{
    int numberOfCtx = ctxRbAnyVec.size();
    ar & boost::serialization::make_nvp( (rbctxNameInDb+"_number_of_context").c_str(), numberOfCtx );
    for ( int k=0;k<numberOfCtx;++k )
    {
        std::string rbctxNameInDb2 = (boost::format("%1%_%2%")%rbctxNameInDb %k).str();
        boost::fusion::for_each( rbSpace->rbfunctionspaces(), SaveRbSpaceCtxComposite<Archive>( ar, rbctxNameInDb2, ctxRbAnyVec[k] ) );
    }
}
template<typename TheRbSpaceType,class Archive>
void
saveRbSpaceCtx( TheRbSpaceType const& rbSpace, Archive & ar, std::string const& rbctxNameInDb, std::vector<boost::any> const& ctxRbAnyVec )
{
    saveRbSpaceCtx( rbSpace,ar,rbctxNameInDb,ctxRbAnyVec, mpl::bool_<TheRbSpaceType::element_type::is_composite>() );
}


template<class Archive>
struct LoadRbSpaceCtxComposite
{
    LoadRbSpaceCtxComposite( Archive & ar, std::string const& rbctxNameInDb, int subspaceId, boost::any & ctxRbAny )
        :
        M_ar( ar ),
        M_rbctxNameInDb( rbctxNameInDb ),
        M_ctxRbAny( ctxRbAny ),
        M_subspaceId( subspaceId ),
        M_currentSubSpaceIndex( 0 )
        {}
    template <typename T>
    void operator()( T & x ) const
        {
            typedef typename T::first_type key_type;
            typedef typename T::second_type::element_type rbsubspace_type;
            typedef typename rbsubspace_type::ctxrbset_ptrtype ctxrbset_ptrtype;
            typedef typename rbsubspace_type::ctxrbset_type ctxrbset_type;
            if ( M_currentSubSpaceIndex != M_subspaceId )
            {
                ++M_currentSubSpaceIndex;
                return;
            }
            //std::cout << "load rbcomposite "<<M_rbctxNameInDb << " with index " << M_subspaceId << "\n";
            M_ctxRbAny = ctxrbset_ptrtype( new ctxrbset_type( x.second ) );
            auto ctxRb = boost::any_cast<ctxrbset_ptrtype>( M_ctxRbAny );
            M_ar & boost::serialization::make_nvp( M_rbctxNameInDb.c_str(), *ctxRb);
            ++M_currentSubSpaceIndex;
        }
    Archive & M_ar;
    std::string const& M_rbctxNameInDb;
    boost::any & M_ctxRbAny;
    int M_subspaceId;
    mutable int M_currentSubSpaceIndex;
};

template<typename TheRbSpaceType,class Archive>
void
loadRbSpaceCtx( TheRbSpaceType const& rbSpace, Archive & ar, std::string const& rbctxNameInDb, std::vector<boost::any> & ctxRbAny, mpl::false_ )
{
    typedef typename TheRbSpaceType::element_type::ctxrbset_ptrtype ctxrbset_ptrtype;
    typedef typename TheRbSpaceType::element_type::ctxrbset_type ctxrbset_type;
    ctxRbAny.resize( 1 );
    ctxRbAny[0] = ctxrbset_ptrtype( new ctxrbset_type( rbSpace ) );
    auto ctxRb = boost::any_cast<ctxrbset_ptrtype>( ctxRbAny[0] );
    ar & boost::serialization::make_nvp( rbctxNameInDb.c_str(), *ctxRb );
    ctxRb->setRbFunctionSpace( rbSpace );
}
template<typename TheRbSpaceType,class Archive>
void
loadRbSpaceCtx( TheRbSpaceType const& rbSpace, Archive & ar, std::string const& rbctxNameInDb, std::vector<boost::any> & ctxRbAny, mpl::true_ )
{
    int numberOfCtx = 0;
    ar & boost::serialization::make_nvp( (rbctxNameInDb+"_number_of_context").c_str(), numberOfCtx );
    ctxRbAny.resize( numberOfCtx );
    for ( int k=0;k<numberOfCtx;++k )
    {
        std::string rbctxNameInDb2 = (boost::format("%1%_%2%")%rbctxNameInDb %k).str();
        int subspaceId = -1;
        ar & boost::serialization::make_nvp( (rbctxNameInDb2+"_spaceId").c_str(), subspaceId );
        boost::fusion::for_each( rbSpace->rbfunctionspaces(), LoadRbSpaceCtxComposite<Archive>( ar, rbctxNameInDb2, subspaceId, ctxRbAny[k] ) );
    }
}

template<typename TheRbSpaceType,class Archive>
void
loadRbSpaceCtx( TheRbSpaceType const& rbSpace, Archive & ar, std::string const& rbctxNameInDb, std::vector<boost::any> & ctxRbAny )
{
    loadRbSpaceCtx( rbSpace,ar,rbctxNameInDb,ctxRbAny, mpl::bool_<TheRbSpaceType::element_type::is_composite>() );
}

}
#endif


template<typename TruthModelType>
template<class Archive>
void
CRB<TruthModelType>::save( Archive & ar, const unsigned int version ) const
{
    int proc_number = this->worldComm().globalRank();

    LOG(INFO) <<"[CRB::save] version : "<<version<<std::endl;

    ar & boost::serialization::base_object<super>( *this );
    ar & BOOST_SERIALIZATION_NVP( M_output_index );
    ar & BOOST_SERIALIZATION_NVP( M_N );
    ar & BOOST_SERIALIZATION_NVP( M_rbconv );
    ar & BOOST_SERIALIZATION_NVP( M_error_type );
    ar & BOOST_SERIALIZATION_NVP( M_Xi );
    ar & BOOST_SERIALIZATION_NVP( M_WNmu );
    ar & BOOST_SERIALIZATION_NVP( M_Aqm_pr );
    //ar & BOOST_SERIALIZATION_NVP( M_hAqm );
    ar & BOOST_SERIALIZATION_NVP( M_Aqm_du );
    ar & BOOST_SERIALIZATION_NVP( M_Aqm_pr_du );
    ar & BOOST_SERIALIZATION_NVP( M_Fqm_pr );
    //ar & BOOST_SERIALIZATION_NVP( M_hFqm );
    ar & BOOST_SERIALIZATION_NVP( M_Fqm_du );
    ar & BOOST_SERIALIZATION_NVP( M_Lqm_pr );
    ar & BOOST_SERIALIZATION_NVP( M_Lqm_du );

    ar & BOOST_SERIALIZATION_NVP( M_C0_pr );
    ar & BOOST_SERIALIZATION_NVP( M_C0_du );
    ar & BOOST_SERIALIZATION_NVP( M_Lambda_pr );
    ar & BOOST_SERIALIZATION_NVP( M_Lambda_du );
    ar & BOOST_SERIALIZATION_NVP( M_Gamma_pr );
    ar & BOOST_SERIALIZATION_NVP( M_Gamma_du );


    ar & BOOST_SERIALIZATION_NVP( M_Mqm_pr );
    ar & BOOST_SERIALIZATION_NVP( M_Mqm_du );
    ar & BOOST_SERIALIZATION_NVP( M_Mqm_pr_du );

    if ( model_type::is_time_dependent )
    {

        ar & BOOST_SERIALIZATION_NVP( M_coeff_pr_ini_online );
        ar & BOOST_SERIALIZATION_NVP( M_coeff_du_ini_online );
        ar & BOOST_SERIALIZATION_NVP( M_Cmf_pr );
        ar & BOOST_SERIALIZATION_NVP( M_Cma_pr );
        ar & BOOST_SERIALIZATION_NVP( M_Cmm_pr );
        ar & BOOST_SERIALIZATION_NVP( M_Cmf_du );
        ar & BOOST_SERIALIZATION_NVP( M_Cmf_du_ini );
        ar & BOOST_SERIALIZATION_NVP( M_Cma_du );
        ar & BOOST_SERIALIZATION_NVP( M_Cmm_du );
    }

    ar & BOOST_SERIALIZATION_NVP( M_algebraicInnerProductPrimal );

    ar & BOOST_SERIALIZATION_NVP ( M_database_contains_variance_info );
    if( M_database_contains_variance_info )
        ar & BOOST_SERIALIZATION_NVP( M_variance_matrix_phi );

    ar & BOOST_SERIALIZATION_NVP( M_Fqm_pr );
    ar & BOOST_SERIALIZATION_NVP( M_InitialGuessV_pr );

    ar & BOOST_SERIALIZATION_NVP( M_current_mu );
    ar & BOOST_SERIALIZATION_NVP( M_no_residual_index );

    ar & BOOST_SERIALIZATION_NVP( M_maxerror );
    ar & BOOST_SERIALIZATION_NVP( M_use_newton );
    ar & BOOST_SERIALIZATION_NVP( M_Jqm_pr );
    ar & BOOST_SERIALIZATION_NVP( M_Rqm_pr );
    //ar & BOOST_SERIALIZATION_NVP( M_hRqm );

    ar & BOOST_SERIALIZATION_NVP( M_primal_apee_basis );
    ar & BOOST_SERIALIZATION_NVP( M_dual_apee_basis );
    ar & BOOST_SERIALIZATION_NVP( M_primal_V );
    ar & BOOST_SERIALIZATION_NVP( M_dual_V );
    ar & BOOST_SERIALIZATION_NVP( M_primal_T );
    ar & BOOST_SERIALIZATION_NVP( M_dual_T );

    ar & BOOST_SERIALIZATION_NVP( M_model_executed_in_steady_mode );

    if( version > 0 )
    {
        ar & BOOST_SERIALIZATION_NVP( M_C0_pr_eim );
        ar & BOOST_SERIALIZATION_NVP( M_C0_du_eim );
        ar & BOOST_SERIALIZATION_NVP( M_Lambda_pr_eim );
        ar & BOOST_SERIALIZATION_NVP( M_Lambda_du_eim );
        ar & BOOST_SERIALIZATION_NVP( M_Gamma_pr_eim );
        ar & BOOST_SERIALIZATION_NVP( M_Gamma_du_eim );

        if ( model_type::is_time_dependent )
        {
            ar & BOOST_SERIALIZATION_NVP( M_Cmf_pr_eim );
            ar & BOOST_SERIALIZATION_NVP( M_Cma_pr_eim );
            ar & BOOST_SERIALIZATION_NVP( M_Cmm_pr_eim );
            ar & BOOST_SERIALIZATION_NVP( M_Cmf_du_eim );
            ar & BOOST_SERIALIZATION_NVP( M_Cmf_du_ini_eim );
            ar & BOOST_SERIALIZATION_NVP( M_Cma_du_eim );
            ar & BOOST_SERIALIZATION_NVP( M_Cmm_du_eim );
        }

    }

#if 1
    ar & BOOST_SERIALIZATION_NVP( M_hasRbSpaceContextEim );
    if ( M_hasRbSpaceContextEim )
    {
        auto rbSpaceContextEim = M_model->model()->rbSpaceContextEim();
        std::vector<std::string> rbSpaceContextEimNames;
        for ( auto const& rbSpaceContextPair : rbSpaceContextEim )
            rbSpaceContextEimNames.push_back( rbSpaceContextPair.first );
        ar & BOOST_SERIALIZATION_NVP( rbSpaceContextEimNames );

        for ( std::string const& eimName : rbSpaceContextEimNames )
        {
            std::string rbctxNameInDb = (boost::format("rbSpaceContextEim_%1%")%eimName).str();
            Feel::detail::saveRbSpaceCtx( M_model->rBFunctionSpace(), ar, rbctxNameInDb, rbSpaceContextEim.find( eimName )->second );
        }
    }
#endif

#if 0
    for(int i=0; i<M_N; i++)
        ar & BOOST_SERIALIZATION_NVP( M_WN[i] );
    for(int i=0; i<M_N; i++)
        ar & BOOST_SERIALIZATION_NVP( M_WNdu[i] );

    auto mesh = mesh_type::New();
    auto is_mesh_loaded = mesh->load( _name="mymesh",_path=this->dbLocalPath(),_type="binary" );

    if ( ! is_mesh_loaded )
    {
        auto first_element = M_WN[0];
        mesh = first_element.functionSpace()->mesh() ;
        mesh->save( _name="mymesh",_path=this->dbLocalPath(),_type="binary" );
    }

#endif

}


template<typename TruthModelType>
template<class Archive>
void
CRB<TruthModelType>::load( Archive & ar, const unsigned int version )
{

    //if( version <= 4 )
    //    throw std::logic_error( "[CRB::load] ERROR while loading the existing database, since version 5 there was many changes. Please use the option --crb.rebuild-database=true " );
    int proc_number = this->worldComm().globalRank();

    LOG(INFO) <<"[CRB::load] version"<< version <<"\n";

#if 0
    mesh_ptrtype mesh;
    space_ptrtype Xh;

    if ( !M_model )
    {
        LOG(INFO) << "[load] model not initialized, loading fdb files...\n";
        mesh = mesh_type::New();
        bool is_mesh_loaded = mesh->load( _name="mymesh",_path=this->dbLocalPath(),_type="binary" );
        Xh = space_type::New( mesh );
        LOG(INFO) << "[load] loading fdb files done.\n";
    }
    else
    {
        LOG(INFO) << "[load] get mesh/Xh from model...\n";
        mesh = M_model->functionSpace()->mesh();
        Xh = M_model->functionSpace();
        LOG(INFO) << "[load] get mesh/Xh from model done.\n";
    }
#endif

    typedef boost::bimap< int, double > old_convergence_type;
    ar & boost::serialization::base_object<super>( *this );
    ar & BOOST_SERIALIZATION_NVP( M_output_index );
    ar & BOOST_SERIALIZATION_NVP( M_N );

	ar & BOOST_SERIALIZATION_NVP( M_rbconv );

    ar & BOOST_SERIALIZATION_NVP( M_error_type );
    ar & BOOST_SERIALIZATION_NVP( M_Xi );
    ar & BOOST_SERIALIZATION_NVP( M_WNmu );
    ar & BOOST_SERIALIZATION_NVP( M_Aqm_pr );
    //ar & BOOST_SERIALIZATION_NVP( M_hAqm );
    ar & BOOST_SERIALIZATION_NVP( M_Aqm_du );
    ar & BOOST_SERIALIZATION_NVP( M_Aqm_pr_du );
    ar & BOOST_SERIALIZATION_NVP( M_Fqm_pr );
    //ar & BOOST_SERIALIZATION_NVP( M_hFqm );
    ar & BOOST_SERIALIZATION_NVP( M_Fqm_du );
    ar & BOOST_SERIALIZATION_NVP( M_Lqm_pr );
    ar & BOOST_SERIALIZATION_NVP( M_Lqm_du );
    ar & BOOST_SERIALIZATION_NVP( M_C0_pr );
    ar & BOOST_SERIALIZATION_NVP( M_C0_du );
    ar & BOOST_SERIALIZATION_NVP( M_Lambda_pr );
    ar & BOOST_SERIALIZATION_NVP( M_Lambda_du );
    ar & BOOST_SERIALIZATION_NVP( M_Gamma_pr );
    ar & BOOST_SERIALIZATION_NVP( M_Gamma_du );

    ar & BOOST_SERIALIZATION_NVP( M_Mqm_pr );
    ar & BOOST_SERIALIZATION_NVP( M_Mqm_du );
    ar & BOOST_SERIALIZATION_NVP( M_Mqm_pr_du );

    if ( model_type::is_time_dependent )
    {
        ar & BOOST_SERIALIZATION_NVP( M_coeff_pr_ini_online );
        ar & BOOST_SERIALIZATION_NVP( M_coeff_du_ini_online );
        ar & BOOST_SERIALIZATION_NVP( M_Cmf_pr );
        ar & BOOST_SERIALIZATION_NVP( M_Cma_pr );
        ar & BOOST_SERIALIZATION_NVP( M_Cmm_pr );
        ar & BOOST_SERIALIZATION_NVP( M_Cmf_du );
        ar & BOOST_SERIALIZATION_NVP( M_Cmf_du_ini );
        ar & BOOST_SERIALIZATION_NVP( M_Cma_du );
        ar & BOOST_SERIALIZATION_NVP( M_Cmm_du );
    }

    ar & BOOST_SERIALIZATION_NVP( M_algebraicInnerProductPrimal );

    ar & BOOST_SERIALIZATION_NVP ( M_database_contains_variance_info );
    if( M_database_contains_variance_info )
        ar & BOOST_SERIALIZATION_NVP( M_variance_matrix_phi );

    ar & BOOST_SERIALIZATION_NVP( M_Fqm_pr );
    ar & BOOST_SERIALIZATION_NVP( M_InitialGuessV_pr );

    ar & BOOST_SERIALIZATION_NVP( M_current_mu );
    ar & BOOST_SERIALIZATION_NVP( M_no_residual_index );

    ar & BOOST_SERIALIZATION_NVP( M_maxerror );
    ar & BOOST_SERIALIZATION_NVP( M_use_newton );
    ar & BOOST_SERIALIZATION_NVP( M_Jqm_pr );
    ar & BOOST_SERIALIZATION_NVP( M_Rqm_pr );
    //ar & BOOST_SERIALIZATION_NVP( M_hRqm );

    if( boption(_name="crb.use-newton") != M_use_newton  )
    {
        if( M_use_newton )
        {
            if( this->worldComm().isMasterRank() )
                std::cout<<"[CRB::loadDB] WARNING in the database used the option use-newton=true and it's not the case in your options so make sure that crb.rebuild-database=true !" <<std::endl;
            LOG( INFO )<<"[CRB::loadDB] WARNING in the database used the option use-newton=true and it's not the case in your options so make sure that crb.rebuild-database=true !" ;
        }
        else
        {
            if( this->worldComm().isMasterRank() )
                std::cout<< "[CRB::loadDB] WARNING in the database used the option use-newton=false and it's not the case in your options so make sure that crb.rebuild-database=true !"<<std::endl;
            LOG( INFO )<< "[CRB::loadDB] WARNING in the database used the option use-newton=false and it's not the case in your options so make sure that crb.rebuild-database=true !";
        }
    }

    ar & BOOST_SERIALIZATION_NVP( M_primal_apee_basis );
    ar & BOOST_SERIALIZATION_NVP( M_dual_apee_basis );
    ar & BOOST_SERIALIZATION_NVP( M_primal_V );
    ar & BOOST_SERIALIZATION_NVP( M_dual_V );
    ar & BOOST_SERIALIZATION_NVP( M_primal_T );
    ar & BOOST_SERIALIZATION_NVP( M_dual_T );

    ar & BOOST_SERIALIZATION_NVP( M_model_executed_in_steady_mode );
    bool current_option=boption(_name="crb.is-model-executed-in-steady-mode");
    if( M_model_executed_in_steady_mode != current_option )
    {
        if( M_model_executed_in_steady_mode && this->worldComm().isMasterRank() )
            std::cout<<"[CRB::loadDB] WARNING in the database used, the model was executed in steady mode but now you want to execute it in transient mode. make sure that --crb.rebuild-database=true"<<std::endl;
        LOG( INFO ) <<"[CRB::loadDB] WARNING in the database used, the model was executed in steady mode but now you want to execute it in transient mode. make sure that --crb.rebuild-database=true";
    }

    //For version == 0 there was no error estimation on EIM
    if( version > 0 )
    {
        ar & BOOST_SERIALIZATION_NVP( M_C0_pr_eim );
        ar & BOOST_SERIALIZATION_NVP( M_C0_du_eim );
        ar & BOOST_SERIALIZATION_NVP( M_Lambda_pr_eim );
        ar & BOOST_SERIALIZATION_NVP( M_Lambda_du_eim );
        ar & BOOST_SERIALIZATION_NVP( M_Gamma_pr_eim );
        ar & BOOST_SERIALIZATION_NVP( M_Gamma_du_eim );

        if ( model_type::is_time_dependent )
        {
            ar & BOOST_SERIALIZATION_NVP( M_Cmf_pr_eim );
            ar & BOOST_SERIALIZATION_NVP( M_Cma_pr_eim );
            ar & BOOST_SERIALIZATION_NVP( M_Cmm_pr_eim );
            ar & BOOST_SERIALIZATION_NVP( M_Cmf_du_eim );
            ar & BOOST_SERIALIZATION_NVP( M_Cmf_du_ini_eim );
            ar & BOOST_SERIALIZATION_NVP( M_Cma_du_eim );
            ar & BOOST_SERIALIZATION_NVP( M_Cmm_du_eim );
        }

    }// version > 0 => EIM error estimation


#if 1
    ar & BOOST_SERIALIZATION_NVP( M_hasRbSpaceContextEim );
    if ( M_hasRbSpaceContextEim )
    {
        // reload rbcontext only if rBFunctionSpace is init
        if ( M_model && M_model->rBFunctionSpace() )
        {
            //std::cout << "CRB reload rbContext with a rBFunctionSpace\n";
            std::vector<std::string> rbSpaceContextEimNames;
            ar & BOOST_SERIALIZATION_NVP( rbSpaceContextEimNames );

            std::map<std::string,std::vector<boost::any> > rbSpaceContextEim;
            for ( std::string const& eimName : rbSpaceContextEimNames )
            {
                std::string rbctxNameInDb = (boost::format("rbSpaceContextEim_%1%")%eimName).str();
                Feel::detail::loadRbSpaceCtx( M_model->rBFunctionSpace(), ar, rbctxNameInDb, rbSpaceContextEim[eimName] );
            }
            M_model->model()->setRbSpaceContextEim( rbSpaceContextEim );

        }
        else
            M_hasRbSpaceContextEim = false;
    }
#endif

#if 0
    std::cout << "[loadDB] output index : " << M_output_index << "\n"
              << "[loadDB] N : " << M_N << "\n"
              << "[loadDB] error type : " << M_error_type << "\n";

    for ( auto it = M_rbconv.begin(), en = M_rbconv.end();it != en; ++it )
        std::cout << "[loadDB] convergence: (" << it->left << ","  << it->right  << ")\n";

    element_type temp = Xh->element();

    M_WN.resize( M_N );
    M_WNdu.resize( M_N );

    for( int i = 0 ; i < M_N ; i++ )
    {
        temp.setName( (boost::format( "fem-primal-%1%" ) % ( i ) ).str() );
        ar & BOOST_SERIALIZATION_NVP( temp );
        M_WN[i] = temp;
    }

    for( int i = 0 ; i < M_N ; i++ )
    {
        temp.setName( (boost::format( "fem-dual-%1%" ) % ( i ) ).str() );
        ar & BOOST_SERIALIZATION_NVP( temp );
        M_WNdu[i] = temp;
    }

#endif
    LOG(INFO) << "[CRB::load] end of load function" << std::endl;
}


template<typename TruthModelType>
bool
CRB<TruthModelType>::printErrorDuringOfflineStep()
{
    bool print = boption(_name="crb.print-error-during-rb-construction");
    return print;
}
#if 0
template<typename TruthModelType>
bool
CRB<TruthModelType>::rebuildDB()
{
    bool rebuild_db = boption(_name="crb.rebuild-database");
    int Nrestart = ioption(_name="crb.restart-from-N");
    bool rebuild=false;
    //if ( rebuild_db && Nrestart < 1 )
    if ( rebuild_db || Nrestart == 0 )
    {
        std::cout << "rebuild_db = " << rebuild_db << std::endl;
        std::cout << "Nrestart = " << Nrestart << std::endl;
        rebuild=true;
    }
    if( M_N == 0 )
    {
        std::cout << "M_N = " << M_N << std::endl;
        rebuild=true;
    }
    return rebuild;
}
#endif

template<typename TruthModelType>
void
CRB<TruthModelType>::generateSuperSampling()
{
    LOG(INFO) << "[CRB::offline] compute super sampling\n";

    int proc_number = worldComm().globalRank();
    int total_proc = worldComm().globalSize();
    bool all_proc_same_sampling = boption( "crb.all-procs-have-same-sampling" );
    int sampling_size = ioption("crb.sampling-size");
    std::string sampling_mode = soption("crb.sampling-mode");

    std::string file_name;
    if( all_proc_same_sampling )
        file_name = ( boost::format("M_Xi_%1%_"+sampling_mode )% sampling_size ).str();
    else
        file_name = ( boost::format("M_Xi_%1%_"+sampling_mode+"-proc%2%on%3%") % sampling_size %proc_number %total_proc ).str();

    std::ifstream file ( file_name );

    if ( !file )
    {
        std::string supersamplingname =(boost::format("Dmu-%1%-generated-by-master-proc") %sampling_size ).str();
        if( sampling_mode == "random" )
            this->M_Xi->randomize( sampling_size , all_proc_same_sampling, "", false );
        else if( sampling_mode == "log-random" )
            this->M_Xi->randomize( sampling_size , all_proc_same_sampling , supersamplingname );
        else if( sampling_mode == "log-equidistribute" )
            this->M_Xi->logEquidistribute( sampling_size , all_proc_same_sampling , supersamplingname );
        else if( sampling_mode == "equidistribute" )
            this->M_Xi->equidistribute( sampling_size , all_proc_same_sampling , supersamplingname );
        else
            throw std::logic_error( "[CRBSaddlePoint::offline] ERROR invalid option crb.sampling-mode, please select between log-random, log-equidistribute or equidistribute" );

        if ( all_proc_same_sampling )
            this->worldComm().barrier();
        if ( !all_proc_same_sampling || this->worldComm().isMasterRank() )
            M_Xi->writeOnFile(file_name);
    }
    else
    {
        this->M_Xi->clear();
        this->M_Xi->readFromFile(file_name);
    }

    this->M_WNmu->setSuperSampling( this->M_Xi );
} //generateSuperSampling()

template<typename TruthModelType>
bool
CRB<TruthModelType>::buildSampling()
{
    bool use_predefined_WNmu = boption("crb.use-predefined-WNmu");
    int N_log_equi = ioption("crb.use-logEquidistributed-WNmu");
    int N_equi = ioption("crb.use-equidistributed-WNmu");
    int N_random = ioption( "crb.use-random-WNmu" );

    std::string file_name = ( boost::format("SamplingWNmu") ).str();
    std::ifstream file ( file_name );
    this->M_WNmu->clear();

    if ( use_predefined_WNmu ) // In this case we want to read the sampling
    {
        if( ! file ) // The user forgot to give the sampling file
            throw std::logic_error( "[CRB::offline] ERROR the file SamplingWNmu doesn't exist so it's impossible to known which parameters you want to use to build the database" );
        else
        {
            int sampling_size = this->M_WNmu->readFromFile(file_name);
            if( Environment::isMasterRank() )
                std::cout<<"[CRB::offline] Read WNmu ( sampling size : "
                         << sampling_size <<" )"<<std::endl;
            LOG( INFO )<<"[CRB::offline] Read WNmu ( sampling size : "
                       << sampling_size <<" )";
        }
    }
    else if ( this->M_error_type==CRB_NO_RESIDUAL )// We generate the sampling with choosen strategy
    {
        if ( N_log_equi>0 )
        {
            this->M_WNmu->logEquidistribute( N_log_equi , true );
            if( Environment::isMasterRank() )
                std::cout<<"[CRB::offline] Log-Equidistribute WNmu ( sampling size : "
                         <<N_log_equi<<" )"<<std::endl;
            LOG( INFO )<<"[CRB::offline] Log-Equidistribute WNmu ( sampling size : "
                       <<N_log_equi<<" )";
        }
        else if ( N_equi>0 )
        {
            this->M_WNmu->equidistribute( N_equi , true );
            if( Environment::isMasterRank() )
                std::cout<<"[CRB::offline] Equidistribute WNmu ( sampling size : "
                         <<N_equi<<" )"<<std::endl;
            LOG( INFO )<<"[CRB::offline] Equidistribute WNmu ( sampling size : "
                       <<N_equi<<" )";
        }
        else if ( N_random>0 )
        {
            this->M_WNmu->randomize( N_random , true );
            if( Environment::isMasterRank() )
                std::cout<<"[CRB::offline] Randomize WNmu ( sampling size : "
                         <<N_random<<" )"<<std::endl;
            LOG( INFO )<<"[CRB::offline] Randomize WNmu ( sampling size : "
                       <<N_random<<" )";
        }
        else // In this case we don't know what sampling to use
            throw std::logic_error( "[CRB::offline] ERROR : You have to choose an appropriate strategy for the offline sampling : random, equi, logequi or predefined" );

        this->M_WNmu->writeOnFile(file_name);
        use_predefined_WNmu=true;
    } //build sampling

    return use_predefined_WNmu;
} //buildSampling()

template<typename TruthModelType>
void
CRB<TruthModelType>::addBasis( element_type& u, element_type& udu, parameter_type& mu )
{
    tic();
    M_model->rBFunctionSpace()->addPrimalBasisElement( u );
    toc("Add Primal Basis Function");
    tic();
    M_model->rBFunctionSpace()->addDualBasisElement( udu );
    toc("Add Dual Basis Function");
}

template<typename TruthModelType>
void
CRB<TruthModelType>::orthonormalizeBasis( int number_of_added_elements )
{
    bool POD_WN = boption(_name="crb.apply-POD-to-WN") ;
    if(  POD_WN &&  ! M_model->isSteady() )
    {
        pod_ptrtype POD = pod_ptrtype( new pod_type() );
        POD->setModel( M_model );
        mode_set_type ModeSet;
        POD->setNm( M_N );
        bool use_solutions=false;
        bool is_primal=true;
        POD->pod( ModeSet, is_primal, M_model->rBFunctionSpace()->primalRB() , use_solutions );
        M_model->rBFunctionSpace()->setPrimalBasis( ModeSet );
        if( M_solve_dual_problem )
        {
            ModeSet.clear();
            POD->pod( ModeSet, false,  M_model->rBFunctionSpace()->dualRB() , use_solutions );
            M_model->rBFunctionSpace()->setDualBasis( ModeSet );
        }
    }
    else
    {
        double norm_max = doption(_name="crb.orthonormality-tol");
        int max_iter = ioption(_name="crb.orthonormality-max-iter");
        if ( M_orthonormalize_primal )
        {
            tic();
            double norm = norm_max+1;
            int iter=0;
            double old = 10;
            while( norm >= norm_max && iter < max_iter)
            {
                norm = orthonormalize( M_N, M_model->rBFunctionSpace()->primalRB(), number_of_added_elements );
                iter++;
                //if the norm doesn't change
                if( math::abs(old-norm) < norm_max )
                    norm=0;
                old=norm;
            }
            M_model->rBFunctionSpace()->updatePrimalBasisForUse();
            toc("Primal Orthonormalization");
        }
        if ( M_orthonormalize_dual && M_solve_dual_problem )
        {
            tic();
            double norm = norm_max+1;
            int iter=0;
            double old = 10;
            while( norm >= norm_max && iter < max_iter )
            {
                norm = orthonormalize( M_N, M_model->rBFunctionSpace()->dualRB() , number_of_added_elements );
                iter++;
                if( math::abs(old-norm) < norm_max )
                    norm=0;
                old=norm;
            }
            M_model->rBFunctionSpace()->updateDualBasisForUse();
            toc("Dual Orthonormalization");
        }
    }//orthonormalization
}


template<typename TruthModelType>
void
CRB<TruthModelType>::buildRbMatrix( int number_of_added_elements, parameter_type& mu, element_ptrtype dual_initial_field )
{
    tic();
    // we only compute the last line and last column of reduced matrices (last added elements)
    int number_of_elements_to_update = number_of_added_elements;
    // in the case of cobuild, we have to update all since affine decomposition has changed
    if( ioption(_name="ser.rb-frequency") != 0 && !M_rebuild)
        number_of_elements_to_update = M_N;
    // In case of SER use + error estimation, we compute \hat{A}, \hat{F} (resp. \hat{R}) to compute norm of residual (Riesz)
    int ser_error_estimation = M_SER_errorEstimation;

    if( ! M_use_newton )
    {
        LOG(INFO) << "[CRB::offline] compute Aq_pr, Aq_du, Aq_pr_du" << "\n";

        M_hAqm.resize( M_model->Qa() );
        for  (size_type q = 0; q < M_model->Qa(); ++q )
        {
            M_hAqm[q].resize( M_model->mMaxA(q) );
            for( size_type m = 0; m < M_model->mMaxA(q); ++m )
            {
                M_Aqm_pr[q][m].conservativeResize( M_N, M_N );
                M_Aqm_du[q][m].conservativeResize( M_N, M_N );
                M_Aqm_pr_du[q][m].conservativeResize( M_N, M_N );

                for ( size_type i = M_N - number_of_elements_to_update; i < M_N; i++ )
                {
                    for ( size_type j = 0; j < M_N; ++j )
                    {
                        M_Aqm_pr[q][m]( i, j ) = M_model->Aqm(q , m , M_model->rBFunctionSpace()->primalBasisElement(j), M_model->rBFunctionSpace()->primalBasisElement(i) );//energy
                        M_Aqm_du[q][m]( i, j ) = M_model->Aqm( q , m , M_model->rBFunctionSpace()->dualBasisElement(i), M_model->rBFunctionSpace()->dualBasisElement(j), true );
                        M_Aqm_pr_du[q][m]( i, j ) = M_model->Aqm(q , m , M_model->rBFunctionSpace()->primalBasisElement(j), M_model->rBFunctionSpace()->dualBasisElement(i) );
                    }
                }

                for ( size_type j=M_N - number_of_elements_to_update; j < M_N; j++ )
                {
                    for ( size_type i = 0; i < M_N; ++i )
                    {
                        M_Aqm_pr[q][m]( i, j ) = M_model->Aqm(q , m , M_model->rBFunctionSpace()->primalBasisElement(j), M_model->rBFunctionSpace()->primalBasisElement(i) );
                        M_Aqm_du[q][m]( i, j ) = M_model->Aqm(q , m , M_model->rBFunctionSpace()->dualBasisElement(i), M_model->rBFunctionSpace()->dualBasisElement(j) , true );
                        M_Aqm_pr_du[q][m]( i, j ) = M_model->Aqm(q , m , M_model->rBFunctionSpace()->primalBasisElement(j), M_model->rBFunctionSpace()->dualBasisElement(i) );
                    }
                }

                if( ser_error_estimation )
                {
                    M_hAqm[q][m].resize( M_N );
                    auto Aqm_xi_n = backend()->newVector( M_model->functionSpace() );
                    auto xi_n = backend()->newVector( M_model->functionSpace() );
                    for( int n=0; n < M_N; n++ )
                    {
                        M_hAqm[q][m][n] = backend()->newVector( M_model->functionSpace() );
                        *xi_n = M_model->rBFunctionSpace()->primalBasisElement(n);
                        auto Aqm = M_model->Aqm(q,m);
                        Aqm->multVector( xi_n, Aqm_xi_n );
                        M_model->l2solve( M_hAqm[q][m][n], Aqm_xi_n );
                    }
                }
            }//loop over m
        }//loop over q

        LOG(INFO) << "[CRB::offline] compute Mq_pr, Mq_du, Mq_pr_du" << "\n";

        LOG(INFO) << "[CRB::offline] compute Fq_pr, Fq_du" << "\n";
        M_hFqm.resize( M_model->Ql( 0 ) );
        for ( size_type q = 0; q < M_model->Ql( 0 ); ++q )
        {
            M_hFqm[q].resize( M_model->mMaxF( 0, q ) );
            for( size_type m = 0; m < M_model->mMaxF( 0, q ); ++m )
            {
                M_Fqm_pr[q][m].conservativeResize( M_N );
                M_Fqm_du[q][m].conservativeResize( M_N );
                for ( size_type l = 1; l <= number_of_elements_to_update; ++l )
                {
                    int index = M_N-l;
                    M_Fqm_pr[q][m]( index ) = M_model->Fqm( 0, q, m, M_model->rBFunctionSpace()->primalBasisElement( index ) );
                    M_Fqm_du[q][m]( index ) = M_model->Fqm( 0, q, m, M_model->rBFunctionSpace()->dualBasisElement( index ) );
                }
                if( ser_error_estimation )
                {
                    M_hFqm[q][m] = backend()->newVector( M_model->functionSpace() );
                    auto fqm = M_model->Fqm(0, q, m);
                    M_model->l2solve( M_hFqm[q][m], fqm );
                }
            }//loop over m (>= mMaxF - cobuild_eim_freq)
        }//loop over q

    }//end of "if ! use_newton"

    if( M_use_newton )
    {
        LOG(INFO) << "[CRB::offline] compute Jq_pr " << "\n";

        for  (size_type q = 0; q < M_model->Qa(); ++q )
        {
            for( size_type m = 0; m < M_model->mMaxA(q); ++m )
            {
                M_Jqm_pr[q][m].conservativeResize( M_N, M_N );

                for ( size_type i = M_N - number_of_elements_to_update; i < M_N; i++ )
                {
                    for ( size_type j = 0; j < M_N; ++j )
                    {
                        M_Jqm_pr[q][m]( i, j ) = M_model->Jqm(q , m ,
                                                              M_model->rBFunctionSpace()->primalBasisElement(j),
                                                              M_model->rBFunctionSpace()->primalBasisElement(i) );
                        if (i!=j)
                            M_Jqm_pr[q][m]( j, i ) = M_model->Jqm(q , m ,
                                                                  M_model->rBFunctionSpace()->primalBasisElement(i),
                                                                  M_model->rBFunctionSpace()->primalBasisElement(j) );
                    }
                }
            }//loop over m
        }//loop over q

        if( ser_error_estimation )
        {
            auto RF_A = M_model->RF_Aqm();
            M_hAqm.resize( RF_A.size() );
            for(int q = 0; q < RF_A.size(); ++q )
            {
                M_hAqm[q].resize( RF_A[q].size() );
                for(int m = 0; m < RF_A[q].size(); ++m )
                {
                    M_hAqm[q][m].resize( M_N );
                    auto Aqm_xi_n = backend()->newVector( M_model->functionSpace() );
                    auto xi_n = backend()->newVector( M_model->functionSpace() );
                    for( int n=0; n < M_N; n++ )
                    {
                        M_hAqm[q][m][n] = backend()->newVector( M_model->functionSpace() );
                        *xi_n = M_model->rBFunctionSpace()->primalBasisElement(n);
                        auto Aqm = RF_A[q][m];
                        Aqm->multVector( xi_n, Aqm_xi_n );
                        M_model->l2solve( M_hAqm[q][m][n], Aqm_xi_n );
                    }
                }//m
            }//q
        }

        LOG(INFO) << "[CRB::offline] compute Rq_pr" << "\n";

        for ( size_type q = 0; q < M_model->Ql( 0 ); ++q )
        {
            for( size_type m = 0; m < M_model->mMaxF( 0, q ); ++m )
            {
                M_Rqm_pr[q][m].conservativeResize( M_N );

                for ( size_type l = 1; l <= number_of_elements_to_update; ++l )
                {
                    int index = M_N-l;
                    //M_Rqm_pr[q][m]( index ) = inner_product( *M_Rqm[0][q][m] , M_model->rBFunctionSpace()->primalBasisElement(index) );
                    M_Rqm_pr[q][m]( index ) = M_model->Fqm( 0, q, m, M_model->rBFunctionSpace()->primalBasisElement(index) );
                }
            }//loop over m
        }//loop over q

        if( ser_error_estimation )
        {
            auto RF_F = M_model->RF_Fqm();
            M_hFqm.resize( RF_F.size() );
            for(int q = 0; q < RF_F.size(); ++q )
            {
                M_hFqm[q].resize( RF_F[q].size() );
                for(int m = 0; m < RF_F[q].size(); ++m )
                {
                    M_hFqm[q][m] = backend()->newVector( M_model->functionSpace() );
                    auto fqm = RF_F[q][m];
                    M_model->l2solve( M_hFqm[q][m], fqm );
                }//m
            }//q
        }

    }//end if use_newton case


    if( !M_model->isLinear() )
    {
        int q_max = M_model->QInitialGuess();
        for ( size_type q = 0; q < q_max; ++q )
        {
            int m_max =M_model->mMaxInitialGuess(q);
            for( size_type m = 0; m < m_max; ++m )
            {
                M_InitialGuessV_pr[q][m].conservativeResize( M_N );
                for ( size_type l = 1; l <= number_of_elements_to_update; ++l )
                {
                    int index = M_N-l;
                    for( int idx = 0; idx<=index; idx++ )
                        M_InitialGuessV_pr[q][m]( idx ) = M_model->InitialGuessVqm( q, m, M_model->rBFunctionSpace()->primalBasisElement(idx) );
                }
            }
        }
    }


    for ( size_type q = 0; q < M_model->Qm(); ++q )
    {
        for( size_type m = 0; m < M_model->mMaxM(q); ++m )
        {
            M_Mqm_pr[q][m].conservativeResize( M_N, M_N );
            M_Mqm_du[q][m].conservativeResize( M_N, M_N );
            M_Mqm_pr_du[q][m].conservativeResize( M_N, M_N );

            for ( size_type i=M_N - number_of_elements_to_update; i < M_N; i++ )
            {
                for ( size_type j = 0; j < M_N; ++j )
                {
                    M_Mqm_pr[q][m]( i, j ) = M_model->Mqm(q, m,
                                                          M_model->rBFunctionSpace()->primalBasisElement(i),
                                                          M_model->rBFunctionSpace()->primalBasisElement(j) );
                    M_Mqm_du[q][m]( i, j ) = M_model->Mqm(q, m,
                                                          M_model->rBFunctionSpace()->dualBasisElement(i),
                                                          M_model->rBFunctionSpace()->dualBasisElement(j), true );
                    M_Mqm_pr_du[q][m]( i, j ) = M_model->Mqm( q, m,
                                                              M_model->rBFunctionSpace()->dualBasisElement(i),
                                                              M_model->rBFunctionSpace()->primalBasisElement(j) );
                }
            }
            for ( size_type j = M_N - number_of_elements_to_update; j < M_N ; j++ )
            {
                for ( size_type i = 0; i < M_N; ++i )
                {
                    M_Mqm_pr[q][m]( i, j ) = M_model->Mqm(q, m,
                                                          M_model->rBFunctionSpace()->primalBasisElement(i),
                                                          M_model->rBFunctionSpace()->primalBasisElement(j) );
                    M_Mqm_du[q][m]( i, j ) = M_model->Mqm(q, m,
                                                          M_model->rBFunctionSpace()->dualBasisElement(i),
                                                          M_model->rBFunctionSpace()->dualBasisElement(j), true );
                    M_Mqm_pr_du[q][m]( i, j ) = M_model->Mqm(q, m,
                                                             M_model->rBFunctionSpace()->dualBasisElement(i),
                                                             M_model->rBFunctionSpace()->primalBasisElement(j) );
                }
            }
        }//loop over m
    }//loop over q

    LOG(INFO) << "[CRB::offline] compute Lq_pr, Lq_du" << "\n";

    for ( size_type q = 0; q < M_model->Ql( M_output_index ); ++q )
    {
        for( size_type m = 0; m < M_model->mMaxF( M_output_index, q ); ++m )
        {
            M_Lqm_pr[q][m].conservativeResize( M_N );
            M_Lqm_du[q][m].conservativeResize( M_N );

            for ( size_type l = 1; l <= number_of_elements_to_update; ++l )
            {
                int index = M_N-l;
                M_Lqm_pr[q][m]( index ) = M_model->Fqm( M_output_index, q, m, M_model->rBFunctionSpace()->primalBasisElement(index) );
                M_Lqm_du[q][m]( index ) = M_model->Fqm( M_output_index, q, m, M_model->rBFunctionSpace()->dualBasisElement(index) );
            }
        }//loop over m
    }//loop over q

    LOG(INFO) << "compute coefficients needed for the initialization of unknown in the online step\n";
    if ( model_type::is_time_dependent || !M_model->isSteady() )
    {
        element_ptrtype primal_initial_field ( new element_type ( M_model->functionSpace() ) );
        M_model->initializationField( primal_initial_field, mu ); //fill initial_field
        M_coeff_pr_ini_online.conservativeResize( M_N );
        if ( M_orthonormalize_primal )
        {
            for ( size_type elem=M_N - number_of_elements_to_update; elem<M_N; elem++ )
            {
                //primal
                double k =  M_model->scalarProduct( *primal_initial_field, M_model->rBFunctionSpace()->primalBasisElement(elem) );
                M_coeff_pr_ini_online(elem)= k ;
            }
        }

        else if ( !M_orthonormalize_primal )
        {
            matrixN_type MN ( ( int )M_N, ( int )M_N ) ;
            vectorN_type FN ( ( int )M_N );

            //primal
            for ( size_type i=0; i<M_N; i++ )
            {
                for ( size_type j=0; j<i; j++ )
                {
                    MN( i,j ) = M_model->scalarProduct( M_model->rBFunctionSpace()->primalBasisElement(j),
                                                        M_model->rBFunctionSpace()->primalBasisElement(i) );
                    MN( j,i ) = MN( i,j );
                }

                MN( i,i ) = M_model->scalarProduct( M_model->rBFunctionSpace()->primalBasisElement(i),
                                                    M_model->rBFunctionSpace()->primalBasisElement(i) );
                FN( i ) = M_model->scalarProduct( *primal_initial_field, M_model->rBFunctionSpace()->primalBasisElement(i) );
            }

            vectorN_type projectionN ( ( int ) M_N );
            projectionN = MN.lu().solve( FN );

            for ( size_type i=M_N - number_of_elements_to_update; i<M_N; i++ )
            {
                M_coeff_pr_ini_online(i)= projectionN( i ) ;
            }
        }

        if ( M_solve_dual_problem )
        {
            M_coeff_du_ini_online.conservativeResize( M_N );

            if ( M_orthonormalize_dual )
            {
                for ( size_type elem=M_N - number_of_elements_to_update; elem<M_N; elem++ )
                {
                    double k =  M_model->scalarProduct( *dual_initial_field, M_model->rBFunctionSpace()->dualBasisElement(elem) );
                    M_coeff_du_ini_online(elem)= k ;
                }
            }
            else if ( !M_orthonormalize_dual )
            {
                matrixN_type MNdu ( ( int )M_N, ( int )M_N ) ;
                vectorN_type FNdu ( ( int )M_N );

                //dual
                for ( size_type i=0; i<M_N; i++ )
                {
                    for ( size_type j=0; j<i; j++ )
                    {
                        MNdu( i,j ) = M_model->scalarProduct( M_model->rBFunctionSpace()->dualBasisElement(j),
                                                              M_model->rBFunctionSpace()->dualBasisElement(i) );
                        MNdu( j,i ) = MNdu( i,j );
                    }

                    MNdu( i,i ) = M_model->scalarProduct( M_model->rBFunctionSpace()->dualBasisElement(i),
                                                          M_model->rBFunctionSpace()->dualBasisElement(i) );
                    FNdu( i ) = M_model->scalarProduct( *dual_initial_field, M_model->rBFunctionSpace()->dualBasisElement(i) );
                }

                vectorN_type projectionN ( ( int ) M_N );
                projectionN = MNdu.lu().solve( FNdu );

                for ( size_type i=M_N - number_of_elements_to_update; i<M_N; i++ )
                {
                    M_coeff_du_ini_online(i)= projectionN( i ) ;
                }
            }
        }
    }

    if ( true )
    {
        M_algebraicInnerProductPrimal.conservativeResize( M_N, M_N );
        for ( size_type i=M_N - number_of_elements_to_update; i<M_N; i++ )
        {
            for ( size_type j=0; j<M_N; j++ )
            {
                M_algebraicInnerProductPrimal(i,j) = inner_product( M_model->rBFunctionSpace()->primalBasisElement(i),
                                                                    M_model->rBFunctionSpace()->primalBasisElement(j) );
                if ( i!=j )
                    M_algebraicInnerProductPrimal(j,i) = M_algebraicInnerProductPrimal(i,j);
            }
        }
    }

    toc("Projection on reduced basis space");
}

template<typename TruthModelType>
void
CRB<TruthModelType>::saveRB()
{
    M_elements_database.setWn( boost::make_tuple( M_model->rBFunctionSpace()->primalRB() , M_model->rBFunctionSpace()->dualRB() ) );

    M_elements_database.saveDB();
}



template<typename TruthModelType>
bool
CRB<TruthModelType>::showMuSelection()
{
    bool show = boption(_name="crb.show-mu-selection");
    return show;
}

template<typename TruthModelType>
void
CRB<TruthModelType>::loadDB( std::string const& filename, crb::load l ) 
{
    auto fname = this->db( filename );
    
    if ( ( l == crb::load::all ) ||  (l == crb::load::fe ) )
        this->setLoadBasisFromDB( true );
    else
        this->setLoadBasisFromDB( false );
    this->loadJson( fname.string() );
    
    LOG(INFO) << "Loaded DB CRB " << fname;
}




template<typename TruthModelType>
void
CRB<TruthModelType>::loadJson( std::string const& filename, size_type loadingContext )
{
    // first load the model
    M_model->loadJson( filename, "crbmodel" );

    if ( !fs::exists( filename ) )
    {
        LOG(INFO) << "Could not find " << filename << std::endl;
        return;
    }

    std::string dbDir = fs::path( filename ).parent_path().string();

    auto json_str_wo_comments = removeComments(readFromFile(filename));
    //LOG(INFO) << "json file without comment:" << json_str_wo_comments;

    boost::property_tree::ptree ptree;
    std::istringstream istr( json_str_wo_comments );
    boost::property_tree::read_json( istr, ptree );
    this->setup( ptree, loadingContext, dbDir );
}
template<typename TruthModelType>
void
CRB<TruthModelType>::saveJson()
{
    if ( this->worldComm().isMasterRank() )
    {
        //std::string filenameJson = (this->dbLocalPath()/fs::path("crb.json")).string();
        std::string filenameJson = (this->dbLocalPath()/fs::path(this->jsonFilename())).string();
        std::cout << "saveDB: " << filenameJson << std::endl;

        boost::property_tree::ptree ptree;

        ptree.add( "uuid", this->idStr() );
        
        boost::property_tree::ptree ptreeCrbModel;
        M_model->updatePropertyTree( ptreeCrbModel );
        ptree.add_child( "crbmodel", ptreeCrbModel );
        
        boost::property_tree::ptree ptreeReducedBasisSpace;
        std::string meshFilename = (boost::format("%1%_mesh_p%2%.json")%this->name() %this->worldComm().size()).str();
        ptreeReducedBasisSpace.add( "mesh-filename",meshFilename );
        ptreeReducedBasisSpace.add( "database-filename", M_elements_database.dbFilename() );
        ptreeReducedBasisSpace.add( "dimension", M_N );
        if ( M_model && M_model->rBFunctionSpace() && M_model->rBFunctionSpace()->functionSpace() )
        {
            ptreeReducedBasisSpace.add( "mesh-context",M_model->rBFunctionSpace()->functionSpace()->mesh()->components().context() );

            auto feSpace = M_model->rBFunctionSpace()->functionSpace();
            boost::property_tree::ptree ptreeFiniteElementSpace;
            ptreeFiniteElementSpace.add( "dimension", feSpace->nDof() );
            ptreeFiniteElementSpace.add( "basis-name", feSpace->basisName() );
            ptreeReducedBasisSpace.add_child( "finite-element-space", ptreeFiniteElementSpace );
        }
        ptree.add_child( "reduced-basis-space", ptreeReducedBasisSpace );

        boost::property_tree::ptree ptreeCrb;//Database;
        ptreeCrb.add( "dimension", M_N );
        ptreeCrb.add( "name", this->name() );
        // ptreeCrb.add( "database-filename",(this->dbLocalPath() / this->dbFilename()).string() );
        ptreeCrb.add( "database-filename", this->dbFilename() );
        ptreeCrb.add( "has-solve-dual-problem",M_solve_dual_problem );
        ptreeCrb.add( "output-index", M_output_index );
        ptreeCrb.add( "error-type", M_error_type );
        ptree.add_child( "crb", ptreeCrb );

        if ( M_error_type == CRBErrorType::CRB_RESIDUAL_SCM )
        {
            boost::property_tree::ptree ptreeParameterScmA;
            M_scmA->updatePropertyTree( ptreeParameterScmA );
            ptree.add_child( "scmA", ptreeParameterScmA );
            if ( !M_model->isSteady() )
            {
                boost::property_tree::ptree ptreeParameterScmM;
                M_scmM->updatePropertyTree( ptreeParameterScmM );
                ptree.add_child( "scmM", ptreeParameterScmM );
            }
        }

        write_json( filenameJson, ptree );
    }
}

template<typename TruthModelType>
void
CRB<TruthModelType>::setup( boost::property_tree::ptree const& ptree, size_type loadingContext, std::string const& dbDir )
{
    auto i = ptree.template get<std::string>( "uuid" );
    if ( boost::lexical_cast<uuids::uuid>( i ) != this->id() )
        throw std::logic_error("Inconsistent DB uuids json:" + i + std::string(" vs directory:") +   boost::lexical_cast<std::string>(this->id()));
    auto const& ptreeCrb = ptree.get_child( "crb" );
    M_N = ptreeCrb.template get<int>( "dimension" );
    M_output_index = ptreeCrb.template get<int>( "output-index" );
    int et = ptreeCrb.template get<int>( "error-type" );
    M_error_type = static_cast<CRBErrorType>( et );
    this->setName( ptreeCrb.template get<std::string>( "name" ) );
    M_solve_dual_problem = ptreeCrb.template get<bool>( "has-solve-dual-problem" );
    std::string dbname = ptreeCrb.template get<std::string>( "database-filename" );
    fs::path dbnamePath = fs::path( dbname );
    this->setDBFilename( dbnamePath.filename().string() );
    if ( dbnamePath.is_absolute() )
        this->setDBDirectory( fs::absolute( dbnamePath ).parent_path().string() );
    else if ( !dbDir.empty() )
        this->setDBDirectory( dbDir );
    this->setIsLoaded( false );
    CHECK( this->loadDB() ) << "crb load fails";
    if ( M_error_type == CRBErrorType::CRB_RESIDUAL_SCM )
    {
        auto const& ptreeScmA = ptree.get_child( "scmA" );
        M_scmA->setup( ptreeScmA, dbDir );
        auto ptreeOptionalScmM = ptree.get_child_optional( "scmM" );
        if ( ptreeOptionalScmM )
            M_scmM->setup( *ptreeOptionalScmM, dbDir );
    }

    if ( (loadingContext == 1 || M_loadElementsDb ) && M_model )
    {
        auto const& ptreeReducedBasisSpace = ptree.get_child( "reduced-basis-space" );
        // M_model->rBFunctionSpace()->setModel( M_model->model() );
        // //M_model->rBFunctionSpace()->setup( ptreeReducedBasisSpace );
        // M_elements_database.setModel( M_model );
        M_elements_database.setup( ptreeReducedBasisSpace, dbDir );
        M_loadElementsDb = true;
    }

}

template<typename TruthModelType>
void
CRB<TruthModelType>::saveDB()
{

    if ( this->worldComm().isMasterRank() )
    {
        fs::ofstream ofs( this->dbLocalPath() / this->dbFilename() );
        if ( ofs )
        {
            //boost::archive::text_oarchive oa( ofs );
            boost::archive::binary_oarchive oa( ofs );
            // write class instance to archive
            oa << *this;
            // archive and stream closed when destructors are called
        }
    }
    saveJson();
}

template<typename TruthModelType>
bool
CRB<TruthModelType>::loadDB()
{
    //if ( this->rebuildDB() )
    //    return false;

    if( this->isDBLoaded() )
    {
        return true;
    }

    fs::path db = this->lookForDB();

    if ( db.empty() )
    {
        return false;
    }
    if ( !fs::exists( db ) )
    {
        return false;
    }
    //std::cout << "Loading " << db << "...\n";
    fs::ifstream ifs( db );

    if ( ifs )
    {
        //boost::archive::text_iarchive ia( ifs );
        boost::archive::binary_iarchive ia( ifs );
        // write class instance to archive
        ia >> *this;
        //std::cout << "Loading " << db << " done...\n";
        this->setIsLoaded( true );
        // archive and stream closed when destructors are called
        return true;
    }

    return false;
}

template<typename TruthModelType>
void
CRB<TruthModelType>::setupOfflineFromDB()
{
    int loadmode = ioption( _name="crb.db.load" );
    switch ( loadmode )
    {
    case 0 :
        this->loadDB( soption( _name="crb.db.filename"), crb::load::all );
        break;
    case 1:
    case 2:
        this->loadDBLast( static_cast<crb::last>(loadmode), crb::load::all );
        break;
    case 3:
        this->loadDBFromId( soption(_name="crb.db.id"), crb::load::all );
        break;
    }
    if( this->worldComm().isMasterRank() )
        std::cout << "Database CRB " << this->lookForDB() << " available and loaded with " << M_N <<" basis\n";
    LOG(INFO) << "Database CRB " << this->lookForDB() << " available and loaded with " << M_N <<" basis";

    M_elements_database.setMN( M_N );
    if( M_loadElementsDb )
    {
        if( M_elements_database.loadDB() )
        {
            if( this->worldComm().isMasterRank() )
                std::cout<<"Database for basis functions " << M_elements_database.lookForDB() << " available and loaded\n";
            LOG(INFO) << "Database for basis functions " << M_elements_database.lookForDB() << " available and loaded";
            auto basis_functions = M_elements_database.wn();
            M_model->rBFunctionSpace()->setBasis( basis_functions );
        }
        else
            M_N = 0;
    }
    if ( M_error_type == CRBErrorType::CRB_RESIDUAL_SCM )
    {
        if ( M_scmA->loadDB() )
        {
            if( this->worldComm().isMasterRank() )
                std::cout << "Database for SCM_A " << M_scmA->lookForDB() << " available and loaded\n";
            LOG( INFO ) << "Database for SCM_A " << M_scmA->lookForDB() << " available and loaded";
        }
        else
            M_N = 0;

        if ( !M_model->isSteady() )
        {
            if ( M_scmM->loadDB() )
            {
                if( this->worldComm().isMasterRank() )
                    std::cout << "Database for SCM_M " << M_scmM->lookForDB() << " available and loaded";
                LOG( INFO ) << "Database for SCM_M " << M_scmM->lookForDB() << " available and loaded";
            }
            else
                M_N = 0;
        }
    }

}

} // Feel

namespace boost
{
namespace serialization
{
template< typename T>
struct version< Feel::CRB<T> >
{
    // at the moment the version of the CRB DB is 1. if any changes is done
    // to the format it is mandatory to increase the version number below
    // and use the new version number of identify the new entries in the DB
    typedef mpl::int_<1> type;
    typedef mpl::integral_c_tag tag;
    static const unsigned int value = version::type::value;
};
template<typename T> const unsigned int version<Feel::CRB<T> >::value;
}
}
#endif /* __CRB_H */<|MERGE_RESOLUTION|>--- conflicted
+++ resolved
@@ -656,17 +656,10 @@
     //! @return boolean to load element basis functions from DB
     //!
     bool loadBasisFromDB() const
-<<<<<<< HEAD
-        {
-            return M_loadElementsDb;
-        }
-    
-=======
     {
         return M_loadElementsDb;
     }
 
->>>>>>> 6ec8bc4b
     //! set boolean indicates if we are in offline_step or not
     void setOfflineStep( bool b )
         {
@@ -10040,11 +10033,7 @@
         //we will call computeBetaQm( uN, mu, tim )
         //and the test if( load_elements_db ) will disappear
         if( M_loadElementsDb )
-<<<<<<< HEAD
-            boost::tie( betaMqm, betaAqm, betaFqm ) =  M_model->computeBetaQm( this->expansion( uNdu , N , false ), mu ,time );
-=======
-          boost::tie( betaMqm, betaAqm, betaFqm ) =  M_model->computeBetaQm( this->expansion( uNdu , N ), mu ,time );
->>>>>>> 6ec8bc4b
+            boost::tie( betaMqm, betaAqm, betaFqm ) =  M_model->computeBetaQm( this->expansion( uNdu , N ), mu ,time );
         else
             boost::tie( betaMqm, betaAqm, betaFqm ) = M_model->computeBetaQm( mu ,time );
     }
