--- conflicted
+++ resolved
@@ -2847,7 +2847,6 @@
 
             if( this->worldComm().isMasterRank() )
             {
-<<<<<<< HEAD
                 int size = mu.size();
                 std::cout << "  -- max error bound (" << M_maxerror << ") computed in " << time << "s"
                           << "  -- mu = [ ";
@@ -2856,25 +2855,7 @@
                 std::cout << M_current_mu( size-1 ) << " ]" <<std::endl;
             }
         }
-=======
-                M_hFqm[q].resize( M_model->mMaxF( 0, q ) );
-                for( size_type m = 0; m < M_model->mMaxF( 0, q ); ++m )
-                {
-                    M_Fqm_pr[q][m].conservativeResize( M_N );
-                    M_Fqm_du[q][m].conservativeResize( M_N );
-                    for ( size_type l = 1; l <= number_of_elements_to_update; ++l )
-                    {
-                        int index = M_N-l;
-                        M_Fqm_pr[q][m]( index ) = M_model->Fqm( 0, q, m, M_model->rBFunctionSpace()->primalBasisElement( index ) );
-                        M_Fqm_du[q][m]( index ) = M_model->Fqm( 0, q, m, M_model->rBFunctionSpace()->dualBasisElement( index ) );
-                    }
-                    if( ser_error_estimation )
-                    {
-                        M_hFqm[q][m] = backend()->newVector( M_model->functionSpace() );
-                        auto fqm = M_model->Fqm(0, q, m);
-                        M_model->l2solve( M_hFqm[q][m], fqm );
-                    }
->>>>>>> 67472e87
+
 
         M_rbconv.insert( convergence( M_N, boost::make_tuple(M_maxerror,delta_pr,delta_du) ) );
         //mu = M_Xi->at( M_N );//M_WNmu_complement->min().template get<0>();
@@ -10987,11 +10968,8 @@
                 for ( size_type l = 1; l <= number_of_elements_to_update; ++l )
                 {
                     int index = M_N-l;
-                    for( int idx = 0; idx<=index; idx++ )
-                    {
-                        M_Fqm_pr[q][m]( idx ) = M_model->Fqm( 0, q, m, M_model->rBFunctionSpace()->primalBasisElement(idx) );
-                        M_Fqm_du[q][m]( idx ) = M_model->Fqm( 0, q, m, M_model->rBFunctionSpace()->dualBasisElement(idx) );
-                    }
+                    M_Fqm_pr[q][m]( index ) = M_model->Fqm( 0, q, m, M_model->rBFunctionSpace()->primalBasisElement( index ) );
+                    M_Fqm_du[q][m]( index ) = M_model->Fqm( 0, q, m, M_model->rBFunctionSpace()->dualBasisElement( index ) );
                 }
                 if( ser_error_estimation )
                 {
@@ -10999,7 +10977,6 @@
                     auto fqm = M_model->Fqm(0, q, m);
                     M_model->l2solve( M_hFqm[q][m], fqm );
                 }
-
             }//loop over m (>= mMaxF - cobuild_eim_freq)
         }//loop over q
 
