/* -*- mode: c++; coding: utf-8; tab-width: 4; indent-tabs-mode: nil; c-basic-offset: 4; show-trailing-whitespace: t -*- vim:fenc=utf-8:ft=cpp:et:sw=4:ts=4:sts=4

  This file is part of the Feel library

  Author(s): Thomas Lantz <thomas.lantz@etu.unistra.fr>
       Date: 2015-03-09
@
  This library is free software; you can redistribute it and/or
  modify it under the terms of the GNU Lesser General Public
  License as published by the Free Software Foundation; either
  version 3.0 of the License, or (at your option) any later version.

  This library is distributed in the hope that it will be useful,
  but WITHOUT ANY WARRANTY; without even the implied warranty of
  MERCHANTABILITY or FITNESS FOR A PARTICULAR PURPOSE.  See the GNU
  Lesser General Public License for more details.

  You should have received a copy of the GNU Lesser General Public
  License along with this library; if not, write to the Free Software
  Foundation, Inc., 51 Franklin Street, Fifth Floor, Boston, MA  02110-1301  USA
*/
/**
   \file multiscalequadrature.hpp
   \author Thomas Lantz 
   \date 2015-04-27
 */
#ifndef __TestMultiScale_H
#define __TestMultiScale_H 1

#include <feel/feelpoly/quadpoint.hpp>



namespace Feel
{
/*!
 * \class MultiScaleQuadrature
 * \brief quadrature points by rectangle approximation for multi scale approach
 *
 * \code
 * // generate a  point set that would integrate linear
 * // functions ( and images ) using double precision numerical type
 * MultiScaleQuadrature<Simplex,1,double> msq;
 * \endcode
 *
 * @author Thomas Lantz
 */

template<class Convex, uint16_type Integration_Degree, typename T>
class MultiScaleQuadrature : public PointSetQuadrature<Convex, Integration_Degree, T>  {};

template< uint16_type Integration_Degree, typename T>
class MultiScaleQuadrature<Simplex<0,1> , Integration_Degree ,T >  : public PointSetQuadrature<Simplex<0,1> , Integration_Degree, T>
{
public :
    typedef T value_type;

    typedef PointSetQuadrature<Simplex<0,1> , Integration_Degree, T> super;
    typedef typename super::return_type return_type;
    typedef typename super::node_type node_type;
    typedef typename super::nodes_type nodes_type;
    typedef typename super::weights_type weights_type;

    static const uint16_type Degree = invalid_uint16_type_value;
    static const uint32_type Npoints = 1;

    MultiScaleQuadrature()
        :
        super( Npoints )
    {

    }

    ~MultiScaleQuadrature() {}

    FEELPP_DEFINE_VISITABLE();
};

/** Multi Scale Quadrature on the segment [-1,1] **/

template< uint16_type Integration_Degree, typename T>
class MultiScaleQuadrature<Hypercube<1,1>, Integration_Degree ,T >
    :
public PointSetQuadrature<Hypercube<1,1>, Integration_Degree, T>
{
public :
    typedef T value_type;

    typedef PointSetQuadrature<Hypercube<1,1>, Integration_Degree, T> super;
    typedef typename super::return_type return_type;
    typedef typename super::node_type node_type;
    typedef typename super::nodes_type nodes_type;
    typedef typename super::weights_type weights_type;

    static const uint16_type Degree = 1;
    static const uint32_type Npoints = Integration_Degree;

    typedef MultiScaleQuadrature<Simplex<0,1>,Integration_Degree, T> face_quad_type;


    MultiScaleQuadrature()
        :
        super( std::pow(2,ioption("msi.level"))+1  )
    {
<<<<<<< HEAD
        int  gridsize = std::pow(2,ioption("msi.level"));
=======
        auto  gridsize = std::pow(2,ioption("msi.level"));
>>>>>>> 0c128fab
        // build rules in x and y direction
        weights_type wx( gridsize+1  );
        weights_type px( gridsize+1  );

        double tmp=-1;
        for ( int i = 0; i <=gridsize ; i++ )
        {
            // computes the weight of the k-th node
            this->M_w( i ) = 2./(gridsize+1) ;// wx( i );
            this->M_points( 0, i ) = tmp ;
            tmp+=2./gridsize ;
        }

        boost::shared_ptr<GT_Lagrange<1,1,1, Hypercube,T> > gm( new GT_Lagrange<1, 1, 1, Hypercube, T> );
        boost::shared_ptr<face_quad_type> face_qr( new face_quad_type );
        // construct face quadratures
        this->constructQROnFace( Reference<Hypercube<1, 1>, 1, 1>(), gm, face_qr );

    }
/*
    MultiScaleQuadrature()
        :
        super( Npoints )
    {
        // build rules in x and y direction
        weights_type wx( Npoints );
        weights_type px( Npoints );
        //details::gaussjacobi<Degree,T, ublas::vector<T>, ublas::vector<T> >( wx, px, 0.0, 0.0 );
#if 0
        VLOG(1) << "[gauss<SP<2,1>] jacobi p = " << px << "\n";
        VLOG(1) << "[gauss<SP<2,1>] jacobi w = " << wx << "\n";
#endif
        double tmp=-1;
        for ( int i = 0; i < Npoints; i++ )
        {
            // computes the weight of the k-th node
            this->M_w( i ) = 2./Npoints ;// wx( i );
            this->M_points( 0, i ) = tmp  ;
            tmp+=2./Npoints;
        }


#if 0
        VLOG(1) << "[gauss<SP<2,1>] p = " << this->M_points << "\n";
        VLOG(1) << "[gauss<SP<2,1>] w = " << this->M_w << "\n";
#endif


        boost::shared_ptr<GT_Lagrange<1,1,1, Hypercube,T> > gm( new GT_Lagrange<1, 1, 1, Hypercube, T> );
        boost::shared_ptr<face_quad_type> face_qr( new face_quad_type );
        // construct face quadratures
        this->constructQROnFace( Reference<Hypercube<1, 1>, 1, 1>(), gm, face_qr );

    }
*/

    ~MultiScaleQuadrature() {}

    FEELPP_DEFINE_VISITABLE();
};


/** Multi Scale Quadrature on the quadrangle [-1,1]x[-1,1] **/

template< uint16_type Integration_Degree, typename T>
class MultiScaleQuadrature<Hypercube<2,1>, Integration_Degree ,T >
    :
public PointSetQuadrature<Hypercube<2,1>, Integration_Degree, T>
{
public :
    typedef T value_type;

    typedef PointSetQuadrature<Hypercube<2,1>, Integration_Degree, T> super;
    typedef typename super::return_type return_type;
    typedef typename super::node_type node_type;
    typedef typename super::nodes_type nodes_type;
    typedef typename super::weights_type weights_type;

    typedef MultiScaleQuadrature<Hypercube<1,1>,Integration_Degree, T> face_quad_type;

    static const uint16_type Degree = Integration_Degree;
    static const uint32_type Npoints =Integration_Degree*Integration_Degree;


    MultiScaleQuadrature( )
        :
        super( (1+std::pow(2,ioption("msi.level")))*(std::pow(2,ioption("msi.level"))+1) )
    {
<<<<<<< HEAD
        int gridsize=std::pow(2,ioption("msi.level"));
=======
        auto gridsize=std::pow(2,ioption("msi.level"));
>>>>>>> 0c128fab
        // build rules in x and y direction
        weights_type wx( (gridsize+1)*(gridsize+1) );
        //weights_type px( (gridsize*gridsize );
        
        double tmpx=-1.;
        double tmpy=1.;
        for ( int i = 0,  k = 0; i <= gridsize; i++ )
        {
            for ( int j = 0; j <=  gridsize; j++, ++k )
            {
                // computes the weight of the k-th node
                this->M_w( k ) = 4./( (gridsize+1)*(gridsize+1)) ;//wx( i ) * wx( j );
                this->M_points( 0, k ) = tmpx ;
                this->M_points( 1, k ) = tmpy ;
                tmpx+=2./gridsize;
            }
            tmpx=-1.;
            tmpy-=2./gridsize;
        }
        std::cout << "quadrature points:" << this->M_points << std::endl; 
        boost::shared_ptr<GT_Lagrange<2, 1, 2, Hypercube, T> > gm( new GT_Lagrange<2, 1, 2, Hypercube, T> );
        boost::shared_ptr<face_quad_type> face_qr( new face_quad_type());
        // construct face quadratures
        this->constructQROnFace( Reference<Hypercube<2, 1>,2,1>(), gm, face_qr );

    }

/*

    MultiScaleQuadrature()
        :
        super( Npoints )
    {
        // build rules in x and y direction
        weights_type wx( Npoints );
        weights_type px( Npoints );
        //details::gaussjacobi<Degree,T, ublas::vector<T>, ublas::vector<T> >( wx, px, 0.0, 0.0 );
#if 0
        VLOG(1) << "[gauss<SP<2,1>] jacobi p = " << px << "\n";
        VLOG(1) << "[gauss<SP<2,1>] jacobi w = " << wx << "\n";
#endif
        double tmpx=-1;
        double tmpy=-1;
        for ( int i = 0,  k = 0; i < Degree; i++ )
        {
            for ( int j = 0; j < Degree; j++, ++k )
            {
                // computes the weight of the k-th node
                this->M_w( k ) = 4.*(1./Npoints) ;//wx( i ) * wx( j );
                this->M_points( 0, k ) = tmpx ;
                this->M_points( 1, k ) = tmpy ;
                tmpy+=2./Degree;

            }
            tmpx+=2./Degree;
        }

#if 0
        VLOG(1) << "[gauss<SP<2,1>] p = " << this->M_points << "\n";
        VLOG(1) << "[gauss<SP<2,1>] w = " << this->M_w << "\n";
#endif
        boost::shared_ptr<GT_Lagrange<2, 1, 2, Hypercube, T> > gm( new GT_Lagrange<2, 1, 2, Hypercube, T> );
        boost::shared_ptr<face_quad_type> face_qr( new face_quad_type);
        // construct face quadratures
        this->constructQROnFace( Reference<Hypercube<2, 1>,2,1>(), gm, face_qr );

    }
    */

    ~MultiScaleQuadrature() {}

    FEELPP_DEFINE_VISITABLE();
};
}
#endif /* __TestMultiScale_H */<|MERGE_RESOLUTION|>--- conflicted
+++ resolved
@@ -102,11 +102,9 @@
         :
         super( std::pow(2,ioption("msi.level"))+1  )
     {
-<<<<<<< HEAD
+
         int  gridsize = std::pow(2,ioption("msi.level"));
-=======
-        auto  gridsize = std::pow(2,ioption("msi.level"));
->>>>>>> 0c128fab
+
         // build rules in x and y direction
         weights_type wx( gridsize+1  );
         weights_type px( gridsize+1  );
@@ -195,11 +193,9 @@
         :
         super( (1+std::pow(2,ioption("msi.level")))*(std::pow(2,ioption("msi.level"))+1) )
     {
-<<<<<<< HEAD
+
         int gridsize=std::pow(2,ioption("msi.level"));
-=======
-        auto gridsize=std::pow(2,ioption("msi.level"));
->>>>>>> 0c128fab
+
         // build rules in x and y direction
         weights_type wx( (gridsize+1)*(gridsize+1) );
         //weights_type px( (gridsize*gridsize );
