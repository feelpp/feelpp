--- conflicted
+++ resolved
@@ -379,13 +379,7 @@
         // Create the interpolation and keep only the matrix
         //auto pi_curl = I(_domainSpace=M_Qh3, _imageSpace=M_Vh);
         auto Igrad   = Grad( _domainSpace=M_Qh, _imageSpace=M_Vh);
-<<<<<<< HEAD
-        Igrad.matPtr()->printMatlab("grad_a.m");
         Igrad.matPtr()->threshold();
-        Igrad.matPtr()->printMatlab("grad_b.m");
-=======
-        Igrad.matPtr()->threshold();
->>>>>>> ff4d4fae
 
         //M_P = pi_curl.matPtr();
         //M_C = Igrad.matPtr();
