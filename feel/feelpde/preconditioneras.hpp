--- conflicted
+++ resolved
@@ -265,15 +265,8 @@
     for( auto it = Qh3_dof_begin; it!= Qh3_dof_end; it++ )
     {
         dof_comp = it->template get<2>(); //Component
-<<<<<<< HEAD
-        dof_idx = it->template get<1>();  //Global index
-        M_Qh3_indices[dof_comp][idx] = dof_idx;
-        if( dof_comp == Dim - 1 )
-            idx++;
-=======
         dof_idx = it->template get<1>(); //Global index
         M_Qh3_indices[dof_comp].push_back( dof_idx );
->>>>>>> b525ecfb
     }
 
     // Subvectors for M_y (per component)
