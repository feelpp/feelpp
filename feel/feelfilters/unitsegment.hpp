--- conflicted
+++ resolved
@@ -37,11 +37,7 @@
    build a mesh of the unit segment [0,1]
 */
 boost::shared_ptr<Mesh<Simplex<1>>>
-<<<<<<< HEAD
-unitSegment( double h = option(_name="gmsh.hsize").as<double>(), std::string prefix="" );
-=======
 unitSegment( double h = option(_name="gmsh.hsize").as<double>(), std::string prefix="", WorldComm const& c = Environment::worldComm() );
->>>>>>> 7ef1046f
 
 }
 #endif /* FEELPP_UNISEGMENT_HPP */