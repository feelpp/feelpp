--- conflicted
+++ resolved
@@ -475,7 +475,6 @@
                     }
                 }
 
-<<<<<<< HEAD
                 writeCaseFileVariables( ( *__tstp_it )->beginNodalScalar(),
                                         ( *__tstp_it )->endNodalScalar(),
                                         "node", "scalar", "scl",
@@ -508,155 +507,6 @@
                                         ( *__tstp_it )->endElementTensor2Symm(),
                                         "element", "tensor symm", "tsrs",
                                         __ts, __out );
-=======
-                typename timeset_type::step_type::nodal_scalar_const_iterator __it = ( *__tstp_it )->beginNodalScalar();
-                typename timeset_type::step_type::nodal_scalar_const_iterator __end = ( *__tstp_it )->endNodalScalar();
-
-                while ( __it != __end )
-                {
-                    if( boption( _name="exporter.ensightgold.merge.timesteps") )
-                    {
-                        __out << "scalar per node: "
-                            << __ts->index() << " 1 " // << *__ts_it->beginStep() << " "
-                            << __it->second.name() << " " << __ts->name() << "." << __it->first;
-                        if( ! boption( _name="exporter.ensightgold.merge.markers") )
-                        { __out << "-" << this->worldCommBase().globalSize() << "_" << this->worldCommBase().globalRank(); }
-                        /* if we want to pack data in several files instead of one, we add an index to the filename */
-                        if( ioption( _name="exporter.ensightgold.pack.timesteps" ) > 1 )
-                        { __out << ".*"; }
-                        __out << ".scl" << std::endl;
-                    }
-                    else
-                    {
-                        __out << "scalar per node: "
-                            << __ts->index() << " " // << *__ts_it->beginStep() << " "
-                            << __it->second.name() << " " << __ts->name() << "." << __it->first;
-                        if( ! boption( _name="exporter.ensightgold.merge.markers") )
-                        { __out << "-" << this->worldCommBase().globalSize() << "_" << this->worldCommBase().globalRank(); }
-                        __out << ".scl" << "." << std::string(M_timeExponent, '*') << std::endl;
-                    }
-                    ++__it;
-                }
-
-                typename timeset_type::step_type::nodal_vector_const_iterator __itv = ( *__tstp_it )->beginNodalVector();
-                typename timeset_type::step_type::nodal_vector_const_iterator __env = ( *__tstp_it )->endNodalVector();
-
-                while ( __itv != __env )
-                {
-                    if( boption( _name="exporter.ensightgold.merge.timesteps") )
-                    {
-                        __out << "vector per node: "
-                            << __ts->index() << " 1 " // << *__ts_it->beginStep() << " "
-                            << __itv->second.name() << " " << __ts->name() << "." << __itv->first;
-                          if( ! boption( _name="exporter.ensightgold.merge.markers") )
-                        { __out << "-" << this->worldCommBase().globalSize() << "_" << this->worldCommBase().globalRank(); }
-                        /* if we want to pack data in several files instead of one, we add an index to the filename */
-                        if( ioption( _name="exporter.ensightgold.pack.timesteps" ) > 1 )
-                        { __out << ".*"; }
-                        __out << ".vec" << std::endl;
-                    }
-                    else
-                    {
-                        __out << "vector per node: "
-                            << __ts->index() << " " // << *__ts_it->beginStep() << " "
-                            << __itv->second.name() << " " << __ts->name() << "." << __itv->first;
-                        if( ! boption( _name="exporter.ensightgold.merge.markers") )
-                        { __out << "-" << this->worldCommBase().globalSize() << "_" << this->worldCommBase().globalRank(); }
-                        __out << ".vec" << "." << std::string(M_timeExponent, '*') << std::endl;
-                    }
-                    ++__itv;
-                }
-
-                typename timeset_type::step_type::nodal_tensor2_const_iterator __itt = ( *__tstp_it )->beginNodalTensor2();
-                typename timeset_type::step_type::nodal_tensor2_const_iterator __ent = ( *__tstp_it )->endNodalTensor2();
-
-                while ( __itt != __ent )
-                {
-                    if( boption( _name="exporter.ensightgold.merge.timesteps") )
-                    {
-                        __out << "tensor per node: "
-                            << __ts->index() << " 1 " // << *__ts_it->beginStep() << " "
-                            << __itt->second.name() << " " << __ts->name() << "." << __itt->first;
-                        if( ! boption( _name="exporter.ensightgold.merge.markers") )
-                        { __out << "-" << this->worldCommBase().globalSize() << "_" << this->worldCommBase().globalRank(); }
-                        /* if we want to pack data in several files instead of one, we add an index to the filename */
-                        if( ioption( _name="exporter.ensightgold.pack.timesteps" ) > 1 )
-                        { __out << ".*"; }
-                        __out << ".tsr" << std::endl;
-                    }
-                    else
-                    {
-                        __out << "tensor per node: "
-                            << __ts->index() << " " // << *__ts_it->beginStep() << " "
-                            << __itt->second.name() << " " << __ts->name() << "." << __itt->first;
-                        if( ! boption( _name="exporter.ensightgold.merge.markers") )
-                        { __out << "-" << this->worldCommBase().globalSize() << "_" << this->worldCommBase().globalRank(); }
-                        __out << ".tsr" << "." << std::string(M_timeExponent, '*') << std::endl;
-                    }
-                    ++__itt;
-                }
-
-                typename timeset_type::step_type::element_scalar_const_iterator __it_el = ( *__tstp_it )->beginElementScalar();
-                typename timeset_type::step_type::element_scalar_const_iterator __end_el = ( *__tstp_it )->endElementScalar();
-
-                while ( __it_el != __end_el )
-                {
-                    if( boption( _name="exporter.ensightgold.merge.timesteps") )
-                    {
-                        __out << "scalar per element: "
-                            << __ts->index() << " 1 " // << *__ts_it->beginStep() << " "
-                            << __it_el->second.name() << " " << __ts->name() << "." << __it_el->first;
-                        if( ! boption( _name="exporter.ensightgold.merge.markers") )
-                        { __out << "-" << this->worldCommBase().globalSize() << "_" << this->worldCommBase().globalRank(); }
-                        /* if we want to pack data in several files instead of one, we add an index to the filename */
-                        if( ioption( _name="exporter.ensightgold.pack.timesteps" ) > 1 )
-                        { __out << ".*"; }
-                        __out << ".scl" << std::endl;
-                    }
-                    else
-                    {
-                        __out << "scalar per element: "
-                            << __ts->index() << " " // << *__ts_it->beginStep() << " "
-                            << __it_el->second.name() << " " << __ts->name() << "." << __it_el->first;
-                        if( ! boption( _name="exporter.ensightgold.merge.markers") )
-                        { __out << "-" << this->worldCommBase().globalSize() << "_" << this->worldCommBase().globalRank(); }
-                        __out << ".scl" << "." << std::string(M_timeExponent, '*') << std::endl;
-                    }
-                    ++__it_el;
-                }
-
-                typename timeset_type::step_type::element_vector_const_iterator __itv_el = ( *__tstp_it )->beginElementVector();
-                typename timeset_type::step_type::element_vector_const_iterator __env_el = ( *__tstp_it )->endElementVector();
-
-                while ( __itv_el != __env_el )
-                {
-                    if( boption( _name="exporter.ensightgold.merge.timesteps") )
-                    {
-                        __out << "vector per element: "
-                            << __ts->index() << " 1 " // << *__ts_it->beginStep() << " "
-                            << __itv_el->second.name() << " " << __ts->name() << "." << __itv_el->first;
-                        if( ! boption( _name="exporter.ensightgold.merge.markers") )
-                        { __out << "-" << this->worldCommBase().globalSize() << "_" << this->worldCommBase().globalRank(); }
-                        /* if we want to pack data in several files instead of one, we add an index to the filename */
-                        if( ioption( _name="exporter.ensightgold.pack.timesteps" ) > 1 )
-                        { __out << ".*"; }
-                        __out << ".vec" << std::endl;
-                    }
-                    else
-                    {
-                        __out << "vector per element: "
-                            << __ts->index() << " " // << *__ts_it->beginStep() << " "
-                            << __itv_el->second.name() << " " << __ts->name() << "." << __itv_el->first;
-                        if( ! boption( _name="exporter.ensightgold.merge.markers") )
-                        { __out << "-" << this->worldCommBase().globalSize() << "_" << this->worldCommBase().globalRank(); }
-                        __out << ".vec" << "." << std::string(M_timeExponent, '*') << std::endl;
-                    }
-                    ++__itv_el;
-                }
-
-                typename timeset_type::step_type::element_tensor2_const_iterator __itt_el = ( *__tstp_it )->beginElementTensor2();
-                typename timeset_type::step_type::element_tensor2_const_iterator __ent_el = ( *__tstp_it )->endElementTensor2();
->>>>>>> 8e45d8a3
 
             }
 
@@ -2391,16 +2241,12 @@
             if ( __evar->second.is_tensor2symm )
                 nComponents = 6;
 
-<<<<<<< HEAD
             int nc = __evar->second.nComponents;
             if ( __evar->second.is_tensor2symm )
                 nc = __evar->second.nComponents1*(__evar->second.nComponents1+1)/2;
 
             size_type __field_size = nComponents * __evar->second.size()/nc;
-=======
-            size_type __field_size = nComponents * __evar->second.size()/__evar->second.nComponents;
-
->>>>>>> 8e45d8a3
+
             ublas::vector<float> __field( __field_size );
             __field.clear();
 
