/* -*- mode: c++; coding: utf-8; tab-width: 4; indent-tabs-mode: nil; c-basic-offset: 4; show-trailing-whitespace: t -*- vim: set ft=cpp fenc=utf-8 sw=4 ts=4 sts=4 tw=80 et cin cino=N-s:

   This file is part of the Feel library

   Author(s): Christophe Prud'homme <christophe.prudhomme@feelpp.org>
   Date: 2013-12-24

   Copyright (C) 2013-2015 Feel++ Consortium

   This library is free software; you can redistribute it and/or
   modify it under the terms of the GNU Lesser General Public
   License as published by the Free Software Foundation; either
   version 2.1 of the License, or (at your option) any later version.

   This library is distributed in the hope that it will be useful,
   but WITHOUT ANY WARRANTY; without even the implied warranty of
   MERCHANTABILITY or FITNESS FOR A PARTICULAR PURPOSE.  See the GNU
   Lesser General Public License for more details.

   You should have received a copy of the GNU Lesser General Public
   License along with this library; if not, write to the Free Software
   Foundation, Inc., 51 Franklin Street, Fifth Floor, Boston, MA  02110-1301  USA
*/
/**
  \file loadmesh.hpp
  \author Christophe Prud'homme <christophe.prudhomme@feelpp.org>
  \date 2013-12-24
  */
#if !defined(FEELPP_LOADMESH_HPP)
#define FEELPP_LOADMESH_HPP 1

#include <feel/feelfilters/creategmshmesh.hpp>
#include <feel/feelfilters/loadgmshmesh.hpp>
#include <feel/feelfilters/geo.hpp>
#include <feel/feelfilters/domain.hpp>

namespace Feel {

/**
 *
 * \brief load a mesh data structure (hold in a shared_ptr<>) using GMSH
 *
 * \arg mesh mesh data structure
 * \arg filename filename string (with extension)
 * \arg refine optionally refine with \p refine levels the mesh (default: 0)
 * \arg update update the mesh data structure (build internal faces and edges) (default : true)
 * \arg physical_are_elementary_regions boolean to load specific meshes formats (default : false)
 */
BOOST_PARAMETER_FUNCTION(
    ( typename Feel::detail::mesh<Args>::ptrtype ), // return type
    loadMesh,    // 2. function name

    tag,           // 3. namespace of tag types

    ( required
      ( mesh, *)

        ) // 4. one required parameter, and

    ( optional
      ( filename, *( boost::is_convertible<mpl::_,std::string> ), soption(_name="gmsh.filename") )
      ( desc, *,boost::shared_ptr<gmsh_type>() )  // geo() can't be used here as default !!

      ( h,              *( boost::is_arithmetic<mpl::_> ), doption(_name="gmsh.hsize") )
      ( straighten,          (bool), boption(_name="gmsh.straighten") )
      ( refine,          *( boost::is_integral<mpl::_> ), ioption(_name="gmsh.refine") )
      ( update,          *( boost::is_integral<mpl::_> ), MESH_CHECK|MESH_UPDATE_FACES|MESH_UPDATE_EDGES )
      ( physical_are_elementary_regions,		   (bool), boption(_name="gmsh.physical_are_elementary_regions") )
      ( worldcomm,       (WorldComm), Environment::worldComm() )
      ( force_rebuild,   *( boost::is_integral<mpl::_> ), boption(_name="gmsh.rebuild") )
      ( respect_partition,	(bool), boption(_name="gmsh.respect_partition") )
      ( rebuild_partitions,	(bool), boption(_name="gmsh.partition") )
      ( rebuild_partitions_filename, *( boost::is_convertible<mpl::_,std::string> )	, filename )
      ( partitions,      *( boost::is_integral<mpl::_> ), worldcomm.globalSize() )
      ( partitioner,     *( boost::is_integral<mpl::_> ), ioption(_name="gmsh.partitioner") )
      ( savehdf5,        *( boost::is_integral<mpl::_> ), boption(_name="gmsh.savehdf5") )
      ( partition_file,   *( boost::is_integral<mpl::_> ), 0 )
      ( depends, *( boost::is_convertible<mpl::_,std::string> ), soption(_name="gmsh.depends") )
        )
    )
{
#if defined(__clang__)
#pragma clang diagnostic push
#pragma clang diagnostic ignored "-Wunsequenced"
#endif
    typedef typename Feel::detail::mesh<Args>::type _mesh_type;
    typedef typename Feel::detail::mesh<Args>::ptrtype _mesh_ptrtype;

    // look for mesh_name in various directories (executable directory, current directory. ...)
    // return an empty string if the file is not found

    std::string filenameExpand = Environment::expand(filename);
    fs::path mesh_name=fs::path(Environment::findFile(filenameExpand));
    LOG_IF( WARNING,
            mesh_name.extension() != ".geo" &&
            mesh_name.extension() != ".h5" &&
            mesh_name.extension() != ".msh" )
        << "Invalid filename " << filenameExpand << " it should have either the .geo. .h5 or .msh extension\n";


    if ( mesh_name.extension() == ".geo" )
    {

        auto m = createGMSHMesh(
            _mesh=mesh,
            _desc= (!desc) ? geo( _filename=mesh_name.string(),
                                  _h=h,
                                  _depends=depends,
                                  _worldcomm=worldcomm  ) : desc ,
            _h=h,
            _straighten=straighten,
            _refine=refine,
            _update=update,
            _physical_are_elementary_regions=physical_are_elementary_regions,
            _force_rebuild=force_rebuild,
            _worldcomm=worldcomm,
            _respect_partition=respect_partition,
            _rebuild_partitions=rebuild_partitions,
            _rebuild_partitions_filename=rebuild_partitions_filename,
            _partitions=partitions,
            _partitioner=partitioner,
            _partition_file=partition_file
            );
<<<<<<< HEAD
#if defined(FEELPP_HAS_HDF5)
=======
#ifdef FEELPP_HAS_HDF5
>>>>>>> b2af9f6d
        if ( savehdf5 )
            m->saveHDF5( mesh_name.stem().string()+".h5" );
#endif
        return m;
    }

    if ( mesh_name.extension() == ".msh"  )
    {
        auto m = loadGMSHMesh( _mesh=mesh,
                             _filename=mesh_name.string(),
                             _straighten=straighten,
                             _refine=refine,
                             _update=update,
                             _physical_are_elementary_regions=physical_are_elementary_regions,
                             _worldcomm=worldcomm,
                             _respect_partition=respect_partition,
                             _rebuild_partitions=rebuild_partitions,
                             _rebuild_partitions_filename=rebuild_partitions_filename,
                             _partitions=partitions,
                             _partitioner=partitioner,
                             _partition_file=partition_file
            );
<<<<<<< HEAD
#if defined(FEELPP_HAS_HDF5)
=======
#ifdef FEELPP_HAS_HDF5
>>>>>>> b2af9f6d
        if ( savehdf5 )
            m->saveHDF5( mesh_name.stem().string()+".h5" );
#endif
        return m;
    }
#if defined(FEELPP_HAS_HDF5)
    if ( mesh_name.extension() == ".h5"  )
    {
        LOG(INFO) << " Loading mesh in HDF5 format";
        CHECK( mesh ) << "Invalid mesh pointer to load " << mesh_name;
        auto m = _mesh_ptrtype( mesh );
        m->loadHDF5( mesh_name.string() );
        return m;
    }
#endif

    LOG(WARNING) << "File " << mesh_name << " not found, generating instead an hypercube in " << _mesh_type::nDim << "D geometry and mesh...";
    auto m = createGMSHMesh(_mesh=mesh,
                          _desc=domain( _name=soption(_name="gmsh.domain.shape"), _h=h, _worldcomm=worldcomm ),
                          _h=h,
                          _refine=refine,
                          _update=update,
                          _physical_are_elementary_regions=physical_are_elementary_regions,
                          _force_rebuild=force_rebuild,
                          _worldcomm=worldcomm,
                          _respect_partition=respect_partition,
                          _rebuild_partitions=rebuild_partitions,
                          _rebuild_partitions_filename=rebuild_partitions_filename,
                          _partitions=partitions,
                          _partitioner=partitioner,
                          _partition_file=partition_file );
<<<<<<< HEAD
#if defined(FEELPP_HAS_HDF5)
    if ( savehdf5 )
        m->saveHDF5( fs::path(filenameExpand).stem().string()+".h5" );
=======
#ifdef FEELPP_HAS_HDF5
    if ( savehdf5 )
        m->saveHDF5( mesh_name.stem().string()+".h5" );
>>>>>>> b2af9f6d
#endif
    return m;
#if defined(__clang__)
#pragma clang diagnostic pop
#endif
} // loadMesh

} // Feel namespace

#endif /* FEELPP_LOADMESH_HPP */<|MERGE_RESOLUTION|>--- conflicted
+++ resolved
@@ -121,11 +121,8 @@
             _partitioner=partitioner,
             _partition_file=partition_file
             );
-<<<<<<< HEAD
+
 #if defined(FEELPP_HAS_HDF5)
-=======
-#ifdef FEELPP_HAS_HDF5
->>>>>>> b2af9f6d
         if ( savehdf5 )
             m->saveHDF5( mesh_name.stem().string()+".h5" );
 #endif
@@ -148,11 +145,7 @@
                              _partitioner=partitioner,
                              _partition_file=partition_file
             );
-<<<<<<< HEAD
 #if defined(FEELPP_HAS_HDF5)
-=======
-#ifdef FEELPP_HAS_HDF5
->>>>>>> b2af9f6d
         if ( savehdf5 )
             m->saveHDF5( mesh_name.stem().string()+".h5" );
 #endif
@@ -184,15 +177,10 @@
                           _partitions=partitions,
                           _partitioner=partitioner,
                           _partition_file=partition_file );
-<<<<<<< HEAD
+
 #if defined(FEELPP_HAS_HDF5)
     if ( savehdf5 )
         m->saveHDF5( fs::path(filenameExpand).stem().string()+".h5" );
-=======
-#ifdef FEELPP_HAS_HDF5
-    if ( savehdf5 )
-        m->saveHDF5( mesh_name.stem().string()+".h5" );
->>>>>>> b2af9f6d
 #endif
     return m;
 #if defined(__clang__)
