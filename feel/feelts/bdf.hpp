/* -*- mode: c++; coding: utf-8; tab-width: 4; indent-tabs-mode: nil; c-basic-offset: 4; show-trailing-whitespace: t -*- vim:fenc=utf-8:ft=cpp:et:sw=4:ts=4:sts=4

   This file is part of the Feel library

   Author(s): Christophe Prud'homme <christophe.prudhomme@feelpp.org>
   Date: 2006-12-30

   Copyright (C) 2006-2008 Université Joseph Fourier (Grenoble)
   Copyright (C) 2011-2016 Feel++ Consortium

   This library is free software; you can redistribute it and/or
   modify it under the terms of the GNU Lesser General Public
   License as published by the Free Software Foundation; either
   version 3.0 of the License, or (at your option) any later version.

   This library is distributed in the hope that it will be useful,
   but WITHOUT ANY WARRANTY; without even the implied warranty of
   MERCHANTABILITY or FITNESS FOR A PARTICULAR PURPOSE.  See the GNU
   Lesser General Public License for more details.

   You should have received a copy of the GNU Lesser General Public
   License along with this library; if not, write to the Free Software
   Foundation, Inc., 51 Franklin Street, Fifth Floor, Boston, MA  02110-1301  USA
*/
/**
   \file bdf.hpp
   \author Christophe Prud'homme <christophe.prudhomme@feelpp.org>
   \date 2006-12-30
*/
#ifndef _BDF_H
#define _BDF_H

#include <string>
#include <iostream>
#include <sstream>
#include <algorithm>

#include <boost/timer.hpp>
#include <boost/shared_array.hpp>
#include <boost/lambda/lambda.hpp>
#include <boost/lambda/bind.hpp>
#include <boost/utility.hpp>

#include <boost/foreach.hpp>
#include <boost/filesystem.hpp>
#include <boost/filesystem/fstream.hpp>
#include <boost/serialization/vector.hpp>
#include <boost/serialization/array.hpp>
#include <boost/serialization/base_object.hpp>
#include <boost/archive/text_oarchive.hpp>
#include <boost/archive/text_iarchive.hpp>
#include <boost/archive/binary_oarchive.hpp>
#include <boost/archive/binary_iarchive.hpp>

#include <boost/numeric/ublas/vector.hpp>
#include <boost/numeric/ublas/vector_proxy.hpp>

#include <boost/parameter.hpp>
#include <feel/feelcore/parameter.hpp>

#include <feel/feelcore/feel.hpp>
#include <feel/feelalg/glas.hpp>
#include <feel/feelts/tsbase.hpp>
#include <feel/feeldiscr/functionspace.hpp>

namespace Feel
{
namespace ublas = boost::numeric::ublas;
namespace fs = boost::filesystem;

enum BDFTimeScheme { BDF_ORDER_ONE=1, BDF_ORDER_TWO, BDF_ORDER_THREE, BDF_ORDER_FOUR, BDF_MAX_ORDER = 4 };

/**
 * \class Bdf
 * \ingroup SpaceTime
 * \brief Backward differencing formula time discretization
 *
 * A differential equation of the form
 *
 * \f$ M u' = A u + f \f$
 *
 * is discretized in time as
 *
 * \f$ M p'(t_{k+1}) = A u_{k+1} + f_{k+1} \f$
 *
 * where p denotes the polynomial of order n in t that interpolates
 * \f$ (t_i,u_i) \f$ for \f$ i = k-n+1,...,k+1\f$.
 *
 * The approximative time derivative \f$ p'(t_{k+1}) \f$ is a linear
 * combination of state vectors \f$u_i\f$:
 *
 * \f$ p'(t_{k+1}) = \frac{1}{\Delta t} (\alpha_0 u_{k+1} - \sum_{i=0}^n \alpha_i u_{k+1-i} )\f$
 *
 * Thus we have
 *
 * \f$ \frac{\alpha_0}{\Delta t} M u_{k+1} = A u_{k+1} + f + M \bar{p} \f$
 *
 * with
 *
 * \f$ \bar{p} = \frac{1}{\Delta t} \sum_{i=1}^n \alpha_i u_{k+1-i} \f$
 *
 * This class stores the n last state vectors in order to be able to
 * calculate \f$ \bar{p} \f$. It also provides \f$ \alpha_i \f$
 * and can extrapolate the new state from the n last states with a
 * polynomial of order n-1:
 *
 * \f$ u_{k+1} \approx \sum_{i=0}^{n-1} \beta_i u_{k-i} \f$
 */
template<typename SpaceType>
class Bdf : public TSBase
{
    friend class boost::serialization::access;
    typedef TSBase super;
public:
    typedef Bdf<SpaceType> bdf_type;
    typedef boost::shared_ptr<bdf_type> bdf_ptrtype;
    typedef SpaceType space_type;
    typedef boost::shared_ptr<space_type>  space_ptrtype;
    typedef typename space_type::element_type element_type;
    typedef typename space_type::element_ptrtype element_ptrtype;
    typedef typename space_type::return_type return_type;
    typedef typename element_type::value_type value_type;
    typedef std::vector< element_ptrtype > unknowns_type;
    typedef typename node<value_type>::type node_type;

    typedef typename super::time_iterator time_iterator;

    /**
     * Constructor
     *
     * @param space approximation space
     * @param n order of the BDF
     */
    FEELPP_DEPRECATED
    Bdf( po::variables_map const& vm, space_ptrtype const& space, std::string const& name, std::string const& prefix="" )
        : bdf_type( space, name, prefix ) {}
    Bdf( space_ptrtype const& space, std::string const& name, std::string const& prefix="" );

    /**
     * Constructor
     * @param space approximation space
     * @param name name of the BDF
     */
    Bdf( space_ptrtype const& space, std::string const& name );

    //! copy operator
    Bdf( Bdf const& b )
        :
        super( b ),
        M_order( b.M_order ),
        M_strategyHighOrderStart( b.M_strategyHighOrderStart ),
        M_order_cur( b.M_order_cur ),
        M_last_iteration_since_order_change( b.M_last_iteration_since_order_change ),
        M_iterations_between_order_change( b.M_iterations_between_order_change ),
        M_space( b.M_space ),
        M_unknowns( b.M_unknowns ),
        M_alpha( b.M_alpha ),
        M_beta( b.M_beta )
    {}

    ~Bdf();


    //! return a deep copy of the bdf object
    bdf_ptrtype deepCopy() const
    {
        auto b = bdf_ptrtype( new bdf_type( *this ) );

        for ( auto it = b->M_unknowns.begin(), en = b->M_unknowns.end(); it != en; ++ it )
        {
            *it = element_ptrtype( new element_type( M_space ) );
        }

        return b;
    }


    //! return the curent order used at current time time
    int timeOrder() const
    {
        return M_order_cur;
    }

    void setTimeOrder( int order )
    {
        M_order_cur = order;
<<<<<<< HEAD
        this->computePolyAndPolyDeriv();
=======
>>>>>>> ef0d627d
    }

    //! return the order in time
    int bdfOrder() const
    {
        return M_order;
    }

    void setOrder( int order )
    {
        M_order = order;
    }

    //!return the prefix
    std::string bdfPrefix() const
    {
        return this->M_prefix;
    }

    //! return the number of iterations between order change
    int numberOfIterationsBetweenOrderChange() const
    {
        return M_iterations_between_order_change;
    }

    //! return the number of iterations since last order change
    int numberOfIterationsSinceOrderChange() const
    {
        return this->iteration()-M_last_iteration_since_order_change;
    }


    //! return a vector of the times prior to timeInitial() (included)
    std::map<int,double> priorTimes() const
        {
            std::map<int,double> prior;
            for( int i = 0; i < this->M_order; ++i )
                prior[i]=timeInitial()-i*timeStep();
            return prior;
        }

    /**
       Initialize all the entries of the unknown vector to be derived with the
       vector u0 (duplicated)
    */
    void initialize( element_type const& u0 );

    /**
       Initialize all the entries of the unknown vector to be derived with a
       set of vectors uv0
    */
    void initialize( unknowns_type const& uv0 );

    /**
       start the bdf
    */
    double start();
    double start( element_type const& u0 );
    double start( unknowns_type const& uv0 );

    /**
       restart the bdf
    */
    double restart();


    /**
       Update the vectors of the previous time steps by shifting on the right
       the old values.
       @param u_curr current (new) value of the state vector
    */
    template<typename container_type>
    void shiftRight( typename space_type::template Element<value_type, container_type> const& u_curr );

    double next() const
    {
        double tcur = super::next();

        if ( M_strategyHighOrderStart == 1 )
        {
            if ( ( ( M_iteration - M_last_iteration_since_order_change ) == M_iterations_between_order_change ) &&
                 M_order_cur < M_order )
            {
                M_last_iteration_since_order_change = M_iteration;
                ++M_order_cur;
            }
        }

        return tcur;
    }

    template<typename container_type>
    double
    next( typename space_type::template Element<value_type, container_type> const& u_curr )
    {
        this->shiftRight( u_curr );

        return this->next();
    }

		/**
		 * Return \f$ \alpha_i \f$
		 */
    double polyCoefficient( int i ) const
    {
        CHECK( i >=0 && i < BDF_MAX_ORDER-1 ) <<  "[BDF] invalid index " << i;
        return M_beta[this->timeOrder()-1][i];
    }  
		/**
		 * Return \f$ \frac{\alpha_i}{\Delta t} \f$
		 */
    double polyDerivCoefficient( int i ) const
    {
        CHECK( i >=0 && i <= BDF_MAX_ORDER ) << "[BDF] invalid index " << i;
        return M_alpha[this->timeOrder()-1][i]/math::abs( this->timeStep() );
        //return M_alpha[this->timeOrder()-1][i]/this->timeStep();
    }

    //! Returns the right hand side \f$ \bar{p} \f$ of the time derivative
    //! formula
    element_type const& polyDeriv() const;

    //! Compute the polynomial extrapolation approximation of order n-1 of
    //! u^{n+1} defined by the n stored state vectors
    element_type const& poly() const;

    //! Return a vector with the last n state vectors
    unknowns_type const& unknowns() const;

    //! Return a vector with the last n state vectors
    element_type& unknown( int i );
    unknown_type unknownPtr( int i );

    element_type const& prior() const { return *M_unknowns[0]; }

    element_type& prior() { return *M_unknowns[0]; }
    
    template<typename container_type>
    void setUnknown( int i,  typename space_type::template Element<value_type, container_type> const& e )
    {
        *M_unknowns[i] = e;
    }

    void showMe( std::ostream& __out = std::cout ) const;

    void loadCurrent();

    void print() const
    {
        LOG(INFO) << "============================================================\n";
        LOG(INFO) << "BDF Information\n";
        LOG(INFO) << "   time step : " << this->timeStep() << "\n";
        LOG(INFO) << "time initial : " << this->timeInitial() << "\n";
        LOG(INFO) << "  time final : " << this->timeFinal() << "\n";
        LOG(INFO) << "  time order : " << this->timeOrder() << "\n";
    }


private:
    void init();


    void saveCurrent();

    //! save/load Bdf metadata
    template<class Archive>
    void serialize( Archive & ar, const unsigned int version )
    {
        DVLOG(2) << "[BDF::serialize] saving/loading archive\n";
        ar & boost::serialization::base_object<TSBase>( *this );
    }

    //! compute BDF coefficients
    void computeCoefficients();

    //! compute extrapolation field and rhs part of bdf scheme
    void computePolyAndPolyDeriv();

private:

    //! bdf order
    int M_order;

    /**
     * strategy to start with high order scheme :
     * 0 start with order given
     * 1 start with order 1 and increase step by step up to order given
     */
    int M_strategyHighOrderStart;

    //! bdf order used at the current time
    mutable int M_order_cur;

    mutable int M_last_iteration_since_order_change;
    int M_iterations_between_order_change;

    //! space
    space_ptrtype M_space;

    //! Last n state vectors
    unknowns_type M_unknowns;

    //! Coefficients \f$ \alpha_i \f$ of the time bdf discretization
    std::vector<ublas::vector<double> > M_alpha;

    //! Coefficients \f$ \beta_i \f$ of the extrapolation
    std::vector<ublas::vector<double> > M_beta;

    //! extrapolation field and rhs part of bdf scheme
    element_ptrtype M_poly, M_polyDeriv;

};

template <typename SpaceType>
Bdf<SpaceType>::Bdf( space_ptrtype const& __space,
                     std::string const& name,
                     std::string const& prefix )
    :
    super( name, prefix, __space->worldComm() ),
    M_order( ioption(_prefix=prefix,_name="bdf.order") ),
    M_strategyHighOrderStart( ioption(_prefix=prefix,_name="bdf.strategy-high-order-start") ),
    M_order_cur( M_order ),
    M_iterations_between_order_change( ioption(_prefix=prefix,_name="bdf.iterations-between-order-change") ),
    M_space( __space ),
    M_alpha( BDF_MAX_ORDER ),
    M_beta( BDF_MAX_ORDER ),
    M_poly( M_space->elementPtr() ),
    M_polyDeriv( M_space->elementPtr() )
{
    M_unknowns.resize( BDF_MAX_ORDER );

    for ( uint8_type __i = 0; __i < ( uint8_type )BDF_MAX_ORDER; ++__i )
    {
        M_unknowns[__i] = element_ptrtype( new element_type( M_space ) );
        M_unknowns[__i]->zero();
    }
    computeCoefficients();


}

template <typename SpaceType>
Bdf<SpaceType>::Bdf( space_ptrtype const& __space,
                     std::string const& name  )
    :
    bdf_type( __space, name, "" )
{}

template <typename SpaceType>
void
Bdf<SpaceType>::computeCoefficients()
{
    for ( int i = 0; i < BDF_MAX_ORDER; ++i )
    {
        M_alpha[ i ].resize( i+2 );
        M_beta[ i ].resize( i+1 );
    }

    for ( int i = 0; i < BDF_MAX_ORDER; ++i )
    {
        if (  i == 0 ) // BDF_ORDER_ONE:
        {
            M_alpha[i][ 0 ] = 1.; // Backward Euler
            M_alpha[i][ 1 ] = 1.;
            M_beta[i][ 0 ] = 1.; // u^{n+1} \approx u^n
        }

        else if ( i == 1 ) // BDF_ORDER_TWO:
        {
            M_alpha[i][ 0 ] = 3. / 2.;
            M_alpha[i][ 1 ] = 2.;
            M_alpha[i][ 2 ] = -1. / 2.;
            M_beta[i][ 0 ] = 2.;
            M_beta[i][ 1 ] = -1.;
        }

        else if ( i == 2 ) // BDF_ORDER_THREE:
        {
            M_alpha[i][ 0 ] = 11. / 6.;
            M_alpha[i][ 1 ] = 3.;
            M_alpha[i][ 2 ] = -3. / 2.;
            M_alpha[i][ 3 ] = 1. / 3.;
            M_beta[i][ 0 ] = 3.;
            M_beta[i][ 1 ] = -3.;
            M_beta[i][ 2 ] = 1.;
        }

        else if ( i == 3 ) /// BDF_ORDER_FOUR:
        {
            M_alpha[i][ 0 ] = 25. / 12.;
            M_alpha[i][ 1 ] = 4.;
            M_alpha[i][ 2 ] = -3.;
            M_alpha[i][ 3 ] = 4. / 3.;
            M_alpha[i][ 4 ] = -1. / 4.;
            M_beta[i][ 0 ] = 4.;
            M_beta[i][ 1 ] = -6.;
            M_beta[i][ 2 ] = 4.;
            M_beta[i][ 3 ] = -1.;
        }
    }
}
template <typename SpaceType>
void
Bdf<SpaceType>::init()
{
    if ( this->path().empty() )
        this->setPathSave( (boost::format("%3%bdf_o_%1%_dt_%2%")
                            %this->bdfOrder()
                            %this->timeStep()
                            %this->bdfPrefix()  ).str() );

    super::init();

    if ( this->isRestart() )
    {
        fs::path dirPath = ( this->restartPath().empty() )? this->path() : this->restartPath()/this->path();

        for ( int p = 0; p < std::min( M_order, M_iteration+1 ); ++p )
        {
            if ( fileFormat() == "hdf5")
            {
#ifdef FEELPP_HAS_HDF5
                M_unknowns[p]->loadHDF5( ( dirPath / (boost::format("%1%-%2%.h5")%M_name %(M_iteration-p)).str() ).string() );
#else
                CHECK( false ) << "hdf5 not detected";
#endif
            }
            else if ( this->fileFormat() == "binary")
            {
                // create and open a character archive for output
                std::ostringstream ostr;
                if( M_rankProcInNameOfFiles )
                    ostr << M_name << "-" << M_iteration-p<<"-proc"<<this->worldComm().globalRank()<<"on"<<this->worldComm().globalSize();
                else
                    ostr << M_name << "-" << M_iteration-p;
                DVLOG(2) << "[Bdf::init()] load file: " << ostr.str() << "\n";

                fs::ifstream ifs;
                ifs.open( dirPath/ostr.str() );

                // load data from archive
                boost::archive::binary_iarchive ia( ifs );
                ia >> *M_unknowns[p];
            }
        }
    }
}


template <typename SpaceType>
Bdf<SpaceType>::~Bdf()
{}


template <typename SpaceType>
void
Bdf<SpaceType>::initialize( element_type const& u0 )
{
    M_time_values_map.clear();
    std::ostringstream ostr;

    if( M_rankProcInNameOfFiles )
        ostr << M_name << "-" << 0<<"-proc"<<this->worldComm().globalRank()<<"on"<<this->worldComm().globalSize();
    else
        ostr << M_name << "-" << 0;
    //M_time_values_map.insert( std::make_pair( 0, boost::make_tuple( 0, ostr.str() ) ) );
    //M_time_values_map.push_back( 0 );
    M_time_values_map.push_back( M_Ti );
    std::for_each( M_unknowns.begin(), M_unknowns.end(), *boost::lambda::_1 = u0 );
    this->computePolyAndPolyDeriv();
    this->saveCurrent();
}

template <typename SpaceType>
void
Bdf<SpaceType>::initialize( unknowns_type const& uv0 )
{
    M_time_values_map.clear();
    std::ostringstream ostr;

    if( M_rankProcInNameOfFiles )
        ostr << M_name << "-" << 0<<"-proc"<<this->worldComm().globalRank()<<"on"<<this->worldComm().globalSize();
    else
        ostr << M_name << "-" << 0;
    //M_time_values_map.insert( std::make_pair( 0, boost::make_tuple( 0, ostr.str() ) ) );
    //M_time_values_map.push_back( 0);
    M_time_values_map.push_back( M_Ti );

    if ( uv0.size() == 1 )
        std::for_each( M_unknowns.begin(), M_unknowns.end(), *boost::lambda::_1 = *uv0[0] );
    else if ( uv0.size() > 1 )
        std::copy( uv0.begin(), uv0.end(), M_unknowns.begin() );

    this->computePolyAndPolyDeriv();
    this->saveCurrent();
}

template <typename SpaceType>
double
Bdf<SpaceType>::start()
{
    if ( this->isRestart() )
        return this->restart();

    this->init();
    this->initialize( unknowns_type(0) );
    double ti = super::start();
    M_last_iteration_since_order_change = 1;
    switch ( M_strategyHighOrderStart )
    {
    default :
    case 0 : M_order_cur = M_order; break;
    case 1 : M_order_cur = 1; break;
    }
    return ti;
}

template <typename SpaceType>
double
Bdf<SpaceType>::start( element_type const& u0 )
{
    if ( this->isRestart() )
        return this->restart();

    this->init();
    this->initialize( u0 );
    double ti = super::start();
    M_last_iteration_since_order_change = 1;
    switch ( M_strategyHighOrderStart )
    {
    default :
    case 0 : M_order_cur = M_order; break;
    case 1 : M_order_cur = 1; break;
    }
    return ti;
}

template <typename SpaceType>
double
Bdf<SpaceType>::start( unknowns_type const& uv0 )
{
    if ( this->isRestart() )
        return this->restart();

    this->init();
    this->initialize( uv0 );
    double ti = super::start();
    M_last_iteration_since_order_change = 1;
    switch ( M_strategyHighOrderStart )
    {
    default :
    case 0 : M_order_cur = M_order; break;
    case 1 : M_order_cur = 1; break;
    }
    return ti;
}

template <typename SpaceType>
double
Bdf<SpaceType>::restart()
{
    this->init();
    this->computePolyAndPolyDeriv();

    double ti = super::restart();
    M_last_iteration_since_order_change = 1;

    switch ( M_strategyHighOrderStart )
    {
    default :
    case 0 :
    {
        M_order_cur = M_order;
    }
    break;
    case 1 :
    {
        M_order_cur = 1;
        for ( int i = 2; i<=M_iteration; ++i )
        {
            if ( ( ( i - M_last_iteration_since_order_change ) == M_iterations_between_order_change ) &&
                 M_order_cur < M_order )
            {
                M_last_iteration_since_order_change = i;
                ++M_order_cur;
            }
        }
    }
    break;
    }

    return ti;
}

template <typename SpaceType>
const
typename Bdf<SpaceType>::unknowns_type&
Bdf<SpaceType>::unknowns() const
{
    return M_unknowns;
}

template <typename SpaceType>
typename Bdf<SpaceType>::element_type&
Bdf<SpaceType>::unknown( int i )
{
    DVLOG(2) << "[Bdf::unknown] id: " << i << " l2norm = " << M_unknowns[i]->l2Norm() << "\n";
    return *M_unknowns[i];
}

template <typename SpaceType>
typename Bdf<SpaceType>::unknown_type
Bdf<SpaceType>::unknownPtr( int i )
{
    DVLOG(2) << "[Bdf::unknownPtr] id: " << i << " l2norm = " << M_unknowns[i]->l2Norm() << "\n";
    return M_unknowns[i];
}


template <typename SpaceType>
void
Bdf<SpaceType>::saveCurrent()
{
    if (!this->saveInFile()) return;

    bool doSave=false;
    for ( uint8_type i = 0; i < this->timeOrder() && !doSave; ++i )
        {
            int iterTranslate = M_iteration + this->timeOrder()-(i+1);
            if (iterTranslate % this->saveFreq()==0) doSave=true;
        }

    if (!doSave) return;

    TSBaseMetadata bdfsaver( *this );
    bdfsaver.save();

    {

        if ( this->fileFormat() == "hdf5")
        {
#ifdef FEELPP_HAS_HDF5
            M_unknowns[0]->saveHDF5( (M_path_save / (boost::format("%1%-%2%.h5")%M_name %M_iteration).str() ).string() );
#else
            CHECK( false ) << "hdf5 not detected";
#endif
        }
        else if ( this->fileFormat() == "binary")
        {
            std::ostringstream ostr;

            if( M_rankProcInNameOfFiles )
                ostr << M_name << "-" << M_iteration<<"-proc"<<this->worldComm().globalRank()<<"on"<<this->worldComm().globalSize();
            else
                ostr << M_name << "-" << M_iteration;
            // load data from archive
            fs::ofstream ofs( M_path_save / ostr.str() );
            boost::archive::binary_oarchive oa( ofs );
            oa << *M_unknowns[0];
        }

    }
}

template <typename SpaceType>
void
Bdf<SpaceType>::loadCurrent()
{
    //TSBaseMetadata bdfsaver( *this );
    //bdfsaver.save();

    {

        if ( this->fileFormat() == "hdf5")
        {
#ifdef FEELPP_HAS_HDF5
            M_unknowns[0]->loadHDF5( (M_path_save / (boost::format("%1%-%2%.h5")%M_name %M_iteration).str() ).string() );
#else
            CHECK( false ) << "hdf5 not detected";
#endif
        }
        else if ( this->fileFormat() == "binary")
        {

            std::ostringstream ostr;

            if( M_rankProcInNameOfFiles )
                ostr << M_name << "-" << M_iteration<<"-proc"<<this->worldComm().globalRank()<<"on"<<this->worldComm().globalSize();
            else
                ostr << M_name << "-" << M_iteration;

            fs::ifstream ifs( M_path_save / ostr.str() );

            // load data from archive
            boost::archive::binary_iarchive ia( ifs );
            ia >> *M_unknowns[0];
        }
    }
}

template <typename SpaceType>
template<typename container_type>
void
Bdf<SpaceType>::shiftRight( typename space_type::template Element<value_type, container_type> const& __new_unk )
{
    DVLOG(2) << "shiftRight: inserting time " << this->time() << "s\n";
    super::shiftRight();

    // shift all previously stored bdf data
    using namespace boost::lambda;
    typename unknowns_type::reverse_iterator __it = boost::next( M_unknowns.rbegin() );
    std::for_each( M_unknowns.rbegin(), boost::prior( M_unknowns.rend() ),
                   ( *lambda::_1 = *( *lambda::var( __it ) ), ++lambda::var( __it ) ) );
    // u(t^{n}) coefficient is in M_unknowns[0]
    *M_unknowns[0] = __new_unk;
    int i = 0;
    BOOST_FOREACH( boost::shared_ptr<element_type>& t, M_unknowns  )
    {
        DVLOG(2) << "[Bdf::shiftright] id: " << i << " l2norm = " << t->l2Norm() << "\n";
        ++i;
    }

    // save newly stored bdf data
    this->saveCurrent();

    this->computePolyAndPolyDeriv();
}


template <typename SpaceType>
typename Bdf<SpaceType>::element_type const&
Bdf<SpaceType>::polyDeriv() const
{
    return *M_polyDeriv;
}

template <typename SpaceType>
typename Bdf<SpaceType>::element_type const&
Bdf<SpaceType>::poly() const
{
    return *M_poly;
}

template <typename SpaceType>
void
Bdf<SpaceType>::computePolyAndPolyDeriv()
{
    if ( !M_poly )
        M_poly = M_space->elementPtr();
    if ( !M_polyDeriv )
        M_polyDeriv = M_space->elementPtr();

    M_poly->zero();
    for ( uint8_type i = 0; i < this->timeOrder(); ++i )
        M_poly->add(  this->polyCoefficient( i ),  *M_unknowns[ i ] );

    M_polyDeriv->zero();
    for ( uint8_type i = 0; i < this->timeOrder(); ++i )
        M_polyDeriv->add( this->polyDerivCoefficient( i+1 ), *M_unknowns[i] );
}


BOOST_PARAMETER_FUNCTION(
    ( boost::shared_ptr<Bdf<typename meta::remove_all<typename parameter::binding<Args, tag::space>::type>::type::element_type> > ),
    bdf, tag,
    ( required
      ( space,*( boost::is_convertible<mpl::_,boost::shared_ptr<Feel::FunctionSpaceBase> > ) ) )
    ( optional
      ( prefix,*,"" )
      ( name,*,"bdf" )
      ( order,*( boost::is_integral<mpl::_> ), ioption(_prefix=prefix,_name="bdf.order") )
      ( initial_time,*( boost::is_floating_point<mpl::_> ), doption(_prefix=prefix,_name="bdf.time-initial") )
      ( final_time,*( boost::is_floating_point<mpl::_> ),  doption(_prefix=prefix,_name="bdf.time-final") )
      ( time_step,*( boost::is_floating_point<mpl::_> ), doption(_prefix=prefix,_name="bdf.time-step") )
      ( strategy,*( boost::is_integral<mpl::_> ), ioption(_prefix=prefix,_name="bdf.strategy") )
      ( steady,*( bool ), boption(_prefix=prefix,_name="bdf.steady") )
      ( restart,*( boost::is_integral<mpl::_> ), boption(_prefix=prefix,_name="bdf.restart") )
      ( restart_path,*, soption(_prefix=prefix,_name="bdf.restart.path") )
      ( restart_at_last_save,*( boost::is_integral<mpl::_> ), boption(_prefix=prefix,_name="bdf.restart.at-last-save") )
      ( save,*( boost::is_integral<mpl::_> ), boption(_prefix=prefix,_name="bdf.save") )
      ( freq,*(boost::is_integral<mpl::_> ), ioption(_prefix=prefix,_name="bdf.save.freq") )
      ( format,*, soption(_prefix=prefix,_name="bdf.file-format") )
      ( rank_proc_in_files_name,*( boost::is_integral<mpl::_> ), boption(_prefix=prefix,_name="bdf.rank-proc-in-files-name") )
    ) )
{
    typedef typename meta::remove_all<space_type>::type::element_type _space_type;
    auto thebdf = boost::shared_ptr<Bdf<_space_type> >( new Bdf<_space_type>( space,name,prefix ) );
    thebdf->setTimeInitial( initial_time );
    thebdf->setTimeFinal( final_time );
    thebdf->setTimeStep( time_step );
    thebdf->setOrder( order );
    thebdf->setSteady( steady );
    thebdf->setRestart( restart );
    thebdf->setRestartPath( restart_path );
    thebdf->setRestartAtLastSave( restart_at_last_save );
    thebdf->setSaveInFile( save );
    thebdf->setSaveFreq( freq );
    thebdf->setRankProcInNameOfFiles( rank_proc_in_files_name );
    thebdf->setfileFormat( format );
    return thebdf;
}


}
#endif<|MERGE_RESOLUTION|>--- conflicted
+++ resolved
@@ -184,10 +184,7 @@
     void setTimeOrder( int order )
     {
         M_order_cur = order;
-<<<<<<< HEAD
         this->computePolyAndPolyDeriv();
-=======
->>>>>>> ef0d627d
     }
 
     //! return the order in time
@@ -319,7 +316,6 @@
 
     //! Return a vector with the last n state vectors
     element_type& unknown( int i );
-    unknown_type unknownPtr( int i );
 
     element_type const& prior() const { return *M_unknowns[0]; }
 
@@ -697,15 +693,6 @@
     DVLOG(2) << "[Bdf::unknown] id: " << i << " l2norm = " << M_unknowns[i]->l2Norm() << "\n";
     return *M_unknowns[i];
 }
-
-template <typename SpaceType>
-typename Bdf<SpaceType>::unknown_type
-Bdf<SpaceType>::unknownPtr( int i )
-{
-    DVLOG(2) << "[Bdf::unknownPtr] id: " << i << " l2norm = " << M_unknowns[i]->l2Norm() << "\n";
-    return M_unknowns[i];
-}
-
 
 template <typename SpaceType>
 void
