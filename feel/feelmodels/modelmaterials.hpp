--- conflicted
+++ resolved
@@ -223,52 +223,7 @@
             s += "}";
             return expr<T,1>( M_p.get( key, s ), params );
         }
-<<<<<<< HEAD
-
-    std::string getString( std::string const& key ) { return M_p.get( key, "" ); }
-    int getInt( std::string const& key ) { return M_p.get( key, 0 ); }
-    double getDouble( std::string const& key ) { return M_p.get( key, 0. ); }
-
-    Expr<GinacEx<2> > getScalar( std::string const& key ) { return expr( M_p.get( key, "0" ) ); }
-    // Expr<GinacEx<2> > getScalar( std::string const& key, std::pair<std::string,double> const& params ) { return expr( M_p.get( key, "0" ), params ); }
-    Expr<GinacEx<2> > getScalar( std::string const& key, std::map<std::string,double> const& params ) { return expr( M_p.get( key, "0" ), params ); }
-    template<typename ExprT> Expr<GinacExVF<ExprT> > getScalar( std::string const& key, std::string const& sym, ExprT e ) { return expr( M_p.get( key, "0" ), sym, e ); }
-    template<typename ExprT> Expr<GinacExVF<ExprT> > getScalar( std::string const& key, std::initializer_list<std::string> const& sym, std::initializer_list<ExprT> e ) { return expr( M_p.get( key, "0" ), sym, e ); }
-    template<typename ExprT> Expr<GinacExVF<ExprT> > getScalar( std::string const& key, std::vector<std::string> const& sym, std::vector<ExprT> e ) { return expr( M_p.get( key, "0" ), sym, e ); }
-    template<int T> Expr<GinacMatrix<T,1,2> > getVector( std::string const& key )
-        {
-            std::string s = "{0";
-            for ( auto i : range(T-1) )
-                s += ",0";
-            s += "}";
-            return expr<T,1>( M_p.get( key, s ) );
-        }
-    template<int T> Expr<GinacMatrix<T,1,2> > getVector( std::string const& key, std::pair<std::string,double> const& params )
-        {
-            std::string s = "{0";
-            for ( auto i : range(T-1) )
-                s += ",0";
-            s += "}";
-            return expr<T,1>( M_p.get( key, s ), params );
-        }
-=======
->>>>>>> e89803fe
-    template<int T> Expr<GinacMatrix<T,1,2> > getVector( std::string const& key, std::map<std::string,double> const& params )
-        {
-            std::string s = "{0";
-            for ( auto i : range(T-1) )
-                s += ",0";
-            s += "}";
-            return expr<T,1>( M_p.get( key, s ), params );
-        }
-    // template<int T, typename ExprT> Expr<GinacMatrixVF<ExprT> > getVector( std::string const& key, std::string const& sym, ExprT e );
-    // template<int T, typename ExprT> Expr<GinacMatrix<T,1,2> > getVector( std::string const& key, std::initializer_list<std::string> const& sym, std::initializer_list<ExprT> e );
-    // template<int T, typename ExprT> Expr<GinacMatrix<T,1,2> > getVector( std::string const& key, std::vector<std::string> const& sym, std::vector<ExprT> e );
-<<<<<<< HEAD
-    template<int T1, int T2> Expr<GinacMatrix<T1,T2,2> > getMatrix( std::string const& key )
-=======
     template<int T1, int T2=T1> Expr<GinacMatrix<T1,T2,2> > getMatrix( std::string const& key )
->>>>>>> e89803fe
         {
             std::string s = "{0";
             for ( auto i : range(T1*T2-1) )
@@ -276,11 +231,7 @@
             s += "}";
             return expr<T1,T2>( M_p.get( key, s ) );
         }
-<<<<<<< HEAD
-    template<int T1, int T2> Expr<GinacMatrix<T1,T2,2> > getMatrix( std::string const& key, std::pair<std::string,double> const& params )
-=======
     template<int T1, int T2=T1> Expr<GinacMatrix<T1,T2,2> > getMatrix( std::string const& key, std::pair<std::string,double> const& params )
->>>>>>> e89803fe
         {
             std::string s = "{0";
             for ( auto i : range(T1*T2-1) )
@@ -288,11 +239,7 @@
             s += "}";
             return expr<T1,T2>( M_p.get( key, s ), params );
         }
-<<<<<<< HEAD
-    template<int T1, int T2> Expr<GinacMatrix<T1,T2,2> > getMatrix( std::string const& key, std::map<std::string,double> const& params )
-=======
     template<int T1, int T2=T1> Expr<GinacMatrix<T1,T2,2> > getMatrix( std::string const& key, std::map<std::string,double> const& params )
->>>>>>> e89803fe
         {
             std::string s = "{0";
             for ( auto i : range(T1*T2-1) )
@@ -305,21 +252,13 @@
     // template<int T1, int T2, typename ExprT> Expr<GinacExVF<ExprT> > getMatrix( std::string const& key, std::vector<std::string> const& sym, std::vector<ExprT> e );
 
 private:
-<<<<<<< HEAD
+
     std::string M_name; /*!< Material name*/
     pt::ptree M_p;
 
     double M_rho; /*!< Density */
     double M_mu;  /*!< Molecular(dynamic) viscosity */
-    
-=======
-    std::string M_name;
-    pt::ptree M_p;
-
-    double M_rho;
-    double M_mu;
-
->>>>>>> e89803fe
+
     double M_Cp; /*!< Constant-pressure specific heat Cp */
     double M_Cv; /*!< Constant-volume specific heat Cv */
 
