--- conflicted
+++ resolved
@@ -50,19 +50,6 @@
 
     using element_displacement_type = typename super_type::element_displacement_type;
 
-<<<<<<< HEAD
-    SolidMechanics( std::string _prefix,
-                    bool _buildMesh=true,
-                    WorldComm const& _worldComm=Environment::worldComm(),
-                    std::string _subPrefix="",
-                    std::string _appliShortRepository=soption(_name="exporter.directory") );
-
-    static self_ptrtype New( std::string _prefix,
-                             bool _buildMesh=true,
-                             WorldComm const& _worldComm=Environment::worldComm(),
-                             std::string _subPrefix="",
-                             std::string _appliShortRepository=soption(_name="exporter.directory") );
-=======
     SolidMechanics( std::string const& prefix,
                     bool buildMesh = true,
                     WorldComm const& worldComm = Environment::worldComm(),
@@ -74,7 +61,6 @@
                              WorldComm const& worldComm = Environment::worldComm(),
                              std::string const& subPrefix = "",
                              std::string const& rootRepository = ModelBase::rootRepositoryByDefault() );
->>>>>>> 8a2a81ba
 
     //___________________________________________________________________________________//
     // load config files
