/* -*- mode: c++; coding: utf-8; tab-width: 4; indent-tabs-mode: nil; c-basic-offset: 4; show-trailing-whitespace: t -*- vim:fenc=utf-8:ft=cpp:et:sw=4:ts=4:sts=4

  This file is part of the Feel library

  Author(s): Vincent Chabannes <vincent.chabannes@feelpp.org>
       Date: 2014-06-04

  Copyright (C) 2014 Université Joseph Fourier (Grenoble I)

  This library is free software; you can redistribute it and/or
  modify it under the terms of the GNU Lesser General Public
  License as published by the Free Software Foundation; either
  version 3.0 of the License, or (at your option) any later version.

  This library is distributed in the hope that it will be useful,
  but WITHOUT ANY WARRANTY; without even the implied warranty of
  MERCHANTABILITY or FITNESS FOR A PARTICULAR PURPOSE.  See the GNU
  Lesser General Public License for more details.

  You should have received a copy of the GNU Lesser General Public
  License along with this library; if not, write to the Free Software
  Foundation, Inc., 51 Franklin Street, Fifth Floor, Boston, MA  02110-1301  USA
*/
/**
   \file solidmechanics.cpp
   \author Vincent Chabannes <vincent.chabannes@feelpp.org>
   \date 2014-06-04
 */

#include <feel/feelmodels/solid/solidmechanics.hpp>

#include <feel/feelmodels/modelvf/solidmecgeomapeulerian.hpp>
#include <feel/feelmodels/modelalg/functionSup.cpp>

namespace Feel
{
namespace FeelModels
{

SOLIDMECHANICS_CLASS_TEMPLATE_DECLARATIONS
<<<<<<< HEAD
SOLIDMECHANICS_CLASS_TEMPLATE_TYPE::SolidMechanics( std::string _prefix,
                                                    bool _buildMesh,
                                                    WorldComm const& _worldComm,
                                                    std::string _subPrefix,
                                                    std::string _appliShortRepository )
    :
    super_type(_prefix,_buildMesh,_worldComm,_subPrefix, _appliShortRepository)
=======
SOLIDMECHANICS_CLASS_TEMPLATE_TYPE::SolidMechanics( std::string const& prefix,
                                                    bool buildMesh,
                                                    WorldComm const& worldComm,
                                                    std::string const& subPrefix,
                                                    std::string const& rootRepository )
    :
    super_type( prefix, buildMesh, worldComm, subPrefix, rootRepository )
>>>>>>> 8a2a81ba
{
    if (this->verbose()) Feel::FeelModels::Log(this->prefix()+".SolidMechanics","constructor", "start",
                                               this->worldComm(),this->verboseAllProc());

    //-----------------------------------------------------------------------------//
    // load info from .json file
    this->loadConfigBCFile();
    this->loadConfigPostProcess();
    //-----------------------------------------------------------------------------//
    // option in cfg files
    this->loadParameterFromOptionsVm();
    //-----------------------------------------------------------------------------//
    // set of worldComm for the function spaces
    this->createWorldsComm();
    //-----------------------------------------------------------------------------//
    // build  mesh, space,exporter,...
<<<<<<< HEAD
    if (_buildMesh) this->build();
=======
    if (buildMesh) this->build();
>>>>>>> 8a2a81ba
    //-----------------------------------------------------------------------------//

    if (this->verbose()) Feel::FeelModels::Log(this->prefix()+".SolidMechanics","constructor", "finish",
                                               this->worldComm(),this->verboseAllProc());
}


SOLIDMECHANICS_CLASS_TEMPLATE_DECLARATIONS
typename SOLIDMECHANICS_CLASS_TEMPLATE_TYPE::self_ptrtype
<<<<<<< HEAD
SOLIDMECHANICS_CLASS_TEMPLATE_TYPE::New( std::string _prefix,
                                         bool _buildMesh,
                                         WorldComm const& _worldComm,
                                         std::string _subPrefix,
                                         std::string _appliShortRepository )
{
    return boost::make_shared<self_type>(_prefix,_buildMesh,_worldComm,_subPrefix,_appliShortRepository );
=======
SOLIDMECHANICS_CLASS_TEMPLATE_TYPE::New( std::string const& prefix,
                                         bool buildMesh,
                                         WorldComm const& worldComm,
                                         std::string const& subPrefix,
                                         std::string const& appliShortRepository )
{
    return boost::make_shared<self_type>( prefix, buildMesh, worldComm, subPrefix, appliShortRepository );
>>>>>>> 8a2a81ba
}


SOLIDMECHANICS_CLASS_TEMPLATE_DECLARATIONS
void
SOLIDMECHANICS_CLASS_TEMPLATE_TYPE::loadConfigBCFile()
{
    this->clearMarkerDirichletBC();
    this->clearMarkerNeumannBC();
    this->clearMarkerFluidStructureInterfaceBC();
    this->clearMarkerRobinBC();

    std::string dirichletbcType = "elimination";//soption(_name="dirichletbc.type",_prefix=this->prefix());
    M_bcDirichlet = this->modelProperties().boundaryConditions().template getVectorFields<super_type::nDim>( "displacement", "Dirichlet" );
    for( auto const& d : M_bcDirichlet )
        this->addMarkerDirichletBC( dirichletbcType, marker(d), ComponentType::NO_COMPONENT );
    for ( ComponentType comp : std::vector<ComponentType>( { ComponentType::X, ComponentType::Y, ComponentType::Z } ) )
    {
        std::string compTag = ( comp ==ComponentType::X )? "x" : (comp == ComponentType::Y )? "y" : "z";
        M_bcDirichletComponents[comp] = this->modelProperties().boundaryConditions().getScalarFields( (boost::format("displacement_%1%")%compTag).str(), "Dirichlet" );
        for( auto const& d : M_bcDirichletComponents.find(comp)->second )
            this->addMarkerDirichletBC( dirichletbcType, marker(d), comp );
    }

    M_bcNeumannScalar = this->modelProperties().boundaryConditions().getScalarFields( "displacement", "Neumann_scalar" );
    for( auto const& d : M_bcNeumannScalar )
        this->addMarkerNeumannBC(super_type::NeumannBCShape::SCALAR,marker(d));
    M_bcNeumannVectorial = this->modelProperties().boundaryConditions().template getVectorFields<super_type::nDim>( "displacement", "Neumann_vectorial" );
    for( auto const& d : M_bcNeumannVectorial )
        this->addMarkerNeumannBC(super_type::NeumannBCShape::VECTORIAL,marker(d));
    M_bcNeumannTensor2 = this->modelProperties().boundaryConditions().template getMatrixFields<super_type::nDim>( "displacement", "Neumann_tensor2" );
    for( auto const& d : M_bcNeumannTensor2 )
        this->addMarkerNeumannBC(super_type::NeumannBCShape::TENSOR2,marker(d));

    M_bcInterfaceFSI = this->modelProperties().boundaryConditions().getScalarFields( "displacement", "interface_fsi" );
    for( auto const& d : M_bcInterfaceFSI )
        this->addMarkerFluidStructureInterfaceBC( marker(d) );

    M_bcRobin = this->modelProperties().boundaryConditions().template getVectorFieldsList<super_type::nDim>( "displacement", "robin" );
    for( auto const& d : M_bcRobin )
        this->addMarkerRobinBC( marker(d) );

    M_bcNeumannEulerianFrameScalar = this->modelProperties().boundaryConditions().getScalarFields( { { "displacement", "Neumann_eulerian_scalar" },{ "displacement", "FollowerPressure" } } );
    for( auto const& d : M_bcNeumannEulerianFrameScalar )
        this->addMarkerNeumannEulerianFrameBC(super_type::NeumannEulerianFrameBCShape::SCALAR,marker(d));
    M_bcNeumannEulerianFrameVectorial = this->modelProperties().boundaryConditions().template getVectorFields<super_type::nDim>( "displacement", "Neumann_eulerian_vectorial" );
    for( auto const& d : M_bcNeumannEulerianFrameVectorial )
        this->addMarkerNeumannEulerianFrameBC(super_type::NeumannEulerianFrameBCShape::VECTORIAL,marker(d));
    M_bcNeumannEulerianFrameTensor2 = this->modelProperties().boundaryConditions().template getMatrixFields<super_type::nDim>( "displacement", "Neumann_eulerian_tensor2" );
    for( auto const& d : M_bcNeumannEulerianFrameTensor2 )
        this->addMarkerNeumannEulerianFrameBC(super_type::NeumannEulerianFrameBCShape::TENSOR2,marker(d));

    M_volumicForcesProperties = this->modelProperties().boundaryConditions().template getVectorFields<super_type::nDim>( "displacement", "VolumicForces" );

}

SOLIDMECHANICS_CLASS_TEMPLATE_DECLARATIONS
void
SOLIDMECHANICS_CLASS_TEMPLATE_TYPE::loadConfigPostProcess()
{
    if ( this->modelProperties().postProcess().find("Fields") != this->modelProperties().postProcess().end() )
        for ( auto const& o : this->modelProperties().postProcess().find("Fields")->second )
        {
<<<<<<< HEAD
            if ( o == "displacement" || o == "all" ) this->M_doExportDisplacement = true;
            if ( o == "velocity" || o == "all" ) this->M_doExportVelocity = true;
            if ( o == "acceleration" || o == "all" ) this->M_doExportAcceleration = true;
            if ( o == "stress" || o == "normal-stress" || o == "all" ) this->M_doExportNormalStress = true;
            if ( o == "pressure" || o == "all" ) this->M_doExportPressure = true;
            if ( o == "material-properties" || o == "all" ) this->M_doExportMaterialProperties = true;
            if ( o == "all" ) this->M_doExportVelocityInterfaceFromFluid = true;
=======
            if ( o == "displacement" || o == "all" ) this->M_postProcessFieldExported.insert( SolidMechanicsPostProcessFieldExported::Displacement );
            if ( o == "velocity" || o == "all" ) this->M_postProcessFieldExported.insert( SolidMechanicsPostProcessFieldExported::Velocity );
            if ( o == "acceleration" || o == "all" ) this->M_postProcessFieldExported.insert( SolidMechanicsPostProcessFieldExported::Acceleration );
            if ( o == "stress" || o == "normal-stress" || o == "all" ) this->M_postProcessFieldExported.insert( SolidMechanicsPostProcessFieldExported::NormalStress );
            if ( o == "pressure" || o == "all" ) this->M_postProcessFieldExported.insert( SolidMechanicsPostProcessFieldExported::Pressure );
            if ( o == "material-properties" || o == "all" ) this->M_postProcessFieldExported.insert( SolidMechanicsPostProcessFieldExported::MaterialProperties );
            if ( o == "pid" || o == "all" ) this->M_postProcessFieldExported.insert( SolidMechanicsPostProcessFieldExported::Pid );
            if ( o == "fsi" || o == "all" ) this->M_postProcessFieldExported.insert( SolidMechanicsPostProcessFieldExported::FSI );
            if ( o == "Von-Mises" || o == "all" ) this->M_postProcessFieldExported.insert( SolidMechanicsPostProcessFieldExported::VonMises );
            if ( o == "Tresca" || o == "all" ) this->M_postProcessFieldExported.insert( SolidMechanicsPostProcessFieldExported::Tresca );
            if ( o == "principal-stresses" || o == "all" ) this->M_postProcessFieldExported.insert( SolidMechanicsPostProcessFieldExported::PrincipalStresses );
>>>>>>> 8a2a81ba
        }
}

//---------------------------------------------------------------------------------------------------//

SOLIDMECHANICS_CLASS_TEMPLATE_DECLARATIONS
void
SOLIDMECHANICS_CLASS_TEMPLATE_TYPE::loadConfigMeshFile( std::string const& geofilename )
{
    CHECK( false ) << "not allow";
}

//---------------------------------------------------------------------------------------------------//
SOLIDMECHANICS_CLASS_TEMPLATE_DECLARATIONS
void
SOLIDMECHANICS_CLASS_TEMPLATE_TYPE::loadConfigMeshFile1dReduced( std::string const& geofilename )
{
    CHECK( false ) << "not allow";
}

//---------------------------------------------------------------------------------------------------//

SOLIDMECHANICS_CLASS_TEMPLATE_DECLARATIONS
void
SOLIDMECHANICS_CLASS_TEMPLATE_TYPE::init( bool buildModelAlgebraicFactory )
{
    super_type::init( buildModelAlgebraicFactory, this->shared_from_this() );
}

//---------------------------------------------------------------------------------------------------//

SOLIDMECHANICS_CLASS_TEMPLATE_DECLARATIONS
void
SOLIDMECHANICS_CLASS_TEMPLATE_TYPE::solve( bool upVelAcc )
{
    this->modelProperties().parameters().updateParameterValues();

    auto paramValues = this->modelProperties().parameters().toParameterValues();
    M_bcDirichlet.setParameterValues( paramValues );
    for ( auto & bcDirComp : M_bcDirichletComponents )
        bcDirComp.second.setParameterValues( paramValues );
    M_bcNeumannScalar.setParameterValues( paramValues );
    M_bcNeumannVectorial.setParameterValues( paramValues );
    M_bcNeumannTensor2.setParameterValues( paramValues );
    M_bcNeumannEulerianFrameScalar.setParameterValues( paramValues );
    M_bcNeumannEulerianFrameVectorial.setParameterValues( paramValues );
    M_bcNeumannEulerianFrameTensor2.setParameterValues( paramValues );
    M_bcRobin.setParameterValues( paramValues );
    M_volumicForcesProperties.setParameterValues( paramValues );

    super_type::solve( upVelAcc );
}

//---------------------------------------------------------------------------------------------------//

SOLIDMECHANICS_CLASS_TEMPLATE_DECLARATIONS
void
SOLIDMECHANICS_CLASS_TEMPLATE_TYPE::updateNewtonInitialGuess( vector_ptrtype& U ) const
{
    if ( !this->hasDirichletBC() ) return;

    if (this->verbose()) Feel::FeelModels::Log(this->prefix()+".SolidMechanics","updateNewtonInitialGuess", "start",
                                               this->worldComm(),this->verboseAllProc());

    auto const& u = this->fieldDisplacement();
    auto Xh = this->functionSpace();
    auto mesh = this->mesh();
    size_type rowStartInVector = this->rowStartInVector();

    if ( !Xh->worldsComm()[0].isActive()) // only on Displacement Proc
        return;

    for( auto const& d : M_bcDirichlet )
    {
        auto ret = detail::distributeMarkerListOnSubEntity(mesh,this->markerDirichletBCByNameId( "elimination",marker(d) ) );
        auto const& listMarkerFaces = std::get<0>( ret );
        auto const& listMarkerEdges = std::get<1>( ret );
        auto const& listMarkerPoints = std::get<2>( ret );
        if ( !listMarkerFaces.empty() )
            modifVec(markedfaces(mesh,listMarkerFaces ),
                     u, U, expression(d), rowStartInVector );
        if ( !listMarkerEdges.empty() )
            modifVec(markededges(mesh,listMarkerEdges),
                     u, U, expression(d), rowStartInVector );
        if ( !listMarkerPoints.empty() )
            modifVec(markedpoints(mesh,listMarkerPoints),
                     u, U, expression(d), rowStartInVector );
    }
    for ( auto const& bcDirComp : M_bcDirichletComponents )
    {
        ComponentType comp = bcDirComp.first;
        for( auto const& d : bcDirComp.second )
        {
            auto ret = detail::distributeMarkerListOnSubEntity(mesh,this->markerDirichletBCByNameId( "elimination",marker(d), comp ) );
            auto const& listMarkerFaces = std::get<0>( ret );
            auto const& listMarkerEdges = std::get<1>( ret );
            auto const& listMarkerPoints = std::get<2>( ret );
            if ( !listMarkerFaces.empty() )
                modifVec(markedfaces(mesh,listMarkerFaces),
                         u[comp], U, expression(d),rowStartInVector, element_displacement_type::nComponents );
            if ( !listMarkerEdges.empty() )
                modifVec(markededges(mesh,listMarkerEdges),
                         u[comp], U, expression(d),rowStartInVector, element_displacement_type::nComponents );
            if ( !listMarkerPoints.empty() )
                modifVec(markedpoints(mesh,listMarkerPoints),
                         u[comp], U, expression(d),rowStartInVector, element_displacement_type::nComponents );
        }
    }

    if (this->verbose()) Feel::FeelModels::Log(this->prefix()+".SolidMechanics","updateNewtonInitialGuess", "finish",
                                               this->worldComm(),this->verboseAllProc());
}

SOLIDMECHANICS_CLASS_TEMPLATE_DECLARATIONS
void
SOLIDMECHANICS_CLASS_TEMPLATE_TYPE::updateBCDirichletStrongResidual(vector_ptrtype& R) const
{
    if ( !this->hasDirichletBC() ) return;

    auto const& u = this->fieldDisplacement();
    size_type rowStartInVector = this->rowStartInVector();

    R->close();
    if ( !this->functionSpaceDisplacement()->worldsComm()[0].isActive() ) // only on Displacement Proc
        return;
    for( auto const& d : M_bcDirichlet )
    {
        auto ret = detail::distributeMarkerListOnSubEntity(this->mesh(),this->markerDirichletBCByNameId( "elimination",marker(d) ) );
        auto const& listMarkerFaces = std::get<0>( ret );
        auto const& listMarkerEdges = std::get<1>( ret );
        auto const& listMarkerPoints = std::get<2>( ret );

        auto exprUsed = vf::zero<super_type::nDim,1>();// 0*vf::one();
        if ( !listMarkerFaces.empty() )
            modifVec( markedfaces(this->mesh(),listMarkerFaces),
                      u, R, exprUsed, rowStartInVector );
        if ( !listMarkerEdges.empty() )
            modifVec( markededges(this->mesh(),listMarkerEdges),
                      u, R, exprUsed, rowStartInVector );
        if ( !listMarkerPoints.empty() )
            modifVec( markedpoints(this->mesh(),listMarkerPoints),
                      u, R, exprUsed, rowStartInVector );
    }
    for ( auto const& bcDirComp : M_bcDirichletComponents )
    {
        ComponentType comp = bcDirComp.first;
        for( auto const& d : bcDirComp.second )
        {
            auto ret = detail::distributeMarkerListOnSubEntity(this->mesh(),this->markerDirichletBCByNameId( "elimination",marker(d), comp ) );
            auto const& listMarkerFaces = std::get<0>( ret );
            auto const& listMarkerEdges = std::get<1>( ret );
            auto const& listMarkerPoints = std::get<2>( ret );
            auto exprUsed = vf::cst(0.);
            if ( !listMarkerFaces.empty() )
                modifVec( markedfaces(this->mesh(),listMarkerFaces),
                          u[comp], R, exprUsed, rowStartInVector, element_displacement_type::nComponents );
            if ( !listMarkerEdges.empty() )
                modifVec( markededges(this->mesh(),listMarkerEdges),
                          u[comp], R, exprUsed, rowStartInVector, element_displacement_type::nComponents );
            if ( !listMarkerPoints.empty() )
                modifVec( markedpoints(this->mesh(),listMarkerPoints),
                          u[comp], R, exprUsed, rowStartInVector, element_displacement_type::nComponents );
        }
    }

}
SOLIDMECHANICS_CLASS_TEMPLATE_DECLARATIONS
void
SOLIDMECHANICS_CLASS_TEMPLATE_TYPE::updateBCDirichletStrongJacobian( sparse_matrix_ptrtype& J, vector_ptrtype& RBis ) const
{
    if ( !this->hasDirichletBC() ) return;

    //auto RBis = this->backend()->newVector( J->mapRowPtr() );
    auto bilinearForm_PatternCoupled = form2( _test=this->functionSpace(),_trial=this->functionSpace(),_matrix=J,
                                              _pattern=size_type(Pattern::COUPLED),
                                              _rowstart=this->rowStartInMatrix(),
                                              _colstart=this->colStartInMatrix() );
    auto const& u = this->fieldDisplacement();
    for( auto const& d : M_bcDirichlet )
    {
        auto ret = detail::distributeMarkerListOnSubEntity(this->mesh(),this->markerDirichletBCByNameId( "elimination",marker(d) ) );
        auto const& listMarkerFaces = std::get<0>( ret );
        auto const& listMarkerEdges = std::get<1>( ret );
        auto const& listMarkerPoints = std::get<2>( ret );
        if ( !listMarkerFaces.empty() )
            bilinearForm_PatternCoupled +=
                on( _range=markedfaces(this->mesh(), listMarkerFaces),
                    _element=u,_rhs=RBis,_expr=0*one()/*Expression-idv(u)*/,
                    _prefix=this->prefix() );
        if ( !listMarkerEdges.empty() )
            bilinearForm_PatternCoupled +=
                on( _range=markededges(this->mesh(), listMarkerEdges),
                    _element=u,_rhs=RBis,_expr=0*one()/*Expression-idv(u)*/,
                    _prefix=this->prefix() );
        if ( !listMarkerPoints.empty() )
            bilinearForm_PatternCoupled +=
                on( _range=markedpoints(this->mesh(), listMarkerPoints),
                    _element=u,_rhs=RBis,_expr=0*one()/*Expression-idv(u)*/,
                    _prefix=this->prefix() );
    }
    for ( auto const& bcDirComp : M_bcDirichletComponents )
    {
        ComponentType comp = bcDirComp.first;
        for( auto const& d : bcDirComp.second )
        {
            auto ret = detail::distributeMarkerListOnSubEntity(this->mesh(),this->markerDirichletBCByNameId( "elimination",marker(d),comp ) );
            auto const& listMarkerFaces = std::get<0>( ret );
            auto const& listMarkerEdges = std::get<1>( ret );
            auto const& listMarkerPoints = std::get<2>( ret );
            if ( !listMarkerFaces.empty() )
                bilinearForm_PatternCoupled +=
                    on( _range=markedfaces(this->mesh(), listMarkerFaces),
                        _element=u[comp],_rhs=RBis,_expr=cst(0.)/*Expression-idv(u)*/,
                        _prefix=this->prefix() );
            if ( !listMarkerEdges.empty() )
                bilinearForm_PatternCoupled +=
                    on( _range=markededges(this->mesh(), listMarkerEdges),
                        _element=u[comp],_rhs=RBis,_expr=cst(0.)/*Expression-idv(u)*/,
                        _prefix=this->prefix() );
            if ( !listMarkerPoints.empty() )
                bilinearForm_PatternCoupled +=
                    on( _range=markedpoints(this->mesh(), listMarkerPoints),
                        _element=u[comp],_rhs=RBis,_expr=cst(0.)/*Expression-idv(u)*/,
                        _prefix=this->prefix() );

        }
    }
}
SOLIDMECHANICS_CLASS_TEMPLATE_DECLARATIONS
void
SOLIDMECHANICS_CLASS_TEMPLATE_TYPE::updateBCDirichletStrongLinearPDE(sparse_matrix_ptrtype& A, vector_ptrtype& F) const
{
    if ( this->isStandardModel() )
    {
        if ( !this->hasDirichletBC() ) return;

        auto Xh = this->functionSpace();
        auto bilinearForm = form2( _test=Xh,_trial=Xh,_matrix=A,
                                   _rowstart=this->rowStartInMatrix(),
                                   _colstart=this->colStartInMatrix() );
        auto const& u = this->fieldDisplacement();
        for( auto const& d : M_bcDirichlet )
        {
            auto ret = detail::distributeMarkerListOnSubEntity(this->mesh(),this->markerDirichletBCByNameId( "elimination",marker(d) ) );
            auto const& listMarkerFaces = std::get<0>( ret );
            auto const& listMarkerEdges = std::get<1>( ret );
            auto const& listMarkerPoints = std::get<2>( ret );
            if ( !listMarkerFaces.empty() )
                bilinearForm +=
                    on( _range=markedfaces(this->mesh(), listMarkerFaces),
                        _element=u,_rhs=F,_expr=expression(d),
                        _prefix=this->prefix() );
            if ( !listMarkerEdges.empty() )
                bilinearForm +=
                    on( _range=markededges(this->mesh(), listMarkerEdges),
                        _element=u,_rhs=F,_expr=expression(d),
                        _prefix=this->prefix() );
            if ( !listMarkerPoints.empty() )
                bilinearForm +=
                    on( _range=markedpoints(this->mesh(), listMarkerPoints),
                        _element=u,_rhs=F,_expr=expression(d),
                        _prefix=this->prefix() );
        }
        for ( auto const& bcDirComp : M_bcDirichletComponents )
        {
            ComponentType comp = bcDirComp.first;
            for( auto const& d : bcDirComp.second )
            {
                auto ret = detail::distributeMarkerListOnSubEntity(this->mesh(),this->markerDirichletBCByNameId( "elimination",marker(d),comp ) );
                auto const& listMarkerFaces = std::get<0>( ret );
                auto const& listMarkerEdges = std::get<1>( ret );
                auto const& listMarkerPoints = std::get<2>( ret );
                if ( !listMarkerFaces.empty() )
                    bilinearForm +=
                        on( _range=markedfaces(this->mesh(), listMarkerFaces),
                            _element=u[comp],_rhs=F,_expr=expression(d),
                            _prefix=this->prefix() );
                if ( !listMarkerEdges.empty() )
                    bilinearForm +=
                        on( _range=markededges(this->mesh(), listMarkerEdges),
                            _element=u[comp],_rhs=F,_expr=expression(d),
                            _prefix=this->prefix() );
                if ( !listMarkerPoints.empty() )
                    bilinearForm +=
                        on( _range=markedpoints(this->mesh(), listMarkerPoints),
                            _element=u[comp],_rhs=F,_expr=expression(d),
                            _prefix=this->prefix() );
            }
        }
    }
    else if ( this->is1dReducedModel() )
    {
        if ( M_bcDirichlet.empty() ) return;

        auto Xh = this->functionSpace1dReduced();
        auto bilinearForm = form2( _test=Xh,_trial=Xh,_matrix=A,
                                   _rowstart=this->rowStartInMatrix(),
                                   _colstart=this->colStartInMatrix() );
        auto const& u = this->fieldDisplacementScal1dReduced();
        //WARNING : fixed at zero
        for( auto const& d : M_bcDirichlet )
            bilinearForm +=
                on( _range=markedfaces(Xh->mesh(),this->markerDirichletBCByNameId( "elimination",marker(d) ) ),
                    _element=u, _rhs=F, _expr=cst(0.),
                    _prefix=this->prefix() );
    }
}


SOLIDMECHANICS_CLASS_TEMPLATE_DECLARATIONS
void
SOLIDMECHANICS_CLASS_TEMPLATE_TYPE::updateBCNeumannResidual(vector_ptrtype& R) const
{
    if ( M_bcNeumannScalar.empty() && M_bcNeumannVectorial.empty() && M_bcNeumannTensor2.empty() ) return;

    auto myLinearForm = form1( _test=this->functionSpaceDisplacement(), _vector=R,
                               _rowstart=this->rowStartInVector() );
    auto const& v = this->fieldDisplacement();

    for( auto const& d : M_bcNeumannScalar )
        myLinearForm +=
            integrate( _range=markedfaces(this->mesh(),this->markerNeumannBC(super_type::NeumannBCShape::SCALAR,marker(d)) ),
                       _expr= -expression(d)*inner( N(),id(v) ),
                       _geomap=this->geomap() );
    for( auto const& d : M_bcNeumannVectorial )
        myLinearForm +=
            integrate( _range=markedfaces(this->mesh(),this->markerNeumannBC(super_type::NeumannBCShape::VECTORIAL,marker(d)) ),
                       _expr= -inner( expression(d),id(v) ),
                       _geomap=this->geomap() );
    for( auto const& d : M_bcNeumannTensor2 )
        myLinearForm +=
            integrate( _range=markedfaces(this->mesh(),this->markerNeumannBC(super_type::NeumannBCShape::TENSOR2,marker(d)) ),
                       _expr= -inner( expression(d)*N(),id(v) ),
                       _geomap=this->geomap() );
}

SOLIDMECHANICS_CLASS_TEMPLATE_DECLARATIONS
void
SOLIDMECHANICS_CLASS_TEMPLATE_TYPE::updateBCNeumannLinearPDE( vector_ptrtype& F ) const
{
    if ( M_bcNeumannScalar.empty() && M_bcNeumannVectorial.empty() && M_bcNeumannTensor2.empty() ) return;

    auto myLinearForm = form1( _test=this->functionSpaceDisplacement(), _vector=F,
                               _rowstart=this->rowStartInVector() );
    auto const& v = this->fieldDisplacement();

    for( auto const& d : M_bcNeumannScalar )
        myLinearForm +=
            integrate( _range=markedfaces(this->mesh(),this->markerNeumannBC(super_type::NeumannBCShape::SCALAR,marker(d)) ),
                       _expr= expression(d)*inner( N(),id(v) ),
                        _geomap=this->geomap() );
    for( auto const& d : M_bcNeumannVectorial )
        myLinearForm +=
            integrate( _range=markedfaces(this->mesh(),this->markerNeumannBC(super_type::NeumannBCShape::VECTORIAL,marker(d)) ),
                       _expr= inner( expression(d),id(v) ),
                       _geomap=this->geomap() );
    for( auto const& d : M_bcNeumannTensor2 )
        myLinearForm +=
            integrate( _range=markedfaces(this->mesh(),this->markerNeumannBC(super_type::NeumannBCShape::TENSOR2,marker(d)) ),
                       _expr= inner( expression(d)*N(),id(v) ),
                       _geomap=this->geomap() );
}


SOLIDMECHANICS_CLASS_TEMPLATE_DECLARATIONS
void
SOLIDMECHANICS_CLASS_TEMPLATE_TYPE::updateBCRobinResidual(element_displacement_type const& u, vector_ptrtype& R) const
{

    if ( M_bcRobin.empty() ) return;

    auto myLinearForm = form1( _test=this->functionSpaceDisplacement(), _vector=R,
                               _rowstart=this->rowStartInVector() );

    // Warning : take only first component of expression1
    for( auto const& d : M_bcRobin )
        myLinearForm +=
            integrate( _range=markedfaces(this->mesh(),marker(d)/*this->markerRobinBC()*/),
                       _expr= inner( expression1(d)(0,0)*idv(u) - expression2(d) ,id(u) ),
                       _geomap=this->geomap() );

}

SOLIDMECHANICS_CLASS_TEMPLATE_DECLARATIONS
void
SOLIDMECHANICS_CLASS_TEMPLATE_TYPE::updateBCRobinJacobian( sparse_matrix_ptrtype& J) const
{
    if ( M_bcRobin.empty() ) return;

    auto Xh = this->functionSpaceDisplacement();
    auto bilinearForm = form2( _test=Xh,_trial=Xh,_matrix=J,
                               _rowstart=this->rowStartInMatrix(),
                               _colstart=this->colStartInMatrix() );
    auto const& u = this->fieldDisplacement();

    // Warning : take only first component of expression1
    for( auto const& d : M_bcRobin )
        bilinearForm +=
            integrate( _range=markedfaces(this->mesh(),marker(d)/*this->markerRobinBC()*/),
                       _expr= expression1(d)(0,0)*inner( idt(u) ,id(u) ),
                       _geomap=this->geomap() );

}

SOLIDMECHANICS_CLASS_TEMPLATE_DECLARATIONS
void
SOLIDMECHANICS_CLASS_TEMPLATE_TYPE::updateBCRobinLinearPDE( sparse_matrix_ptrtype& A, vector_ptrtype& F ) const
{
    if ( M_bcRobin.empty() ) return;

    auto Xh = this->functionSpaceDisplacement();
    auto bilinearForm = form2( _test=Xh,_trial=Xh,_matrix=A,
                               _rowstart=this->rowStartInMatrix(),
                               _colstart=this->colStartInMatrix() );
    auto myLinearForm = form1( _test=Xh, _vector=F,
                               _rowstart=this->rowStartInVector() );
    auto const& u = this->fieldDisplacement();

    // Warning : take only first component of expression1
    for( auto const& d : M_bcRobin )
    {
        bilinearForm +=
            integrate( _range=markedfaces(this->mesh(),marker(d)/*this->markerRobinBC()*/),
                       _expr= expression1(d)(0,0)*inner( idt(u) ,id(u) ),
                       _geomap=this->geomap() );
        myLinearForm +=
            integrate( _range=markedfaces(this->mesh(),marker(d)/*this->markerRobinBC()*/),
                       _expr= inner( expression2(d) , id(u) ),
                       _geomap=this->geomap() );

    }

}


SOLIDMECHANICS_CLASS_TEMPLATE_DECLARATIONS
void
SOLIDMECHANICS_CLASS_TEMPLATE_TYPE::updateSourceTermResidual( vector_ptrtype& R ) const
{

    if ( M_volumicForcesProperties.empty() ) return;

    auto myLinearForm = form1( _test=this->functionSpaceDisplacement(), _vector=R,
                               _rowstart=this->rowStartInVector() );
    auto const& v = this->fieldDisplacement();

    for( auto const& d : M_volumicForcesProperties )
    {
        if ( marker(d).empty() )
            myLinearForm +=
                integrate( _range=elements(this->mesh()),
                           _expr= -inner( expression(d),id(v) ),
                           _geomap=this->geomap() );
        else
            myLinearForm +=
                integrate( _range=markedelements(this->mesh(),marker(d)),
                           _expr= -inner( expression(d),id(v) ),
                           _geomap=this->geomap() );
    }
}

SOLIDMECHANICS_CLASS_TEMPLATE_DECLARATIONS
void
SOLIDMECHANICS_CLASS_TEMPLATE_TYPE::updateSourceTermLinearPDE( vector_ptrtype& F ) const
{
    if ( M_volumicForcesProperties.empty() ) return;

    auto myLinearForm = form1( _test=this->functionSpaceDisplacement(), _vector=F,
                               _rowstart=this->rowStartInVector() );
    auto const& v = this->fieldDisplacement();

    for( auto const& d : M_volumicForcesProperties )
    {
        if ( marker(d).empty() )
            myLinearForm +=
                integrate( _range=elements(this->mesh()),
                           _expr= inner( expression(d),id(v) ),
                           _geomap=this->geomap() );
        else
            myLinearForm +=
                integrate( _range=markedelements(this->mesh(),marker(d)),
                           _expr= inner( expression(d),id(v) ),
                           _geomap=this->geomap() );
    }
}

SOLIDMECHANICS_CLASS_TEMPLATE_DECLARATIONS
void
SOLIDMECHANICS_CLASS_TEMPLATE_TYPE::updateBCFollowerPressureResidual( typename super_type::element_displacement_type const& u, vector_ptrtype& R ) const
{
    if ( M_bcNeumannEulerianFrameScalar.empty() && M_bcNeumannEulerianFrameVectorial.empty() && M_bcNeumannEulerianFrameTensor2.empty() ) return;

    auto myLinearForm = form1( _test=this->functionSpaceDisplacement(), _vector=R,
                               _rowstart=this->rowStartInVector() );
    for( auto const& d : M_bcNeumannEulerianFrameScalar )
    {
        myLinearForm +=
            integrate( _range=markedfaces(this->mesh(),marker(d)),
                       _expr= -expression(d)*inner( Feel::vf::FeelModels::solidMecGeomapEulerian(u)*N(),id(u) ),
                       _geomap=this->geomap() );
    }
    for( auto const& d : M_bcNeumannEulerianFrameVectorial )
    {
        myLinearForm +=
            integrate( _range=markedfaces(this->mesh(),marker(d)),
                       _expr= -inner( Feel::vf::FeelModels::solidMecGeomapEulerian(u)*expression(d),id(u) ),
                       _geomap=this->geomap() );
    }
    for( auto const& d : M_bcNeumannEulerianFrameTensor2 )
    {
        myLinearForm +=
            integrate( _range=markedfaces(this->mesh(),marker(d)),
                       _expr= -inner( Feel::vf::FeelModels::solidMecGeomapEulerian(u)*expression(d)*N(),id(u) ),
                       _geomap=this->geomap() );
    }
}

SOLIDMECHANICS_CLASS_TEMPLATE_DECLARATIONS
void
SOLIDMECHANICS_CLASS_TEMPLATE_TYPE::updateBCFollowerPressureJacobian( typename super_type::element_displacement_type const& u, sparse_matrix_ptrtype& J) const
{
    if ( M_bcNeumannEulerianFrameScalar.empty() && M_bcNeumannEulerianFrameVectorial.empty() && M_bcNeumannEulerianFrameTensor2.empty() ) return;

    auto Xh = this->functionSpaceDisplacement();
    auto bilinearForm = form2( _test=Xh,_trial=Xh,_matrix=J,
                               _rowstart=this->rowStartInMatrix(),
                               _colstart=this->colStartInMatrix() );

    for( auto const& d : M_bcNeumannEulerianFrameScalar )
    {
        bilinearForm +=
            integrate( _range=markedfaces(this->mesh(),marker(d)) ,
                       _expr= -expression(d)*inner(Feel::vf::FeelModels::solidMecGeomapEulerianJacobian(u)*N(),id(u) ),
                       _geomap=this->geomap() );
    }
    for( auto const& d : M_bcNeumannEulerianFrameVectorial )
    {
        bilinearForm +=
            integrate( _range=markedfaces(this->mesh(),marker(d)) ,
                       _expr= -inner(Feel::vf::FeelModels::solidMecGeomapEulerianJacobian(u)*expression(d),id(u) ),
                       _geomap=this->geomap() );
    }
    for( auto const& d : M_bcNeumannEulerianFrameTensor2 )
    {
        bilinearForm +=
            integrate( _range=markedfaces(this->mesh(),marker(d)) ,
                       _expr= -inner(Feel::vf::FeelModels::solidMecGeomapEulerianJacobian(u)*expression(d)*N(),id(u) ),
                       _geomap=this->geomap() );
    }
}


} // namespace FeelModels
} // namespace Feel<|MERGE_RESOLUTION|>--- conflicted
+++ resolved
@@ -38,15 +38,6 @@
 {
 
 SOLIDMECHANICS_CLASS_TEMPLATE_DECLARATIONS
-<<<<<<< HEAD
-SOLIDMECHANICS_CLASS_TEMPLATE_TYPE::SolidMechanics( std::string _prefix,
-                                                    bool _buildMesh,
-                                                    WorldComm const& _worldComm,
-                                                    std::string _subPrefix,
-                                                    std::string _appliShortRepository )
-    :
-    super_type(_prefix,_buildMesh,_worldComm,_subPrefix, _appliShortRepository)
-=======
 SOLIDMECHANICS_CLASS_TEMPLATE_TYPE::SolidMechanics( std::string const& prefix,
                                                     bool buildMesh,
                                                     WorldComm const& worldComm,
@@ -54,7 +45,6 @@
                                                     std::string const& rootRepository )
     :
     super_type( prefix, buildMesh, worldComm, subPrefix, rootRepository )
->>>>>>> 8a2a81ba
 {
     if (this->verbose()) Feel::FeelModels::Log(this->prefix()+".SolidMechanics","constructor", "start",
                                                this->worldComm(),this->verboseAllProc());
@@ -71,11 +61,7 @@
     this->createWorldsComm();
     //-----------------------------------------------------------------------------//
     // build  mesh, space,exporter,...
-<<<<<<< HEAD
-    if (_buildMesh) this->build();
-=======
     if (buildMesh) this->build();
->>>>>>> 8a2a81ba
     //-----------------------------------------------------------------------------//
 
     if (this->verbose()) Feel::FeelModels::Log(this->prefix()+".SolidMechanics","constructor", "finish",
@@ -85,15 +71,6 @@
 
 SOLIDMECHANICS_CLASS_TEMPLATE_DECLARATIONS
 typename SOLIDMECHANICS_CLASS_TEMPLATE_TYPE::self_ptrtype
-<<<<<<< HEAD
-SOLIDMECHANICS_CLASS_TEMPLATE_TYPE::New( std::string _prefix,
-                                         bool _buildMesh,
-                                         WorldComm const& _worldComm,
-                                         std::string _subPrefix,
-                                         std::string _appliShortRepository )
-{
-    return boost::make_shared<self_type>(_prefix,_buildMesh,_worldComm,_subPrefix,_appliShortRepository );
-=======
 SOLIDMECHANICS_CLASS_TEMPLATE_TYPE::New( std::string const& prefix,
                                          bool buildMesh,
                                          WorldComm const& worldComm,
@@ -101,7 +78,6 @@
                                          std::string const& appliShortRepository )
 {
     return boost::make_shared<self_type>( prefix, buildMesh, worldComm, subPrefix, appliShortRepository );
->>>>>>> 8a2a81ba
 }
 
 
@@ -165,15 +141,6 @@
     if ( this->modelProperties().postProcess().find("Fields") != this->modelProperties().postProcess().end() )
         for ( auto const& o : this->modelProperties().postProcess().find("Fields")->second )
         {
-<<<<<<< HEAD
-            if ( o == "displacement" || o == "all" ) this->M_doExportDisplacement = true;
-            if ( o == "velocity" || o == "all" ) this->M_doExportVelocity = true;
-            if ( o == "acceleration" || o == "all" ) this->M_doExportAcceleration = true;
-            if ( o == "stress" || o == "normal-stress" || o == "all" ) this->M_doExportNormalStress = true;
-            if ( o == "pressure" || o == "all" ) this->M_doExportPressure = true;
-            if ( o == "material-properties" || o == "all" ) this->M_doExportMaterialProperties = true;
-            if ( o == "all" ) this->M_doExportVelocityInterfaceFromFluid = true;
-=======
             if ( o == "displacement" || o == "all" ) this->M_postProcessFieldExported.insert( SolidMechanicsPostProcessFieldExported::Displacement );
             if ( o == "velocity" || o == "all" ) this->M_postProcessFieldExported.insert( SolidMechanicsPostProcessFieldExported::Velocity );
             if ( o == "acceleration" || o == "all" ) this->M_postProcessFieldExported.insert( SolidMechanicsPostProcessFieldExported::Acceleration );
@@ -185,7 +152,6 @@
             if ( o == "Von-Mises" || o == "all" ) this->M_postProcessFieldExported.insert( SolidMechanicsPostProcessFieldExported::VonMises );
             if ( o == "Tresca" || o == "all" ) this->M_postProcessFieldExported.insert( SolidMechanicsPostProcessFieldExported::Tresca );
             if ( o == "principal-stresses" || o == "all" ) this->M_postProcessFieldExported.insert( SolidMechanicsPostProcessFieldExported::PrincipalStresses );
->>>>>>> 8a2a81ba
         }
 }
 
