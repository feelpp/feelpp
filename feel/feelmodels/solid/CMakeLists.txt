
# geo order 1
foreach( _DIM 2 3)
<<<<<<< HEAD
  foreach( _DISP_ORDER 1 2 3 4 )
=======
  math(EXPR _D_ORDER '${FEELPP_INSTANTIATION_ORDER_MAX}-1')
  feelpp_max( MAX_ORDER 1 ${_D_ORDER})
  message(STATUS "[feelpp] SOLID ${_DIM}D PNG1 N=1..${MAX_ORDER}")
  foreach( _DISP_ORDER RANGE 1 ${MAX_ORDER} )
>>>>>>> 75c2ae73
    genLibSolidMechanics(
      DIM ${_DIM}
      DISP_ORDER ${_DISP_ORDER}
      GEO_ORDER 1
      DENSITY_COEFFLAME_TYPE P0d
      )
    set(FEELPP_MODELS_LIBRARIES_SOLIDMECHANICS  ${FEELPP_MODELS_LIBRARIES_SOLIDMECHANICS} ${LIBBASE_NAME}  )
  endforeach()
endforeach()

# iso-parametric
foreach( _DIM 2 3)
<<<<<<< HEAD
  foreach( _DISP_ORDER 2 3 4 )
=======
  math(EXPR _D_ORDER '${FEELPP_INSTANTIATION_ORDER_MAX}-1')
  feelpp_max( MAX_ORDER 2 ${_D_ORDER})
  message(STATUS "[feelpp] SOLID ${_DIM}D PNGN N=2..${MAX_ORDER}")
  foreach( _DISP_ORDER RANGE 2 ${MAX_ORDER} )
>>>>>>> 75c2ae73
    genLibSolidMechanics(
      DIM ${_DIM}
      DISP_ORDER ${_DISP_ORDER}
      GEO_ORDER ${_DISP_ORDER}
      DENSITY_COEFFLAME_TYPE P0d
      )
    set(FEELPP_MODELS_LIBRARIES_SOLIDMECHANICS  ${FEELPP_MODELS_LIBRARIES_SOLIDMECHANICS} ${LIBBASE_NAME}  )
  endforeach()
endforeach()

add_library(feelpp_model_solidmechanics SHARED libsolidmechanics.cpp )
target_link_libraries(feelpp_model_solidmechanics ${FEELPP_MODELS_LIBRARIES_SOLIDMECHANICS})<|MERGE_RESOLUTION|>--- conflicted
+++ resolved
@@ -1,14 +1,10 @@
 
 # geo order 1
 foreach( _DIM 2 3)
-<<<<<<< HEAD
-  foreach( _DISP_ORDER 1 2 3 4 )
-=======
   math(EXPR _D_ORDER '${FEELPP_INSTANTIATION_ORDER_MAX}-1')
   feelpp_max( MAX_ORDER 1 ${_D_ORDER})
   message(STATUS "[feelpp] SOLID ${_DIM}D PNG1 N=1..${MAX_ORDER}")
   foreach( _DISP_ORDER RANGE 1 ${MAX_ORDER} )
->>>>>>> 75c2ae73
     genLibSolidMechanics(
       DIM ${_DIM}
       DISP_ORDER ${_DISP_ORDER}
@@ -21,14 +17,10 @@
 
 # iso-parametric
 foreach( _DIM 2 3)
-<<<<<<< HEAD
-  foreach( _DISP_ORDER 2 3 4 )
-=======
   math(EXPR _D_ORDER '${FEELPP_INSTANTIATION_ORDER_MAX}-1')
   feelpp_max( MAX_ORDER 2 ${_D_ORDER})
   message(STATUS "[feelpp] SOLID ${_DIM}D PNGN N=2..${MAX_ORDER}")
   foreach( _DISP_ORDER RANGE 2 ${MAX_ORDER} )
->>>>>>> 75c2ae73
     genLibSolidMechanics(
       DIM ${_DIM}
       DISP_ORDER ${_DISP_ORDER}
