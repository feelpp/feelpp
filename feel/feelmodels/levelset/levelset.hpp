/* -*- mode: c++; coding: utf-8; tab-width: 4; indent-tabs-mode: nil; c-basic-offset: 4; show-trailing-whitespace: t -*- vim:fenc=utf-8:ft=cpp:et:sw=4:ts=4:sts=4

 This file is part of the Feel library

 Author(s): Thibaut Metivet <thibaut.metivet@univ-grenoble-alpes.fr>
 Date: 2016-05-20

 Copyright (C) 2016 Université Joseph Fourier (Grenoble I)

 This library is free software; you can redistribute it and/or
 modify it under the terms of the GNU Lesser General Public
 License as published by the Free Software Foundation; either
 version 3.0 of the License, or (at your option) any later version.

 This library is distributed in the hope that it will be useful,
 but WITHOUT ANY WARRANTY; without even the implied warranty of
 MERCHANTABILITY or FITNESS FOR A PARTICULAR PURPOSE.  See the GNU
 Lesser General Public License for more details.

 You should have received a copy of the GNU Lesser General Public
 License along with this library; if not, write to the Free Software
 Foundation, Inc., 51 Franklin Street, Fifth Floor, Boston, MA  02110-1301  USA
 */
/**
 \file levelset.hpp
 \author Thibaut Metivet <thibaut.metivet@univ-grenoble-alpes.fr>
 \date 2016-05-20
 */
#ifndef _LEVELSET_HPP
#define _LEVELSET_HPP 1

#include <feel/feeldiscr/functionspace.hpp>

#include <feel/feelvf/vf.hpp>
#include <feel/feeldiscr/projector.hpp>

#include <feel/feelmodels/advection/advection.hpp>

#include <feel/feelmodels/levelset/reinitializer.hpp>
#include <feel/feelfilters/straightenmesh.hpp>
#include <feel/feeldiscr/operatorlagrangep1.hpp>

#include <feel/feelmodels/modelcore/modelbase.hpp>

#include <boost/parameter/preprocessor.hpp>

#include <feel/feelmodels/levelset/parameter_map.hpp>

#if defined (MESH_ADAPTATION_LS)
 #include <levelsetmesh/meshadaptation.hpp>
// #warning MESH_ADAPTATION_LS is defined in levelset. Need to be defined identically in the application
#endif


namespace Feel {

    // LevelSet::build parameters
    BOOST_PARAMETER_NAME(space_vectorial)
    BOOST_PARAMETER_NAME(space_markers)
    BOOST_PARAMETER_NAME(reinitializer)
    BOOST_PARAMETER_NAME(projectorL2)
    BOOST_PARAMETER_NAME(projectorL2_vectorial)
    BOOST_PARAMETER_NAME(smoother)
    BOOST_PARAMETER_NAME(smoother_vectorial)

namespace FeelModels {

// time discretization of the advection equation
enum LevelSetTimeDiscretization {BDF2, /*CN,*/ EU, CN_CONSERVATIVE};

/* Levelset reinitialization strategy
 * FM -> Fast-Marching
 * HJ -> Hamilton-Jacobi
 */
enum class LevelSetReinitMethod {FM, HJ};

template<typename ConvexType, int Order=1, typename PeriodicityType = NoPeriodicity>
class LevelSet 
    : public AdvectionBase< ConvexType, Lagrange<Order, Scalar>, PeriodicityType >
    , public boost::enable_shared_from_this< LevelSet<ConvexType, Order, PeriodicityType> >
{
public:
    typedef AdvectionBase< ConvexType, Lagrange<Order, Scalar>, PeriodicityType > super_type;
    typedef LevelSet<ConvexType, Order, PeriodicityType> self_type;
    typedef boost::shared_ptr<self_type> self_ptrtype;

    typedef double value_type;

    //--------------------------------------------------------------------//
    // Mesh
    typedef ConvexType convex_type;
    static const uint16_type nDim = convex_type::nDim;
    static const uint16_type nOrderGeo = convex_type::nOrder;
    static const uint16_type nRealDim = convex_type::nRealDim;
    typedef Mesh<convex_type> mesh_type;
    typedef boost::shared_ptr<mesh_type> mesh_ptrtype;

    //--------------------------------------------------------------------//
    // Periodicity
    typedef PeriodicityType periodicity_type;

    //--------------------------------------------------------------------//
    // Space levelset
    typedef typename super_type::space_advection_type space_levelset_type;
    typedef boost::shared_ptr<space_levelset_type> space_levelset_ptrtype;
    typedef typename space_levelset_type::element_type element_levelset_type;
    typedef boost::shared_ptr<element_levelset_type> element_levelset_ptrtype;

    //--------------------------------------------------------------------//
    // Space vectorial levelset
    typedef Lagrange<Order, Vectorial> basis_levelset_vectorial_type;
    typedef FunctionSpace<mesh_type, bases<basis_levelset_vectorial_type>, value_type, Periodicity<periodicity_type> > space_levelset_vectorial_type;
    typedef boost::shared_ptr<space_levelset_vectorial_type> space_levelset_vectorial_ptrtype;
    typedef typename space_levelset_vectorial_type::element_type element_levelset_vectorial_type;
    typedef boost::shared_ptr< element_levelset_vectorial_type > element_levelset_vectorial_ptrtype;

    //--------------------------------------------------------------------//
    // Space markers P0
    typedef Lagrange<0, Scalar, Discontinuous> basis_markers_type;
    typedef FunctionSpace<mesh_type, bases<basis_markers_type>, value_type, Periodicity<NoPeriodicity> > space_markers_type;
    typedef boost::shared_ptr<space_markers_type> space_markers_ptrtype;
    typedef typename space_markers_type::element_type element_markers_type;
    typedef boost::shared_ptr< element_markers_type > element_markers_ptrtype;

#if defined (MESH_ADAPTATION_LS)
    typedef MeshAdaptation<Dim, Order, 1, periodicity_type > mesh_adaptation_type;
    typedef boost::shared_ptr< mesh_adaptation_type > mesh_adaptation_ptrtype;
#endif

    //--------------------------------------------------------------------//
    // Projectors
    typedef Projector<space_levelset_type, space_levelset_type> projector_levelset_type;
    typedef boost::shared_ptr<projector_levelset_type> projector_levelset_ptrtype;
    
    typedef Projector<space_levelset_vectorial_type, space_levelset_vectorial_type> projector_levelset_vectorial_type;
    typedef boost::shared_ptr<projector_levelset_vectorial_type> projector_levelset_vectorial_ptrtype;

    //--------------------------------------------------------------------//
    // Reinitialization
    typedef Reinitializer<space_levelset_type> reinitializer_type;
    typedef boost::shared_ptr<reinitializer_type> reinitializer_ptrtype;

    enum strategy_before_FM_type {NONE=0, ILP=1, HJ_EQ=2, IL_HJ_EQ=3};

    //--------------------------------------------------------------------//
<<<<<<< HEAD
    // Multi-labels
    typedef SelfLabel<space_levelset_type, space_markers_type> selflabel_type;
    typedef boost::shared_ptr<selflabel_type> selflabel_ptrtype;
    typedef LabelDistanceFMS<space_levelset_type, Periodicity<periodicity_type>> distlabelFMS_type;
    typedef boost::shared_ptr<distlabelFMS_type> distlabelFMS_ptrtype;
=======
    // Initial value
    enum class ShapeType {
        SPHERE, ELLIPSE
    };
    static std::map<std::string, ShapeType> ShapeTypeMap;
>>>>>>> e4bfd233

    //--------------------------------------------------------------------//
    // Backend
    typedef Backend<value_type> backend_type;
    typedef boost::shared_ptr<backend_type> backend_ptrtype;

    typedef typename backend_type::sparse_matrix_ptrtype sparse_matrix_ptrtype;
    typedef typename backend_type::vector_ptrtype vector_ptrtype;
    //--------------------------------------------------------------------//
    // Exporter
    typedef Exporter<mesh_type, nOrderGeo> exporter_type;
    typedef boost::shared_ptr<exporter_type> exporter_ptrtype;

    //--------------------------------------------------------------------//
    //--------------------------------------------------------------------//
    //--------------------------------------------------------------------//

    //--------------------------------------------------------------------//
    // Constructor
    LevelSet(
            std::string const& prefix,
            WorldComm const& _worldComm = Environment::worldComm(),
            std::string const& subPrefix = "",
            std::string const& rootRepository = ModelBase::rootRepositoryByDefault() );


    LevelSet( self_type const& L ) = default;

    static self_ptrtype New( 
            std::string const& prefix,
            WorldComm const& _worldComm = Environment::worldComm(),
            std::string const& subPrefix = "",
            std::string const& rootRepository = ModelBase::rootRepositoryByDefault() );

    void build();
    void build( mesh_ptrtype const& mesh );

    BOOST_PARAMETER_MEMBER_FUNCTION( 
            (void), build, tag,
            ( required
              ( space, * )
            )
            ( optional
              ( space_vectorial, (space_levelset_vectorial_ptrtype), space_levelset_vectorial_type::New(_mesh=space->mesh(), _worldscomm=this->worldsComm()) )
              ( space_markers, (space_markers_ptrtype), space_markers_type::New(_mesh=space->mesh(), _worldscomm=this->worldsComm()) )
              ( reinitializer, *( boost::is_convertible<mpl::_, reinitializer_ptrtype> ),  buildReinitializer(this->M_reinitMethod, space, this->prefix()) )
              ( projectorL2, (projector_levelset_ptrtype), Feel::projector(space, space, backend(_name=prefixvm(this->prefix(),"projector-l2"))) )
              ( projectorL2_vectorial, (projector_levelset_vectorial_ptrtype), Feel::projector(space_vectorial, space_vectorial, backend(_name=prefixvm(this->prefix(),"projector-l2-vec"))) )
              ( smoother, (projector_levelset_ptrtype), Feel::projector(space, space, backend(_name=prefixvm(this->prefix(),"smoother")), DIFF, space->mesh()->hAverage()*doption(_name="smooth-coeff", _prefix=this->prefix())/Order, 30) )
              ( smoother_vectorial, (projector_levelset_vectorial_ptrtype), Feel::projector(space_vectorial, space_vectorial, backend(_name=prefixvm(this->prefix(),"smoother-vec")), DIFF, space->mesh()->hAverage()*doption(_name="smooth-coeff", _prefix=this->prefix())/Order, 30) )
            )
            )
    {
        super_type::build( space );
        M_spaceLevelSetVec = space_vectorial;
        M_spaceMarkers = space_markers;
        M_projectorL2 = projectorL2;
        M_projectorL2Vec = projectorL2_vectorial;
        M_smoother = smoother;
        M_smootherVectorial = smoother_vectorial;

        this->createInterfaceQuantities();
    }

    //--------------------------------------------------------------------//
    // Initialization
    void init();
    void initLevelsetValue();

    virtual void loadParametersFromOptionsVm();
    virtual void loadConfigICFile();

    void createFunctionSpaces();
    void createInterfaceQuantities();
    void createReinitialization();
    void createOthers();

    //--------------------------------------------------------------------//
    space_markers_ptrtype const& functionSpaceMarkers() const { return M_spaceMarkers; }
    space_levelset_vectorial_ptrtype const& functionSpaceVectorial() const { return M_spaceLevelSetVec; }

    space_levelset_ptrtype const& functionSubspace() const { return M_subspaceLevelSet; }
    space_levelset_vectorial_ptrtype const& functionSubspaceVectorial() const { return M_subspaceLevelSetVec; }

    std::string fileNameMeshPath() const { return prefixvm(this->prefix(),"LevelsetMesh.path"); }

    //mesh_ptrtype const& mesh() const { return M_advection->mesh(); }
    mesh_ptrtype const& submesh() const { return M_submesh; }

    //--------------------------------------------------------------------//
    // Mesh adaptation
#if defined (MESH_ADAPTATION_LS)
    mesh_ptrtype adaptMesh(double time, element_levelset_ptrtype elt);
    mesh_adaptation_ptrtype mesh_adapt;
    template<typename ExprT> mesh_ptrtype adaptedMeshFromExp(ExprT expr);
#endif

    //--------------------------------------------------------------------//
    // Levelset
    element_levelset_ptrtype & phi() { return this->fieldSolutionPtr(); }
    element_levelset_ptrtype const& phi() const { return this->fieldSolutionPtr(); }
    //element_levelset_ptrtype const& phinl() const { return M_phinl; }
    element_levelset_vectorial_ptrtype const& gradPhi();
    element_levelset_ptrtype const& heaviside() const { return M_heaviside; }
    element_levelset_ptrtype const& H() const { return this->heaviside(); }
    element_levelset_ptrtype const& dirac() const { return M_dirac; }
    element_levelset_ptrtype const& D() const { return this->dirac(); }

    element_levelset_vectorial_ptrtype const& normal() const { return M_levelsetNormal; }
    element_levelset_vectorial_ptrtype const& N() const { return this->normal(); }
    element_levelset_ptrtype const& curvature() const { return M_levelsetCurvature; }
    element_levelset_ptrtype const& K() const { return this->curvature(); }

    double mass() const { return M_mass; }

    double thicknessInterface() const { return M_thicknessInterface; }
    void setThicknessInterface( double value ) { M_thicknessInterface = value; }

    int iterSinceReinit() const { return M_iterSinceReinit; }

    projector_levelset_ptrtype const& projectorL2() const { return M_projectorL2; }
    projector_levelset_vectorial_ptrtype const& projectorL2Vectorial() const { return M_projectorL2Vec; }
    projector_levelset_ptrtype const& smoother();
    projector_levelset_vectorial_ptrtype const& smootherVectorial();
    projector_levelset_ptrtype const& smootherFM();

    //--------------------------------------------------------------------//
    // Markers
    element_markers_ptrtype const& markerInterface();
    element_markers_ptrtype const& markerDirac();
    element_markers_ptrtype const& markerHeaviside(bool invert = false, bool cut_at_half = false);
    element_markers_ptrtype const& markerCrossedElements();

    //--------------------------------------------------------------------//
    // Advection
    bool hasSourceTerm() const { return false; }
    void updateWeakBCLinearPDE(sparse_matrix_ptrtype& A, vector_ptrtype& F,bool buildCstPart) const {}
    void updateBCStrongDirichletLinearPDE(sparse_matrix_ptrtype& A, vector_ptrtype& F) const {}

    template<typename ExprT>
    void advect(vf::Expr<ExprT> const& velocity);
    void solve();

    void updateTimeStep();

    void updateInterfaceQuantities();

    //--------------------------------------------------------------------//
    // Reinitialization
    void reinitialize();

    void setStrategyBeforeFm( int strat = 1 );
    strategy_before_FM_type strategyBeforeFm() { return M_strategyBeforeFM; }
    void applyStrategyBeforeFM( element_levelset_ptrtype e );

    void setUseMarkerDiracAsMarkerDoneFM( bool val = true ) { M_useMarkerDiracAsMarkerDoneFM  = val; }

    reinitializer_ptrtype const& reinitializer() const { return M_reinitializer; }

    bool hasReinitialized() const { return M_hasReinitialized; }

    //--------------------------------------------------------------------//
    // Multi-labels
    bool useSelfLabel() const { return M_useSelfLabel; }
    void setUseSelfLabel( bool b, 
            element_levelset_ptrtype const& label = element_levelset_ptrtype() );
    bool useMultiLabels() const { return M_useMultiLabels; }
    void setUseMultiLabels( bool b,
            element_levelset_ptrtype const& label = element_levelset_ptrtype() );

    void updateSelfLabel();

    element_levelset_ptrtype const& getDistanceBetweenLabels();

    //--------------------------------------------------------------------//
    // Initial value
    void setInitialValue(element_levelset_type const& phiv, bool doReinitialize);
    void setInitialValue(element_levelset_type const& phiv)
    {
        this->setInitialValue(phiv, M_reinitInitialValue);
    }
    void setInitialValue(element_levelset_ptrtype const& phiv, bool doReinitialize) 
    { 
        this->setInitialValue(*phiv, doReinitialize);
    }
    void setInitialValue(element_levelset_ptrtype const& phiv)
    {
        this->setInitialValue(*phiv, M_reinitInitialValue);
    }
    template<typename ExprT>
    void setInitialValue(vf::Expr<ExprT> const& expr, bool doReinitialize)
    {
        auto phi_init = this->functionSpace()->element();
        phi_init.on( 
                _range=elements(this->mesh()),
                _expr=expr
                );
        this->setInitialValue( phi_init, doReinitialize );
    }
    template<typename ExprT>
    void setInitialValue(vf::Expr<ExprT> const& expr)
    {
        this->setInitialValue(expr, M_reinitInitialValue );
    }

    /* update the submesh and subspaces*/
    //void updateSubMeshSubSpace(element_markers_ptrtype marker);
    //void updateSubMeshSubSpace();

    std::string levelsetInfos( bool show = false );

    //--------------------------------------------------------------------//
    // Export results
    using super_type::exportResults;
    void exportResults( double time );

    //--------------------------------------------------------------------//
    // Utility functions
    static reinitializer_ptrtype buildReinitializer( 
            LevelSetReinitMethod method, 
            space_levelset_ptrtype const& space,
            std::string const& prefix = "" );

protected:
    //--------------------------------------------------------------------//
    // Levelset data update functions
    void updateGradPhi();
    void updateDirac();
    void updateHeaviside();
    void updateMass();

    void updateNormal();
    void updateCurvature();

    void updateMarkerDirac();
    void updateMarkerHeaviside(bool invert, bool cut_at_half);
    void updateMarkerCrossedElements();
    void updateMarkerInterface();

private:
    void initWithMesh(mesh_ptrtype mesh);
    void initFastMarching(mesh_ptrtype const& mesh);

    //--------------------------------------------------------------------//
    void addShape( 
            std::pair<ShapeType, parameter_map> const& shape, 
            element_levelset_type & phi );

    //--------------------------------------------------------------------//
    element_levelset_ptrtype const& phio() const { return this->timeStepBDF()->unknowns()[1]; }

protected:
    //--------------------------------------------------------------------//
    // Levelset data
    //element_levelset_ptrtype M_phi;
    //element_levelset_ptrtype M_phio;
    //element_levelset_ptrtype M_phinl;

    element_levelset_vectorial_ptrtype M_levelsetGradPhi;
    bool M_doUpdateGradPhi;

    element_levelset_ptrtype M_heaviside;
    element_levelset_ptrtype M_dirac;
    double M_mass;

    //--------------------------------------------------------------------//
    // Levelset initial value
    map_scalar_field<2> M_icDirichlet;
    std::vector<std::pair<ShapeType, parameter_map>> M_icShapes;

private:
    //--------------------------------------------------------------------//
    // Mesh 
    //mesh_ptrtype M_mesh;
    mesh_ptrtype M_submesh;

    //--------------------------------------------------------------------//
    // Periodicity
    periodicity_type M_periodicity;

    //--------------------------------------------------------------------//
    // Spaces
    //space_levelset_ptrtype M_spaceLevelSet;
    space_levelset_vectorial_ptrtype M_spaceLevelSetVec;
    space_markers_ptrtype M_spaceMarkers;

    space_levelset_ptrtype M_subspaceLevelSet;
    space_levelset_vectorial_ptrtype M_subspaceLevelSetVec;

    //--------------------------------------------------------------------//
    // Markers
    element_markers_ptrtype M_markerDirac;
    element_markers_ptrtype M_markerHeaviside;
    element_markers_ptrtype M_markerCrossedElements;
    element_markers_ptrtype M_markerInterface;
    bool M_doUpdateMarkers;
    //--------------------------------------------------------------------//
    // Projectors
    projector_levelset_ptrtype M_projectorL2;
    projector_levelset_vectorial_ptrtype M_projectorL2Vec;
    projector_levelset_ptrtype M_smoother;
    projector_levelset_vectorial_ptrtype M_smootherVectorial;
    //--------------------------------------------------------------------//
    // Normal, curvature
    element_levelset_vectorial_ptrtype M_levelsetNormal;
    element_levelset_ptrtype M_levelsetCurvature;
    bool M_doSmoothCurvature;

    //--------------------------------------------------------------------//
    // Reinitialization
    reinitializer_ptrtype M_reinitializer;
    bool M_reinitializerIsUpdatedForUse;

    boost::shared_ptr<Projector<space_levelset_type, space_levelset_type>> M_smootherFM;

    int M_iterSinceReinit;
    bool M_hasReinitialized;

    //--------------------------------------------------------------------//
    // Multi-labels
    bool M_useSelfLabel;
    bool M_useMultiLabels;
    bool M_doUpdateMultiLabels;

    selflabel_ptrtype M_selfLabel;
    distlabelFMS_ptrtype M_distLabel;

    //--------------------------------------------------------------------//
    // Backends

    //--------------------------------------------------------------------//
    // Advection
    int M_timeOrder;

    //--------------------------------------------------------------------//
    // Export
    //exporter_ptrtype M_exporter;
    //bool M_doExportAdvection;
    //--------------------------------------------------------------------//
    // Parameters
    double M_thicknessInterface;
    bool M_useRegularPhi;
    bool M_useHeavisideDiracNodalProj;

    //int impose_inflow;
    double k_correction;
    //--------------------------------------------------------------------//
    // Reinitialization
    //bool M_enableReinit;
    //int M_reinitEvery;
    LevelSetReinitMethod M_reinitMethod;
    strategy_before_FM_type M_strategyBeforeFM;
    bool M_useMarkerDiracAsMarkerDoneFM;
    //int M_hjMaxIter;
    //double M_hjDtau;
    //double M_hjTol;
    bool M_reinitInitialValue;

    //LevelSetTimeDiscretization M_discrMethod;


    // -------------- variables -----------
    boost::timer ch;
    std::ofstream statReinitFile;
    int __iter;

}; //class LevelSet

template<typename ConvexType, int Order, typename PeriodicityType>
template<typename ExprT>
void 
LevelSet<ConvexType, Order, PeriodicityType>::advect(vf::Expr<ExprT> const& velocity)
{
    this->updateAdvectionVelocity(velocity);
    this->solve();
}

} // namespace FeelModels
} // namespace Feel

#endif<|MERGE_RESOLUTION|>--- conflicted
+++ resolved
@@ -143,19 +143,18 @@
     enum strategy_before_FM_type {NONE=0, ILP=1, HJ_EQ=2, IL_HJ_EQ=3};
 
     //--------------------------------------------------------------------//
-<<<<<<< HEAD
     // Multi-labels
     typedef SelfLabel<space_levelset_type, space_markers_type> selflabel_type;
     typedef boost::shared_ptr<selflabel_type> selflabel_ptrtype;
     typedef LabelDistanceFMS<space_levelset_type, Periodicity<periodicity_type>> distlabelFMS_type;
     typedef boost::shared_ptr<distlabelFMS_type> distlabelFMS_ptrtype;
-=======
+
+    //--------------------------------------------------------------------//
     // Initial value
     enum class ShapeType {
         SPHERE, ELLIPSE
     };
     static std::map<std::string, ShapeType> ShapeTypeMap;
->>>>>>> e4bfd233
 
     //--------------------------------------------------------------------//
     // Backend
