--- conflicted
+++ resolved
@@ -4,9 +4,10 @@
 
    Author(s): Christophe Winkelmann
               Vincent Doyeux
-   Date     : Mon Feb 24 15:18:07 2014
+              Thibaut Metivet
+   Date     : Fri Mar 30 15:18:07 2018
 
-   Copyright (C) 2014-2016 Feel++ Consortium
+   Copyright (C) 2014-2018 Feel++ Consortium
 
    This library is free software; you can redistribute it and/or
    modify it under the terms of the GNU Lesser General Public
@@ -39,194 +40,12 @@
 #include <feel/feelfilters/exporter.hpp>
 #endif
 
-<<<<<<< HEAD
-namespace Feel
-{
-
-template<typename FunctionSpaceType, typename periodicity_type>
-ReinitializerFMS<FunctionSpaceType, periodicity_type>::
-ReinitializerFMS( functionspace_ptrtype const& __functionspace,
-                  periodicity_type __periodicity)
-    :
-    M_functionspace( __functionspace ),
-    checkStatus(backend()->newVector(M_functionspace)),
-    valueAtClose(backend()->newVector(M_functionspace)),
-    M_periodicity(__periodicity),
-    M_neighbors(),
-    M_coords( __functionspace->dof()->nDof() ),
-    M_translation( __periodicity.translation() ),
-    firstDof( M_functionspace->dof()->firstDofGlobalCluster() ),
-    M_nbDofTag1(0)
-{
-
-    const uint16_type ndofv = functionspace_type::fe_type::nDof;
-
-    // auto it = M_functionspace->mesh()->beginElementWithProcessId();
-    // auto en = M_functionspace->mesh()->endElementWithProcessId();
-
-    // create the first neighbours data structure (M_neighbors)
-    // for ( ; it!=en ; ++it )
-    for ( auto const& eltWrap : elements( M_functionspace->mesh() ) )
-        {
-            auto const& elt = boost::unwrap_ref( eltWrap );
-            std::vector<size_type> indices( ndofv );
-            for ( uint16_type j = 0; j < ndofv;++j )
-                {
-                  size_type index = M_functionspace->dof()->localToGlobal(elt, j, 0).index();
-
-                  if (M_functionspace->dof()->dofGlobalProcessIsGhost( index ))
-                  {
-                    M_ghostClusterToProc[ processorToCluster( index ) ] = index;
-                  }
-
-                    indices[j] = index;
-                    for ( uint16_type c = 0; c < Dim; ++c )
-                    {
-                      M_coords[index][c] = M_functionspace->dof()->dofPoint( index ).template get<0>()[c];
-                    }
-                }
-            for ( uint16_type j = 0; j < ndofv;++j )
-            {
-                for ( uint16_type k = j+1; k < ndofv;++k )
-                    {
-                      M_neighbors[indices[j]].insert( indices[k] );
-                      M_neighbors[indices[k]].insert( indices[j] );
-                    }
-            }
-        }
-
-    // periodic tables if necessary
-    if ( M_periodicity.isPeriodic() )
-    {
-        createPeriodicCorrespondanceTable();
-    }
-
-}
-
-
-template<typename FunctionSpaceType, typename periodicity_type>
-void
-ReinitializerFMS<FunctionSpaceType, periodicity_type>::
-createPeriodicCorrespondanceTable()
-{
-    /* create a data structure periodic,
-       a bi-directionnal map containing :
-       idGlobal of dofs having tag1, corresponding by trans idGlobal of dofs having tag2
-     */
-    const uint16_type ndofv = functionspace_type::fe_type::nDof;
-
-    // store idGlobTag1 and coords
-    typedef std::vector< std::pair<size_type, node_type> > idCoord_type;
-    idCoord_type idsTag1;
-    std::set< size_type > dofTag1Done;
-    auto rg1 = markedfaces( M_functionspace->mesh(), M_periodicity.tag1() );
-    for ( auto it = rg1.template get<1>(), en = rg1.template get<2>(); it!=en; ++it)
-        for (size_type k=0; k<M_functionspace->dof()->nLocalDofOnFace() ; ++k)
-            {
-                const size_type index = boost::get<0>( M_functionspace->dof()->localToGlobal( boost::unwrap_ref( *it ), k, 0 ) );
-                const size_type idOnCluster = processorToCluster(index);
-                const node_type coordPointPlusTrans = get<0>( M_functionspace->dof()->dofPoint( index ) ) + M_translation;
-
-                if ( ! dofTag1Done.count(idOnCluster) && (! M_functionspace->dof()->dofGlobalProcessIsGhost(index)) )
-                    {
-                        idsTag1.push_back( std::make_pair(idOnCluster, coordPointPlusTrans) );
-                        dofTag1Done.insert(idOnCluster);
-                    }
-            }
-
-    dofTag1Done.clear(); // no need anymore
-
-    M_nbDofTag1 = mpi::all_reduce(Environment::worldComm().globalComm(),
-                                          idsTag1.size(),
-                                          std::plus<size_type>() );
-
-    std::vector< idCoord_type > allIdsTag1;
-    mpi::all_gather( Environment::worldComm().globalComm(),
-                     idsTag1,
-                     allIdsTag1 );
-
-    typedef std::vector< std::pair< size_type, size_type > > idstag1tag2_type;
-    idstag1tag2_type idsTag1_idsTag2;
-
-    auto distNodes = []( const node_type& a, const node_type& b )->double
-        {
-            const node_type c = a-b;
-            double dist=0;
-            for (int d=0; d<Dim; ++d)
-                dist += std::abs( c[d] );
-            return dist;
-        };
-
-    // for each point on the periodic face
-    // search if there is a correspondant point on
-    // the other face
-    std::set< size_type > dofTag2Done;
-
-    auto rg2 = markedfaces( M_functionspace->mesh(), M_periodicity.tag2() );
-    for (auto it = rg2.template get<1>(), en=rg2.template get<2>(); it!=en; ++it)
-        for (size_type k=0; k<M_functionspace->dof()->nLocalDofOnFace() ; ++k)
-            {
-                const size_type indexTag2 = boost::get<0>( M_functionspace->dof()->localToGlobal( boost::unwrap_ref( *it ), k, 0 ) );
-                if ( ! dofTag2Done.count( indexTag2 ) )
-                    {
-                        const size_type globalIndexTag2 = processorToCluster( indexTag2 );
-                        const node_type coordPointTag2 = get<0>( M_functionspace->dof()->dofPoint( indexTag2 ) );
-                        bool dofFound = false;
-
-                        for (auto const& allIdsVec : allIdsTag1)
-                            {
-                                for (auto const& idCoordPointTag1 : allIdsVec )
-                                    {
-                                        const double distPoints = distNodes( coordPointTag2, idCoordPointTag1.second );
-
-                                        if (distPoints < 1e-10)
-                                            {
-                                                idsTag1_idsTag2.push_back( std::make_pair( idCoordPointTag1.first,
-                                                                                           globalIndexTag2 ) );
-                                                dofFound = true;
-                                                dofTag2Done.insert(indexTag2);
-                                                break;
-                                            }
-                                    }
-
-                                if (dofFound)
-                                    break;
-                            }
-                    }
-            }
-
-    dofTag2Done.clear();
-
-    // only one proc gather all the informations in a bi-map
-    std::vector< idstag1tag2_type > all_idsTag1_idsTag2;
-    mpi::gather( Environment::worldComm().globalComm(),
-                 idsTag1_idsTag2,
-                 all_idsTag1_idsTag2,
-                 0);
-
-    if (Environment::worldComm().rank() == 0)
-        for (auto const& idTag1Tag2 : all_idsTag1_idsTag2)
-            for (auto const& id1_id2 : idTag1Tag2 )
-                M_idTag1_idTag2.left.insert( id1_id2 );
-
-    mpi::broadcast( Environment::worldComm(),
-                    M_idTag1_idTag2,
-                    0 );
-
-    CHECK( M_idTag1_idTag2.left.size() == M_nbDofTag1 ) <<"problem in periodicity table of fast marching\n"
-                                                              <<"all nodes tagged 1 should have a conter part in tag2\n"
-                                                              <<"M_idTag1_idTag2.left.size() = "<< M_idTag1_idTag2.left.size() <<"\n"
-                                                              <<"nbDofTag1 = "<< M_nbDofTag1 <<"\n";
-
-}// createPeriodicCorrespondanceTable
-=======
 #define REINITIALIZERFMS_CLASS_TEMPLATE_DECLARATIONS \
     template<typename FunctionSpaceType, typename periodicity_type> \
     /**/ 
 #define REINITIALIZERFMS_CLASS_TEMPLATE_TYPE \
     ReinitializerFMS<FunctionSpaceType, periodicity_type> \
     /**/ 
->>>>>>> ef0d627d
 
 namespace Feel
 {
@@ -250,372 +69,7 @@
 
 } // Feel
 
-<<<<<<< HEAD
-template<typename FunctionSpaceType, typename periodicity_type>
-typename ReinitializerFMS<FunctionSpaceType, periodicity_type>::element_type
-ReinitializerFMS<FunctionSpaceType, periodicity_type>::operator()
-  ( element_type const& phi, bool useMarker2AsDoneMarker ) /*const*/
-{
-
-#if defined( FM_EXPORT )
-    auto ex = exporter(_mesh=M_functionspace->mesh(), _name="fastmarchin");
-#endif
-
-    const uint16_type ndofv = functionspace_type::fe_type::nDof;
-
-    auto __v = vf::project(M_functionspace, elements(M_functionspace->mesh()), idv(phi) );
-
-    // acquire interface (=done) cells
-    // the chosen approach assumes monotonicity of the FE-function in the
-    // element, thus valid only for P1 elements
-
-    std::set<size_type> done;
-    auto status = vf::project( M_functionspace, elements(M_functionspace->mesh()), vf::cst(FAR) );
-
-    /* VD, sometime, I need to give myself the elements which are already done, thus use marker2*/
-    if (useMarker2AsDoneMarker)
-      {
-        auto rangeMarked2Elements = M_functionspace->mesh()->elementsWithMarker2(1, M_functionspace->mesh()->worldComm().localRank());
-        auto it_marked = std::get<0>( rangeMarked2Elements );
-        auto en_marked = std::get<1>( rangeMarked2Elements );
-
-        for ( ; it_marked!=en_marked ; ++it_marked )
-        {
-            auto const& elt = boost::unwrap_ref( *it_marked );
-          for ( uint16_type j = 0; j < ndofv; ++j )
-            {
-              size_type index = M_functionspace->dof()->localToGlobal( elt, j, 0).index();
-              done.insert( index );
-              status[index] = DONE;
-            }
-        }
-      }
-
-    else
-        {
-            auto rangeElements = M_functionspace->mesh()->elementsWithProcessId();
-            auto it = std::get<0>( rangeElements );
-            auto en = std::get<1>( rangeElements );
-          // auto it = M_functionspace->mesh()->beginElementWithProcessId();
-          // auto en = M_functionspace->mesh()->endElementWithProcessId();
-
-            for ( ; it!=en ; ++it )
-                {
-                    auto const& elt = boost::unwrap_ref( *it );
-                    uint16_type nPlus = 0;
-                    uint16_type nMinus = 0;
-                    std::vector<size_type> indices( ndofv );
-                    for ( uint16_type j = 0; j < ndofv; ++j )
-                        {
-                            size_type index = M_functionspace->dof()->localToGlobal(elt, j, 0).index();
-                            indices[j] = index;
-                            if ( phi[index] < 0.0 )
-                                ++nMinus;
-                            else if ( phi[index] > 0.0 )
-                                ++nPlus;
-                        }
-                    //if the element has nodes with positive and negative values
-                    //mark as done
-                    if ( nPlus != ndofv && nMinus != ndofv )
-                            for ( uint16_type j = 0; j < ndofv; ++j )
-                                {
-                                    done.insert( indices[j] );
-                                    status[indices[j]] = DONE;
-                                }
-                }
-        }
-
-    // //communicate the DONE list between all the proc
-    reduceDonePoints(__v, status, done );
-
-    heap_type theHeap;
-    // initialize close distances in heap and mark close points in status array
-    for ( auto dit = done.begin(); dit != done.end(); ++dit )
-      fmsHeapUpdate( *dit, __v, status, theHeap );
-
-    done.clear(); // not needed any more, save memory...
-
-    // if there is no interface, do nothing
-    if (nbTotalDone == 0)
-        return __v;
-
-    // for debug purpuses only
-    auto checkHeap = [&] (std::string msg)
-        {
-#if 0
-        for (auto entry : theHeap )
-          CHECK( status( entry.second ) == CLOSE )
-            << std::endl << msg << std::endl
-            << "on proc " << Environment::worldComm().rank()
-            << " the entry at ldof "<< entry.second
-            << " and entry at cdof "<< processorToCluster( entry.second )
-            << " is marked as " << status( entry.first ) <<std::endl ;
-#endif
-        };
-
-
-    checkHeap( "before reduce close points" );
-    reduceClosePoints( theHeap, status );
-    checkHeap( "after reduce close points" );
-
-    auto minNewEntry = [](std::pair<heap_entry_type, size_type> a,
-                          std::pair<heap_entry_type, size_type> b)
-      { // return the entry having the minimum abs(phi) value
-        return std::abs(a.first.first) < std::abs(b.first.first) ? a : b; };
-
-
-    const int nbTotalIterFM = M_functionspace->dof()->nDof() - nbTotalDone - M_nbDofTag1;
-
-    unsigned int count_iteration=0;
-
-    for (int i=0; i<nbTotalIterFM; ++i)
-      {
-        /*VD : the heap is sorted with the smallest phi value
-          at the top.
-          thus, the new accepted element is always the top of the heap */
-
-        // contains entry type and global index on Cluster
-        std::pair<heap_entry_type, size_type> newAccepted = { theHeap.front(), processorToCluster(theHeap.front().second) };
-
-        // the real new accepted value is the min of all the phi computed in the heaps
-        newAccepted = mpi::all_reduce(Environment::worldComm().globalComm(),
-                                      newAccepted,
-                                      minNewEntry);
-
-        size_type newIdOnCluster = newAccepted.second;
-
-        bool dofIsPresentOnProcess = false;
-
-        //        size_type newIdOnProc;
-        std::vector< size_type > newIdsOnProc;
-        if ( M_functionspace->dof()->dofGlobalClusterIsOnProc( newIdOnCluster ) )
-              newIdsOnProc.push_back( clusterToProcessor(newIdOnCluster) );
-
-        else if ( M_ghostClusterToProc.count( newIdOnCluster ) )
-            newIdsOnProc.push_back( M_ghostClusterToProc[newIdOnCluster] );
-
-        if (M_periodicity.isPeriodic())
-            {
-                size_type idOnClusterPeriodicPoint = invalid_size_type_value;
-                // look from tag1 to tag 2
-                if (M_idTag1_idTag2.left.count( newIdOnCluster ) )
-                    idOnClusterPeriodicPoint = M_idTag1_idTag2.left.at( newIdOnCluster );
-                else if (M_idTag1_idTag2.right.count( newIdOnCluster ) )
-                    idOnClusterPeriodicPoint = M_idTag1_idTag2.right.at( newIdOnCluster );
-
-                if ( idOnClusterPeriodicPoint != invalid_size_type_value )
-                    {
-                        if ( M_functionspace->dof()->dofGlobalClusterIsOnProc( idOnClusterPeriodicPoint ) )
-                            newIdsOnProc.push_back( clusterToProcessor(idOnClusterPeriodicPoint) );
-
-                        else if ( M_ghostClusterToProc.count( idOnClusterPeriodicPoint ) )
-                            newIdsOnProc.push_back( M_ghostClusterToProc[idOnClusterPeriodicPoint] );
-                    }
-            }
-
-        for( size_type newIdOnProc : newIdsOnProc )
-          {
-            theHeap.removeFromHeap( newIdOnProc );
-
-            status[newIdOnProc] = DONE;
-
-            __v[newIdOnProc] = newAccepted.first.first;
-
-            fmsHeapUpdate( newIdOnProc, __v, status, theHeap );
-          }
-
-        checkHeap("in loop");
-
-#if defined( FM_EXPORT )
-        count_iteration++;
-        ex->step(count_iteration)->add("v", __v);
-        ex->step(count_iteration)->add("status", status);
-        ex->save();
-#endif
-
-      } // marching loop
-
-    return __v;
-
-} // operator()
-
-
-template<typename FunctionSpaceType, typename periodicity_type>
-void ReinitializerFMS<FunctionSpaceType, periodicity_type>::
-fmsHeapUpdate( size_type idDone,
-               element_type const& __v,
-               element_type& status,
-               heap_type& theHeap ) const
-{
-    // nbr : neighbours of the node just done
-    std::set<size_type> const & nbrs = M_neighbors.find(idDone)->second;
-
-    std::vector<size_type> ids( 1, idDone );
-    for ( auto n0it = nbrs.begin(); n0it != nbrs.end(); ++n0it )
-        {
-            if ( status[*n0it] == FAR )
-                status[*n0it] = CLOSE;
-            if ( status[*n0it] == CLOSE )
-                {
-
-                  /* to give a reference, compute phi with only one DONE neighbours
-                    it is sure that *n0it is a DONE neighbours */
-                    // one neighbor
-                    ids.push_back(*n0it);
-                    value_type phiNew = fmsDistN( ids, __v );
-                    ids.pop_back();
-
-                    /*compute all the phi possible with all the neighbors around and returns the smallest one*/
-                    phiNew = fmsDistRec( ids, *n0it, __v, phiNew, status );
-
-                    theHeap.change( std::make_pair( phiNew, *n0it ) );
-                } // if CLOSE
-        } // loop over neighbor 0
-} // fmsHeapUpdate
-
-
-template<typename FunctionSpaceType, typename periodicity_type>
-typename ReinitializerFMS<FunctionSpaceType, periodicity_type>::value_type
-ReinitializerFMS<FunctionSpaceType, periodicity_type>::
-fmsDistRec( std::vector<size_type> & ids,
-            size_type idClose,
-            element_type const& __v,
-            value_type phiOld,
-            element_type const& status ) const
-{
-    /*search for all DONE neighbors
-      recalculate phi with all the neighbors
-      returns the smallest phi  */
-
-    /* the method fmsDistN computes the distance function for a given CLOSE
-       using the DONE neighbors in the same element
-       thus, first it has to search for the ids of the neighbors DONE
-       being in the same element */
-
-    // only allows for getting at maximum 2 nodes in 2d and 3 nodes in 3d
-    if ( ids.size() >= Dim )
-        return phiOld;
-
-    value_type phiNew(phiOld);
-
-    std::set<size_type> const & nbrs = M_neighbors.find(idClose)->second;
-    for (auto nit = nbrs.begin(); nit != nbrs.end(); ++nit )
-        {
-
-          // if the next neighbors is not a DONE neighbors
-            if ( status[*nit] != DONE )
-                continue;
-
-            // if this node has already been accepted, stop
-            bool unique = true;
-            for ( auto idsit=ids.begin(); idsit != ids.end(); ++idsit )
-                unique &= ( *idsit != *nit );
-            if ( !unique ) // points must be unique
-                continue;
-
-            if ( M_neighbors.find(ids[0])->second.find(*nit) ==
-                 M_neighbors.find(ids[0])->second.end() )
-                continue;
-
-            // one neighbor more
-            ids.push_back(*nit);
-
-            ids.push_back(idClose);
-            value_type phiCand = fmsDistN( ids, __v );
-            ids.pop_back();
-            if ( phiCand != 0.0 )
-                phiNew = closerOne( phiCand, phiNew );
-
-            phiNew = fmsDistRec( ids, idClose, __v, phiNew, status );
-
-            ids.pop_back();
-        }
-    return phiNew;
-} // fmsDistRec
-
-
-template<typename FunctionSpaceType, typename periodicity_type>
-typename ReinitializerFMS<FunctionSpaceType, periodicity_type>::value_type
-ReinitializerFMS<FunctionSpaceType, periodicity_type>::
-fmsDistN( std::vector<size_type> const & ids,
-          element_type const & __v ) const
-{
-    /*
-      VD :
-      return value of phi calculated from the KNOWN points having id contained in ids
-      first entry if ids is the index of the point to calculate
-      values of phi at ids are stored in __v (calculated previously)
-    */
-
-    uint32_type nPts = ids.size()-1; // number of KNOWN points
-
-    std::vector<point_type> basis( nPts );
-    std::vector<value_type> wNorm( nPts );
-    point_type grad;
-    value_type n_rest = 1.0;
-    std::vector<std::vector<value_type> >
-        q( nPts, std::vector<value_type>( nPts, 0.0 ) );
-    std::vector<value_type> n( nPts, 0.0 );
-    value_type eps = type_traits<value_type>::epsilon();
-    for ( uint32_type i=0; i<nPts; ++i )
-        {
-            basis[i] = M_coords[ids[i+1]] - M_coords[ids[0]];
-            for ( uint32_type j=0; j<i; j++ )
-                {
-                    q[i][j] = dot( basis[i], basis[j] );
-                    basis[i] -= q[i][j]*basis[j];
-                }
-            wNorm[i] = 1.0/norm(basis[i]);
-            basis[i] *= wNorm[i];
-            if ( i<nPts-1 )
-                {
-                    n[i] = __v[ids[i+1]]-__v[ids[0]];
-                    for ( uint32_type k=0; k<i; ++k )
-                        n[i] -= ( __v[ids[k+1]] - __v[ids[0]] ) * q[i][k] * wNorm[k];
-                    n[i] *= wNorm[i];
-                    n_rest -= n[i]*n[i];
-                }
-            else
-                {
-                    if ( n_rest < -10.0*eps )
-                        return 0.0;
-                    else if ( n_rest < 0.0 )
-                        n_rest = 0.0;
-                    n[i] = std::sqrt( n_rest );
-                    if ( __v[ids[0]] < 0.0 )
-                        n[i] *= -1.0;
-                }
-            grad += n[i]*basis[i];
-        }
-
-    // verify gradient to new value comes through convex hull of points used
-    // to construct it
-    point_type dx( M_coords[ids[nPts]] - M_coords[ids[0]] );
-    std::vector<value_type> lambda( nPts, 0.0 );
-    lambda[nPts-1] = dot( dx , basis[nPts-1] ) / dot( grad, basis[nPts-1] );
-    value_type lambdaTot = 0.0;
-    bool inside = true;
-    uint32_type j=nPts-1;
-    while ( j > 0 )
-        {
-            --j;
-            lambda[j] = dot( dx, basis[j] ) - lambda[nPts-1]*n[j];
-            for ( uint32_type i=j+1; i<nPts-1; ++i )
-                lambda[j] -= lambda[i] * q[i][j];
-            lambda[j] *= wNorm[j];
-            lambdaTot += lambda[j];
-            inside &= lambda[j] >= 0.0;
-            // inside &= lambda[j] <= 1.0 // for line products
-        }
-    inside &= lambdaTot <= 1.0; // simplex assumed!
-
-    return inside ? __v[ids[0]] + dot( grad, dx ) : 0.0;
-} // fmsDistN
-
-
-=======
 #undef REINITIALIZERFMS_CLASS_TEMPLATE_TYPE 
 #undef REINITIALIZERFMS_CLASS_TEMPLATE_DECLARATIONS 
->>>>>>> ef0d627d
 
 #endif