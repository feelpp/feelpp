--- conflicted
+++ resolved
@@ -1386,12 +1386,12 @@
             const size_type domain_eid = *it_trial;
 
             // Get the global indices of the DOFs with support on this element
-<<<<<<< HEAD
-#if !defined(FEELPP_ENABLE_MPI_MODE) // NOT MPI
-            M_X2->dof()->getIndicesSet( domain_eid, element_dof2 );
-#else // MPI
-=======
->>>>>>> d4f01223
+// <<<<<<< HEAD
+// #if !defined(FEELPP_ENABLE_MPI_MODE) // NOT MPI
+//             M_X2->dof()->getIndicesSet( domain_eid, element_dof2 );
+// #else // MPI
+// =======
+// >>>>>>> develop
             _M_X2->dof()->getIndicesSetOnGlobalCluster( domain_eid, element_dof2 );
 
             // We can be more efficient if we sort the element DOFs
