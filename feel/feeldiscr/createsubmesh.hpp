--- conflicted
+++ resolved
@@ -977,12 +977,8 @@
     //DVLOG(2) << "[createSubmesh] extracting " << range.template get<0>() << " nb elements :"
     //<< std::distance(range.template get<1>(),range.template get<2>()) << "\n";
 
-<<<<<<< HEAD
-    createSubmeshTool<MeshType,typename Feel::detail::submeshrangetype<IteratorRange>::type,TheTag> cSmT( inputMesh,range,inputMesh->worldComm(),updateComponentsMesh );
-=======
     createSubmeshTool<MeshType,typename detail::submeshrangetype<IteratorRange>::type,TheTag> cSmT( inputMesh,range,inputMesh->worldComm(),updateComponentsMesh );
     cSmT.subMeshIsOnBoundaryFaces( subMeshIsOnBoundaryFaces );
->>>>>>> c85958f2
     auto m = cSmT.build();
     Context c( ctx );
     if ( c.test( EXTRACTION_KEEP_MESH_RELATION ) )
@@ -1003,12 +999,8 @@
     //DVLOG(2) << "[createSubmesh] extracting " << range.template get<0>() << " nb elements :"
     //<< std::distance(range.template get<1>(),range.template get<2>()) << "\n";
 
-<<<<<<< HEAD
-    createSubmeshTool<MeshType,typename Feel::detail::submeshrangetype<IteratorRange>::type,TheTag> cSmT( inputMesh,range, wc,updateComponentsMesh );
-=======
     createSubmeshTool<MeshType,typename detail::submeshrangetype<IteratorRange>::type,TheTag> cSmT( inputMesh,range, wc,updateComponentsMesh );
     cSmT.subMeshIsOnBoundaryFaces( subMeshIsOnBoundaryFaces );
->>>>>>> c85958f2
     auto m = cSmT.build();
     Context c( ctx );
     if ( c.test( EXTRACTION_KEEP_MESH_RELATION ) )
