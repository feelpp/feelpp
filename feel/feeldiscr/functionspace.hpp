--- conflicted
+++ resolved
@@ -6567,45 +6567,8 @@
                                        Feel::detail::CreateElementVector<EltType> >::type
 subelements( EltType const& e, std::vector<std::string> const& n )
 {
-<<<<<<< HEAD
     return fusion::accumulate( e.functionSpaces(), fusion::vector<>(), Feel::detail::CreateElementVector<EltType>( e, n ) );
-=======
-    return fusion::accumulate( e.functionSpaces(), fusion::vector<>(), detail::CreateElementVector<EltType>( e, n ) );
 }
-
-template<typename ElementType, typename CoeffType>
-ElementType
-expansion( std::vector<ElementType> const& b, CoeffType const& c, int M = -1 )
-{
-    auto res = b[0].functionSpace()->element();
-    res.zero();
-    if ( M == -1 ) M = c.size() ;
-    //LOG_ASSERT( b.size() == c.size() ) << " b.size=" << b.size() << " c.size=" << c.size() << "\n";
-    for( int i = 0; i < M; ++i )
-    {
-        res.add( c[i], b[i] );
-    }
-
-    return res;
-}
-
-/**
- * \fn Pch<k,MeshType>
- *
- * build a function space of continuous function which are piecewise polynomial
- * of degree (total or in each variable) less than k.
- */
-template<int Order,typename MeshType>
-inline
-boost::shared_ptr<FunctionSpace<MeshType,bases<Lagrange<Order,Scalar,Continuous>>,Periodicity <NoPeriodicity>>>
-Pch( boost::shared_ptr<MeshType> mesh, bool buildExtendedDofTable=false )
-{
-    return FunctionSpace<MeshType,bases<Lagrange<Order,Scalar,Continuous>>, Periodicity <NoPeriodicity>>::New( _mesh=mesh,
-                                                                                                               _worldscomm=std::vector<WorldComm>( 1,mesh->worldComm() ),
-                                                                                                               _extended_doftable=std::vector<bool>( 1,buildExtendedDofTable ) );
->>>>>>> 5c821abe
-}
-
 /**
    iostream operator to print some information about the function space \p Xh
    \code
@@ -6614,7 +6577,6 @@
    std::cout << "Xh:" << *Xh << "\n";
    \endcode
  */
-<<<<<<< HEAD
 template<typename A0, typename A1, typename A2, typename A3, typename A4>
 std::ostream&
 operator<<( std::ostream& os, FunctionSpace<A0, A1, A2, A3, A4> const& Xh )
@@ -6633,81 +6595,6 @@
 template<typename FuncSpaceType>
 struct is_function_space_ptr<boost::shared_ptr<FuncSpaceType> > : mpl::true_ {};
 } // detail
-=======
-template<int Order,typename MeshType>
-inline
-boost::shared_ptr<FunctionSpace<MeshType,bases<Lagrange<Order,Scalar,Continuous>>,Periodicity <NoPeriodicity>, mortars<Mortar>>>
-Moch( boost::shared_ptr<MeshType> mesh, bool buildExtendedDofTable=false )
-{
-    return FunctionSpace<MeshType,bases<Lagrange<Order,Scalar,Continuous>>, Periodicity <NoPeriodicity>, mortars<Mortar>>::New( _mesh=mesh,
-                                                                                                                                _worldscomm=std::vector<WorldComm>( 1,mesh->worldComm() ),
-                                                                                                                                _extended_doftable=std::vector<bool>( 1,buildExtendedDofTable ) );
-}
-
-/**
- * \fn Pdh<k,MeshType>
- *
- * build a function space of discontinuous function which are piecewise polynomial
- * of degree (total or in each variable) less than k.
- */
-template<int Order,typename MeshType>
-inline
-boost::shared_ptr<FunctionSpace<MeshType,bases<Lagrange<Order,Scalar,Discontinuous>>>>
-Pdh( boost::shared_ptr<MeshType> mesh, bool buildExtendedDofTable=false )
-{
-    return FunctionSpace<MeshType,bases<Lagrange<Order,Scalar,Discontinuous>>>::New( _mesh=mesh,
-                                                                                     _worldscomm=std::vector<WorldComm>( 1,mesh->worldComm() ),
-                                                                                     _extended_doftable=std::vector<bool>( 1,buildExtendedDofTable ) );
-}
-
-/**
- * \fn Odh<k,MeshType>
- *
- * build a function space of discontinuous function which are piecewise polynomial
- * of degree and L2 Orthonormal
- */
-template<int Order,typename MeshType>
-inline
-boost::shared_ptr<FunctionSpace<MeshType,bases<OrthonormalPolynomialSet<Order,Scalar>>>>
-Odh( boost::shared_ptr<MeshType> mesh, bool buildExtendedDofTable=false )
-{
-    return FunctionSpace<MeshType,bases<OrthonormalPolynomialSet<Order,Scalar>>>::New( _mesh=mesh,
-                                                                                       _worldscomm=std::vector<WorldComm>( 1,mesh->worldComm() ),
-                                                                                       _extended_doftable=std::vector<bool>( 1,buildExtendedDofTable ) );
-}
-
-/**
- * \fn Pchv<k,MeshType>
- *
- * build a function space of continuous function which are piecewise polynomial
- * of degree (total or in each variable) less than k.
- */
-template<int Order,typename MeshType>
-inline
-boost::shared_ptr<FunctionSpace<MeshType,bases<Lagrange<Order,Vectorial>>>>
-Pchv( boost::shared_ptr<MeshType> mesh, bool buildExtendedDofTable=false )
-{
-    return FunctionSpace<MeshType,bases<Lagrange<Order,Vectorial>>>::New( _mesh=mesh,
-                                                                          _worldscomm=std::vector<WorldComm>( 1,mesh->worldComm() ),
-                                                                          _extended_doftable=std::vector<bool>( 1,buildExtendedDofTable ) );
-}
-
-/**
- * \fn Tch<k,MeshType>
- *
- */
-template<int Order,typename MeshType>
-inline
-boost::shared_ptr<FunctionSpace<MeshType,bases<Lagrange<Order+1,Vectorial>,Lagrange<Order,Scalar>>>>
-                                                                                   THch( boost::shared_ptr<MeshType> mesh,
-                                                                                         std::vector<bool> buildExtendedDofTable = std::vector<bool>( 2,false ) )
-{
-    CHECK( buildExtendedDofTable.size() == 2 ) << " vector activation for extended dof table must be equal to 2 but here " << buildExtendedDofTable.size() << "\n";
-    return FunctionSpace<MeshType,bases<Lagrange<Order+1,Vectorial>,Lagrange<Order,Scalar>>>::New( _mesh=mesh,
-                                                                                                   _worldscomm=std::vector<WorldComm>( 2,mesh->worldComm() ),
-                                                                                                   _extended_doftable=buildExtendedDofTable );
-}
->>>>>>> 5c821abe
 
 } // Feel
 
