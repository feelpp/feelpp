--- conflicted
+++ resolved
@@ -4614,11 +4614,6 @@
                 mpi::broadcast( functionSpace()->mesh()->comm(), __id, i );
 
 #endif /* FEELPP_HAS_MPI */
-
-<<<<<<< HEAD
-=======
-            //DVLOG(2) << "[interpolation] after broadcast id = " << __id << "\n";
->>>>>>> ecca4717
         }
 
         else
