/*
  This file is part of the Feel library

  Copyright (C) 2010 Université de Grenoble 1

  This library is free software; you can redistribute it and/or
  modify it under the terms of the GNU Lesser General Public
  License as published by the Free Software Foundation; either
  version 3.0 of the License, or (at your option) any later version.

  This library is distributed in the hope that it will be useful,
  but WITHOUT ANY WARRANTY; without even the implied warranty of
  MERCHANTABILITY or FITNESS FOR A PARTICULAR PURPOSE.  See the GNU
  Lesser General Public License for more details.

  You should have received a copy of the GNU Lesser General Public
  License along with this library; if not, write to the Free Software
  Foundation, Inc., 51 Franklin Street, Fifth Floor, Boston, MA  02110-1301  USA
*/
/**
 * \file doftable.hpp
 * \author Christophe Prud'homme
 */
#ifndef _DOFTABLE_HH
#define _DOFTABLE_HH

#include <set>
#include <map>
#include <vector>
#include <algorithm>

#include <boost/foreach.hpp>
#include <boost/bimap.hpp>
#include <boost/bimap/support/lambda.hpp>

#include <boost/bimap/multiset_of.hpp>
#include <boost/multi_array.hpp>
#include <boost/tuple/tuple.hpp>
#include <boost/tuple/tuple_comparison.hpp>
#include <boost/tuple/tuple_io.hpp>
#include <boost/fusion/algorithm/iteration/accumulate.hpp>

#include <Eigen/Core>
#include<Eigen/StdVector>

#include <feel/feelcore/feel.hpp>
#include <feel/feelmesh/filters.hpp>
#include <feel/feelalg/glas.hpp>
#include <feel/feelpoly/mapped.hpp>
#include <feel/feelalg/datamap.hpp>
#include <feel/feeldiscr/dof.hpp>

namespace Feel
{
// import fusion namespace in Feel
namespace fusion = boost::fusion;

/**
 * A global dof is defined by its index in the global table
 * and by its sign.
 **/
struct global_dof_type
    :
        public boost::tuple<size_type, int16_type, bool, uint16_type>
{
    typedef boost::tuple<size_type, int16_type, bool,uint16_type> super;

    global_dof_type()
        :
        super(invalid_size_type_value, 0, false, 0 )
        {}
    global_dof_type( size_type i, uint16_type s, bool is_p = false, uint16_type phys = 0)
        :
        super( i, s, is_p, phys )
        {}
    global_dof_type ( global_dof_type const& g )
        :
        super( g )
        {}
    global_dof_type ( global_dof_type&& g )
        :
        super( g )
        {}
    template<class U1, class U2>
    global_dof_type(const cons<U1, U2>& p) : super(p)
        {}

    size_type id() const { return this->get<0>(); }
    size_type& id() { return this->get<0>(); }
    int16_type sign() const { return this->get<1>(); }
    int16_type& sign() { return this->get<1>(); }

    bool isPeriodic() const { return this->get<2>(); }
    bool& isPeriodic()  { return this->get<2>(); }
    uint16_type physical() const { return this->get<3>(); }
    uint16_type& physical()  { return this->get<3>(); }

    global_dof_type& operator=( size_type i )
        {
            this->get<0>() = i;
            this->get<1>() = 1;
            this->get<2>() = 0;
            return *this;
        }
    global_dof_type& operator=( global_dof_type const& g )
        {
            if ( this != &g )
                super::operator=(g);
            return *this;
        }
    template <class U1, class U2>
    global_dof_type& operator=(const cons<U1, U2>& k)
        {
            typedef typename super::inherited inherited;
            inherited::operator=(k);
            return *this;
        }
};
//typedef boost::tuple<size_type, int16_type, bool> global_dof_type;

struct dof_type
    :
        public boost::tuple<uint16_type,uint16_type,size_type>
{
    typedef boost::tuple<uint16_type,uint16_type,size_type> super;

    dof_type()
        :
        super(invalid_uint16_type_value, invalid_uint16_type_value, invalid_size_type_value )
        {}
    dof_type( uint16_type d, uint16_type s, size_type i )
        :
        super( d, s, i )
        {}
    dof_type ( dof_type const& g )
        :
        super( g )
        {}
    dof_type ( dof_type&& g )
        :
        super( g )
        {}
    template<class U1, class U2>
    dof_type(const cons<U1, U2>& p) : super(p)
        {}

    uint16_type entityDim() const { return this->get<0>(); }
    uint16_type component() const { return this->get<1>(); }
    size_type id() const { return this->get<2>(); }

};
inline
bool operator==(dof_type const& p1, dof_type const& p2)
{
    return p1.id() == p2.id() && p1.entityDim() == p2.entityDim();// && p1.component() == p2.component();
}

inline
std::size_t hash_value(dof_type const& p)
{
    std::size_t seed = 0;
    boost::hash_combine(seed, p.id());
    boost::hash_combine(seed, p.entityDim());
    //boost::hash_combine(seed, p.component());
    return seed;
}
/**
 * \class DofTable
 * \ingroup SpaceTime
 * \brief Local-to-global Degree of Freedom table
 *
 * \author Christophe Prud'homme
 * \author Goncalo Pena
 */
template<typename MeshType,  typename FEType, typename PeriodicityType>
class DofTable : public DataMap
{
    typedef DataMap super;
public:

    /**
     * mesh type
     */
    typedef MeshType mesh_type;
    typedef FEType fe_type;
    typedef boost::shared_ptr<FEType> fe_ptrtype;


    typedef typename mesh_type::pid_element_const_iterator pid_element_const_iterator;
    typedef typename mesh_type::element_const_iterator element_const_iterator;
    typedef typename mesh_type::element_type element_type;
    typedef typename mesh_type::face_type face_type;
    typedef typename mesh_type::gm_ptrtype gm_ptrtype;
    typedef typename mesh_type::gm_type gm_type;

    typedef typename fe_type::matrix_type matrix_type;
    typedef typename fe_type::value_type value_type;
    typedef typename fe_type::reference_convex_type reference_convex_type;
    typedef typename fe_type::points_type points_type;

    typedef typename reference_convex_type::super convex_type;

    typedef typename element_type::edge_permutation_type edge_permutation_type;
    typedef typename element_type::face_permutation_type face_permutation_type;

    static const uint16_type nOrder = fe_type::nOrder;
    static const uint16_type nDim = mesh_type::nDim;
    static const uint16_type nRealDim = mesh_type::nRealDim;
    static const uint16_type Shape = mesh_type::Shape;
    static const uint16_type nComponents = fe_type::nComponents;
    static const uint16_type nComponents1 = fe_type::nComponents1;
    static const uint16_type nComponents2 = fe_type::nComponents2;


    static const bool is_continuous = fe_type::isContinuous;
    static const bool is_discontinuous_locally = fe_type::continuity_type::is_discontinuous_locally;
    static const bool is_discontinuous_totally = fe_type::continuity_type::is_discontinuous_totally;

    static const bool is_scalar = FEType::is_scalar;
    static const bool is_vectorial = FEType::is_vectorial;
    static const bool is_tensor2 = FEType::is_tensor2;
    static const bool is_modal = FEType::is_modal;
    static const bool is_product = FEType::is_product;

    static const bool is_p0_continuous = ( ( nOrder == 0 ) && is_continuous );

    static const uint16_type nDofPerElement = mpl::if_<mpl::bool_<is_product>, mpl::int_<FEType::nLocalDof*nComponents1>, mpl::int_<FEType::nLocalDof> >::type::value;

    typedef PeriodicityType periodicity_type;
    static const bool is_periodic = periodicity_type::is_periodic;

    //typedef ContinuityType continuity_type;
    typedef typename fe_type::continuity_type continuity_type;

    typedef DofTable<MeshType, FEType, PeriodicityType> self_type;




    /**
     * A global dof from face is defined by
     * -its index in the global table
     * -its sign
     * -bool : periodicity
     * -local number in the element
     **/

    typedef boost::tuple<size_type, int16_type, bool, int16_type> global_dof_fromface_type;


    /**
     * Type for the localToGlobal table.
     */
    typedef boost::multi_array<global_dof_type,2> Container;
    typedef boost::multi_array<global_dof_fromface_type,2> Container_fromface;

    typedef typename Container::template array_view<1>::type indices_per_element_type;

    typedef typename node<value_type>::type node_type;

    typedef typename Container::index dof_index_type;
    typedef boost::array<dof_index_type,2> dims_type;
    typedef typename Container::index_range range_type;
    typedef boost::tuple<node_type, size_type, uint16_type > dof_point_type;
    typedef std::vector<dof_point_type> dof_points_type;
    typedef typename std::vector<dof_point_type>::iterator dof_points_iterator;
    typedef typename std::vector<dof_point_type>::const_iterator dof_points_const_iterator;

    /**
     * Tuple that holds a size_type \p elt 1 uint16_type \p l and 1
     * uint16_type ent
     * \p elt shall be an element index
     * \p l shall be the local index of the dof in the element
     * \p ent shall be the entity the dof belongs to (0: vertex, 1: edge, 2: face, 3: volume)
     */
    typedef boost::tuple<size_type, uint16_type, uint16_type, uint16_type> local_dof_type;

    typedef boost::tuple<uint16_type&,size_type&> ref_shift_type;

    /**
     * Type that hold the map between a global dof and the elements
     */
    typedef std::map<size_type, std::list<local_dof_type> >  dof_element_type;
    typedef typename dof_element_type::iterator dof_iterator;
    typedef typename dof_element_type::const_iterator dof_const_iterator;

    typedef boost::bimap<size_type,boost::bimaps::multiset_of<size_type> > dof_marker_type;
    typedef typename dof_marker_type::value_type dof2marker;

    typedef std::list<local_dof_type>::const_iterator ldof_const_iterator;

    typedef boost::unordered_map<dof_type, size_type> dof_map_type;
    typedef boost::unordered_map<dof_type, size_type>::iterator dof_map_iterator;
    typedef boost::unordered_map<dof_type, size_type>::const_iterator dof_map_const_iterator;

    typedef boost::unordered_map<size_type, std::set<size_type> > dof_procset_type;
    /**
     * This type is useful to construct the sign map in the modal case
     **/

    typedef ublas::vector<bool> face_sign_info_type;


    typedef Eigen::Matrix<int, nDofPerElement, 1> localglobal_indices_type;

    /**
     * Type for the permutations to be done in the faces
     **/

    typedef ublas::vector<uint16_type> permutation_vector_type;

    typedef boost::tuple<element_type const*, face_type const*> element_face_pair_type;
    typedef std::list<element_face_pair_type> periodic_element_list_type;
    typedef typename periodic_element_list_type::iterator periodic_element_list_iterator;
    typedef typename periodic_element_list_type::const_iterator periodic_element_list_const_iterator;
    typedef boost::tuple<size_type /*element id*/, uint16_type /*lid*/, uint16_type /*c*/, size_type /*gDof*/, uint16_type /*type*/> periodic_dof_type;
    typedef std::multimap<size_type /*gid*/, periodic_dof_type> periodic_dof_map_type;

    DofTable( WorldComm const& _worldComm )
        :
        super( _worldComm )
        {}

    /**
     * @brief The minimal constructor
     *
     * @param _fe reference element
     *
     */
    DofTable( fe_ptrtype const& _fe, periodicity_type const& periodicity, WorldComm const& _worldComm );

    /**
     * copy constructor
     *
     * @param dof2 a dof object instance
     */
    DofTable( const DofTable & dof2 );

    /**
     * @brief  Constructor accepting a mesh as parameter
     *
     *  @param mesh a RegionMesh3D
     *  @param _fe reference element
     */
    DofTable( mesh_type& mesh, fe_ptrtype const& _fe, periodicity_type const& periodicity, WorldComm const& _worldComm );

    mesh_type* mesh() { return M_mesh; }
    mesh_type* mesh() const { return M_mesh; }

    /**
     * \return the number of dof for faces on the boundary
     */
    uint16_type nDofPerFaceOnBoundary() const
    {
        return _M_n_dof_per_face_on_bdy;
    }

    indices_per_element_type indices( size_type id_el ) const
    {
        return _M_el_l2g[ boost::indices[id_el][range_type()] ];
    }

    size_type getIndicesSize() const
    {
        size_type nldof =
            fe_type::nDofPerVolume * element_type::numVolumes +
            fe_type::nDofPerFace * element_type::numGeometricFaces +
            fe_type::nDofPerEdge * element_type::numEdges +
            fe_type::nDofPerVertex * element_type::numVertices;
        const size_type ntdof = is_product?nComponents*nldof:nldof;
        return ntdof;
    }
    std::vector<size_type> getIndices( size_type id_el ) const
    {
        size_type nldof =
            fe_type::nDofPerVolume * element_type::numVolumes +
            fe_type::nDofPerFace * element_type::numGeometricFaces +
            fe_type::nDofPerEdge * element_type::numEdges +
            fe_type::nDofPerVertex * element_type::numVertices;
        const size_type ntdof = is_product?nComponents*nldof:nldof;
        std::vector<size_type> ind( ntdof );

        for ( size_type i = 0; i < ntdof; ++i )
            ind[i] = boost::get<0>( _M_el_l2g[ id_el][ i ] );

        return ind;
    }

    std::vector<size_type> getIndices( size_type id_el, mpl::size_t<MESH_ELEMENTS> /**/ ) const
    {
        return getIndices( id_el );
    }

    void getIndicesSet( size_type id_el, std::vector<size_type>& ind ) const
    {
        const size_type s = getIndicesSize();

        for ( size_type i = 0; i < s; ++i )
            ind[i] = boost::get<0>( _M_el_l2g[ id_el][ i ] );
    }

    std::vector<size_type> getIndices( size_type id_el, mpl::size_t<MESH_FACES> /**/ ) const
    {
        const size_type nDofF = ( face_type::numVertices * fe_type::nDofPerVertex +
                                  face_type::numEdges * fe_type::nDofPerEdge +
                                  face_type::numFaces * fe_type::nDofPerFace );
        const size_type ntdof = is_product?nComponents*nDofF:nDofF;
        std::vector<size_type> ind( ntdof );

        for ( size_type i = 0; i < ntdof; ++i )
            ind[i] = boost::get<0>( _M_face_l2g[ id_el][ i ] );

        return ind;
    }


    void getIndicesSetOnGlobalCluster( size_type id_el, std::vector<size_type>& ind ) const
    {
        const size_type s = getIndicesSize();

        for ( size_type i = 0; i < s; ++i )
        {
            ind[i] = this->mapGlobalProcessToGlobalCluster()[ boost::get<0>( _M_el_l2g[ id_el][ i ] ) ];
        }
    }

    std::vector<size_type> getIndicesOnGlobalCluster( size_type id_el ) const
    {
        const size_type s = getIndicesSize();
        std::vector<size_type> ind( s );

        for ( size_type i = 0; i < s; ++i )
        {
            ind[i] = this->mapGlobalProcessToGlobalCluster()[ boost::get<0>( _M_el_l2g[ id_el][ i ] ) ];
        }

        return ind;
    }

    /**
     * \return the dof view
     */
    dof_container_type const& dofView() const
    {
        return M_dof_view;
    }


    /**
     * \return the number of processors \c dof belongs to
     */
    size_type dofNProc( size_type dof ) const
    {
        return _M_dof_procset.find( dof )->second.size();
    }

    /**
     * \return the set of processors \c dof belongs to
     */
    std::set<size_type> dofProcSet( size_type dof ) const
    {
        return _M_dof_procset.find( dof )->second;
    }

    /**
     * @return the coordinates of the nodal dofs associated with the
     * element \p el
     */
    const dof_point_type& dofPoint( size_type i ) const
    {
        return M_dof_points[i];
    }

    /**
     * @return an iterator at the beginning of dof points
     */
    dof_points_const_iterator dofPointBegin() const
    {
        return M_dof_points.begin();
    }

    /**
     * @return an iterator at the beginning of dof points
     */
    dof_points_iterator dofPointBegin()
    {
        return M_dof_points.begin();
    }

    /**
     * @return an iterator at the end of dof points
     */
    dof_points_const_iterator dofPointEnd() const
    {
        return M_dof_points.end();
    }

    /**
     * @return an iterator at the end of dof points
     */
    dof_points_iterator dofPointEnd()
    {
        return M_dof_points.end();
    }

    periodic_element_list_const_iterator beginPeriodicElements() const { return periodic_elements.begin(); }
    periodic_element_list_const_iterator endPeriodicElements() const { return periodic_elements.end(); }

    /**
     * insted of creating the dof indices on the fly, get them from a
     * vector. The situation typically arises when we want to have dof
     * correspondance between two spaces
     *
     * \see OperatorLagrangeP1
     */
    void setDofIndices( std::vector<boost::tuple<size_type, uint16_type, size_type> > const& dof )
    {
        M_dof_indices.resize( dof.size() );
        std::copy( dof.begin(), dof.end(), M_dof_indices.begin() );

        if ( dof.empty() )
            return ;

        size_type nldof =
            fe_type::nDofPerVolume * element_type::numVolumes +
            fe_type::nDofPerFace * element_type::numGeometricFaces +
            fe_type::nDofPerEdge * element_type::numEdges +
            fe_type::nDofPerVertex * element_type::numVertices;
        typedef boost::tuple<size_type, uint16_type,size_type> thedof_type;
#if 1
        std::set<size_type> eltid;
        std::set<size_type> dofs;

        BOOST_FOREACH( thedof_type thedof,  dof )
        {
            eltid.insert( boost::get<0>( thedof ) );
            dofs.insert( boost::get<2>( thedof ) );
        }
#endif
        const size_type ntdof = is_product?nComponents*nldof:nldof;
        _M_el_l2g.resize( boost::extents[eltid.size()][ntdof] );


        BOOST_FOREACH( thedof_type thedof,  dof )
        {
            _M_el_l2g[ boost::get<0>( thedof ) ][ boost::get<1>( thedof ) ] = boost::get<2>( thedof );

        }
        int processor = this->worldComm().localRank();

        this->_M_first_df[processor] = 0;
        this->_M_last_df[processor] = dofs.size()-1;
        this->_M_n_dofs = dofs.size();

        this->_M_n_localWithGhost_df[processor] = this->_M_last_df[processor] - this->_M_first_df[processor] + 1;
        this->_M_n_localWithoutGhost_df[processor]=this->_M_n_localWithGhost_df[processor];
        this->_M_first_df_globalcluster[processor]=this->_M_first_df[processor];
        this->_M_last_df_globalcluster[processor]=this->_M_last_df[processor];
    }

    /**
     * \return the dof index
     */
    size_type dofIndex( size_type dof ) const
    {
        return dof;
#if 0

        if ( M_dof_indices.empty() )
            return dof;

        FEELPP_ASSERT( dof < M_dof_indices.size() )( dof )( M_dof_indices.size() ).warn( "invalid dof index" );
        return M_dof_indices[dof];
#endif
    }

    /**
     * \return the local to global indices
     */
    localglobal_indices_type const& localToGlobalIndices( size_type ElId )
    {
        return M_locglob_indices[ElId];
    }

    /**
     * \return the local to global indices on global cluster
     */
    localglobal_indices_type const& localToGlobalIndicesOnCluster( size_type ElId )
    {
        return M_locglobOnCluster_indices[ElId];
    }

    /**
     * \return the signs of the global dof (=1 in nodal case, +-1 in modal case)
     */
    localglobal_indices_type const& localToGlobalSigns( size_type ElId )
    {
        return M_locglob_signs[ElId];
    }

    /**
     * \return the specified entries of the localToGlobal table
     *
     * \param ElId the element ID
     * \param localNode the local DOF numbering (starting from 1)
     * \param c the component index, default is 0-th component
     *
     * \return the global numbering of a DOF, given an element and the local numbering
     */
    size_type localToGlobalId( const size_type ElId,
                               const uint16_type id ) const
    {
        return boost::get<0>( _M_el_l2g[ ElId][ id ] );
    }

    uint16_type localDofId( uint16_type const lid, uint16_type const c = 0 ) const
        {
            return fe_type::nLocalDof * c  + lid;
        }
    global_dof_type localToGlobal( const size_type ElId,
                                   const uint16_type localNode,
                                   const uint16_type c = 0 ) const
    {
        return _M_el_l2g[ ElId][ fe_type::nLocalDof * c  + localNode ];
    }

    global_dof_type localToGlobalOnCluster( const size_type ElId,
                                            const uint16_type localNode,
                                            const uint16_type c = 0 ) const
    {
        auto resloc = _M_el_l2g[ ElId][ fe_type::nLocalDof * c  + localNode ];
        resloc.id() = this->mapGlobalProcessToGlobalCluster()[resloc.id()];
        return resloc;
    }

    global_dof_fromface_type faceLocalToGlobal( const size_type ElId,
            const uint16_type localNode,
            const uint16_type c = 0 ) const
    {
        const size_type nDofF = ( face_type::numVertices * fe_type::nDofPerVertex +
                                  face_type::numEdges * fe_type::nDofPerEdge +
                                  face_type::numFaces * fe_type::nDofPerFace );
        return _M_face_l2g[ ElId][ nDofF*c+localNode ];
    }

    struct element_access
    {
        element_access( DofTable const& __d )
            :
            _M_d( __d )
        {}
        global_dof_type operator()( size_type __id, uint16_type __loc, uint16_type c = 0 ) const
        {
            return _M_d._M_el_l2g[ __id][ fe_type::nLocalDof * c+ __loc ];
        }
        uint16_type localDofInElement( size_type __id, uint16_type __loc, uint16_type c = 0 ) const
        {
            return __loc;
        }
        DofTable const& _M_d;
    };
    friend struct element_access;

    struct face_access
    {
        static const uint16_type nDofF = ( face_type::numVertices * fe_type::nDofPerVertex +
                                           face_type::numEdges * fe_type::nDofPerEdge +
                                           face_type::numFaces * fe_type::nDofPerFace );

        face_access( DofTable const& __d )
            :
            _M_d( __d )
        {}
        global_dof_fromface_type operator()( size_type __id, uint16_type __loc, uint16_type c = 0 ) const
        {
            return _M_d._M_face_l2g[ __id][nDofF*c+__loc];
        }

        uint16_type localDofInElement( size_type __id, uint16_type __loc, uint16_type c = 0 ) const
        {
            return boost::get<3>( _M_d._M_face_l2g[ __id][nDofF*c+__loc] );
        }

        DofTable const& _M_d;
    };
    friend struct face_access;

    /**
     * @brief local to global mapping
     */
    template<typename Elem>
    typename mpl::if_<mpl::equal_to<mpl::int_<Elem::nDim>,mpl::int_<nDim> >,
             global_dof_type,
             global_dof_fromface_type >::type
             localToGlobal( Elem const& El, const uint16_type localNode, const uint16_type c = 0 ) const
    {
        typedef typename mpl::if_<mpl::equal_to<mpl::int_<Elem::nDim>,mpl::int_<nDim> >,mpl::identity<element_access>,mpl::identity<face_access> >::type::type access_type;
        //DVLOG(2) << "dof:(" << El.id() << ", " << localNode << ")= "
        //<< access_type(*this)( El.id(), localNode, c ) << "\n";
        return access_type( *this )( El.id(), localNode, c );
    }

    template<typename Elem>
    uint16_type
    localDofInElement( Elem const& El, const uint16_type localNode, const uint16_type c = 0 ) const
    {
        typedef typename mpl::if_<mpl::equal_to<mpl::int_<Elem::nDim>,mpl::int_<nDim> >,mpl::identity<element_access>,mpl::identity<face_access> >::type::type access_type;

        return ( access_type( *this ) ).localDofInElement( El.id(), localNode, c );
    }

    /**
     * Number of elements in mesh
     */
    size_type numElements() const
    {
        return _M_n_el;
    }

    /**
     * Number of local vertices (in an element)
     */
    uint16_type numLocalVertices() const
    {
        return fe_type::numVertices;
    }

    /**
     * Number of local edges (in an element)
     */
    uint16_type numLocalEdges() const
    {
        return fe_type::numEdges;
    }

    /**
     * Number of local faces (in an element)
     */
    uint16_type numLocalFaces() const
    {
        return fe_type::numFaces;
    }

    /**
     * show some information about the dof instance
     */
    void showMe() const;

    void dump() const
    {
#if 0

        for ( size_type __i = 0; __i < _M_face_l2g.nrows(); ++__i )
        {
            for ( size_type __l = 0; __l < _M_face_l2g.ncols(); ++__l )
            {
                std::cout << "face " << __i << " local " << __l
                          << " to global " << _M_face_l2g[ __i][ __l ] << "\n";
            }
        }

#endif // 0
    }

    /**
     * set element to done
     */
    void setElementDone( size_type elt )
    {
        _M_elt_done[elt] = true;
    }
    bool isElementDone( size_type elt, int c = 0 )
    {
        const size_type nldof =
            fe_type::nDofPerVolume * element_type::numVolumes +
            fe_type::nDofPerFace * element_type::numGeometricFaces +
            fe_type::nDofPerEdge * element_type::numEdges +
            fe_type::nDofPerVertex * element_type::numVertices;
        const int ncdof = is_product?nComponents:1;

        for ( int c = 0; c < ncdof; ++c )
        {
            for ( uint16_type l = 0; l < nldof; ++l )
                if ( _M_el_l2g[elt][c*nldof+l].id() ==invalid_size_type_value )
                    return false;
        }

        return true;
    }
    void addDofFromElement( element_type const& __elt,
                            size_type& next_free_dof,
                            size_type processor = 0,
                            size_type shift = 0 )
    {

        size_type nldof =
            fe_type::nDofPerVolume * element_type::numVolumes +
            fe_type::nDofPerFace * element_type::numGeometricFaces +
            fe_type::nDofPerEdge * element_type::numEdges +
            fe_type::nDofPerVertex * element_type::numVertices;

        if ( !this->isElementDone( __elt.id() ) )
        {
            DVLOG(3) << "adding dof from element " << __elt.id() << "\n";
            size_type gdofcount = shift;
            DVLOG(2) << "next_free_dof " << next_free_dof  << "\n";
            DVLOG(2) << "current dof " << dofIndex( next_free_dof ) << "\n";


            /*
             * Only in the continuous , we need to have the ordering [vertex,edge,face,volume]
             */
            if ( is_continuous || is_discontinuous_locally )
            {

                /* idem as above but for local element
                   numbering except that it is
                   reset to 0 after each element */
                uint16_type ldofcount = 0;

                /* pack the shifts into a tuple */
                boost::tuple<uint16_type&,size_type&> shifts = boost::make_tuple( boost::ref( ldofcount ),
                        boost::ref( gdofcount ) );

                /* \warning: the order of function calls is
                   crucial here we order the degrees of freedom
                   wrt the topological entities of the mesh
                   elements from lowest dimension (vertex) to
                   highest dimension (element)
                */
                addVertexDof( __elt, processor, next_free_dof, shifts  );
                addEdgeDof( __elt, processor, next_free_dof, shifts );
                addFaceDof( __elt, processor, next_free_dof, shifts );
                addVolumeDof( __elt, processor, next_free_dof, shifts );
            }

            else
            {

                size_type ie = __elt.id();

                const int ncdof = is_product?nComponents:1;

                for ( uint16_type l = 0; l < nldof; ++l )
                {
                    for ( int c = 0; c < ncdof; ++c, ++next_free_dof )
                    {
                        _M_el_l2g[ ie][ fe_type::nLocalDof*c + l ] = global_dof_type( ( dofIndex( next_free_dof ) ) , 1, false );
                    }
                }
            }
        }

        else
        {
            DVLOG(3) << "element " << __elt.id() << "has already been taken care of\n";
        }
    }
    /**
     * \return the local to global map
     */
    std::map<size_type, std::pair<size_type, size_type> >
    localToGlobalMap() const
    {
        return _M_local2global;
    }

    /**
     * local(on processor) dof to global dof
     */
    size_type localToGlobal( size_type l ) const
    {
        return _M_local2global.find( l )->second.first;
    }

    /**
     * Add a new periodic dof to the dof map and to the list of periodic dof \p
     * periodic_dof for a given tag \p tag
     *
     * \arg __elt geometric element
     * \arg __face  face of the element that holds the periodic dof
     * \arg next_free_dof integer that will get possibilty incremented and holds the current number of dof
     * \arg periodic_dof table of periodic dof
     * \arg tag the boundary tag associated with the periodic dof
     */
    void addVertexPeriodicDof( element_type const& __elt,
                               face_type const& __face,
                               size_type& next_free_dof,
                               std::map<size_type,periodic_dof_map_type>& periodic_dof,
                               size_type tag )
    {
        addVertexPeriodicDof( __elt, __face, next_free_dof, periodic_dof, tag, mpl::bool_<(fe_type::nDofPerVertex>0)>() );
    }
    void addVertexPeriodicDof( element_type const& __elt,face_type const& __face,size_type& next_free_dof,std::map<size_type,periodic_dof_map_type>& periodic_dof,size_type tag, mpl::bool_<false> ) {}
    void addVertexPeriodicDof( element_type const& __elt,face_type const& __face,size_type& next_free_dof,std::map<size_type,periodic_dof_map_type>& periodic_dof,size_type tag, mpl::bool_<true> );

    void addEdgePeriodicDof( element_type const& __elt,
                             face_type const& __face,
                             size_type& next_free_dof,
                             std::map<size_type,periodic_dof_map_type>& periodic_dof,
                             size_type tag )
    {
        static const bool cond = fe_type::nDofPerEdge > 0;
        addEdgePeriodicDof( __elt, __face, next_free_dof, periodic_dof, tag , mpl::bool_<cond>(), mpl::int_<nDim>() );
    }
    void addEdgePeriodicDof( element_type const& __elt,face_type const& __face,size_type& next_free_dof,std::map<size_type,periodic_dof_map_type>& periodic_dof, size_type tag, mpl::bool_<false>, mpl::int_<1> ) {}
    void addEdgePeriodicDof( element_type const& __elt,face_type const& __face,size_type& next_free_dof,std::map<size_type,periodic_dof_map_type>& periodic_dof, size_type tag, mpl::bool_<false>, mpl::int_<2> ) {}
    void addEdgePeriodicDof( element_type const& __elt,face_type const& __face,size_type& next_free_dof,std::map<size_type,periodic_dof_map_type>& periodic_dof, size_type tag, mpl::bool_<false>, mpl::int_<3> ) {}
    void addEdgePeriodicDof( element_type const& __elt,face_type const& __face,size_type& next_free_dof,std::map<size_type,periodic_dof_map_type>& periodic_dof, size_type tag, mpl::bool_<true>, mpl::int_<1> ) {}
    void addEdgePeriodicDof( element_type const& __elt,face_type const& __face,size_type& next_free_dof,std::map<size_type,periodic_dof_map_type>& periodic_dof, size_type tag, mpl::bool_<true>, mpl::int_<2> );
    void addEdgePeriodicDof( element_type const& __elt,face_type const& __face,size_type& next_free_dof,std::map<size_type,periodic_dof_map_type>& periodic_dof, size_type tag, mpl::bool_<true>, mpl::int_<3> );


    void addFacePeriodicDof( element_type const& __elt,face_type const& __face,size_type& next_free_dof,std::map<size_type,periodic_dof_map_type>& periodic_dof,size_type tag )
    {
        static const bool cond = fe_type::nDofPerFace > 0;
        addFacePeriodicDof( __elt, __face, next_free_dof, periodic_dof, tag, mpl::bool_<cond>() );
    }
    void addFacePeriodicDof( element_type const& __elt,face_type const& __face,size_type& next_free_dof,std::map<size_type,periodic_dof_map_type>& periodic_dof,size_type tag, mpl::bool_<false> ) {}
    void addFacePeriodicDof( element_type const& __elt,face_type const& __face,size_type& next_free_dof,std::map<size_type,periodic_dof_map_type>& periodic_dof,size_type tag, mpl::bool_<true> );

    /**
     * Initialize the dof map table
     */
    void initDofMap( mesh_type& M );

    /**
     * build the dof map
     */
    void build( mesh_type* M )
    {
        this->build( *M );
    }

    /**
     * build the dof map
     */
    void build( boost::shared_ptr<mesh_type>& M )
    {
        this->build( *M );
    }

    /**
     * build the dof map
     */
    void build( mesh_type& M )
    {
        VLOG(1) << "Building Dof Table";
        M_mesh = boost::addressof( M );

        _M_elt_done.resize( M.numElements() );
        std::fill( _M_elt_done.begin(), _M_elt_done.end(), false );

        VLOG(2) << "[Dof::build] initDofMap\n";
        this->initDofMap( M );

        VLOG(2) << "[Dof::build] start building dof map\n";
        size_type start_next_free_dof = 0;
        VLOG(2) << "[Dof::build] start_next_free_dof = " << start_next_free_dof << "\n";

        if ( is_periodic )
        {
            VLOG(2) << "[build] call buildPeriodicDofMap()\n";
            start_next_free_dof = this->buildPeriodicDofMap( M );
            VLOG(2) << "[Dof::build] start_next_free_dof(after periodic) = " << start_next_free_dof << "\n";
        }

        if ( is_discontinuous_locally )
        {
            VLOG(2) << "[build] call buildLocallyDiscontinuousDofMap()\n";
            start_next_free_dof = this->buildLocallyDiscontinuousDofMap( M, start_next_free_dof );
            VLOG(2) << "[Dof::build] start_next_free_dof(after local discontinuities) = " << start_next_free_dof << "\n";
        }

        VLOG(2) << "[build] call buildDofMap()\n";
        this->buildDofMap( M, start_next_free_dof );
        //std::cout << "[build] callFINISH buildDofMap() with god rank " << this->worldComm().godRank() <<"\n";

#if !defined(NDEBUG)
        VLOG(2) << "[build] check that all elements dof were assigned()\n";
        element_const_iterator fit, fen;
        boost::tie( fit, fen ) = M.elementsRange();
        std::vector<boost::tuple<size_type,uint16_type,size_type> > em;

        for ( ; fit != fen; ++fit )
        {
            const int ncdof = is_product?nComponents:1;

            for ( uint16_type c = 0; c < ncdof; ++c )
                if ( !this->isElementDone( fit->id(), c ) )
                {
                    em.push_back( boost::make_tuple( fit->id(), c, fit->marker().value() ) );
                }
        }

        if ( !em.empty() )
        {
            VLOG(2) << "[build] some element dof were not assigned\n";

            for ( size_type i = 0; i < em.size(); ++i )
            {
                VLOG(2) << " - element " << boost::get<0>( em[i] ) << " c=" << boost::get<1>( em[i] )
                              << " m=" << boost::get<2>( em[i] ) << "\n";
            }
        }

        else
        {
            VLOG(2) << "[build] check that all elements dof were assigned: OK\n";
        }

#endif // NDEBUG
        VLOG(2) << "[Dof::build] n_dof = " << this->nLocalDofWithGhost() << "\n";

        VLOG(2) << "[build] call buildBoundaryDofMap()\n";
        this->buildBoundaryDofMap( M );


        // multi process
        if ( this->worldComm().localSize()>1 )
            {
                auto it_nlocDof = this->_M_n_localWithGhost_df.begin();
                auto const en_nlocDof = this->_M_n_localWithGhost_df.end();
                bool isP0continuous = true;
                for ( ; it_nlocDof!=en_nlocDof && isP0continuous ; ++it_nlocDof )
                    isP0continuous = isP0continuous && (*it_nlocDof==1);

                if ( !isP0continuous )//this->_M_n_dofs>1 )
                    {
#if defined(FEELPP_ENABLE_MPI_MODE)
                        VLOG(2) << "[build] call buildGhostDofMap () with god rank " << this->worldComm().godRank()  << "\n";
                        this->buildGhostDofMap( M );
                        VLOG(2) << "[build] callFINISH buildGhostDofMap () with god rank " << this->worldComm().godRank()  << "\n";
#else
                        std::cerr << "ERROR : FEELPP_ENABLE_MPI_MODE is OFF" << std::endl;
                        //throw std::logic_error( "ERROR : FEELPP_ENABLE_MPI_MODE is OFF" );
#endif
                    }
                else
                    {
                        if (this->worldComm().globalRank()==0)
                            {
                                this->_M_n_localWithoutGhost_df[this->worldComm().globalRank()] = 1;
                                this->M_mapGlobalClusterToGlobalProcess.resize( 1 );
                                this->M_mapGlobalClusterToGlobalProcess[0]=0;
                                this->_M_first_df_globalcluster[this->worldComm().globalRank()] = 0;
                                this->_M_last_df_globalcluster[this->worldComm().globalRank()] = 0;
                            }
                        else
                            {
                                this->_M_n_localWithoutGhost_df[this->worldComm().globalRank()] = 0;
                                this->M_mapGlobalClusterToGlobalProcess.resize( 0 );
                                this->_M_first_df_globalcluster[this->worldComm().globalRank()] = 25;// 0;
                                this->_M_last_df_globalcluster[this->worldComm().globalRank()] = 25; //0;
                            }

                        this->_M_n_localWithGhost_df[this->worldComm().globalRank()] = 1;
                        //this->_M_first_df_globalcluster[this->worldComm().globalRank()] = 0;

                        this->M_mapGlobalProcessToGlobalCluster.resize( 1 );
                        this->M_mapGlobalProcessToGlobalCluster[0]=0;
                    }
        }

        else
        {
#if defined(FEELPP_ENABLE_MPI_MODE)
            // in sequential : identity map
            const size_type s = this->_M_n_localWithGhost_df[this->comm().rank()];
            this->M_mapGlobalProcessToGlobalCluster.resize( s );
            this->M_mapGlobalClusterToGlobalProcess.resize( s );

            for ( size_type i=0; i<s ; ++i ) this->M_mapGlobalProcessToGlobalCluster[i]=i;

            for ( size_type i=0; i<s ; ++i ) this->M_mapGlobalClusterToGlobalProcess[i]=i;

#endif
        }

        VLOG(1) << "Dof Table built";
    }

    /**
     * build dof map associated to the periodic dof, must be called
     * before buildDofMap
     */
    size_type buildPeriodicDofMap( mesh_type& M );

    /**
     * build dof associated to local discontinuities
     */
    size_type buildLocallyDiscontinuousDofMap( mesh_type& M, size_type start_next_free_dof );

    /**
     * @brief Build the localToGlobal table
     *
     *  \param mesh mesh
     */
    void buildDofMap( mesh_type& mesh, size_type start_next_free_dof = 0 );

    /**
     * @brief Build the localToGlobal table for the boundary
     *
     * \param mesh A mesh
     */
    void buildBoundaryDofMap( mesh_type& mesh );

#if defined(FEELPP_ENABLE_MPI_MODE)
    /**
     * build the GlobalProcessToGlobalClusterDof table
     */
    void buildGhostDofMap( mesh_type& mesh );

    /**
     * subroutines
     */
    void buildGhostInterProcessDofMap( mesh_type& mesh,
                                       std::map<size_type,boost::tuple<size_type,size_type> > & mapInterProcessDof );
    void buildGlobalProcessToGlobalClusterDofMapContinuous( mesh_type& mesh );
    void buildGlobalProcessToGlobalClusterDofMapContinuousActifDof( mesh_type& mesh,
                                                                    std::vector< std::map<size_type,std::set<boost::tuple<size_type,uint16_type> > > > & listToSend );
    void buildGlobalProcessToGlobalClusterDofMapContinuousGhostDof( mesh_type& mesh,
                                                 std::vector< std::map<size_type,std::set<boost::tuple<size_type,uint16_type> > > > const& listToSend );
    void buildGlobalProcessToGlobalClusterDofMapDiscontinuous();

    void buildGhostInterProcessDofMapInit( mesh_type& mesh,
                                           std::vector< std::map<size_type,std::set<boost::tuple<size_type,uint16_type> > > > & listToSend );
    boost::tuple<bool, std::vector< std::map<size_type,std::set<boost::tuple<size_type,uint16_type> > > > >
    buildGhostInterProcessDofMapRecursive( mesh_type& mesh,
                                           std::vector< std::map<size_type,std::set<boost::tuple<size_type,uint16_type> > > > const& listToSend,
                                           std::map<size_type,boost::tuple<size_type,size_type> > & mapInterProcessDof,
                                           std::vector< std::set<size_type > > & memoryFace );

    void buildDofNotPresent( std::map<size_type,boost::tuple<size_type,size_type> > const & mapInterProcessDof,
                             std::map<size_type,boost::tuple<size_type,size_type> > & setInterProcessDofNotPresent );

    void buildGlobalProcessToGlobalClusterDofMap( mesh_type& mesh,
            std::map<size_type,boost::tuple<size_type,size_type> > const& setInterProcessDofNotPresent );
    void updateGhostGlobalDof( std::map<size_type,boost::tuple<size_type,size_type> > const& setInterProcessDofNotPresent );

#endif
    /**
     * \return the dictionnary for the global dof
     */
    dof_map_type const& mapGDof() const
    {
        return map_gdof;
    }

    /**
     * \return the dictionnary for the global dof
     */
    dof_map_type& mapGDof()
    {
        return map_gdof;
    }

    /**
     * clear the dictionnary
     */
    void clearMapGDof()
    {
        map_gdof.clear();
    }

    /**
     * set the dictionnary for the dictionary of the global dof
     */
    void setMapGDof( dof_map_type const& mapdof )
    {
        map_gdof = mapdof;
    }

    typename dof_marker_type::right_range_type
    markerToDof( boost::any const& marker )
        {
            using namespace boost::bimaps;
            int id = M_mesh->markerId( marker );
            return _M_dof_marker.right.range( id <= _key, _key<id+1 );
        }

    typename dof_marker_type::right_range_type
    markerToDofLessThan( boost::any const& marker )
        {
            using namespace boost::bimaps;
            int id = M_mesh->markerId( marker );
            return _M_dof_marker.right.range( unbounded, _key<id );
        }
    typename dof_marker_type::right_range_type
    markerToDofGreaterThan( boost::any const& marker )
        {
            using namespace boost::bimaps;
            int id = M_mesh->markerId( marker );
            return _M_dof_marker.right.range( id<_key, unbounded );
        }

    void printDofMarker(std::string const& filename )
        {
            // std::ofstream ofs( filename.c_str() );
            // BOOST_FOREACH( auto dof, _M_dof_marker )
            // {
            //     //ofs << dof.first << " " << dof.second << "\n";
            // }
            std::ofstream ofs( filename.c_str() );
            BOOST_FOREACH( auto dofleft, _M_dof_marker.left )
            {
                ofs << dofleft.first << " " << dofleft.second << "\n";
            }
        }
    /**
     * The dof are ordered such that they are contiguous per element
     * and components. This way an extraction of the dof indices in
     * one element allows to extract a view of the corresponding
     * coefficient in a given basis which is then very helpful for
     * interpolation for example.
     *
     * \param ie index of the element
     * \param lc_dof index of the dof in the element
     * \param lc local index of the entity associated with the dof in the element
     * \param gDof global dof index
     * \param pDof dof index in the processor
     *
     * \return the index of the next free dof in the processor
     */
    bool insertDof( size_type ie,
                    uint16_type l_dof,
                    uint16_type lc,
                    dof_type&& gDof,
                    uint16_type processor,
                    size_type& pDof,
                    int32_type sign = 1,
                    bool is_dof_periodic = false,
                    size_type shift = 0,
                    Marker1 const& marker = Marker1( 0 ) )
    {
        bool res = true;
        const int ncdof = is_product?nComponents:1;

        for ( int c = 0; c < ncdof; ++c )
        {
            gDof.template get<1>() = c;
            uint16_type lc_dof = fe_type::nLocalDof*c+l_dof;
            Feel::detail::ignore_unused_variable_warning( lc );
            dof_map_iterator itdof = map_gdof.find( gDof );
            dof_map_iterator endof = map_gdof.end();
            bool __inserted = false;

            if ( itdof == endof )
            {
                DVLOG(2) << "[dof] dof (" << gDof.template get<0>() << "," << gDof.template get<1>() << "," << gDof.template get<2>() << ") not yet inserted in map\n";
                boost::tie( itdof, __inserted ) = map_gdof.insert( std::make_pair( gDof, dofIndex( pDof ) ) );

                pDof += 1;

                FEELPP_ASSERT( __inserted == true )( ie )( lc_dof )
                ( gDof.template get<0>() )( gDof.template get<1>() )( gDof.template get<2>() )
                ( processor )( itdof->second ).error( "dof should have been inserted" );
            }

            else
            {
                DVLOG(2) << "[dof] dof (" << gDof.template get<0>() << ","
                              << gDof.template get<1>()
                              << "," << gDof.template get<2>()
                              << ") already inserted in map with dof_id = " << itdof->second << "\n";
            }

            DVLOG(2) << "global dof = " << itdof->second
                          << " local dof = " << fe_type::nLocalDof*itdof->first.template get<1>() + lc_dof
                          << " element = " << ie
                          << " entity = " << itdof->first.template get<0>()
                          << " component = " << itdof->first.template get<1>()
                          << " index = " << itdof->first.template get<2>() << "\n";

            // make sure that no already created dof is overwritten here (may be done alsewhere)
            if ( boost::get<0>( _M_el_l2g[ ie][ lc_dof ] ) == invalid_size_type_value )
            {
                DCHECK( itdof->first == gDof ) << "Logical error in Dof Table construction " << itdof->first << " != " << gDof;

                DCHECK( lc_dof >= fe_type::nLocalDof*itdof->first.template get<1>() &&
                        lc_dof < fe_type::nLocalDof*( itdof->first.template get<1>()+1 ) )
                    << "Invalid local dof index " << lc_dof << " must be >=  "
                    << fe_type::nLocalDof*itdof->first.template get<1>();

                // add processor to the set of processors this dof belongs to
                _M_dof_procset[ itdof->second+shift ].insert( processor );

                _M_el_l2g[ ie][ lc_dof ] = global_dof_type( itdof->second+shift, sign, is_dof_periodic, marker.value() );
                _M_dof_marker.insert( dof2marker( itdof->second+shift,  marker.value() ) );


#if !defined(NDEBUG)
                _M_dof2elt[itdof->second+shift].push_back( boost::make_tuple( ie, lc_dof, lc, itdof->first.template get<0>() ) );
#endif
#if 0
                M_dof_view.insert( Dof( itdof->second+shift,      // global index
                                        sign,                     // sign
                                        itdof->first.template get<0>(),    // entity type
                                        false,                    // is on boundary ?
                                        0                         // marker
                                      ) );
#endif
#if 0
                const int ntdof = is_product?nComponents:1;

                for ( dof_index_type i2 = 0; i2 < ntdof*fe_type::nLocalDof; ++i2 )
                    VLOG(1) << "dof table( " << ie << ", " << lc  << ")=" << boost::get<0>( _M_el_l2g[ ie][ i2 ] ) << "\n";

#endif
            }
            else
            {
                size_type _dof = _M_el_l2g[ ie][ lc_dof ].id();
#if 0
                CHECK(  _M_dof_marker[_dof] == marker.value() ) << "Invalid dof marker, element id: " <<  ie
                                                                << ", local dof id: " << lc_dof
                                                                << ", global dof id: "<< _dof
                                                                << ", dof marker: " <<  _M_dof_marker[_dof]
                                                                << ", marker: " << marker.value() << "\n";
#endif
            }

            res = res && ( __inserted || ( ( _M_el_l2g[ ie][ lc_dof ].id() == invalid_size_type_value ) && shift ) );
        }

        return res;
    }

    /**
     * rebuild dof points
     */
    void rebuildDofPoints( mesh_type& M )
    {
        M_dof_points.clear();
        this->generateDofPoints(M);
    }

private:

    void addVertexDof( element_type const& __elt, uint16_type processor, size_type& next_free_dof,
                       ref_shift_type& shifts  )
    {
        addVertexDof( __elt, processor, next_free_dof, shifts, mpl::bool_<(fe_type::nDofPerVertex>0)>() );
    }
    void addVertexDof( element_type const& /*M*/, uint16_type /*processor*/,  size_type& /*next_free_dof*/,
                       ref_shift_type& /*shifts*/, mpl::bool_<false> )
    {}
    void addVertexDof( element_type const& __elt, uint16_type processor, size_type& next_free_dof,
                       ref_shift_type& shifts, mpl::bool_<true> )
    {
        uint16_type local_shift;
        size_type global_shift;
        boost::tie( local_shift, global_shift ) = shifts;


        size_type ie = __elt.id();

        uint16_type lc = local_shift;

        for ( uint16_type i = 0; i < element_type::numVertices; ++i )
        {
            for ( uint16_type l = 0; l < fe_type::nDofPerVertex; ++l, ++lc )
            {
                //const size_type gDof = global_shift + ( __elt.point( i ).id() ) * fe_type::nDofPerVertex + l;
                const size_type gDof = ( __elt.point( i ).id() ) * fe_type::nDofPerVertex + l;
                this->insertDof( ie, lc, i, dof_type( 0, 0, gDof ),
                                 processor, next_free_dof, 1, false, global_shift, __elt.point( i ).marker() );
            }
        }

        // update shifts
        shifts.template get<0>() = lc;

#if !defined(NDEBUG)
        DVLOG(2) << "[Dof::updateVolumeDof(addVertexDof] vertex proc" << processor << " next_free_dof = " << next_free_dof << "\n";
#endif
    }
    void addEdgeDof( element_type const& __elt, uint16_type processor, size_type& next_free_dof,
                     ref_shift_type& shifts )
    {
        static const bool cond = fe_type::nDofPerEdge > 0;
        return addEdgeDof( __elt,
                           processor,
                           next_free_dof,
                           shifts,
                           mpl::int_<fe_type::nDim>(),
                           mpl::bool_<cond>() );
    }
    void addEdgeDof( element_type const& /*M*/, uint16_type /*processor*/, size_type& /*next_free_dof*/,
                     ref_shift_type& /*shifts*/, mpl::int_<1>, mpl::bool_<false> )
    {}

    void addEdgeDof( element_type const& __elt, uint16_type processor, size_type& next_free_dof,
                     ref_shift_type& shifts, mpl::int_<1>, mpl::bool_<true> )
    {
        uint16_type local_shift;
        size_type global_shift;
        boost::tie( local_shift, global_shift ) = shifts;

        size_type ie = __elt.id();
        uint16_type lc = local_shift;

        for ( uint16_type l = 0; l < fe_type::nDofPerEdge; ++l, ++lc )
        {
            const size_type gDof = is_p0_continuous? l:ie * fe_type::nDofPerEdge + l;
            this->insertDof( ie, lc, l, dof_type( 1, 0, gDof ), processor, next_free_dof, 1, false, global_shift, __elt.marker() );
        }

        // update shifts
        shifts.template get<0>() = lc;
#if !defined(NDEBUG)
        DVLOG(2) << "[Dof::addEdgeDof(1)] element proc" << processor << " next_free_dof = " << next_free_dof << "\n";
#endif
    }
    void addEdgeDof( element_type const& /*__elt*/, uint16_type /*processor*/, size_type& /*next_free_dof*/,
                     ref_shift_type& /*shifts*/, mpl::int_<2>, mpl::bool_<false> )
    {}
    void addEdgeDof( element_type const& __elt, uint16_type processor, size_type& next_free_dof,
                     ref_shift_type& shifts, mpl::int_<2>, mpl::bool_<true> )
    {
        uint16_type local_shift;
        size_type global_shift;
        boost::tie( local_shift, global_shift ) = shifts;

        size_type ie = __elt.id();
        uint16_type lc = local_shift;

        /** The boundary dofs are constructed in the same way if the basis is modal **/

        for ( uint16_type i = 0; i < element_type::numEdges; ++i )
        {
            for ( uint16_type l = 0; l < fe_type::nDofPerEdge; ++l, ++lc )
            {
                size_type gDof = __elt.edge( i ).id() * fe_type::nDofPerEdge;
                int32_type sign = 1;


                if ( __elt.edgePermutation( i ).value()  == edge_permutation_type::IDENTITY )
                {
                    gDof += l ; // both nodal and modal case
                }

                else if ( __elt.edgePermutation( i ).value()  == edge_permutation_type::REVERSE_PERMUTATION )
                {

                    if ( fe_type::is_modal )
                    {
                        //only half of the modes (odd polynomial order) are negative.
                        sign = ( l%2 )?( -1 ):( 1 );
                        gDof += l;
                    }

                    else
                        gDof += fe_type::nDofPerEdge - 1 - l ;
                }

                else
                    FEELPP_ASSERT( 0 ).error ( "invalid edge permutation" );

                this->insertDof( ie, lc, i, dof_type( 1, 0, gDof ), processor, next_free_dof, sign, false, global_shift, __elt.edge( i ).marker() );
            }
        }

        // update shifts
        shifts.template get<0>() = lc;
#if !defined(NDEBUG)
        DVLOG(2) << "[Dof::addEdgeDof] edge proc" << processor << " next_free_dof = " << next_free_dof << "\n";
#endif
    }

    void addEdgeDof( element_type const& /*__elt*/, uint16_type /*processor*/, size_type& /*next_free_dof*/,
                     ref_shift_type& /*shifts*/, mpl::int_<3>, mpl::bool_<false> )
    {}

    void addEdgeDof( element_type const& __elt, uint16_type processor, size_type& next_free_dof,
                     ref_shift_type& shifts, mpl::int_<3>, mpl::bool_<true> )
    {
        uint16_type local_shift;
        size_type global_shift;
        boost::tie( local_shift, global_shift ) = shifts;

        size_type ie = __elt.id();
        uint16_type lc = local_shift;

        for ( uint16_type i = 0; i < element_type::numEdges; ++i )
        {
            for ( uint16_type l = 0; l < fe_type::nDofPerEdge; ++l, ++lc )
            {
                size_type gDof = __elt.edge( i ).id() * fe_type::nDofPerEdge;

                int32_type sign = 1;

                if ( __elt.edgePermutation( i ).value()  == edge_permutation_type::IDENTITY )
                {
                    gDof += l ; // both nodal and modal case
                }

                else if ( __elt.edgePermutation( i ).value()  == edge_permutation_type::REVERSE_PERMUTATION )
                {

                    if ( fe_type::is_modal )
                    {
                        //only half of the modes (odd polynomial order) are negative.
                        sign = ( l%2 )?( -1 ):( 1 );
                        gDof += l;
                    }

                    else
                        gDof += fe_type::nDofPerEdge - 1 - l ;
                }

                else
                    FEELPP_ASSERT( 0 ).error ( "invalid edge permutation" );

                this->insertDof( ie, lc, i, dof_type( 1, 0, gDof ), processor, next_free_dof, sign, false, global_shift, __elt.edge( i ).marker() );
            }
        }

        // update shifts
        shifts.template get<0>() = lc;
#if !defined(NDEBUG)
        DVLOG(2) << "[Dof::addEdgeDof] edge proc" << processor << " next_free_dof = " << next_free_dof << "\n";
#endif
    }


    void addFaceDof( element_type const& __elt, uint16_type processor, size_type& next_free_dof,
                     ref_shift_type& shifts )
    {
        return addFaceDof( __elt, processor, next_free_dof, shifts, mpl::int_<fe_type::nDim>(), mpl::bool_<(fe_type::nDofPerFace > 0)>() );
    }
    void addFaceDof( element_type const& /*M*/, uint16_type /*processor*/, size_type& /*next_free_dof*/,
                     ref_shift_type& /*shifts*/, mpl::int_<1>, mpl::bool_<false> )
    {}
    void addFaceDof( element_type const& /*M*/, uint16_type /*processor*/, size_type& /*next_free_dof*/,
                     ref_shift_type& /*shifts*/, mpl::int_<2>, mpl::bool_<false> )
    {}
    void addFaceDof( element_type const& __elt, uint16_type processor, size_type& next_free_dof,
                     ref_shift_type& shifts, mpl::int_<2>, mpl::bool_<true> )
    {
        uint16_type local_shift;
        size_type global_shift;
        boost::tie( local_shift, global_shift ) = shifts;

        size_type ie = __elt.id();
        uint16_type lc = local_shift;

        for ( uint16_type l = 0; l < fe_type::nDofPerFace; ++l, ++lc )
        {
            const size_type gDof = is_p0_continuous? l:ie * fe_type::nDofPerFace + l;
            this->insertDof( ie, lc, l, dof_type( 2, 0, gDof ), processor, next_free_dof, 1, false, global_shift, __elt.marker() );
        }

        // update shifts
        shifts.template get<0>() = lc;
#if !defined(NDEBUG)
        DVLOG(2) << "[Dof::addFaceDof(2,true)] face proc" << processor << " next_free_dof = " << next_free_dof << "\n";
#endif
    }
    void addFaceDof( element_type const& /*M*/, uint16_type /*processor*/, size_type& /*next_free_dof*/,
                     ref_shift_type& /*shifts*/, mpl::int_<3>, mpl::bool_<false> )
    {}
    void addFaceDof( element_type const& __elt, uint16_type processor, size_type& next_free_dof,
                     ref_shift_type& shifts, mpl::int_<3>, mpl::bool_<true> )
    {
        uint16_type local_shift;
        size_type global_shift;
        boost::tie( local_shift, global_shift ) = shifts;

        size_type ie = __elt.id();

        uint16_type lc = local_shift;

        for ( uint16_type i = 0; i < element_type::numFaces; ++i )
        {
            face_permutation_type permutation = __elt.facePermutation( i );
            FEELPP_ASSERT( permutation != face_permutation_type( 0 ) ).error ( "invalid face permutation" );

            // Polynomial order in each direction
            uint16_type p=1;
            uint16_type q=0;

            // MaxOrder = Order - 2
            int MaxOrder = int( ( 3 + std::sqrt( 1+8*fe_type::nDofPerFace ) )/2 ) - 2;

            for ( uint16_type l = 0; l < fe_type::nDofPerFace; ++l, ++lc )
            {

                // TODO: orient the dof indices such
                // that they match properly the faces
                // dof of the connected faces. There
                // are a priori many permutations of
                // the dof face indices
                size_type gDof = __elt.face( i ).id() * fe_type::nDofPerFace;
                int32_type sign = 1;

                q=q+1;

                if ( q > MaxOrder )
                {
                    q = 1;
                    p = p+1;
                    MaxOrder = MaxOrder-1;
                }

                if ( !fe_type::is_modal )
                {
                    // no need of permutation is identity or only one dof on face
                    if ( permutation  == face_permutation_type( 1 ) || fe_type::nDofPerFace == 1 )
                        gDof += l;

                    else
                        gDof += vector_permutation[permutation][l];
                }

                else
                {
                    gDof += l;

                    if ( permutation == face_permutation_type( 2 ) )
                    {
                        // Reverse sign if polynomial order in
                        // eta_1 direction is odd

                        if ( p%2 == 0 )
                            sign = -1;

                    }
                }

                this->insertDof( ie, lc, i, dof_type( 2, 0, gDof ), processor, next_free_dof, sign, false, global_shift,__elt.face( i ).marker() );

            }
        }

        // update shifts
        shifts.template get<0>() = lc;
#if !defined(NDEBUG)
        DVLOG(2) << "[Dof::addFaceDof<3>] face proc" << processor << " next_free_dof = " << next_free_dof << "\n";
#endif
    }
    void addVolumeDof( element_type const& __elt, uint16_type processor, size_type& next_free_dof,
                       ref_shift_type& shifts )
    {
        return addVolumeDof( __elt, processor, next_free_dof, shifts, mpl::bool_<(fe_type::nDofPerVolume>0)>() );
    }
    void addVolumeDof( element_type const& /*M*/, uint16_type /*processor*/, size_type& /*next_free_dof*/,
                       ref_shift_type& /*shifts*/, mpl::bool_<false> )
    {}
    void addVolumeDof( element_type const& __elt, uint16_type processor, size_type& next_free_dof,
                       ref_shift_type& shifts, mpl::bool_<true> )
    {
        BOOST_STATIC_ASSERT( element_type::numVolumes );
        uint16_type local_shift;
        size_type global_shift;
        boost::tie( local_shift, global_shift ) = shifts;

        size_type ie = __elt.id();
        uint16_type lc = local_shift;

        for ( uint16_type l = 0; l < fe_type::nDofPerVolume; ++l, ++lc )
        {
            const size_type gDof = is_p0_continuous? l:ie * fe_type::nDofPerVolume + l;
            this->insertDof( ie, lc, l, dof_type( 3, 0, gDof ), processor, next_free_dof, 1, false, global_shift, __elt.marker() );
        }

        // update shifts
        shifts.template get<0>() = lc;
#if !defined(NDEBUG)
        DVLOG(2) << "[Dof::updateVolumeDof(<2>)] element proc" << processor << " next_free_dof = " << next_free_dof << "\n";
#endif
    }

    template<typename FaceIterator>
    void addVertexBoundaryDof( FaceIterator __face_it, uint16_type& lc )
    {
        addVertexBoundaryDof( __face_it, lc, mpl::bool_<(fe_type::nDofPerVertex>0)>(), mpl::int_<nDim>() );
    }
    template<typename FaceIterator> void addVertexBoundaryDof( FaceIterator /*__face_it*/, uint16_type& /*lc*/, mpl::bool_<false>, mpl::int_<1> ) {}
    template<typename FaceIterator> void addVertexBoundaryDof( FaceIterator /*__face_it*/, uint16_type& /*lc*/, mpl::bool_<false>, mpl::int_<2> ) {}
    template<typename FaceIterator> void addVertexBoundaryDof( FaceIterator /*__face_it*/, uint16_type& /*lc*/, mpl::bool_<false>, mpl::int_<3> ) {}
    template<typename FaceIterator>
    void addVertexBoundaryDof( FaceIterator __face_it, uint16_type& lc, mpl::bool_<true>, mpl::int_<1>  )
    {
        BOOST_STATIC_ASSERT( face_type::numVertices );
#if !defined(FEELPP_ENABLE_MPI_MODE)
        // id of the element adjacent to the face
        // \warning NEED TO INVESTIGATE THIS
        size_type iElAd = __face_it->ad_first();
        FEELPP_ASSERT( iElAd != invalid_size_type_value )( __face_it->id() ).error( "[Dof::buildBoundaryDof] invalid face/element in face" );

        // local id of the face in its adjacent element
        uint16_type iFaEl = __face_it->pos_first();
        FEELPP_ASSERT( iFaEl != invalid_uint16_type_value ).error ( "invalid element index in face" );
#else // MPI
        uint16_type iFaEl;
        size_type iElAd;

        if ( __face_it->processId() == __face_it->proc_first() )
        {
            iElAd = __face_it->ad_first();
            DCHECK( iElAd != invalid_size_type_value ) <<  "Invalid face/element in face " <<  __face_it->id();

            // local id of the face in its adjacent element
            iFaEl = __face_it->pos_first();
            DCHECK( iFaEl != invalid_uint16_type_value ) <<  "Invalid element index in face " <<  __face_it->id();
        }

        else
        {
            iElAd = __face_it->ad_second();
            FEELPP_ASSERT( iElAd != invalid_size_type_value )( __face_it->id() ).error( "[Dof::buildBoundaryDof] invalid face/element in face" );

            // local id of the face in its adjacent element
            iFaEl = __face_it->pos_second();
            FEELPP_ASSERT( iFaEl != invalid_uint16_type_value ).error ( "invalid element index in face" );
        }

#endif
        // Loop number of Dof per vertex
        const int ncdof = is_product?nComponents:1;

        for ( int c = 0; c < ncdof; ++c )
        {
            for ( uint16_type l = 0; l < fe_type::nDofPerVertex; ++l )
            {
                auto temp= this->localToGlobal( iElAd,
                                                iFaEl * fe_type::nDofPerVertex + l,
                                                c );
                _M_face_l2g[ __face_it->id()][ lc++ ] = boost::make_tuple( boost::get<0>( temp ),boost::get<1>( temp ),boost::get<2>( temp ),
                                                        iFaEl * fe_type::nDofPerVertex + l );
            }
        }
    }
    template<typename FaceIterator>
    void addVertexBoundaryDof( FaceIterator __face_it, uint16_type& lc, mpl::bool_<true>, mpl::int_<2>  )
    {
        BOOST_STATIC_ASSERT( face_type::numVertices );
#if !defined(FEELPP_ENABLE_MPI_MODE)
        // id of the element adjacent to the face
        // \warning NEED TO INVESTIGATE THIS
        size_type iElAd = __face_it->ad_first();
        FEELPP_ASSERT( iElAd != invalid_size_type_value )( __face_it->id() ).error( "[Dof::buildBoundaryDof] invalid face/element in face" );

        // local id of the face in its adjacent element
        uint16_type iFaEl = __face_it->pos_first();
        FEELPP_ASSERT( iFaEl != invalid_uint16_type_value ).error ( "invalid element index in face" );
#else // MPI
        uint16_type iFaEl;
        size_type iElAd;

        if ( __face_it->processId() == __face_it->proc_first() )
        {
            iElAd = __face_it->ad_first();
            FEELPP_ASSERT( iElAd != invalid_size_type_value )( __face_it->id() ).error( "[Dof::buildBoundaryDof] invalid face/element in face" );

            // local id of the face in its adjacent element
            iFaEl = __face_it->pos_first();
            FEELPP_ASSERT( iFaEl != invalid_uint16_type_value ).error ( "invalid element index in face" );
        }

        else
        {
            iElAd = __face_it->ad_second();
            FEELPP_ASSERT( iElAd != invalid_size_type_value )( __face_it->id() ).error( "[Dof::buildBoundaryDof] invalid face/element in face" );

            // local id of the face in its adjacent element
            iFaEl = __face_it->pos_second();
            FEELPP_ASSERT( iFaEl != invalid_uint16_type_value ).error ( "invalid element index in face" );
        }

#endif

        size_type ndofF = ( face_type::numVertices * fe_type::nDofPerVertex +
                            face_type::numEdges * fe_type::nDofPerEdge +
                            face_type::numFaces * fe_type::nDofPerFace );


        //_M_dof2elt[gDof].push_back( boost::make_tuple( iElAd, lc-1, 48, 0 ) );
        // loop on face vertices
        const int ncdof = is_product?nComponents:1;

        for ( int c = 0; c < ncdof; ++c )
        {
            uint16_type lcc=c*ndofF;

            for ( uint16_type iVeFa = 0; iVeFa < face_type::numVertices; ++iVeFa )
            {
                // local vertex number (in element)
                uint16_type iVeEl = element_type::fToP( iFaEl, iVeFa );

                FEELPP_ASSERT( iVeEl != invalid_uint16_type_value ).error( "invalid local dof" );

                // Loop number of Dof per vertex
                for ( uint16_type l = 0; l < fe_type::nDofPerVertex; ++l )
                {
                    auto temp = this->localToGlobal( iElAd,
                                                     iVeEl * fe_type::nDofPerVertex + l,
                                                     c );
                    _M_face_l2g[ __face_it->id()][ lcc++ ] = boost::make_tuple( boost::get<0>( temp ),boost::get<1>( temp ),boost::get<2>( temp ),
                            iVeEl * fe_type::nDofPerVertex + l );
                }
            }
        }
    }
    template<typename FaceIterator>
    void addVertexBoundaryDof( FaceIterator __face_it, uint16_type& lc, mpl::bool_<true>, mpl::int_<3>  )
    {
        addVertexBoundaryDof( __face_it, lc, mpl::bool_<true>(), mpl::int_<2>() );
    }
    template<typename FaceIterator>
    void addEdgeBoundaryDof( FaceIterator __face_it, uint16_type& lc )
    {
        static const bool cond = fe_type::nDofPerEdge*face_type::numEdges > 0;
        addEdgeBoundaryDof( __face_it, lc, mpl::bool_<cond>(), mpl::int_<nDim>() );
    }
    template<typename FaceIterator>
    void addEdgeBoundaryDof( FaceIterator /*__face_it*/, uint16_type& /*lc*/, mpl::bool_<false>, mpl::int_<1> ) {}
    template<typename FaceIterator>
    void addEdgeBoundaryDof( FaceIterator /*__face_it*/, uint16_type& /*lc*/, mpl::bool_<false>, mpl::int_<2> ) {}
    template<typename FaceIterator>
    void addEdgeBoundaryDof( FaceIterator /*__face_it*/, uint16_type& /*lc*/, mpl::bool_<false>, mpl::int_<3> ) {}
    template<typename FaceIterator>
    void addEdgeBoundaryDof( FaceIterator __face_it, uint16_type& lc, mpl::bool_<true>, mpl::int_<2> )
    {
#if !defined(FEELPP_ENABLE_MPI_MODE)
        // id of the element adjacent to the face
        // \warning NEED TO INVESTIGATE THIS
        size_type iElAd = __face_it->ad_first();
        FEELPP_ASSERT( iElAd != invalid_size_type_value )
        ( __face_it->id() ).error( "[Dof::buildBoundaryDof] invalid face/element in face" );

        // local id of the face in its adjacent element
        uint16_type iFaEl = __face_it->pos_first();
#else // MPI
        uint16_type iFaEl;
        size_type iElAd;

        if ( __face_it->processId() == __face_it->proc_first() )
        {
            iElAd = __face_it->ad_first();
            FEELPP_ASSERT( iElAd != invalid_size_type_value )
            ( __face_it->id() ).error( "[Dof::buildBoundaryDof] invalid face/element in face" );

            // local id of the face in its adjacent element
            iFaEl = __face_it->pos_first();
        }

        else
        {
            iElAd = __face_it->ad_second();
            FEELPP_ASSERT( iElAd != invalid_size_type_value )
            ( __face_it->id() ).error( "[Dof::buildBoundaryDof] invalid face/element in face" );

            // local id of the face in its adjacent element
            iFaEl = __face_it->pos_second();
        }

#endif


        FEELPP_ASSERT( iFaEl != invalid_uint16_type_value ).error ( "invalid element index in face" );
#if !defined(NDEBUG)
        DVLOG(2) << " local face id : " << iFaEl << "\n";
#endif
        size_type nVerticesF = face_type::numVertices * fe_type::nDofPerVertex;
        size_type ndofF = ( face_type::numVertices * fe_type::nDofPerVertex +
                            face_type::numEdges * fe_type::nDofPerEdge +
                            face_type::numFaces * fe_type::nDofPerFace );


        const int ncdof = is_product?nComponents:1;

        for ( int c = 0; c < ncdof; ++c )
        {
            uint16_type lcc=nVerticesF+c*ndofF;

            // Loop number of Dof per edge
            for ( uint16_type l = 0; l < fe_type::nDofPerEdge; ++l )
            {
                auto temp = this->localToGlobal( iElAd,
                                                 element_type::numVertices*fe_type::nDofPerVertex +
                                                 iFaEl * fe_type::nDofPerEdge + l,
                                                 c );
                _M_face_l2g[ __face_it->id()][ lcc++ ] = boost::make_tuple( boost::get<0>( temp ),boost::get<1>( temp ),boost::get<2>( temp ),
                        element_type::numVertices*fe_type::nDofPerVertex +
                        iFaEl * fe_type::nDofPerEdge + l );
            }
        }
    }
    template<typename FaceIterator>
    void addEdgeBoundaryDof( FaceIterator __face_it, uint16_type& lc, mpl::bool_<true>, mpl::int_<3> )
    {
        //BOOST_STATIC_ASSERT( face_type::numEdges );
#if !defined(FEELPP_ENABLE_MPI_MODE)
        // id of the element adjacent to the face
        // \warning NEED TO INVESTIGATE THIS
        size_type iElAd = __face_it->ad_first();
        FEELPP_ASSERT( iElAd != invalid_size_type_value )( __face_it->id() ).error( "[Dof::buildBoundaryDof] invalid face/element in face" );

        // local id of the face in its adjacent element
        uint16_type iFaEl = __face_it->pos_first();
        FEELPP_ASSERT( iFaEl != invalid_uint16_type_value ).error ( "invalid element index in face" );
#else // MPI
        uint16_type iFaEl;
        size_type iElAd;

        if ( __face_it->processId() == __face_it->proc_first() )
        {
            iElAd = __face_it->ad_first();
            FEELPP_ASSERT( iElAd != invalid_size_type_value )
            ( __face_it->id() ).error( "[Dof::buildBoundaryDof] invalid face/element in face" );

            // local id of the face in its adjacent element
            iFaEl = __face_it->pos_first();
        }

        else
        {
            iElAd = __face_it->ad_second();
            FEELPP_ASSERT( iElAd != invalid_size_type_value )
            ( __face_it->id() ).error( "[Dof::buildBoundaryDof] invalid face/element in face" );

            // local id of the face in its adjacent element
            iFaEl = __face_it->pos_second();
        }

#endif

#if !defined(NDEBUG)
        DVLOG(2) << " local face id : " << iFaEl << "\n";
#endif
        size_type nVerticesF = face_type::numVertices * fe_type::nDofPerVertex;
        size_type ndofF = ( face_type::numVertices * fe_type::nDofPerVertex +
                            face_type::numEdges * fe_type::nDofPerEdge +
                            face_type::numFaces * fe_type::nDofPerFace );

        const int ncdof = is_product?nComponents:1;

        for ( int c = 0; c < ncdof; ++c )
        {
            uint16_type lcc=nVerticesF+c*ndofF;

            // loop on face vertices
            for ( uint16_type iEdFa = 0; iEdFa < face_type::numEdges; ++iEdFa )
            {
                // local edge number (in element)
                uint16_type iEdEl = element_type::fToE( iFaEl, iEdFa );

                FEELPP_ASSERT( iEdEl != invalid_uint16_type_value ).error( "invalid local dof" );

                // Loop number of Dof per edge
                for ( uint16_type l = 0; l < fe_type::nDofPerEdge; ++l )
                {
                    auto temp = this->localToGlobal( iElAd,
                                                     element_type::numVertices*fe_type::nDofPerVertex +
                                                     iEdEl * fe_type::nDofPerEdge + l,
                                                     c );
                    _M_face_l2g[ __face_it->id()][ lcc++ ] = boost::make_tuple( boost::get<0>( temp ),boost::get<1>( temp ),boost::get<2>( temp ),
                            element_type::numVertices*fe_type::nDofPerVertex +
                            iEdEl * fe_type::nDofPerEdge + l );
                }
            }
        }
    }


    template<typename FaceIterator>
    void addFaceBoundaryDof( FaceIterator __face_it, uint16_type& lc )
    {
        addFaceBoundaryDof( __face_it, lc, mpl::bool_<(face_type::numFaces*fe_type::nDofPerFace > 0)>() );
    }
    template<typename FaceIterator>
    void addFaceBoundaryDof( FaceIterator /*__face_it*/, uint16_type& /*lc*/, mpl::bool_<false> )
    {
    }
    template<typename FaceIterator>
    void addFaceBoundaryDof( FaceIterator __face_it, uint16_type& lc, mpl::bool_<true> )
    {
#if !defined(FEELPP_ENABLE_MPI_MODE)
        // id of the element adjacent to the face
        // \warning NEED TO INVESTIGATE THIS
        size_type iElAd = __face_it->ad_first();
        FEELPP_ASSERT( iElAd != invalid_size_type_value )( __face_it->id() ).error( "[Dof::buildBoundaryDof] invalid face/element in face" );

        // local id of the face in its adjacent element
        uint16_type iFaEl = __face_it->pos_first();
        FEELPP_ASSERT( iFaEl != invalid_uint16_type_value ).error ( "invalid element index in face" );
#else // MPI
        uint16_type iFaEl;
        size_type iElAd;

        if ( __face_it->processId() == __face_it->proc_first() )
        {
            iElAd = __face_it->ad_first();
            FEELPP_ASSERT( iElAd != invalid_size_type_value )
            ( __face_it->id() ).error( "[Dof::buildBoundaryDof] invalid face/element in face" );

            // local id of the face in its adjacent element
            iFaEl = __face_it->pos_first();
        }

        else
        {
            iElAd = __face_it->ad_second();
            FEELPP_ASSERT( iElAd != invalid_size_type_value )
            ( __face_it->id() ).error( "[Dof::buildBoundaryDof] invalid face/element in face" );

            // local id of the face in its adjacent element
            iFaEl = __face_it->pos_second();
        }

#endif

#if !defined(NDEBUG)
        DVLOG(2) << " local face id : " << iFaEl << "\n";
#endif
        size_type nVerticesAndEdgeF = ( face_type::numVertices * fe_type::nDofPerVertex +
                                        face_type::numEdges * fe_type::nDofPerEdge );
        size_type ndofF = ( face_type::numVertices * fe_type::nDofPerVertex +
                            face_type::numEdges * fe_type::nDofPerEdge +
                            face_type::numFaces * fe_type::nDofPerFace );

        const int ncdof = is_product?nComponents:1;

        for ( int c = 0; c < ncdof; ++c )
        {
            uint16_type lcc=nVerticesAndEdgeF+c*ndofF;

            // Loop on number of Dof per face
            for ( uint16_type l = 0; l < fe_type::nDofPerFace; ++l )
            {
                auto temp = this->localToGlobal( iElAd,
                                                 element_type::numVertices*fe_type::nDofPerVertex +
                                                 element_type::numEdges*fe_type::nDofPerEdge +
                                                 iFaEl * fe_type::nDofPerFace + l,
                                                 c );
                _M_face_l2g[ __face_it->id()][ lcc++ ] = boost::make_tuple( boost::get<0>( temp ),boost::get<1>( temp ),boost::get<2>( temp ),
                        element_type::numVertices*fe_type::nDofPerVertex +
                        element_type::numEdges*fe_type::nDofPerEdge +
                        iFaEl * fe_type::nDofPerFace + l );
            }
        }
    }

    void addSubstructuringDofMap( mesh_type const& M, size_type next_free_dof );
    void addSubstructuringDofVertex( mesh_type const& M, size_type next_free_dof );
    void addSubstructuringDofEdge( mesh_type const& M, size_type next_free_dof, mpl::int_<1> );
    void addSubstructuringDofEdge( mesh_type const& M, size_type next_free_dof, mpl::int_<2> );
    void addSubstructuringDofEdge( mesh_type const& M, size_type next_free_dof, mpl::int_<3> );
    void addSubstructuringDofFace( mesh_type const& M, size_type next_free_dof, mpl::int_<1> );
    void addSubstructuringDofFace( mesh_type const& M, size_type next_free_dof, mpl::int_<2> );
    void addSubstructuringDofFace( mesh_type const& M, size_type next_free_dof, mpl::int_<3> );

    /**
     * @brief Checks if the dofs associated with entity_id N are continuous
     *
     * \param M A mesh
     */
    template<int N>
    void checkDofEntity ( mesh_type& M )
    {
        Feel::detail::ignore_unused_variable_warning( M );

        if ( !is_scalar )
            return;

#if !defined(NDEBUG)

        using namespace Feel;

        gm_ptrtype _M_gm_ptr = M.gm();

        fe_type _M_basis;

        //value_type tol = value_type(100.0)*type_traits<value_type>::epsilon();
        value_type tol = value_type( 10.0 )*type_traits<double>::epsilon();

        bool global_signs_good = 1;

        std::vector<size_type> bad_dof;

        for ( uint16_type gDof = 0; gDof < nDof(); ++gDof )
        {
            uint16_type _numEntities = _M_dof2elt[gDof].size();
            uint16_type _ent = _M_dof2elt[gDof].begin()->template get<3>();

            if ( _numEntities > 1 && _ent == mpl::int_<N>() )
            {
                bool signs_good = 1;

                std::vector< ublas::vector<value_type> > basis_eval;

                std::vector< points_type > real_coordinates;

                ldof_const_iterator __ldofit = _M_dof2elt[gDof].begin();
                ldof_const_iterator __ldofen = _M_dof2elt[gDof].end();

                while ( __ldofit != __ldofen )
                {
                    size_type entity_element_id = __ldofit->template get<0>();
                    uint16_type entity_local_dof_id = __ldofit->template get<1>();
                    uint16_type entity_local_id = __ldofit->template get<2>();

                    PointSetMapped<element_type, convex_type, nOrder> test( M.element( entity_element_id ) );

                    points_type Gt = test.pointsBySubEntity( N, entity_local_id );

                    real_coordinates.push_back( test.pointsBySubEntity( N, entity_local_id, 0, 1 ) );

                    int sign = boost::get<1>( localToGlobal( entity_element_id, entity_local_dof_id ) );

                    basis_eval.push_back( value_type( sign )*ublas::row( _M_basis.evaluate( Gt ), entity_local_dof_id ) );

                    ++__ldofit;
                }

                for ( uint16_type i=1; i < _numEntities; i++ )
                {

                    FEELPP_ASSERT( ublas::norm_inf( real_coordinates[i] - real_coordinates[0] ) < tol  )
                    ( gDof )
                    ( real_coordinates[0] )
                    ( real_coordinates[i] ).error( "Reference points aren't being mapped to the same real one's" );

                    if ( ublas::norm_inf( basis_eval[i] - basis_eval[0] ) > tol )
                    {
                        signs_good = 0;
                        global_signs_good = 0;
                    }
                }

                basis_eval.empty();
                real_coordinates.empty();

                if ( signs_good == 0 )
                    bad_dof.push_back( gDof );
            }
        }

        if ( !bad_dof.empty() )
        {
            for ( uint16_type i = 0; i < bad_dof.size(); ++i )
                Warning() << bad_dof[i] << "\n";

            if ( mpl::int_<N>() == 1 )
                Warning() << "Edges: ";

            else
                Warning() << "Faces: ";

            Warning() << "Bad dof signs. \n";
        }

#endif
    }

    void checkDofContinuity( mesh_type& /*mesh*/, mpl::int_<1> ) {}

    void checkDofContinuity( mesh_type& mesh, mpl::int_<2> )
    {
        checkDofEntity<1>( mesh );
    }

    void checkDofContinuity( mesh_type& mesh, mpl::int_<3> )
    {
        checkDofContinuity( mesh, mpl::int_<2>() );
        checkDofEntity<2>( mesh );
    }

    void generateFacePermutations ( mesh_type& /*mesh*/, mpl::bool_<false> ) {}

    void generateFacePermutations ( mesh_type& mesh, mpl::bool_<true> )
    {
        element_type _elt = *mesh.beginElement();
        PointSetMapped<element_type, convex_type, nOrder> pts( _elt );

        for ( uint16_type i = 2; i < face_permutation_type::N_PERMUTATIONS; i++ )
            vector_permutation[face_permutation_type( i )] = pts.getVectorPermutation( face_permutation_type( i ) );
    }
    void generateDofPoints( mesh_type& M );
    void generatePeriodicDofPoints( mesh_type& M, periodic_element_list_type const& periodic_elements, dof_points_type& periodic_dof_points );

private:

    mesh_type* M_mesh;
    fe_ptrtype _M_fe;

    reference_convex_type _M_convex_ref;

    size_type _M_n_el;
    std::vector<bool> _M_elt_done;

    uint16_type _M_n_dof_per_face_on_bdy;
    uint16_type _M_n_dof_per_face;

    Container _M_el_l2g;
    Container_fromface _M_face_l2g;

    dof_element_type _M_dof2elt;
    dof_marker_type _M_dof_marker;

    dof_map_type map_gdof;

    std::map<face_permutation_type, permutation_vector_type> vector_permutation;

    /**
     * map between local(on processor) dof and global dofs
     */
    std::map<size_type, std::pair<size_type, size_type> > _M_local2global;


    face_sign_info_type _M_face_sign;

    /**
     * for each dof, store the set of processor it belongs to
     */
    dof_procset_type _M_dof_procset;

    /**
     * coordinates of the nodal dofs
     */
    dof_points_type M_dof_points;

    std::vector<boost::tuple<size_type, uint16_type, size_type> > M_dof_indices;

    periodicity_type M_periodicity;
    //! list of elements which have a periodic face Tag2
    periodic_element_list_type periodic_elements;

    /// a view of the dof container
    dof_container_type M_dof_view;

    typedef typename std::vector<localglobal_indices_type,Eigen::aligned_allocator<localglobal_indices_type> > vector_indices_type;


    vector_indices_type M_locglob_indices;
    vector_indices_type M_locglob_signs;

    // multi process
    vector_indices_type M_locglobOnCluster_indices;
    vector_indices_type M_locglobOnCluster_signs;

public:
    EIGEN_MAKE_ALIGNED_OPERATOR_NEW
};

template<typename MeshType, typename FEType, typename PeriodicityType>
const uint16_type DofTable<MeshType, FEType, PeriodicityType>::nComponents;

template<typename MeshType, typename FEType, typename PeriodicityType>
DofTable<MeshType, FEType, PeriodicityType>::DofTable( mesh_type& mesh, fe_ptrtype const& _fe, periodicity_type const& periodicity, WorldComm const& _worldComm )
    :
    super( _worldComm ),
    _M_fe( _fe ),
    _M_n_el( invalid_size_type_value ),
    _M_n_dof_per_face_on_bdy( invalid_uint16_type_value ),
    _M_n_dof_per_face( invalid_uint16_type_value ),
    _M_el_l2g(),
    _M_face_l2g(),
    map_gdof(),
    _M_face_sign(),
    M_dof_indices(),
    M_periodicity( periodicity )
{
    VLOG(2) << "[dof] is_periodic = " << is_periodic << "\n";
    size_type start_next_free_dof = 0;

    if ( is_periodic )
        start_next_free_dof = buildPeriodicDofMap( mesh );

    buildDofMap( mesh, start_next_free_dof );
    buildBoundaryDofMap( mesh );
}

template<typename MeshType, typename FEType, typename PeriodicityType>
DofTable<MeshType, FEType, PeriodicityType>::DofTable( fe_ptrtype const& _fe, periodicity_type const& periodicity, WorldComm const& _worldComm )
    :
    super( _worldComm ),
    _M_fe( _fe ),
    _M_n_el( 0 ),
    _M_n_dof_per_face_on_bdy( invalid_uint16_type_value ),
    _M_n_dof_per_face( invalid_uint16_type_value ),
    _M_el_l2g(),
    _M_face_l2g(),
    map_gdof(),
    _M_face_sign(),
    M_dof_indices(),
    M_periodicity( periodicity )
{
}

template<typename MeshType, typename FEType, typename PeriodicityType>
DofTable<MeshType, FEType, PeriodicityType>::DofTable( const DofTable<MeshType, FEType, PeriodicityType> & dof2 )
    :
    super( dof2 ),
    _M_fe( dof2._M_fe ),
    _M_n_el( dof2._M_n_el ),
    _M_n_dof_per_face_on_bdy( dof2._M_n_dof_per_face_on_bdy ),
    _M_n_dof_per_face( dof2._M_n_dof_per_face ),
    _M_el_l2g( dof2._M_el_l2g ),
    _M_face_l2g( dof2._M_face_l2g ),
    map_gdof( dof2.map_gdof ),
    _M_face_sign( dof2._M_face_sign ),
    M_dof_indices( dof2.M_dof_indices ),
    M_periodicity( dof2.M_periodicity )
{
}

template<typename MeshType, typename FEType, typename PeriodicityType>
void
DofTable<MeshType, FEType, PeriodicityType>::showMe() const
{
    LOG(INFO)  << " Degree of Freedom (DofTable) Object" << "\n";
    //if ( verbose )
    {
        LOG(INFO) <<  "* nDof = " << this->nLocalDof() << "\n";
        LOG(INFO)  << "************************************************************" << "\n";
        LOG(INFO)  << "           Local to Global DOF table" << "\n";
        LOG(INFO)  << "************************************************************" << "\n";
        LOG(INFO)  << "Element Id    Loc. N.    Global N.   Sign#    Element Id   Loc. N.  Global N.  Sign" << "\n";

        for ( size_type i = 0; i < _M_n_el; ++i )
        {

            for ( size_type j = 0; j < nDofPerElement; ++j )
            {

                LOG(INFO)<< "elt id " << i << " : "
                     << "(local/global/sign dof : " << j << " : "
                     << boost::get<0>( localToGlobal( i  , j ) ) << " : "
                     << boost::get<1>( localToGlobal( i  , j ) ) << "\n";
            }

        }

        LOG(INFO)  << "\n";

        LOG(INFO)  << "************************************************************" << "\n";
        LOG(INFO)  << " Boundary  Local to Global DOF table" << "\n";
        LOG(INFO)  << "************************************************************" << "\n";
        typedef typename Container_fromface::const_iterator const_iterator;
        const_iterator it = _M_face_l2g.begin();
        const_iterator en = _M_face_l2g.end();

        for ( size_type f = 0; it!=en; ++it,++f )
        {
            std::ostringstream ostr;
            ostr  << "face id " << f << " : ";
            typedef typename Container_fromface::template subarray<1>::type::const_iterator const_iterator2;
            const_iterator2 it2 = it->begin();
            const_iterator2 en2 = it->end();

            for ( size_type l = 0; it2!=en2; ++it2,++l )
            {
                ostr << "(local/global/sign dof : " << l << " : "
                     << boost::get<0>( *it2 )<< " : "
                     << boost::get<1>( *it2 ) << "\n";
            }

            LOG(INFO) << ostr.str() << "\n";
        }
    }

}

template<typename MeshType, typename FEType, typename PeriodicityType>
void
DofTable<MeshType, FEType, PeriodicityType>::addVertexPeriodicDof( element_type const& __elt,
        face_type const& __face,
        size_type& next_free_dof,
        std::map<size_type,periodic_dof_map_type>& periodic_dof,
        size_type tag,
        mpl::bool_<true> )
{
    // store the element and local dof id for further
    // reference when inserting the associated global dof
    // id of the element adjacent to the face

    size_type iElAd = __face.ad_first();
    FEELPP_ASSERT( iElAd != invalid_size_type_value )( __face.id() ).error( "[periodic]invalid face/element in face" );
    Feel::detail::ignore_unused_variable_warning( iElAd );

    // local id of the face in its adjacent element
    uint16_type iFaEl = __face.pos_first();
    FEELPP_ASSERT( iFaEl != invalid_uint16_type_value ).error ( "invalid element index in face" );

    // loop on face vertices
    for ( uint16_type iVeFa = 0; iVeFa < face_type::numVertices; ++iVeFa )
    {
        // local vertex number (in element)
        uint16_type iVeEl = element_type::fToP( iFaEl, iVeFa );
        Feel::detail::ignore_unused_variable_warning( iVeEl );

        FEELPP_ASSERT( iVeEl != invalid_uint16_type_value ).error( "invalid local dof" );

        // Loop number of Dof per vertex
        for ( uint16_type l = 0; l < fe_type::nDofPerVertex; ++l )
        {
            uint16_type lid = iVeEl * fe_type::nDofPerVertex + l;
            //const size_type gDof = global_shift + ( __elt.point( i ).id() ) * fe_type::nDofPerVertex + l;
            const size_type gDof = ( __elt.point( iVeEl ).id() ) * fe_type::nDofPerVertex + l;

            VLOG(2) << "add vertex periodic doc " << next_free_dof << " in element " << __elt.id() << " lid = " << lid << "\n";
            size_type dof_id = next_free_dof;
            // next_free_dof might be incremented if a new dof is created
            bool inserted = this->insertDof( __elt.id(), lid, iVeEl, boost::make_tuple( 0, 0, gDof ), 0, next_free_dof, 1, true, 0, __elt.point( iVeEl ).marker()  );
            VLOG(2) << "vertex periodic dof inserted : " << inserted << "\n";

            const int ncdof = is_product?nComponents:1;
            for ( int c1 = 0; c1 < ncdof; ++c1 )
            {
                // add the pair (elt, lid) to the map associated
                // with dof_id, one dof can be shared by several
                // elements
                dof_id = boost::get<0>( localToGlobal( __elt.id(), lid, c1 ) );
                periodic_dof[tag].insert( std::make_pair( dof_id, boost::make_tuple( __elt.id(), lid, c1, gDof, 0 ) ) );

                VLOG(2) << "added vertex periodic dof " <<  __elt.id() << ", " <<  lid << ", " << boost::get<0>( localToGlobal( __elt.id(), lid, c1 ) ) << "\n";
            }
        }

    }

}

template<typename MeshType, typename FEType, typename PeriodicityType>
void
DofTable<MeshType, FEType, PeriodicityType>::addEdgePeriodicDof( element_type const& __elt,
        face_type const& __face,
        size_type& next_free_dof,
        std::map<size_type,periodic_dof_map_type>& periodic_dof,
        size_type tag,
        mpl::bool_<true>,
        mpl::int_<2> )
{
#if 0
    // id of the element adjacent to the face
    // \warning NEED TO INVESTIGATE THIS
    size_type iElAd = __face.ad_first();
    FEELPP_ASSERT( iElAd != invalid_size_type_value )
    ( __face.id() ).error( "[DofTable::buildBoundaryDof] invalid face/element in face" );
#endif // 0

    // local id of the face in its adjacent element
    uint16_type iFaEl = __face.pos_first();
    FEELPP_ASSERT( iFaEl != invalid_uint16_type_value ).error ( "invalid element index in face" );
#if !defined(NDEBUG)
    DVLOG(2) << " local face id : " << iFaEl << "\n";
#endif

    // Loop number of DofTable per edge
    for ( uint16_type l = 0; l < fe_type::nDofPerEdge; ++l )
    {
        uint16_type lid = element_type::numVertices*fe_type::nDofPerVertex + iFaEl * fe_type::nDofPerEdge + l;
        //const size_type gDof = global_shift + ( __elt.point( i ).id() ) * fe_type::nDofPerVertex + l;
        const size_type gDof = ( __elt.edge( iFaEl ).id() ) * fe_type::nDofPerEdge + l;

        VLOG(2) << "add edge periodic dof " << next_free_dof << " in element " << __elt.id() << " lid = " << lid << "\n";
        size_type dof_id = next_free_dof;
        // next_free_dof might be incremented if a new dof is created
        bool inserted = this->insertDof( __elt.id(), lid, iFaEl, boost::make_tuple( 1, 0, gDof ), 0, next_free_dof, 1, true, 0, __elt.edge( iFaEl ).marker() );
        VLOG(2) << "edge periodic dof inserted (1 or 0) : " << inserted << "\n";

        const int ncdof = is_product?nComponents:1;
        for ( int c1 = 0; c1 < ncdof; ++c1 )
        {
            // add the pair (elt, lid) to the map associated
            // with dof_id, one dof can be shared by several
            // elements
            dof_id = boost::get<0>( localToGlobal( __elt.id(), lid, c1 ) );
            periodic_dof[tag].insert( std::make_pair( dof_id, boost::make_tuple( __elt.id(), lid, c1, gDof, 1 ) ) );

            VLOG(2) << "added edge periodic dof " <<  __elt.id() << ", " <<  lid << ", " << boost::get<0>( localToGlobal( __elt.id(), lid, c1 ) ) << "\n";
        }

    }
}
template<typename MeshType, typename FEType, typename PeriodicityType>
void
DofTable<MeshType, FEType, PeriodicityType>::addEdgePeriodicDof( element_type const& __elt,
        face_type const& __face,
        size_type& next_free_dof,
        std::map<size_type,periodic_dof_map_type>& periodic_dof,
        size_type tag,
        mpl::bool_<true>,
        mpl::int_<3> )
{
    //BOOST_STATIC_ASSERT( face_type::numEdges );

    // id of the element adjacent to the face
    // \warning NEED TO INVESTIGATE THIS
    size_type iElAd = __face.ad_first();
    Feel::detail::ignore_unused_variable_warning( iElAd );
    FEELPP_ASSERT( iElAd != invalid_size_type_value )( __face.id() ).error( "[Dof::buildBoundaryDof] invalid face/element in face" );

    // local id of the face in its adjacent element
    uint16_type iFaEl = __face.pos_first();
    FEELPP_ASSERT( iFaEl != invalid_uint16_type_value ).error ( "invalid element index in face" );
#if !defined(NDEBUG)
    DVLOG(2) << " local face id : " << iFaEl << "\n";
#endif

    // loop on face vertices
    for ( uint16_type iEdFa = 0; iEdFa < face_type::numEdges; ++iEdFa )
    {
        // local edge number (in element)
        uint16_type iEdEl = element_type::fToE( iFaEl, iEdFa );
        Feel::detail::ignore_unused_variable_warning( iEdEl );
        FEELPP_ASSERT( iEdEl != invalid_uint16_type_value ).error( "invalid local dof" );

        // Loop number of Dof per edge
        for ( uint16_type l = 0; l < fe_type::nDofPerEdge; ++l )
        {

            uint16_type lid = element_type::numVertices*fe_type::nDofPerVertex + iFaEl * fe_type::nDofPerEdge + l;
            //const size_type gDof = global_shift + ( __elt.point( i ).id() ) * fe_type::nDofPerVertex + l;
            size_type gDof = __elt.edge( l ).id() * fe_type::nDofPerEdge;

            if ( __elt.edgePermutation( l ).value()  == edge_permutation_type::IDENTITY )
            {
                gDof += l ; // both nodal and modal case
            }

            else if ( __elt.edgePermutation( l ).value()  == edge_permutation_type::REVERSE_PERMUTATION )
            {
                gDof += fe_type::nDofPerEdge - 1 - l ;
            }

            VLOG(2) << "add periodic doc " << next_free_dof << " in element " << __elt.id() << " lid = " << lid << "\n";
            size_type dof_id = next_free_dof;
            // next_free_dof might be incremented if a new dof is created
            bool inserted = this->insertDof( __elt.id(), lid, l, boost::make_tuple( 1, 0, gDof ), 0, next_free_dof, 1, true, 0, __elt.edge( l ).marker() );
            VLOG(2) << "periodic dof inserted : " << inserted << "\n";

            const int ncdof = is_product?nComponents:1;
            for ( int c1 = 0; c1 < ncdof; ++c1 )
            {
                // add the pair (elt, lid) to the map associated
                // with dof_id, one dof can be shared by several
                // elements
                dof_id = boost::get<0>( localToGlobal( __elt.id(), lid, c1 ) );
                periodic_dof[tag].insert( std::make_pair( dof_id, boost::make_tuple( __elt.id(),  lid, c1, gDof, 1 ) ) );

                VLOG(2) << "added " <<  __elt.id() << ", " <<  lid << ", " << boost::get<0>( localToGlobal( __elt.id(), lid, c1 ) ) << "\n";
            }
        }
    }

}
template<typename MeshType, typename FEType, typename PeriodicityType>
void
DofTable<MeshType, FEType, PeriodicityType>::addFacePeriodicDof( element_type const& __elt,
        face_type const& __face,
        size_type& next_free_dof,
        std::map<size_type,periodic_dof_map_type>& periodic_dof,
        size_type tag,
        mpl::bool_<true> )
{
#if 0
    // id of the element adjacent to the face
    // \warning NEED TO INVESTIGATE THIS
    size_type iElAd = __face.ad_first();
    FEELPP_ASSERT( iElAd != invalid_size_type_value )( __face.id() ).error( "[Dof::buildBoundaryDof] invalid face/element in face" );

    // local id of the face in its adjacent element
    uint16_type iFaEl = __face.pos_first();
    FEELPP_ASSERT( iFaEl != invalid_uint16_type_value ).error ( "invalid element index in face" );
#if !defined(NDEBUG)
    DVLOG(2) << " local face id : " << iFaEl << "\n";
#endif

    // Loop on number of Dof per face
    for ( uint16_type l = 0; l < fe_type::nDofPerFace; ++l )
    {
        auto temp = this->localToGlobal( iElAd,
                                         element_type::numVertices*fe_type::nDofPerVertex +
                                         element_type::numEdges*fe_type::nDofPerEdge +
                                         iFaEl * fe_type::nDofPerFace + l,
                                         c );
        _M_face_l2g[ __face_it->id()][ lc++ ] = boost::make_tuple( boost::get<0>( temp ),boost::get<1>( temp ),boost::get<2>( temp ),
                                                element_type::numVertices*fe_type::nDofPerVertex +
                                                element_type::numEdges*fe_type::nDofPerEdge +
                                                iFaEl * fe_type::nDofPerFace + l );
    }

#endif // 0
}
template<typename MeshType, typename FEType, typename PeriodicityType>
void
DofTable<MeshType, FEType, PeriodicityType>::initDofMap( mesh_type& M )
{
    _M_n_el = M.numElements();

    size_type nldof =
        fe_type::nDofPerVolume * element_type::numVolumes +
        fe_type::nDofPerFace * element_type::numGeometricFaces +
        fe_type::nDofPerEdge * element_type::numEdges +
        fe_type::nDofPerVertex * element_type::numVertices;

    VLOG(2) << "==============================\n";
    VLOG(2) << "[initDofMap]\n";
    VLOG(2) << "nldof                   = "  << int( nldof ) << "\n";
    VLOG(2) << "fe_type::nLocalDof     = "  << int( fe_type::nLocalDof ) << "\n";
    VLOG(2) << "fe_type::nDofPerVolume = "  << int( fe_type::nDofPerVolume ) << "\n";
    VLOG(2) << "fe_type::nDofPerFace   = "  << int( fe_type::nDofPerFace ) << "\n";
    VLOG(2) << "fe_type::nDofPerEdge   = "  << int( fe_type::nDofPerEdge ) << "\n";
    VLOG(2) << "fe_type::nDofPerVertex = "  << int( fe_type::nDofPerVertex ) << "\n";
    VLOG(2) << "element_type::numVolumes= "  << int( element_type::numVolumes ) << "\n";
    VLOG(2) << "element_type::numFaces= "    << int( element_type::numFaces ) << "\n";
    VLOG(2) << "element_type::numEdges= "    << int( element_type::numEdges ) << "\n";
    VLOG(2) << "element_type::numVertices= " << int( element_type::numVertices ) << "\n";
    VLOG(2) << "==============================\n";

    FEELPP_ASSERT( nldof == fe_type::nLocalDof )
    ( nldof )
    ( fe_type::nLocalDof ).error( "Something wrong in FE specification" ) ;

    // initialize the local to global map and fill it with invalid
    // values that will allow to check whether we have a new dof or
    // not when building the table
    const size_type nV = M.numElements();
    int ntldof = is_product?nComponents*nldof:nldof;//this->getIndicesSize();
    _M_el_l2g.resize( boost::extents[nV][ntldof] );
    M_locglob_indices.resize( nV );
    M_locglob_signs.resize( nV );
#if defined(FEELPP_ENABLE_MPI_MODE)
    M_locglobOnCluster_indices.resize( nV );
    M_locglobOnCluster_signs.resize( nV );
#endif

    _M_face_sign = ublas::scalar_vector<bool>( M.numFaces(), false );

    const bool doperm = ( ( ( Shape == SHAPE_TETRA ) && ( nOrder > 2 ) ) || ( ( Shape == SHAPE_HEXA ) && ( nOrder > 1 ) ) );
    DVLOG(2) << "generateFacePermutations: " << doperm << "\n";
    generateFacePermutations( M, mpl::bool_<doperm>() );
}
template<typename MeshType, typename FEType, typename PeriodicityType>
size_type
DofTable<MeshType, FEType, PeriodicityType>::buildPeriodicDofMap( mesh_type& M )
{
    size_type nldof =
        fe_type::nDofPerVolume * element_type::numVolumes +
        fe_type::nDofPerFace * element_type::numGeometricFaces +
        fe_type::nDofPerEdge * element_type::numEdges +
        fe_type::nDofPerVertex * element_type::numVertices;

    FEELPP_ASSERT( nldof == fe_type::nLocalDof )
    ( nldof )
    ( fe_type::nLocalDof ).error( "Something wrong in FE specification" ) ;

    const size_type n_proc  = M.worldComm().localSize();


    for ( size_type processor=0; processor<n_proc; processor++ )
    {
        // compute the number of dof on current processor
        element_const_iterator it_elt = M.beginElementWithProcessId( processor );
        element_const_iterator en_elt = M.endElementWithProcessId( processor );
        size_type n_elts = std::distance( it_elt, en_elt );
        VLOG(2) << "[buildDofMap] n_elts =  " << n_elts << " on processor " << processor << "\n";
        //this->_M_first_df[processor] = next_free_dof;

        it_elt = M.beginElementWithProcessId( processor );

        it_elt = M.beginElementWithProcessId( processor );
        VLOG(2) << "[buildDofMap] starting with elt " << it_elt->id() << "\n";

        for ( ; it_elt!=en_elt; ++it_elt )
        {
            element_type const& __elt = *it_elt;
            //VLOG(2) << "next_free_dof " << next_free_dof  << "\n";
            //VLOG(2) << "current dof " << dofIndex( next_free_dof ) << "\n";

            typename element_type::face_const_iterator it, en;
            boost::tie( it, en ) = it_elt->faces();

            //bool found_periodic_face_in_element = false;
            for ( ; it != en; ++it )
            {
                if ( ( *it )->marker().value() == M_periodicity.tag2() ||
                     ( *it )->marker().value() == M_periodicity.tag1() )
                {
                    // store the element reference for the end, the associated
                    // dof on the periodic face is in fact already taken care of.
                    // the "internal" dof or on not periodic face will be added
                    periodic_elements.push_back( boost::make_tuple( boost::addressof( __elt ), *it ) );
                    //found_periodic_face_in_element = true;
                    break;
                }
            }
        }
    }

    VLOG(2) << "[buildPeriodicDofMap] built periodic_elements " << periodic_elements.size() << "\n";
    std::map<size_type,periodic_dof_map_type> periodic_dof;
    /*
     * Generate the periodic dof, assign a gid to the tag1 dof and set
     * the tag2 dof to invalid_size_type_value for now.
     */
    periodic_element_list_iterator it_periodic = periodic_elements.begin();
    periodic_element_list_iterator en_periodic = periodic_elements.end();
    size_type next_free_dof = 0;

    while ( it_periodic != en_periodic )
    {
        element_type const& __elt = *it_periodic->template get<0>();
        face_type const& __face = *it_periodic->template get<1>();

        if ( __face.marker().value() == M_periodicity.tag1() )
        {
            addVertexPeriodicDof( __elt, __face, next_free_dof, periodic_dof, __face.marker().value() );
            addEdgePeriodicDof( __elt, __face, next_free_dof, periodic_dof, __face.marker().value() );
            addFacePeriodicDof( __elt, __face, next_free_dof, periodic_dof, __face.marker().value() );
        }

        ++it_periodic;
    }

    it_periodic = periodic_elements.begin();

    while ( it_periodic != en_periodic )
    {
        element_type const& __elt = *it_periodic->template get<0>();
        face_type const& __face = *it_periodic->template get<1>();

        if ( __face.marker().value() == M_periodicity.tag2() )
        {
            addVertexPeriodicDof( __elt, __face, next_free_dof, periodic_dof, __face.marker().value() );
            addEdgePeriodicDof( __elt, __face, next_free_dof, periodic_dof, __face.marker().value() );
            addFacePeriodicDof( __elt, __face, next_free_dof, periodic_dof, __face.marker().value() );
        }

        ++it_periodic;
    }

    VLOG(2) << "[periodic dof table] next_free_dof : " << next_free_dof << "\n";
    VLOG(2) << "[periodic dof table] number of periodic dof : " << periodic_dof[M_periodicity.tag1()].size() << "\n";

    dof_points_type periodic_dof_points( next_free_dof );
    generatePeriodicDofPoints( M, periodic_elements, periodic_dof_points );

    VLOG(2) << "[periodic dof table] generated dof points\n";
    VLOG(2) << "[periodic dof table] start matching the dof points\n";

    size_type max_gid = 0;
    std::pair<size_type,periodic_dof_type> dof;
    BOOST_FOREACH( dof, periodic_dof[M_periodicity.tag1()] )
    {
        size_type gid = dof.first;
        max_gid = ( max_gid > gid )?max_gid:gid;
    }

    size_type max_gid2 = 0;
    std::pair<size_type,periodic_dof_type> dof2;
    BOOST_FOREACH( dof2, periodic_dof[M_periodicity.tag2()] )
    {
        size_type gid2 = dof2.first;
        FEELPP_ASSERT( gid2 > max_gid )( gid2 )( max_gid ).error( "invalid dof index" );
        max_gid2 = ( max_gid2 > gid2 )?max_gid2:gid2;
    }
    CHECK( ( max_gid+1 ) == ( max_gid2+1-( max_gid+1 ) ) )
        << "[periodic] invalid periodic setup"
        << "  max_gid+1  = " <<  max_gid+1
        << ", ( max_gid2+1-( max_gid+1 ) =" << ( max_gid2+1-( max_gid+1 ) )
        << ", max gid = " << max_gid
        << ", max_gid2 = " << max_gid2 << "\n";

    std::vector<bool> periodic_dof_done( max_gid+1 );
    std::fill( periodic_dof_done.begin(), periodic_dof_done.end(), false );

    BOOST_FOREACH( dof, periodic_dof[M_periodicity.tag1()] )
    {
        size_type gid = dof.first;

        if ( periodic_dof_done[gid] )
            continue;

        node_type x1 = periodic_dof_points[gid].template get<0>();
        bool match = false;
        typename periodic_dof_map_type::iterator it_dof2 = periodic_dof[M_periodicity.tag2()].begin();
        typename periodic_dof_map_type::iterator en_dof2 = periodic_dof[M_periodicity.tag2()].end();
#if 0
        for ( ; it_dof2 != en_dof2; ++ it_dof2 )
        {
            size_type gid2 = it_dof2->first;
            FEELPP_ASSERT( gid2 < next_free_dof )( gid )( gid2 )( next_free_dof ).error( "[periodic] invalid dof id" );
            node_type x2 = periodic_dof_points[gid2].template get<0>();
            //FEELPP_ASSERT( math::abs( x2[0]-M_periodicity.translation()[0]) < 1e-10 )
            //( x1 )( x2 )( M_periodicity.translation() ).error( "[periodic] invalid periodic setup");
        }
#endif
        it_dof2 = periodic_dof[M_periodicity.tag2()].begin();
        size_type corresponding_gid = invalid_size_type_value;

        for ( ; it_dof2 != en_dof2; ++ it_dof2 )
        {
            // make sure that we iterate over dof belonging to the same function
            // component (e.g. in vectorial)
            if ( it_dof2->second.template get<2>() != dof.second.template get<2>() )
                continue;
            size_type gid2 = it_dof2->first;
            FEELPP_ASSERT( gid2 < next_free_dof )( gid )( gid2 )( next_free_dof ).error( "[periodic] invalid dof id" );
            node_type x2 = periodic_dof_points[gid2].template get<0>();
            FEELPP_ASSERT( ( x1.size() == x2.size() ) &&
                           ( x1.size() == M_periodicity.translation().size() ) )
            ( gid )( dof.second.template get<0>() )( dof.second.template get<1>() )
            ( gid2 )( it_dof2->second.template get<0>() )( it_dof2->second.template get<1>() )
            ( x1 )( x2 )( M_periodicity.translation() ).error( "invalid point size" );

            if ( ublas::norm_2( x1-( x2-M_periodicity.translation() ) ) < 1e-10 )
            {
                // loop on each pair (element, lid) which
                // has a global id gid2 and set it to gid
                corresponding_gid = gid2;
                match = true;
                break;
            }
        }

        // if we have --- actually we must have one --- a match, remove the
        // iterator from dof2 to quicken the search for the next dof1 match
        if ( match )
        {
            size_type ie1 = dof.second.template get<0>();
            size_type lid1 = dof.second.template get<1>();
            size_type c1 = dof.second.template get<2>();
            size_type gDof1 = dof.second.template get<3>();
            uint16_type dof1_type = dof.second.template get<4>();

            VLOG(2) << "matching dof id " << gid << " with dof id=" << corresponding_gid << "\n";

            it_dof2 = periodic_dof[M_periodicity.tag2()].lower_bound( corresponding_gid );
            en_dof2 = periodic_dof[M_periodicity.tag2()].upper_bound( corresponding_gid );
            VLOG(2) << "distance = " << std::distance( it_dof2, en_dof2 ) << "\n";

            while ( it_dof2 != en_dof2 )
            {

                size_type ie = it_dof2->second.template get<0>();
                size_type lid = it_dof2->second.template get<1>();
                size_type c2 = it_dof2->second.template get<2>();
                CHECK( c1 == c2 ) << "[periodic] invalid dof component, c1 = " << c1 << ", c2 = " << c2 << "\n";
                size_type gDof = it_dof2->second.template get<3>();
                uint16_type dof2_type = it_dof2->second.template get<4>();
                uint16_type dof1_type = dof.second.template get<4>();

                FEELPP_ASSERT( dof1_type == dof2_type )
                    ( gid )( it_dof2->first )( gDof )( lid )( c2) ( ie )
                ( dof1_type )( dof2_type ).error ( "invalid dof" );

                VLOG(2) << "link " <<  boost::get<0>( _M_el_l2g[ ie][ localDofId(lid,c2) ] )  << " -> " << gid << "\n"
                        << "element id1: " << ie1 << ", lid1: " << lid1 << ", c1: " << c1 << ",  gDof1: " << gDof1 << ", type1: " << dof1_type << "\n"
                        << "element id2: " << ie << ", lid2: " << lid << ", c2: " << c2 << ",  gDof2: " << gDof << ", type: " << dof2_type << "\n";

                // gid is given by dof1
                _M_el_l2g[ ie][ localDofId(lid,c2) ] = global_dof_type( gid, 1, true );


                // warning: must modify the data structure that allows to
                // generate unique global dof ids
                CHECK( ( map_gdof[  boost::make_tuple( dof2_type, c2, gDof ) ] == corresponding_gid ) ||
                       ( map_gdof[ boost::make_tuple( dof2_type, c2, gDof ) ] == gid ) )
                    << "[periodic] invalid matching periodic gid, "
                    << "corresponding_gid = " << corresponding_gid << ", dof2_type = " <<  dof2_type
                    << ", gDof = " << gDof << ", gid=" << gid
                    << ", c2 = " << c2
                    << ", map_gdof[ boost::make_tuple( dof2_type, c2, gDof ) ]= "
                    << map_gdof[ boost::make_tuple( dof2_type, c2, gDof ) ] << "\n";

                VLOG(2) << "link mapgdof " <<   map_gdof[ boost::make_tuple( dof2_type, c2, gDof ) ]  << " -> " << gid << "\n";
                map_gdof[ boost::make_tuple( dof2_type, c2, gDof ) ] = gid;

                FEELPP_ASSERT( map_gdof[ boost::make_tuple( dof2_type, c2, gDof ) ] == gid )
                ( corresponding_gid )( dof2_type )( gDof )( gid )
                ( map_gdof[ boost::make_tuple( dof2_type, c2, gDof ) ] ) .error ( "invalid gid" );

                ++it_dof2;
            }

            it_dof2 = periodic_dof[M_periodicity.tag2()].lower_bound( corresponding_gid );
            periodic_dof[M_periodicity.tag2()].erase( it_dof2, en_dof2 );
            periodic_dof_done[gid] =  true;
        }

        else
        {
            // we have a problem, no match was found, this should not happen
            VLOG(2) << "[periodic] invalid point/dof matching\n";
            VLOG(2) << "[periodic] n = " << x1 << "\n";
        }

    }
    VLOG(2) << "[periodic dof table] done matching the dof points\n";
    VLOG(2) << "[periodic dof table] is empty : " << periodic_dof[M_periodicity.tag2()].empty() << "\n";

    // ensure that periodic_dof[M_periodicity.tag2()] is empty
    if ( !periodic_dof[M_periodicity.tag2()].empty() )
    {
        VLOG(2) << "[periodic] periodic conditions not set properly, some periodic dof were not assigned\n";
        typename periodic_dof_map_type::iterator it_dof2 = periodic_dof[M_periodicity.tag2()].begin();
        typename periodic_dof_map_type::iterator en_dof2 = periodic_dof[M_periodicity.tag2()].end();

        while ( it_dof2 != en_dof2 )
        {

            size_type ie = it_dof2->second.template get<0>();
            size_type lid = it_dof2->second.template get<1>();

            VLOG(2) << "[periodic] dof " << it_dof2->first << " not assigned, "
                          << "x = " << periodic_dof_points[it_dof2->first].template get<0>() << " "
                          << "elt = " << ie << ", lid= " << lid << "\n";



            ++it_dof2;
        }
    }

    else
    {
        VLOG(2) << "[periodic] periodic condition done\n";
    }

    return max_gid+1;
}

template<typename MeshType, typename FEType, typename PeriodicityType>
size_type
DofTable<MeshType, FEType, PeriodicityType>::buildLocallyDiscontinuousDofMap( mesh_type& M, size_type start_next_free_dof )
{
    typedef typename continuity_type::template apply<MeshType, self_type> builder;
    return fusion::accumulate( typename continuity_type::discontinuity_markers_type(), start_next_free_dof,  builder( M, *this ) );
}
template<typename MeshType, typename FEType, typename PeriodicityType>
void
DofTable<MeshType, FEType, PeriodicityType>::buildDofMap( mesh_type& M, size_type start_next_free_dof )
{
    if ( !M_dof_indices.empty() )
    {
        generateDofPoints( M );
        return;
    }

    size_type nldof =
        fe_type::nDofPerVolume * element_type::numVolumes +
        fe_type::nDofPerFace * element_type::numGeometricFaces +
        fe_type::nDofPerEdge * element_type::numEdges +
        fe_type::nDofPerVertex * element_type::numVertices;

    FEELPP_ASSERT( nldof == fe_type::nLocalDof )
    ( nldof )
    ( fe_type::nLocalDof ).error( "Something wrong in FE specification" ) ;

#if !defined(FEELPP_ENABLE_MPI_MODE) // sequential if (this->worldComm().size()==1)

    const size_type n_proc  = M.worldComm().localSize();

    //! list of elements which have a periodic face Tag2
    std::list<std::pair<element_type const*, face_type const*> > periodic_elements;

    size_type next_free_dof = start_next_free_dof;

    for ( size_type processor=0; processor<n_proc; processor++ )
    {
        // compute the number of dof on current processor
        element_const_iterator it_elt = M.beginElementWithProcessId( processor );
        element_const_iterator en_elt = M.endElementWithProcessId( processor );
        size_type n_elts = std::distance( it_elt, en_elt );
        DVLOG(2) << "[buildDofMap] n_elts =  " << n_elts << " on processor " << processor << "\n";
        this->_M_first_df[processor] = next_free_dof;

        if ( is_periodic || is_discontinuous_locally )
            this->_M_first_df[processor] =  0;

        it_elt = M.beginElementWithProcessId( processor );

        DVLOG(2) << "[buildDofMap] starting with elt " << it_elt->id() << "\n";

        for ( ; it_elt!=en_elt; ++it_elt )
        {
            this->addDofFromElement( *it_elt, next_free_dof, processor );
        } // elements loop
#if 0
        dof_map_type::right_const_iterator mit = _M_dof_marker.begin();
        dof_map_type::right_const_iterator men = _M_dof_marker.end();
        for( ; mit != men; ++mit )
        {
            // loop over the dofs with decreasing marker dimension
            // first volume, face, edge, vertex
            auto dit = mit->second.begin();
            auto den = men->second.end();
            for( ; dit != den; ++dit )
            {
                std::cout << "marker " << mit->first << " dof " << *dit;
            }
        }
#endif // 0
        // printing Dof table only in debug mode
#if !defined( NDEBUG )
        const int ncdof = is_product?nComponents:1;

        for ( int c = 0; c < ncdof; ++c )
        {
            it_elt = M.beginElementWithProcessId( processor );

            for ( ; it_elt!=en_elt; ++it_elt )
            {
                element_type const& __elt = *it_elt;
                std::ostringstream ostr;
                ostr << "element " << __elt.id() << " : ";

                for ( uint16_type l = 0; l < nldof; ++l )
                {
                    ostr << _M_el_l2g[ __elt.id()][ fe_type::nLocalDof*c + l ] << " ";
                }

                DVLOG(2) << ostr.str() << "\n";
            }
        }

#endif
        this->_M_last_df[processor] = next_free_dof-1;

        // update info
        this->_M_n_localWithGhost_df[processor] = this->_M_last_df[processor] - this->_M_first_df[processor] + 1;
        this->_M_n_localWithoutGhost_df[processor]=this->_M_n_localWithGhost_df[processor];
        this->_M_first_df_globalcluster[processor]=this->_M_first_df[processor];
        this->_M_last_df_globalcluster[processor]=this->_M_last_df[processor];
    }

    this->_M_n_dofs = next_free_dof;

#if !defined(NDEBUG)
    DVLOG(2) << " n global dof " << nDof() << "\n";
    DVLOG(2) << " n local dof " << nLocalDof() << "\n";
#endif

    for ( size_type processor=0; processor<M.worldComm().localSize(); processor++ )
    {
        DVLOG(2) << "o processor " << processor << "\n";
        DVLOG(2) << "  - n dof on proc " << nDofOnProcessor( processor ) << "\n";
        DVLOG(2) << "  - first dof " << firstDof( processor ) << "\n";
        DVLOG(2) << "  - last dof " << lastDof( processor ) << "\n";
    }

    //if ( is_continuous )
    //checkDofContinuity( M, mpl::int_<fe_type::nDim>() );

    for ( size_type processor=0; processor<n_proc; processor++ )
    {
        auto it_elt = M.beginElementWithProcessId( processor );
        auto en_elt = M.endElementWithProcessId( processor );

        for ( ; it_elt != en_elt; ++it_elt )
        {
            size_type elid= it_elt->id();

            for ( int i = 0; i < FEType::nLocalDof; ++i )
            {
                int nc1 = ( is_product?nComponents1:1 );

                for ( int c1 =0; c1 < nc1; ++c1 )
                {
                    int ind = FEType::nLocalDof*c1+i;
                    boost::tie( M_locglob_indices[elid][ind],
                                M_locglob_signs[elid][ind], boost::tuples::ignore ) =
                                    localToGlobal( elid, i, c1 );
                }
            }
        }
    }

#else // MPI_MODE
    // compute the number of dof on current processor
    auto it_elt = M.beginElementWithProcessId( M.worldComm().localRank() );
    auto en_elt = M.endElementWithProcessId( M.worldComm().localRank() );
    bool hasNoElt = ( it_elt == en_elt );

    //size_type n_elts = std::distance( it_elt, en_elt);
    //DVLOG(2) << "[buildDofMap] n_elts =  " << n_elts << " on processor " << processor << "\n";

    size_type theFirstDf = start_next_free_dof;

    if ( is_periodic || is_discontinuous_locally )
        theFirstDf = 0;

    mpi::all_gather( M.worldComm().localComm(),
                     theFirstDf,//start_next_free_dof,
                     this->_M_first_df );

    //if ( is_periodic || is_discontinuous_locally )
    //    this->_M_first_df[processor] =  0;

    size_type next_free_dof = start_next_free_dof;

    for ( ; it_elt!=en_elt; ++it_elt )
    {
        this->addDofFromElement( *it_elt, next_free_dof, M.worldComm().localRank() );
    } // elements loop

<<<<<<< HEAD
    // renumber dofs if substructuring is set
    if ( M.subStructuring() )
    {
        boost::unordered_map<size_type,size_type> dof2dof;
        size_type d = 0;
        std::for_each( _M_dof_marker.right.begin(), _M_dof_marker.right.end(),
                       [&dof2dof,&d]( typename dof_marker_type::right_value_type const& dm )
                       {
                           dof2dof[dm.second] = d++;
                           //LOG(INFO) << "marker " << dm.first << " dof id " << dm.second << " new dof id " << dof2dof[dm.second];
                       });
        std::for_each( _M_el_l2g.data(),
                       _M_el_l2g.data()+_M_el_l2g.num_elements(),
                       [&dof2dof]( global_dof_type& g )
                       {
                           g.id() = dof2dof[g.id()];
                       } );

        _M_dof_marker.clear();
        std::for_each( _M_el_l2g.data(),
                       _M_el_l2g.data()+_M_el_l2g.num_elements(),
                       [this]( global_dof_type& g )
                       {
                           this->_M_dof_marker.insert( dof2marker( g.id(), g.physical() ) );
                       });
#if 0
        for ( auto mit = _M_dof_marker.right.begin(), men = _M_dof_marker.right.end() ; mit != men ; ++mit )
        {
            LOG(INFO) << "marker " << mit->first << " dof id " << mit->second;
        }
#endif
    }
=======
    const size_type thelastDof = ( !hasNoElt )?next_free_dof-1:0;

>>>>>>> 40a34270
    mpi::all_gather( M.worldComm().localComm(),
                     thelastDof,//next_free_dof-1,
                     this->_M_last_df );

    // access to _M_n_localWithGhost_df for each process
    size_type mynDofWithGhost = ( !hasNoElt )?
        this->_M_last_df[M.worldComm().localRank()] - this->_M_first_df[M.worldComm().localRank()] + 1 :
        this->_M_first_df[M.worldComm().localRank()];

    // update info with all_gather
    mpi::all_gather( M.worldComm().localComm(),
                     mynDofWithGhost,
                     this->_M_n_localWithGhost_df );
#if 0
    std::cout << "\n build Dof Map --2---with god rank " << this->worldComm().godRank()
              << " local rank DofT " << this->worldComm().localRank()
              << " local rank mesh " << M.worldComm().localRank()
              << std::endl;
#endif

    // only true in sequential, redefine in buildDofGhostMap
    this->_M_n_localWithoutGhost_df[this->worldComm().localRank()]=this->_M_n_localWithGhost_df[this->worldComm().localRank()];
    this->_M_first_df_globalcluster[this->worldComm().localRank()]=this->_M_first_df[this->worldComm().localRank()];
    this->_M_last_df_globalcluster[this->worldComm().localRank()]=this->_M_last_df[this->worldComm().localRank()];
    this->_M_n_dofs = next_free_dof;

    it_elt = M.beginElementWithProcessId( M.worldComm().localRank() );

    for ( ; it_elt != en_elt; ++it_elt )
    {
        size_type elid= it_elt->id();

        for ( int i = 0; i < FEType::nLocalDof; ++i )
        {
            int nc1 = ( is_product?nComponents1:1 );

            for ( int c1 =0; c1 < nc1; ++c1 )
            {
                int ind = FEType::nLocalDof*c1+i;
                boost::tie( M_locglob_indices[elid][ind],
                            M_locglob_signs[elid][ind],
                            boost::tuples::ignore,
                            boost::tuples::ignore ) =
                    localToGlobal( elid, i, c1 );
            }
        }
    }

#endif // MPI_MODE

    generateDofPoints( M );

}

template<typename MeshType, typename FEType, typename PeriodicityType>
void
DofTable<MeshType, FEType, PeriodicityType>::buildBoundaryDofMap( mesh_type& M )
{
    size_type nDofF = ( face_type::numVertices * fe_type::nDofPerVertex +
                        face_type::numEdges * fe_type::nDofPerEdge +
                        face_type::numFaces * fe_type::nDofPerFace );
    _M_n_dof_per_face_on_bdy = nDofF;
    DVLOG(2) << "vertex dof : " <<  face_type::numVertices * fe_type::nDofPerVertex << "\n";
    DVLOG(2) << "edge dof : " <<  face_type::numEdges * fe_type::nDofPerEdge << "\n";
    DVLOG(2) << "face dof : " << face_type::numFaces * fe_type::nDofPerFace  << "\n";
    DVLOG(2) << "number of Dof on an Element Face : " << nDofF << "\n";

    if ( nDofF == 0 ) return;

    //
    // Face dof
    //
#if defined(FEELPP_ENABLE_MPI_MODE)
    auto __face_it = M.facesWithProcessId( M.worldComm().localRank() ).first;
    auto __face_en = M.facesWithProcessId( M.worldComm().localRank() ).second;
#else
    typename mesh_type::face_const_iterator __face_it = M.beginFace();
    typename mesh_type::face_const_iterator __face_en = M.endFace();
#endif

    const size_type nF = M.faces().size();
    int ntldof = is_product?nComponents*nDofF:nDofF;
    _M_face_l2g.resize( boost::extents[nF][ntldof] );
    typedef Container_fromface::index index;
    global_dof_fromface_type default_dof = boost::make_tuple( invalid_size_type_value,0,false,0 );

    for ( index i1 = 0; i1 < index( nF ); ++i1 )
        for ( index i2 = 0; i2 < index( ntldof ); ++i2 )
            // 0 is the invalid value for the sign !
            _M_face_l2g[i1][i2] = default_dof;

    DVLOG(2) << "[buildBoundaryDofMap] nb faces : " << nF << "\n";
    DVLOG(2) << "[buildBoundaryDofMap] nb dof faces : " << nDofF*nComponents << "\n";

    for ( size_type nf = 0; __face_it != __face_en; ++__face_it, ++nf )
    {
        FEELPP_ASSERT( __face_it->isConnectedTo0() )
        ( __face_it->id() )
        ( __face_it->marker() )
        ( __face_it->isConnectedTo0() )
        ( __face_it->isConnectedTo1() ).warn( "[Dof::buildFaceDofMap] face not connected" );

        if ( !__face_it->isConnectedTo0() ) continue;

#if !defined(NDEBUG)

        if (  __face_it->isOnBoundary() )
            DVLOG(2) << "[buildBoundaryDofMap] boundary global face id : " << __face_it->id()
                          << " marker: " << __face_it->marker()<< "\n";

        else
            DVLOG(2) << "[buildBoundaryDofMap] global face id : " << __face_it->id() << "\n";

#endif
        uint16_type lcVertex = 0;
        uint16_type lcEdge = 0;
        uint16_type lcFace = 0;


        addVertexBoundaryDof( __face_it, lcVertex );
        addEdgeBoundaryDof( __face_it, lcEdge );
        addFaceBoundaryDof( __face_it, lcFace );

    }

#if !defined(NDEBUG)
    __face_it = M.facesWithProcessId( M.worldComm().localRank() ).first;
    __face_en = M.facesWithProcessId( M.worldComm().localRank() ).second;
    for ( ; __face_it != __face_en; ++__face_it )
        for ( index face_dof_id = 0; face_dof_id < index( ntldof ); ++face_dof_id )
            FEELPP_ASSERT( boost::get<0>( _M_face_l2g[__face_it->id()][face_dof_id] ) != invalid_size_type_value )( __face_it->id() )( face_dof_id ).warn( "invalid dof table: initialized dof entries" );

#endif
}    // updateBoundaryDof

template<typename MeshType, typename FEType, typename PeriodicityType>
void
DofTable<MeshType, FEType, PeriodicityType>::generateDofPoints(  mesh_type& M )
{
    if ( !M_dof_points.empty() )
        return;

    if ( fe_type::is_modal )
        return;

    DVLOG(2) << "[Dof::generateDofPoints] generating dof coordinates\n";
    typedef typename gm_type::template Context<vm::POINT, element_type> gm_context_type;
    typedef boost::shared_ptr<gm_context_type> gm_context_ptrtype;

    typedef typename fe_type::template Context<vm::POINT, fe_type, gm_type, element_type> fecontext_type;

    gm_ptrtype gm( new gm_type );
    fe_type fe;
    //
    // Precompute some data in the reference element for
    // geometric mapping and reference finite element
    //
    typename gm_type::precompute_ptrtype __geopc( new typename gm_type::precompute_type( gm, fe.points() ) );

    //const uint16_type ndofv = fe_type::nDof;

    element_const_iterator it_elt = M.beginElementWithProcessId( M.worldComm().localRank() );
    element_const_iterator en_elt = M.endElementWithProcessId( M.worldComm().localRank() );

    if ( it_elt == en_elt )
        return;

    gm_context_ptrtype __c( new gm_context_type( gm, *it_elt, __geopc ) );

    std::vector<bool> dof_done( nLocalDofWithGhost() );
    M_dof_points.resize( nLocalDofWithGhost() );
    std::fill( dof_done.begin(), dof_done.end(), false );

    for ( size_type dof_id = 0; it_elt!=en_elt ; ++it_elt )
    {
        __c->update( *it_elt );

        for ( uint16_type l =0; l < fe_type::nLocalDof; ++l )
        {
            int ncdof  = is_product?nComponents:1;

            for ( uint16_type c1 = 0; c1 < ncdof; ++c1 )
            {
                size_type thedof = boost::get<0>( localToGlobal( it_elt->id(), l, c1 ) );

                if ( ( thedof >= firstDof() ) && ( thedof <= lastDof() ) )
                {
                    // get only the local dof
                    //size_type thedofonproc = thedof - firstDof();
                    thedof -= firstDof();
                    FEELPP_ASSERT( thedof < nLocalDofWithGhost() )( thedof )( nLocalDofWithGhost() )( firstDof() )( lastDof() )( it_elt->id() )( l )( c1 ).error ( "invalid local dof index" );

                    if ( dof_done[ thedof ] == false )
                    {
                        std::set<uint16_type> lid;
                        lid.insert( l );
                        //M_dof_points[dof_id] = boost::make_tuple( thedof, __c->xReal( l ) );
                        M_dof_points[thedof] = boost::make_tuple( __c->xReal( l ), firstDof()+thedof, c1 );
                        dof_done[thedof] = true;
                        ++dof_id;
                    }
                }
            }
        }
    }

    for ( size_type dof_id = 0; dof_id < nLocalDofWithGhost() ; ++dof_id )
    {
        FEELPP_ASSERT( boost::get<1>( M_dof_points[dof_id] ) >= firstDof() &&
                       boost::get<1>( M_dof_points[dof_id] ) <= lastDof() )
        ( dof_id )( firstDof() )( lastDof() )( nLocalDofWithGhost() )
        ( boost::get<1>( M_dof_points[dof_id] ) )
        ( boost::get<0>( M_dof_points[dof_id] ) ).error( "invalid dof point" );
        FEELPP_ASSERT( dof_done[dof_id] == true )( dof_id )( nLocalDofWithGhost() )( firstDof() )( lastDof() )( fe_type::nDim )( fe_type::nLocalDof ).warn( "invalid dof point" );
    }

    DVLOG(2) << "[Dof::generateDofPoints] generating dof coordinates done\n";
}
template<typename MeshType, typename FEType, typename PeriodicityType>
void
DofTable<MeshType, FEType, PeriodicityType>::generatePeriodicDofPoints(  mesh_type& M,
        periodic_element_list_type const& periodic_elements,
        dof_points_type& periodic_dof_points )
{
    if ( fe_type::is_modal )
        return;

    DVLOG(2) << "[Dof::generateDofPoints] generating dof coordinates\n";
    typedef typename gm_type::template Context<vm::POINT, element_type> gm_context_type;
    typedef boost::shared_ptr<gm_context_type> gm_context_ptrtype;

    typedef typename fe_type::template Context<vm::POINT, fe_type, gm_type, element_type> fecontext_type;

    gm_ptrtype gm( new gm_type );
    fe_type fe;
    //
    // Precompute some data in the reference element for
    // geometric mapping and reference finite element
    //
    typename gm_type::precompute_ptrtype __geopc( new typename gm_type::precompute_type( gm, fe.points() ) );

    //const uint16_type ndofv = fe_type::nDof;

    periodic_element_list_const_iterator it_elt = periodic_elements.begin();
    periodic_element_list_const_iterator en_elt = periodic_elements.end();

    if ( it_elt == en_elt )
        return;

    gm_context_ptrtype __c( new gm_context_type( gm, *it_elt->template get<0>(), __geopc ) );

    std::vector<bool> dof_done( periodic_dof_points.size() );
    std::fill( dof_done.begin(), dof_done.end(), false );

    for ( size_type dof_id = 0; it_elt!=en_elt ; ++it_elt )
    {
        __c->update( *it_elt->template get<0>() );

        face_type const& __face = *it_elt->template get<1>();

        size_type iElAd = __face.ad_first();
        FEELPP_ASSERT( iElAd != invalid_size_type_value )( __face.id() ).error( "[periodic]invalid face/element in face" );
        Feel::detail::ignore_unused_variable_warning( iElAd );

        // local id of the face in its adjacent element
        uint16_type iFaEl = __face.pos_first();
        FEELPP_ASSERT( iFaEl != invalid_uint16_type_value ).error ( "invalid element index in face" );

        int ncdof  = is_product?nComponents:1;

        for ( uint16_type c1 = 0; c1 < ncdof; ++c1 )
        {
            // loop on face vertices
            for ( uint16_type iVeFa = 0; iVeFa < face_type::numVertices; ++iVeFa )
            {
                // local vertex number (in element)
                uint16_type iVeEl = element_type::fToP( iFaEl, iVeFa );
                Feel::detail::ignore_unused_variable_warning( iVeEl );

                FEELPP_ASSERT( iVeEl != invalid_uint16_type_value ).error( "invalid local dof" );

                // Loop number of Dof per vertex
                for ( uint16_type l = 0; l < fe_type::nDofPerVertex; ++l )
                {
                    uint16_type lid = iVeEl * fe_type::nDofPerVertex + l;

                    size_type thedof = boost::get<0>( localToGlobal( it_elt->template get<0>()->id(), lid, c1 ) );
                    FEELPP_ASSERT( thedof < dof_done.size() )
                        ( thedof )
                        ( dof_done.size() )
                        ( c1 )
                        ( it_elt->template get<0>()->id() )
                        ( lid ).error ( "[generatePeriodicDofPoints] invalid dof id" );

                    if ( dof_done[ thedof ] == false )
                    {
                        periodic_dof_points[thedof] = boost::make_tuple( __c->xReal( lid ), thedof, c1 );
                        // these tests are problem specific x=0 and x=translation
#if 0

                        if ( __face.marker().value() == M_periodicity.tag1() )
                            FEELPP_ASSERT( math::abs( __c->xReal( lid )[0] ) < 1e-10 )( __c->xReal( lid ) ).warn( "[periodic] invalid p[eriodic point tag1" );

                        if ( __face.marker().value() == M_periodicity.tag2() )
                            FEELPP_ASSERT( math::abs( __c->xReal( lid )[0] - M_periodicity.translation()[0] ) < 1e-10 )
                                ( __c->xReal( lid ) )( M_periodicity.translation() ).warn( "[periodic] invalid p[eriodic point tag1" );

#endif
                        dof_done[thedof] = true;
                        ++dof_id;
                    }
                }
                // loop on edge
                for ( uint16_type l = 0; l < fe_type::nDofPerEdge; ++l )
                {
                    uint16_type lid = element_type::numVertices*fe_type::nDofPerVertex + iFaEl * fe_type::nDofPerEdge + l;
                    size_type thedof = boost::get<0>( localToGlobal( it_elt->template get<0>()->id(), lid, c1 ) );
                    FEELPP_ASSERT( thedof < dof_done.size() )
                        ( thedof )
                        ( dof_done.size() )
                        ( c1 )
                        ( it_elt->template get<0>()->id() )
                        ( lid ).error ( "[generatePeriodicDofPoints] invalid dof id" );

                    if ( dof_done[ thedof ] == false )
                    {
                        periodic_dof_points[thedof] = boost::make_tuple( __c->xReal( lid ), thedof, c1 );
                        // these tests are problem specific x=0 and x=translation
#if 0

                        if ( __face.marker().value() == M_periodicity.tag1() )
                            FEELPP_ASSERT( math::abs( __c->xReal( lid )[1] +1 ) < 1e-10 )( __c->xReal( lid ) ).warn( "[periodic] invalid p[eriodic point tag1" );

                        if ( __face.marker().value() == M_periodicity.tag2() )
                            FEELPP_ASSERT( math::abs( __c->xReal( lid )[1] - ( M_periodicity.translation()[1]-1 ) ) < 1e-10 )
                                ( __c->xReal( lid ) )( M_periodicity.translation() ).warn( "[periodic] invalid p[eriodic point tag1" );

#endif
                        dof_done[thedof] = true;
                        ++dof_id;
                    }
                }
            }
        }
    }
    for ( size_type dof_id = 0; dof_id < periodic_dof_points.size() ; ++dof_id )
    {
        FEELPP_ASSERT( boost::get<1>( periodic_dof_points[dof_id] ) >= 0 &&
                       boost::get<1>( periodic_dof_points[dof_id] ) < periodic_dof_points.size() )
        ( dof_id )( periodic_dof_points.size() )
        ( boost::get<1>( periodic_dof_points[dof_id] ) )
        ( boost::get<0>( periodic_dof_points[dof_id] ) ).error( "invalid dof point" );
        FEELPP_ASSERT( dof_done[dof_id] == true )( dof_id ).error( "invalid dof point" );
    }
}


template<typename MeshType, typename FEType, typename PeriodicityType>
void
DofTable<MeshType, FEType, PeriodicityType>::addSubstructuringDofMap( mesh_type const& M, size_type next_free_dof )
{
    addSubstructuringDofVertex( M, next_free_dof );
    addSubstructuringDofEdge( M, next_free_dof, mpl::int_<nDim>() );
    addSubstructuringDofFace( M, next_free_dof, mpl::int_<nDim>() );
}

template<typename MeshType, typename FEType, typename PeriodicityType>
void
DofTable<MeshType, FEType, PeriodicityType>::addSubstructuringDofVertex(mesh_type const& M,
                                                                        size_type next_free_dof )
{
        std::cout << "found CrossPoints and WireBasket\n";
        std::cout << "n cp: " << std::distance( M.beginPointWithMarker( M.markerName("CrossPoints") ), M.endPointWithMarker( M.markerName("CrossPoints") ) ) << "\n";
#if 0
        std::cout << "n wb: " << std::distance( M.beginEdgeWithMarker( M.markerName("WireBasket") ), M.endEdgeWithMarker( M.markerName("WireBasket") ) ) << "\n";
#endif
        // go through all the crosspoints and add them to the dof table

        for( auto pit = M.beginPointWithMarker( M.markerName("CrossPoints") ),
                 pen = M.endPointWithMarker( M.markerName("CrossPoints") );
             pit!=pen; ++pit )
        {
            // get one element
            auto __elt = M.element( *pit->elements().begin() );
            size_type ie = __elt.id();
            int lc = 0;
            for ( uint16_type i = 0; i < element_type::numVertices; ++i )
            {
                for ( uint16_type l = 0; l < fe_type::nDofPerVertex; ++l, ++lc )
                {
                    if (__elt.point( i ).id()==pit->id() )
                    {
                        const size_type gDof = ( __elt.point( i ).id() ) * fe_type::nDofPerVertex + l;
                        this->insertDof( ie, lc, i, boost::make_tuple( 0, 0, gDof ),
                                         M.worldComm().localRank(), next_free_dof, 1, false, 0 );
                        std::cout << "Adding crosspoint " << pit->id() << " with dof " << next_free_dof << "\n";
                    }
                }
            }
        }
}

template<typename MeshType, typename FEType, typename PeriodicityType>
void
DofTable<MeshType, FEType, PeriodicityType>::addSubstructuringDofEdge( mesh_type const& M,
                                                                       size_type next_free_dof,
                                                                       mpl::int_<1> )
{}

template<typename MeshType, typename FEType, typename PeriodicityType>
void
DofTable<MeshType, FEType, PeriodicityType>::addSubstructuringDofEdge( mesh_type const& M,
                                                                       size_type next_free_dof,
                                                                       mpl::int_<2> )
{}

template<typename MeshType, typename FEType, typename PeriodicityType>
void
DofTable<MeshType, FEType, PeriodicityType>::addSubstructuringDofEdge( mesh_type const& M,
                                                                       size_type next_free_dof,
                                                                       mpl::int_<3> )
{
    // go through all Wirebasket edges
    for( auto pit = M.beginEdgeWithMarker( M.markerName("WireBasket") ),
             pen = M.endEdgeWithMarker( M.markerName("WireBasket") );
         pit!=pen; ++pit )
    {
        auto __elt = M.element( *pit->elements().begin() );
        std::cout << "Adding wirebasket edge " << pit->id() << " using element "  << __elt.id() << "\n";
        size_type ie = __elt.id();
        uint16_type lc = 0;

        for ( uint16_type i = 0; i < element_type::numEdges; ++i )
        {
            for ( uint16_type l = 0; l < fe_type::nDofPerEdge; ++l, ++lc )
            {
                if (__elt.edge( i ).id()==pit->id() )
                {
                    size_type gDof = __elt.edge( i ).id() * fe_type::nDofPerEdge;
                    int32_type sign = 1;

                    if ( __elt.edgePermutation( i ).value()  == edge_permutation_type::IDENTITY )
                    {
                        gDof += l ; // both nodal and modal case
                    }
                    else if ( __elt.edgePermutation( i ).value()  == edge_permutation_type::REVERSE_PERMUTATION )
                    {

                        if ( fe_type::is_modal )
                        {
                            //only half of the modes (odd polynomial order) are negative.
                            sign = ( l%2 )?( -1 ):( 1 );
                            gDof += l;
                        }

                        else
                            gDof += fe_type::nDofPerEdge - 1 - l ;
                    }
                    else
                        FEELPP_ASSERT( 0 ).error ( "invalid edge permutation" );

                    this->insertDof( ie, lc, i, boost::make_tuple( 1, 0, gDof ), M.worldComm().localRank(), next_free_dof, sign, false, 0 );
                    std::cout << "Adding wirebasket edge " << pit->id() << " with dof " << next_free_dof << "\n";
                }
            }
        }

    }
}
template<typename MeshType, typename FEType, typename PeriodicityType>
void
DofTable<MeshType, FEType, PeriodicityType>::addSubstructuringDofFace( mesh_type const& M,
                                                                       size_type next_free_dof,
                                                                       mpl::int_<1> )
{}

template<typename MeshType, typename FEType, typename PeriodicityType>
void
DofTable<MeshType, FEType, PeriodicityType>::addSubstructuringDofFace( mesh_type const& M,
                                                                       size_type next_free_dof,
                                                                       mpl::int_<2> )
{}

template<typename MeshType, typename FEType, typename PeriodicityType>
void
DofTable<MeshType, FEType, PeriodicityType>::addSubstructuringDofFace( mesh_type const& M,
                                                                       size_type next_free_dof,
                                                                       mpl::int_<3> )
{
    std::vector<std::string> faces = assign::list_of("TOP")("BOTTOM")("NORTH")("EAST")("WEST")("SOUTH");
    BOOST_FOREACH( auto face, faces )
    {
        auto faces = markedfaces( &M, face );

        for( auto pit = faces.template get<1>(), pen = faces.template get<2>(); pit!=pen; ++pit )
        {
            auto __elt = M.element( *pit->elements().begin() );
            std::cout << "Adding face " << pit->id() << " with marker " << face << " using element "  << __elt.id() << "\n";
            size_type ie = __elt.id();
            uint16_type lc = 0;

            for ( uint16_type i = 0; i < element_type::numFaces; ++i )
            {
                face_permutation_type permutation = __elt.facePermutation( i );
                FEELPP_ASSERT( permutation != face_permutation_type( 0 ) ).error ( "invalid face permutation" );

                // Polynomial order in each direction
                uint16_type p=1;
                uint16_type q=0;

                // MaxOrder = Order - 2
                int MaxOrder = int( ( 3 + std::sqrt( 1+8*fe_type::nDofPerFace ) )/2 ) - 2;

                for ( uint16_type l = 0; l < fe_type::nDofPerFace; ++l, ++lc )
                {
                    if (__elt.face( i ).id()==pit->id() )
                    {
                        // TODO: orient the dof indices such
                        // that they match properly the faces
                        // dof of the connected faces. There
                        // are a priori many permutations of
                        // the dof face indices
                        size_type gDof = __elt.face( i ).id() * fe_type::nDofPerFace;
                        int32_type sign = 1;

                        q=q+1;

                        if ( q > MaxOrder )
                        {
                            q = 1;
                            p = p+1;
                            MaxOrder = MaxOrder-1;
                        }

                        if ( !fe_type::is_modal )
                        {
                            // no need of permutation is identity or only one dof on face
                            if ( permutation  == face_permutation_type( 1 ) || fe_type::nDofPerFace == 1 )
                                gDof += l;

                            else
                                gDof += vector_permutation[permutation][l];
                        }

                        else
                        {
                            gDof += l;

                            if ( permutation == face_permutation_type( 2 ) )
                            {
                                // Reverse sign if polynomial order in
                                // eta_1 direction is odd

                                if ( p%2 == 0 )
                                    sign = -1;

                            }
                        }

                        this->insertDof( ie, lc, i, boost::make_tuple( 2, 0, gDof ), M.worldComm().localRank(), next_free_dof, sign, false, 0 );
                        std::cout << "Adding face " << pit->id() << " with dof " << next_free_dof << "\n";
                    }
                }
            }

        }
    }

}


} // namespace Feel



#if defined(FEELPP_ENABLE_MPI_MODE)
#include <feel/feeldiscr/doftablempi.hpp>
#endif

#endif //_DOFTABLE_HH<|MERGE_RESOLUTION|>--- conflicted
+++ resolved
@@ -3099,7 +3099,7 @@
         this->addDofFromElement( *it_elt, next_free_dof, M.worldComm().localRank() );
     } // elements loop
 
-<<<<<<< HEAD
+    //<<<<<<< HEAD
     // renumber dofs if substructuring is set
     if ( M.subStructuring() )
     {
@@ -3132,10 +3132,10 @@
         }
 #endif
     }
-=======
-    const size_type thelastDof = ( !hasNoElt )?next_free_dof-1:0;
-
->>>>>>> 40a34270
+// =======
+//     const size_type thelastDof = ( !hasNoElt )?next_free_dof-1:0;
+
+// >>>>>>> develop
     mpi::all_gather( M.worldComm().localComm(),
                      thelastDof,//next_free_dof-1,
                      this->_M_last_df );
