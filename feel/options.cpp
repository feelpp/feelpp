--- conflicted
+++ resolved
@@ -642,13 +642,6 @@
 blockms_options( std::string const& prefix )
 {
     po::options_description _options( "BLOCKMS options (" + prefix + ")" );
-<<<<<<< HEAD
-    _options.add_options()
-        ( prefixvm( prefix, "blockms.11.setAlphaBeta" ).c_str(), Feel::po::value<bool>()->default_value(false), "Use locally constructed A_alpha and A_beta" )
-        ( prefixvm( prefix, "blockms.11.useEdge" ).c_str(), Feel::po::value<bool>()->default_value(true), "true: SetConstantEdge, false:SetCoordinates" )
-        ;
-=======
->>>>>>> 63f8147a
     return _options
         .add(     ams_options( prefixvm(prefix, "blockms.11").c_str() ))  // the (1,1) block
         .add( backend_options( prefixvm(prefix, "blockms.22").c_str() )); // the (2,2) block
