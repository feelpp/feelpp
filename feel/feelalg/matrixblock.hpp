/* -*- mode: c++; coding: utf-8; tab-width: 4; indent-tabs-mode: nil; c-basic-offset: 4; show-trailing-whitespace: t -*- vim:fenc=utf-8:ft=cpp:et:sw=4:ts=4:sts=4

  This file is part of the Feel library

  Author(s): Vincent Chabannes <vincent.chabannes@imag.fr>
       Date: 2008-01-03

  Copyright (C) 2011 Université Joseph Fourier (Grenoble I)

  This library is free software; you can redistribute it and/or
  modify it under the terms of the GNU Lesser General Public
  License as published by the Free Software Foundation; either
  version 3.0 of the License, or (at your option) any later version.

  This library is distributed in the hope that it will be useful,
  but WITHOUT ANY WARRANTY; without even the implied warranty of
  MERCHANTABILITY or FITNESS FOR A PARTICULAR PURPOSE.  See the GNU
  Lesser General Public License for more details.

  You should have received a copy of the GNU Lesser General Public
  License along with this library; if not, write to the Free Software
  Foundation, Inc., 51 Franklin Street, Fifth Floor, Boston, MA  02110-1301  USA
*/
/**
   \file matrixblock.hpp
   \author Vincent Chabannes <vincent.chabannes@imag.fr>
   \date 2011-06-10
 */

#ifndef __MatrixBlock_H
#define __MatrixBlock_H 1

#include <feel/feelalg/backend.hpp>
#include <feel/feelalg/matrixsparse.hpp>
#include <feel/feelvf/block.hpp>

namespace Feel
{

template <typename T>
class Backend;

template <typename T = double>
class BlocksBaseSparseMatrix : public vf::BlocksBase<boost::shared_ptr<MatrixSparse<T>>>
{
  public:
    typedef vf::BlocksBase<boost::shared_ptr<MatrixSparse<T>>> super_type;
    typedef typename super_type::index_type index_type;
    typedef BlocksBaseSparseMatrix<T> self_type;
    typedef boost::shared_ptr<MatrixSparse<T>> matrix_sparse_ptrtype;

    BlocksBaseSparseMatrix( index_type nr = 0, index_type nc = 0 )
        : super_type( nr, nc ),
          M_isClosed( false )
    {
    }

    BlocksBaseSparseMatrix( self_type const& b )
        : super_type( b ),
          M_isClosed( b.M_isClosed )
    {
    }

    BlocksBaseSparseMatrix( super_type const& b )
        : super_type( b ),
          M_isClosed( false )
    {
    }

    self_type
    operator<<( matrix_sparse_ptrtype const& m ) const
    {
        return super_type::operator<<( m );
    }

    void close();

    bool isClosed() const { return M_isClosed; }

  private:
    bool M_isClosed;
};

template <int NR, int NC, typename T = double>
class BlocksSparseMatrix : public BlocksBaseSparseMatrix<T>
{
  public:
    typedef typename BlocksBaseSparseMatrix<T>::index_type index_type;
    static const index_type NBLOCKROWS = NR;
    static const index_type NBLOCKCOLS = NC;

    typedef BlocksBaseSparseMatrix<T> super_type;

    BlocksSparseMatrix()
        : super_type( NBLOCKROWS, NBLOCKCOLS )
    {
    }
};

/**
 * \class MatrixBlock
 * \brief block of matrices
 *
 * <code>
 * auto myBlocks = Blocks<2,2,double>()<< A11 << A12
 *                                     << A21 << A22;
 *
 * auto A = backend->newBlockMatrix(myBlocks);
 * </code>
 *
 * @author Vincent Chabannes
 */

template <typename T>
class MatrixBlockBase : public MatrixSparse<T>
{
    typedef MatrixSparse<T> super;

  public:
    /** @name Typedefs
     */
    //@{

    typedef MatrixBlockBase<T> self_type;

    typedef typename super::value_type value_type;
    typedef typename super::real_type real_type;

    typedef Backend<value_type> backend_type;
    typedef boost::shared_ptr<backend_type> backend_ptrtype;

    typedef super matrix_type;
    typedef boost::shared_ptr<matrix_type> matrix_ptrtype;

    typedef std::vector<matrix_ptrtype> vector_matrix_ptrtype;

    typedef typename super::graph_type graph_type;
    typedef typename super::graph_ptrtype graph_ptrtype;

    typedef typename super::indexsplit_type indexsplit_type;
    typedef typename super::indexsplit_ptrtype indexsplit_ptrtype;

    //@}

    /** @name Constructors, destructor
     */
    //@{

    MatrixBlockBase( vf::BlocksBase<matrix_ptrtype> const& blockSet,
                     backend_ptrtype backend,
                     bool copy_values = true,
                     bool diag_is_nonzero = true );

    MatrixBlockBase( vf::BlocksBase<graph_ptrtype> const& graph,
                     backend_ptrtype backend,
                     bool diag_is_nonzero = true );

    MatrixBlockBase( vf::BlocksBase<matrix_ptrtype> const& blockSet,
                     backend_type& backend,
                     bool copy_values = true,
                     bool diag_is_nonzero = true )
        : MatrixBlockBase( blockSet, backend.shared_from_this(), copy_values, diag_is_nonzero )
    {
    }

    MatrixBlockBase( vf::BlocksBase<graph_ptrtype> const& graph,
                     backend_type& backend,
                     bool diag_is_nonzero = true )
        : MatrixBlockBase( graph, backend.shared_from_this(), diag_is_nonzero )
    {
    }

    MatrixBlockBase( WorldComm const& wc )
        : super( wc ),
          M_backend(),
          M_mat()
        {}
    
    MatrixBlockBase( MatrixBlockBase const& mb )
        : super( mb ),
          M_backend( mb.M_backend ),
          M_mat( mb.M_mat )
    {
    }

    ~MatrixBlockBase()
    {
    }

    //@}

    /** @name Operator overloads
     */
    //@{

    MatrixBlockBase operator=( MatrixBlockBase const& mb )
    {
        if ( this != &mb )
        {
            M_mat = mb.M_mat;
        }

        return *this;
    }

    //@}

    /** @name Accessors
     */
    //@{
    matrix_ptrtype getSparseMatrix()
    {
        return M_mat;
    }
    //@}

    /** @name  Mutators
     */
    //@{

    //@}

    /** @name  Methods
     */
    //@{

    /**
     * Initialize a Petsc matrix that is of global
     * dimension \f$ m \times  n \f$ with local dimensions
     * \f$ m_l \times n_l \f$.  \p nnz is the number of on-processor
     * nonzeros per row (defaults to 30).
     * \p noz is the number of on-processor
     * nonzeros per row (defaults to 30).
     */
    void init( const size_type m,
               const size_type n,
               const size_type m_l,
               const size_type n_l,
               const size_type nnz = 30,
               const size_type noz = 10 ) override;

    /**
     * Initialize using sparsity structure computed by \p dof_map.
     */
    void init( const size_type m,
               const size_type n,
               const size_type m_l,
               const size_type n_l,
               graph_ptrtype const& graph ) override;

    /**
     * Release all memory and return to a state just like after having
     * called the default constructor.
     */
    void clear() override;

    /**
     * Set all entries to 0.
     */
    void zero() override;

    /**
     * Set entries between to 0.
     */
    void zero( size_type start1, size_type size1,
               size_type start2, size_type size2 ) override;

    /**
     * Call the Sparse assemble routines.  sends necessary messages to
     * other processors
     */
    void close() const override;

    /**
     * @returns \p m, the row-dimension of
     * the matrix where the marix is \f$ M \times N \f$.
     */
    size_type size1() const override;

    /**
     * @returns \p n, the column-dimension of
     * the matrix where the marix is \f$ M \times N \f$.
     */
    size_type size2() const override;

    //!
    //! @return the number of non-zero entries
    //!
    std::size_t nnz() const override { return M_mat->nnz(); }
    
    /**
     * return row_start, the index of the first
     * matrix row stored on this processor
     */
    size_type rowStart() const override;

    /**
     * return row_stop, the index of the last
     * matrix row (+1) stored on this processor
     */
    size_type rowStop() const override;

    /**
     * Set the element \p (i,j) to \p value.
     * Throws an error if the entry does
     * not exist. Still, it is allowed to store
     * zero values in non-existent fields.
     */
    void set( const size_type i,
              const size_type j,
              const value_type& value ) override;

    /**
     * Add \p value to the element
     * \p (i,j).  Throws an error if
     * the entry does not
     * exist. Still, it is allowed to
     * store zero values in
     * non-existent fields.
     */
    void add( const size_type i,
              const size_type j,
              const value_type& value ) override;

    /**
     * Add the full matrix to the
     * Sparse matrix.  This is useful
     * for adding an element matrix
     * at assembly time
     */
    void addMatrix( const ublas::matrix<value_type>& dm,
                    const std::vector<size_type>& rows,
                    const std::vector<size_type>& cols ) override;

    /**
     * Add the full matrix to the
     * Sparse matrix.  This is useful
     * for adding an element matrix
     * at assembly time
     */
    void addMatrix( int* rows, int nrows,
                    int* cols, int ncols,
                    value_type* data,
                    size_type K = 0,
                    size_type K2 = invalid_size_type_value ) override;

    /**
     * Same, but assumes the row and column maps are the same.
     * Thus the matrix \p dm must be square.
     */
    void addMatrix( const ublas::matrix<value_type>& dm,
                    const std::vector<size_type>& dof_indices ) override
    {
        this->addMatrix( dm, dof_indices, dof_indices );
    }

    /**
     * Add a Sparse matrix \p _X, scaled with \p _a, to \p this,
     * stores the result in \p this:
     * \f$\texttt{this} = \_a*\_X + \texttt{this} \f$.
     */
<<<<<<< HEAD
    void addMatrix( const value_type, MatrixSparse<value_type> const&, Feel::MatrixStructure matStruc = Feel::SAME_NONZERO_PATTERN );
=======
    void addMatrix( const value_type, MatrixSparse<value_type> const& ) override;
>>>>>>> 87fa818a

    void scale( const value_type ) override;

    /**
     * Return the value of the entry \p (i,j).  This may be an
     * expensive operation and you should always take care where to
     * call this function.  In order to avoid abuse, this function
     * throws an exception if the required element does not exist in
     * the matrix.
     *
     * In case you want a function that returns zero instead (for
     * entries that are not in the sparsity pattern of the matrix),
     * use the \p el function.
     */
    value_type operator()( const size_type i,
                           const size_type j ) const override;

    /**
     *
     */
    self_type& operator=( MatrixSparse<value_type> const& M ) override;

    /**
     * Returns the diagonal of the block matrix
     *
     * \param out the vector to store the diagonal
     */
    void diagonal( Vector<value_type>& out ) const override;

    /**
     * Returns the transpose of a matrix
     *
     * \param Mt the matrix transposed
     */
    void transpose( MatrixSparse<value_type>& Mt, size_type options ) const override;

    /**
     * \return \f$ v^T M u \f$
     */
    real_type
    energy( Vector<value_type> const& __v,
            Vector<value_type> const& __u,
            bool transpose = false ) const override;

    /**
     * Return the l1-norm of the matrix, that is
     * \f$|M|_1=max_{all columns j}\sum_{all rows i} |M_ij|\f$, (max. sum of columns).
     *
     * This is the natural matrix norm that is compatible to the
     * l1-norm for vectors, i.e.  \f$|Mv|_1\leq |M|_1 |v|_1\f$.
     */
    real_type l1Norm() const override;

    /**
     * Return the linfty-norm of the matrix, that is
     *
     * \f$|M|_\infty=max_{all rows i}\sum_{all columns j} |M_ij|\f$,
     *
     * (max. sum of rows).
     * This is the natural matrix norm that is
     * compatible to the linfty-norm of vectors, i.e.
     * \f$|Mv|_\infty \leq |M|_\infty |v|_\infty\f$.
     */
    real_type linftyNorm() const override;

    /**
     * see if Sparse matrix has been closed
     * and fully assembled yet
     */
    bool closed() const override;

    /**
     * Print the contents of the matrix to the screen
     * in a uniform style, regardless of matrix/solver
     * package being used.
     */
    void print( std::ostream& os = std::cout ) const;

    /**
     * Same as the print method above, but allows you
     * to print to a stream in the standard syntax.
     */
    template <typename U>
    friend std::ostream& operator<<( std::ostream& os, const MatrixSparse<U>& m );

    /**
     * Print the contents of the matrix to the screen
     * in a package-personalized style, if available.
     */
    void printPersonal( std::ostream& /*os*/ = std::cout ) const override
    {
        std::cerr << "ERROR: Not Implemented in base class yet!" << std::endl;
        FEELPP_ASSERT( 0 )
            .error( "invalid call" );
    }

    /**
     * Print the contents of the matrix in Matlab's
     * sparse matrix format. Optionally prints the
     * matrix to the file named \p name.  If \p name
     * is not specified it is dumped to the screen.
     */
    void printMatlab( const std::string name = "NULL" ) const override;

    /**
     * This function creates a matrix called "submatrix" which is defined
     * by the row and column indices given in the "rows" and "cols" entries.
     * Currently this operation is only defined for the PetscMatrix type.
     */
    void createSubmatrix( MatrixSparse<value_type>& submatrix,
                          const std::vector<size_type>& rows,
                          const std::vector<size_type>& cols ) const override
    {
        this->_get_submatrix( submatrix,
                              rows,
                              cols,
                              false ); // false means DO NOT REUSE submatrix
    }

    /**
     * This function is similar to the one above, but it allows you to reuse
     * the existing sparsity pattern of "submatrix" instead of reallocating
     * it again.  This should hopefully be more efficient if you are frequently
     * extracting submatrices of the same size.
     */
    void reinitSubmatrix( MatrixSparse<value_type>& submatrix,
                          const std::vector<size_type>& rows,
                          const std::vector<size_type>& cols ) const
    {
        this->_get_submatrix( submatrix,
                              rows,
                              cols,
                              true ); // true means REUSE submatrix
    }

    /**
     * eliminate rows without change pattern, and put 1 on the diagonal
     * entry
     *
     *\warning if the matrix was symmetric before this operation, it
     * won't be afterwards. So use the proper solver (nonsymmetric)
     */
    void zeroRows( std::vector<int> const& rows, Vector<value_type> const& values, Vector<value_type>& rhs, Context const& on_context, value_type value_on_diagonal ) override;

    void updateBlockMat( boost::shared_ptr<MatrixSparse<value_type>> const& m, std::vector<size_type> const& start_i, std::vector<size_type> const& start_j ) override;

    //@}o

  protected:
  private:
    backend_ptrtype M_backend;

    boost::shared_ptr<MatrixSparse<value_type>> M_mat;
};

template <int NR, int NC, typename T>
class MatrixBlock : public MatrixBlockBase<T>
{
    typedef MatrixBlockBase<T> super_type;

  public:
    static const uint16_type NBLOCKROWS = NR;
    static const uint16_type NBLOCKCOLS = NC;
    static const uint16_type NBLOCKSIZE = NR * NC;

    typedef typename super_type::value_type value_type;
    typedef typename super_type::matrix_ptrtype matrix_ptrtype;
    typedef typename super_type::backend_type backend_type;
    typedef vf::Blocks<NBLOCKROWS, NBLOCKCOLS, matrix_ptrtype> blocks_type;
    typedef vf::BlocksBase<matrix_ptrtype> blocksbase_type;

    template<typename BackendT>
    MatrixBlock( blocksbase_type const& blockSet,
                 BackendT && b,
                 bool copy_values = true,
                 bool diag_is_nonzero = true )
        : super_type( blockSet, std::forward<BackendT>(b), copy_values, diag_is_nonzero )
    {
    }

    MatrixBlock( MatrixBlock const& mb )
        : super_type( mb )
    {
    }

    MatrixBlock operator=( MatrixBlock const& mb )
    {
        super_type::operator=( mb );
        return *this;
    }

    MatrixBlock& operator=( matrix_ptrtype const& M )
    {
        super_type::operator=( M );
        return *this;
    }

}; // MatrixBlock

} // Feel


#endif /* __MatrixBlock_H */<|MERGE_RESOLUTION|>--- conflicted
+++ resolved
@@ -359,11 +359,7 @@
      * stores the result in \p this:
      * \f$\texttt{this} = \_a*\_X + \texttt{this} \f$.
      */
-<<<<<<< HEAD
-    void addMatrix( const value_type, MatrixSparse<value_type> const&, Feel::MatrixStructure matStruc = Feel::SAME_NONZERO_PATTERN );
-=======
-    void addMatrix( const value_type, MatrixSparse<value_type> const& ) override;
->>>>>>> 87fa818a
+    void addMatrix( const value_type, MatrixSparse<value_type> const&, Feel::MatrixStructure matStruc = Feel::SAME_NONZERO_PATTERN ) override;
 
     void scale( const value_type ) override;
 
