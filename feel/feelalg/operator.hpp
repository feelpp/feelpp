/* -*- mode: c++; coding: utf-8; tab-width: 4; indent-tabs-mode: nil; c-basic-offset: 4; show-trailing-whitespace: t  -*-
 
 This file is part of the Feel++ library
 
 Author(s): Christophe Prud'homme <christophe.prudhomme@feelpp.org>
 Date: 30 Sep 2014
 
 Copyright (C) 2014 Feel++ Consortium
 
 This library is free software; you can redistribute it and/or
 modify it under the terms of the GNU Lesser General Public
 License as published by the Free Software Foundation; either
 version 2.1 of the License, or (at your option) any later version.
 
 This library is distributed in the hope that it will be useful,
 but WITHOUT ANY WARRANTY; without even the implied warranty of
 MERCHANTABILITY or FITNESS FOR A PARTICULAR PURPOSE.  See the GNU
 Lesser General Public License for more details.
 
 You should have received a copy of the GNU Lesser General Public
 License along with this library; if not, write to the Free Software
 Foundation, Inc., 51 Franklin Street, Fifth Floor, Boston, MA  02110-1301  USA
 */

#ifndef FEELPP_FEELALG_OPERATOR_HPP
#define FEELPP_FEELALG_OPERATOR_HPP 1

#include <feel/feelcore/worldcomm.hpp>
#include <feel/feelalg/matrixsparse.hpp>
#include <feel/feelalg/vector.hpp>

namespace Feel
{
/**
 * Base class for Operators
 */
template<typename T>
class OperatorBase
{
  public:
    typedef T value_type;

<<<<<<< HEAD
    OperatorBase( WorldComm const& comm, std::string label, bool use_transpose  ) 
=======
    OperatorBase( WorldComm const& comm, std::string label, bool use_transpose, bool has_norminf  ) 
>>>>>>> b881de0a
        : 
        M_label( label ),
        M_comm( comm ), 
        M_use_transpose( use_transpose ) ,
        M_has_norminf( has_norminf )
        {}
    OperatorBase( std::string label, bool use_transpose = false, bool has_norminf = false  ) 
        : 
        M_label( label ),
        M_comm( Environment::worldComm() ), 
        M_use_transpose( use_transpose ) ,
        M_has_norminf( has_norminf )
        {}
    
    virtual ~OperatorBase() {};
    
    virtual void setUseTranspose(bool UseTranspose)  { M_use_transpose = UseTranspose; }
    
    virtual int apply(const vector_ptrtype& X, vector_ptrtype& Y) const { return apply( *X, *Y ); }
    virtual int apply(const vector_type& X, vector_type& Y) const = 0;
    
    virtual int applyInverse(const vector_ptrtype& X, vector_ptrtype& Y) const { return apply( *X, *Y ); }
    virtual int applyInverse(const vector_type& X, vector_type& Y) const = 0;
 
    /* Returns the quantity \f$ \| A \|_\infty\f$ such that
     \f[\| A \|_\infty = \max_{1\lei\lem} \sum_{j=1}^n |a_{ij}| \f].
     
     \warning This method must not be called unless HasNormInf() returns true.
     */ 
    virtual double normInf() const { return 0; };
    
    /**
     * \return the label of the operator
     */
    virtual std::string const& label() const { return M_label; }

    /**
     * st the label
     */
    virtual void setLabel( std::string const& l ) { M_label = l; }

    /**
     * \return true is transposed should be used, false otherwise
     */
    virtual bool useTranspose() const { return M_use_transpose; }
 
    /**
     * \return  true if Operator can compute the inf norm, false otherwise
     */
<<<<<<< HEAD
    virtual bool hasNormInf() const  { return false; };
=======
    virtual bool hasNormInf() const { return M_has_norminf; };
>>>>>>> b881de0a
    
    /**
     * set if the operator can compute its inf norm
     */
    void setHasNormInf( bool b ) { M_has_norminf = b; }

    /**
     * \return the WorldComm of the Operator
     */
    virtual const WorldComm& comm() const { return M_comm; }
 
protected:
    std::string M_label;
    WorldComm M_comm;
    bool M_use_transpose;
    bool M_has_norminf;
};

template<typename T>
class OperatorMatrix : public OperatorBase<T>
{
public:
    typedef T value_type;
    typedef typename type_traits<T>::real_type real_type;
    
    typedef MatrixSparse<value_type> sparse_matrix_type;
    typedef boost::shared_ptr<sparse_matrix_type> sparse_matrix_ptrtype;

    typedef Vector<value_type> vector_type;
    typedef boost::shared_ptr<vector_type> vector_ptrtype;

<<<<<<< HEAD
    OperatorMatrix( sparse_matrix_ptrtype const& F, std::string _label, bool transpose = 0 )
        :
        OperatorBase<T>( F->comm(), _label, transpose ),
=======
    typedef OperatorBase<T> prec_type;
    typedef boost::shared_ptr<prec_type> prec_ptrtype;

    OperatorMatrix( sparse_matrix_ptrtype const& F, std::string _label, bool transpose = 0 )
        :
        OperatorBase<T>( F->comm(), _label, transpose, true ),
>>>>>>> b881de0a
        M_F( F ),
        M_hasInverse( 1 ),
        M_hasApply( 1 )
    {
        LOG(INFO) << "Create operator " << this->label() << " ...\n";
    }

<<<<<<< HEAD
=======
    OperatorMatrix( sparse_matrix_ptrtype const& F,
                    std::string _label,
                    prec_ptrtype  Prec, bool transpose = 0 )
        :
        OperatorBase<T>( F->comm(), _label, transpose, true ),
        M_F( F ),
        M_Prec( Prec ),
        M_hasInverse( 1 ),
        M_hasApply( 1 )
    {
        DVLOG(2) << "Create operator " << this->label() << " ...\n";

    }
>>>>>>> b881de0a

    OperatorMatrix( const OperatorMatrix& tc )
        :
        OperatorBase<T>( tc ),
        M_F( tc.M_F ),
        M_hasInverse( tc.M_hasInverse ),
        M_hasApply( tc.M_hasApply )
    {
        LOG(INFO) << "Copy operator " << this->label() << " ...\n";
    }

    
    bool hasInverse() const
    {
        return M_hasInverse;
    }

    bool hasApply() const
    {
        return M_hasApply;
    }


    int apply( const vector_type& X, vector_type& Y ) const
    {
        LOG(INFO) << "OperatorMatrix: apply(X,Y)";
        M_F->multVector( X, Y );
        return !hasApply();
    }
    
    int applyInverse ( const vector_type& X, vector_type& Y ) const
    {
        CHECK( hasInverse() ) << "Operator " << this->label() << "cannot be inverted.";
<<<<<<< HEAD
        LOG(INFO) << "OperatorMatrix: applyInverse(X,Y)";
        auto xx = backend(_name=this->label())->newVector( Y.mapPtr() );
        *xx = X;
        xx->close();
        auto yy = backend(_name=this->label())->newVector( Y.mapPtr() );
        //auto r = backend(_name=this->label())->solve( _matrix=M_F, _rhs=X.shared_from_this(), _solution=Y.shared_from_this() );
        auto r = backend(_name=this->label())->solve( _matrix=M_F, _rhs=xx, _solution=yy );
        Y=*yy;
        Y.close();
        return r.isConverged();
=======
#warning TODO
        //auto r = backend(_prefix=this->label())->solve( _matrix=M_F, _rhs=X, _solution=Y );
        //return r->isConverged();
        return true;
>>>>>>> b881de0a
    }


    value_type normInf() const
    {
        return M_F->linftyNorm();
    }

<<<<<<< HEAD
    bool hasNormInf() const { return true; }

    ~OperatorMatrix()
=======
    virtual ~OperatorMatrix()
>>>>>>> b881de0a
    {
        LOG(INFO) << "Destroyed matrix operator: " << this->label() << " ...\n";
    };

private:

    sparse_matrix_ptrtype M_F;

    bool M_hasInverse, M_hasApply;
};
template<typename MatrixType>
boost::shared_ptr<OperatorMatrix<typename MatrixType::value_type>>
op( boost::shared_ptr<MatrixType> M, std::string label, bool transpose = false )
{
    return boost::make_shared<OperatorMatrix<typename MatrixType::value_type>>(M,label,transpose) ;
}
/**
 * \param M matrix
 * \oaram l label of the operator
 * \param transpose boolean to say wether we want the matrix or its transpose
 * \return the Operator associated to the matrix \p M
 */
template<typename T>
boost::shared_ptr<OperatorMatrix<T>> 
op( boost::shared_ptr<MatrixSparse<T>> M, std::string const& l, bool transpose = false ) 
{ 
    return boost::shared_ptr<OperatorMatrix<T>> ( new OperatorMatrix<T>( M, l, transpose ) ); 
}

/**
 * Operator class to model an inverse operator
 */
template< typename operator_type >
<<<<<<< HEAD
class OperatorInverse : public OperatorBase<typename operator_type::value_type>
{
    typedef OperatorBase<typename operator_type::value_type> super;
=======
class OperatorInverse : public OperatorBase<T>
{
    typedef OperatorBase<T> super;
>>>>>>> b881de0a
public:

    typedef boost::shared_ptr<operator_type> operator_ptrtype;
    typedef typename operator_type::value_type value_type;

    // This constructor implements the F^-1 operator
<<<<<<< HEAD
    OperatorInverse( operator_ptrtype F )
        :
        super( F->comm(), F->label(), F->useTranspose() ),
=======
    OperatorInverse( operator_ptrtype& F )
        :
        OperatorBase<T>( F->comm(), F->label(), F->useTranspose(), false ),
>>>>>>> b881de0a
        M_F( F )
    {
        this->setName();
        LOG(INFO) << "Create inverse operator " << this->label() << "...\n";
    }

    OperatorInverse( const OperatorInverse& tc )
        :
        super(tc),
        M_F( tc.M_F )
    {
        LOG(INFO) << "Copy inverse operator " << this->label() << "...\n";
    }

    bool hasInverse() const
    {
        return M_F->hasApply();
    }

    bool hasApply() const
    {
        return M_F->hasInverse();
    }

    int apply( const vector_type & X, vector_type & Y ) const
    {
        LOG(INFO) << "OperatorInverse: apply matrix " << this->label() << "\n";

        CHECK( hasApply() ) << "This operator " << this->label() << " cannot be applied.";
        M_F->applyInverse( X,Y );

        return !hasApply();
    }

    int applyInverse ( const vector_type& X, vector_type& Y ) const
    {
        LOG(INFO) << "OperatorInverse: applyInverse matrix " << this->label() << "\n";

        CHECK( hasInverse() ) << "This operator" << this->label() << " cannot be inverted.";
        CHECK(M_F) << "Invalid operator " << this->label() << " to inverse";
        M_F->apply( X,Y );

        return !hasInverse();
    }

    value_type normInf() const
    {
        return( false );
    }

    ~OperatorInverse()
    {
        LOG(INFO) << "Destroyed inverse operator: " << this->label() << " ...\n";
    };

private:

    operator_ptrtype M_F;

    void setName()
    {
        std::string L = M_F->label();
        L.append( ")" );
        std::string temp( "inv(" );
        temp.append( L );

        this->setLabel(temp);
    }
};


/**
 * \param op an operator
 * \oaram l label of the operator
 * \param transpose boolean to say wether we want the matrix or its transpose
 * \return the Operator associated to the matrix \p M
 */
template<typename O>
boost::shared_ptr<OperatorInverse<O>> 
inv( boost::shared_ptr<O> op  ) 
{ 
    return boost::shared_ptr<OperatorInverse<O> >( new OperatorInverse<O>( op ) ); 
}

template<typename OpType>
boost::shared_ptr<OperatorInverse<OpType>>
inv( boost::shared_ptr<OpType>  M )
{
    return boost::make_shared<OperatorInverse<OpType>>(M) ;
}



template< typename op1_type, typename op2_type >
<<<<<<< HEAD
class OperatorCompose : public OperatorBase<typename op1_type::value_type>
{
    typedef OperatorBase<typename op1_type::value_type> super;
=======
class OperatorCompose : public OperatorBase<T>
{
    typedef OperatorBase<T> super;
>>>>>>> b881de0a
public:

    typedef boost::shared_ptr<op1_type> op1_ptrtype;
    typedef boost::shared_ptr<op2_type> op2_ptrtype;
    typedef typename op2_type::value_type value_type;
    // This constructor implements the (F o G) operator

    OperatorCompose()
        :
        super(Environment::worldComm(),"",false),
        M_F(),
        M_G()
    {
        std::string t( M_F->label() );
        std::string u( M_G->label() );

        t.append( "*" );
        t.append( u );
        this->setLabel(t);
    }

    OperatorCompose( op1_ptrtype F, op2_ptrtype G )
        :
<<<<<<< HEAD
        super(F->comm(),F->label(),F->useTranspose()),
=======
        super( F->comm(), "", false, false ),
>>>>>>> b881de0a
        M_F( F ),
        M_G( G )
    {
        std::string t( F->label() );
        std::string u( G->label() );

        t.append( "*" );
        t.append( u );
        this->setLabel(t);
        LOG(INFO) << "Create operator " << this->label() << " ...\n";
    }

    OperatorCompose( const OperatorCompose& tc )
        :
        super(tc),
        M_F( tc.M_F ),        
        M_G( tc.M_G )
    {
        LOG(INFO) << "Copy operator " << this->label() << " ...\n";
    }

    bool hasInverse() const
    {
        return M_F->hasInverse() * M_G->hasInverse();
    }

    bool hasApply() const
    {
        return M_F->hasApply() * M_G->hasApply();
    }

    int apply( const vector_type & X, vector_type & Y ) const
    {
        CHECK( hasApply() ) << "This operator " << this->label() << " cannot be applied.";

        LOG(INFO) << "OperatorCompose: apply operator " << this->label() << " ...\n";

        auto Z = backend()->newVector( Y.mapPtr() );
        //vector_ptrtype Z=X.clone();
        
        LOG(INFO) << "  - apply operator " << M_G->label() << " ...\n";
        M_G->apply( X,*Z );
        LOG(INFO) << "  - apply operator " << M_F->label() << " ...\n";
        M_F->apply( *Z,Y );
        LOG(INFO) << "OperatorCompose apply operator " << this->label() << " done.\n";

        return !hasApply();
    }

    int applyInverse ( const vector_type& X, vector_type& Y ) const
    {
        CHECK( hasInverse() ) << "This operator " << this->label() << " cannot be inverted.";

        LOG(INFO) << "OperatorCompose apply operator " << this->label() << " ...\n";

        //vector_ptrtype Z = X.clone();
        auto Z = backend()->newVector( Y.mapPtr() );

        LOG(INFO) << "  - apply operator " << M_F->label() << " ...\n";
        M_F->applyInverse( X,*Z );
        LOG(INFO) << "  - apply operator " << M_G->label() << " ...\n";
        M_G->applyInverse( *Z,Y );
        LOG(INFO) << "OperatorCompose applyInverse operator " << this->label() << " done.\n";
        return hasInverse();
    }


    value_type normInf() const
    {
        return 0;
    }

    ~OperatorCompose()
    {
        LOG(INFO) << "Destroyed compose operator: " << this->label() << " ...\n";
    };

private:

    op1_ptrtype M_F;
    op2_ptrtype M_G;

};

template<typename Op1Type, typename Op2Type>
boost::shared_ptr<OperatorCompose<Op1Type,Op2Type>>
compose( boost::shared_ptr<Op1Type>  op1,  boost::shared_ptr<Op2Type>  op2  )
{
    return boost::make_shared<OperatorCompose<Op1Type,Op2Type>>(op1,op2) ;
}


/**
 * \param op1 an operator
 * \param op2 an operator
 * \return the operator which is the composition of op1 with op2
 */
template<typename O1, typename O2>
boost::shared_ptr<OperatorCompose<O1,O2> > 
compose( boost::shared_ptr<O1> op1, boost::shared_ptr<O2> op2  ) 
{ 
    return boost::shared_ptr<OperatorCompose<O1,O2> >( new OperatorCompose<O1,O2>( op1, op2 ) ); 
}


/**
 * Scaling Operator class
 */
template< typename op1_type>
<<<<<<< HEAD
class OperatorScale : public OperatorBase<typename op1_type::value_type>
{
    typedef OperatorBase<typename op1_type::value_type> super;
=======
class OperatorScale : public OperatorBase<T>
{
    typedef OperatorBase<T> super;
>>>>>>> b881de0a
public:

    typedef boost::shared_ptr<op1_type> op1_ptrtype;
    typedef typename op1_type::value_type value_type;

    // This constructor implements the (\alpha F) operator
    OperatorScale()
        :
        super(),
        M_F(),
        M_alpha( 0 )
    {
    }

    OperatorScale( op1_ptrtype& F )
        :
<<<<<<< HEAD
        super( F->comm(), F->label(), F->useTranspose() ),
=======
        super( F->comm(), "", false, false ),
>>>>>>> b881de0a
        M_F( F ),
        M_alpha( 1 )
    {
        std::string temp( "alpha" );
        std::string t = M_F->label();

        temp.append( "." );
        temp.append( t );
        
        this->setLabel(temp);

        LOG(INFO) << "Create scale operator " << this->label() << " ...\n";
    }

    OperatorScale( op1_ptrtype& F, value_type alpha )
        :
        super( F->comm(), "", false, false ),
        M_F( F ),
        M_alpha( alpha )
    {
        std::string temp( "alpha" );
        std::string t = M_F->label();

        temp.append( "." );
        temp.append( t );

        this->setLabel(temp);

        LOG(INFO) << "Create scale operator " << this->label() << " ...\n";
    }

    OperatorScale( const OperatorScale& tc )
        :
        super( tc ),
        M_F( tc.M_F ),
        M_alpha( tc.M_alpha )
    {
        LOG(INFO) << "Copy scale operator " << this->label() << " ...\n";
    }

    bool hasInverse() const
    {
        return M_F->hasApply()*( M_alpha != 0 );
    }

    bool hasApply() const
    {
        return M_F->hasApply();
    }



    int apply( const vector_type& X, vector_type & Y ) const
    {
        LOG(INFO) << "apply scale operator " << this->label() << "\n";

        M_F->apply( X,Y );

        Y.scale( M_alpha );

        return !hasApply();
    }

    int applyInverse ( const vector_type& X, vector_type& Y ) const
    {
        LOG(INFO) << "applyInverse scale operator " << this->label() << "\n";

        FEELPP_ASSERT( hasInverse() && ( M_alpha != 0 ) ).error( "This operator cannot be inverted." );

        vector_ptrtype Z =  X.clone();
        Z->scale( 1./M_alpha );

        M_F->applyInverse( Z,Y );

        return !hasInverse();
    }

    value_type normInf() const
        {
            return 0;
        }

    ~OperatorScale()
    {
        //LOG(INFO) << "Destroyed scale operator: " << label() << " ...\n";
    };

private:

    op1_ptrtype M_F;

    value_type M_alpha;
};

template<typename OpType>
boost::shared_ptr<OperatorInverse<OpType>>
scale( boost::shared_ptr<OpType> const& M, typename OpType::value_type s )
{
    return boost::make_shared<OperatorScale<OpType>>(M,s) ;
}



/**
 * \param op an operator
 * \param s a scalar
 * \return the operator which is the scaling of op by s
 */
template<typename O>
boost::shared_ptr<OperatorScale<O> > 
scale( boost::shared_ptr<O> op  ) 
{ 
    return boost::shared_ptr<OperatorScale<O> >( new OperatorScale<O>( op ) ); 
}




template< typename operator_type >
<<<<<<< HEAD
class OperatorFree : public OperatorBase<typename operator_type::value_type>
{
    typedef OperatorBase<typename operator_type::value_type> super;
=======
class OperatorFree : public OperatorBase<T>
{
    typedef OperatorBase<T> super;
>>>>>>> b881de0a
public:

    typedef boost::shared_ptr<operator_type> operator_ptrtype;
    typedef typename operator_type::value_type value_type;
<<<<<<< HEAD
=======
    typedef OperatorBase<T> prec_type;
    typedef boost::shared_ptr<prec_type> prec_ptrtype;
>>>>>>> b881de0a

    OperatorFree( operator_ptrtype F )
        :
        super( F->label(), F->useTranspose() ),
        M_op( F ),
        M_hasInverse( 0 ),
        M_hasApply( F->hasApply() )
    {
        LOG(INFO) << "Create operator " << this->label() << " ...\n";
    }

    OperatorFree( const OperatorFree& tc )
        :
        super( tc ),
        M_op( tc.M_op ),
        M_hasInverse( tc.M_hasInverse ),
        M_hasApply( tc.M_hasApply )
    {
        LOG(INFO) << "Copy operator " << this->label() << " ...\n";
    }


    bool hasInverse() const
    {
        return M_hasInverse;
    }

    bool hasApply() const
    {
        return M_hasApply;
    }


    int apply( const vector_ptrtype & X, vector_ptrtype & Y ) const
    {
        LOG(INFO) << "apply operator " << this->label() << "\n";
        M_op->apply( X,Y );
        LOG(INFO) << "Finished apply operator " << this->label() << "\n";

        return !hasApply();
    }

    int applyInverse ( const vector_type& X, vector_type& Y ) const
    {
        LOG(INFO) << "applyInverse operator " << this->label() << "\n";

        FEELPP_ASSERT( hasInverse() ).error( "This operator cannot be inverted." );

#if 0
        std::pair<unsigned int, real_type> result = M_Solver->solve( M_op, M_Prec, Y, X, M_tol, M_maxiter );
#endif

        LOG(INFO) << "Finished applyInverse operator " << this->label() << "\n";
        return !hasInverse();
    }

    value_type NormInf() const
    {
        return 0;
    }

    bool HasNormInf () const
    {
        return( true );
    }

    ~OperatorFree()
    {
        LOG(INFO) << "Destroyed operator: " << this->label() << " ...\n";
    };

private:

    operator_ptrtype M_op;


    bool M_hasInverse, M_hasApply;

};








} // Feel

#endif /* FEELPP_FEELAG_OPERATOR_HPP */<|MERGE_RESOLUTION|>--- conflicted
+++ resolved
@@ -40,11 +40,7 @@
   public:
     typedef T value_type;
 
-<<<<<<< HEAD
-    OperatorBase( WorldComm const& comm, std::string label, bool use_transpose  ) 
-=======
     OperatorBase( WorldComm const& comm, std::string label, bool use_transpose, bool has_norminf  ) 
->>>>>>> b881de0a
         : 
         M_label( label ),
         M_comm( comm ), 
@@ -94,11 +90,7 @@
     /**
      * \return  true if Operator can compute the inf norm, false otherwise
      */
-<<<<<<< HEAD
-    virtual bool hasNormInf() const  { return false; };
-=======
     virtual bool hasNormInf() const { return M_has_norminf; };
->>>>>>> b881de0a
     
     /**
      * set if the operator can compute its inf norm
@@ -130,18 +122,12 @@
     typedef Vector<value_type> vector_type;
     typedef boost::shared_ptr<vector_type> vector_ptrtype;
 
-<<<<<<< HEAD
-    OperatorMatrix( sparse_matrix_ptrtype const& F, std::string _label, bool transpose = 0 )
-        :
-        OperatorBase<T>( F->comm(), _label, transpose ),
-=======
     typedef OperatorBase<T> prec_type;
     typedef boost::shared_ptr<prec_type> prec_ptrtype;
 
     OperatorMatrix( sparse_matrix_ptrtype const& F, std::string _label, bool transpose = 0 )
         :
         OperatorBase<T>( F->comm(), _label, transpose, true ),
->>>>>>> b881de0a
         M_F( F ),
         M_hasInverse( 1 ),
         M_hasApply( 1 )
@@ -149,8 +135,6 @@
         LOG(INFO) << "Create operator " << this->label() << " ...\n";
     }
 
-<<<<<<< HEAD
-=======
     OperatorMatrix( sparse_matrix_ptrtype const& F,
                     std::string _label,
                     prec_ptrtype  Prec, bool transpose = 0 )
@@ -164,7 +148,6 @@
         DVLOG(2) << "Create operator " << this->label() << " ...\n";
 
     }
->>>>>>> b881de0a
 
     OperatorMatrix( const OperatorMatrix& tc )
         :
@@ -198,7 +181,6 @@
     int applyInverse ( const vector_type& X, vector_type& Y ) const
     {
         CHECK( hasInverse() ) << "Operator " << this->label() << "cannot be inverted.";
-<<<<<<< HEAD
         LOG(INFO) << "OperatorMatrix: applyInverse(X,Y)";
         auto xx = backend(_name=this->label())->newVector( Y.mapPtr() );
         *xx = X;
@@ -209,12 +191,6 @@
         Y=*yy;
         Y.close();
         return r.isConverged();
-=======
-#warning TODO
-        //auto r = backend(_prefix=this->label())->solve( _matrix=M_F, _rhs=X, _solution=Y );
-        //return r->isConverged();
-        return true;
->>>>>>> b881de0a
     }
 
 
@@ -223,13 +199,7 @@
         return M_F->linftyNorm();
     }
 
-<<<<<<< HEAD
-    bool hasNormInf() const { return true; }
-
-    ~OperatorMatrix()
-=======
     virtual ~OperatorMatrix()
->>>>>>> b881de0a
     {
         LOG(INFO) << "Destroyed matrix operator: " << this->label() << " ...\n";
     };
@@ -263,30 +233,18 @@
  * Operator class to model an inverse operator
  */
 template< typename operator_type >
-<<<<<<< HEAD
 class OperatorInverse : public OperatorBase<typename operator_type::value_type>
 {
     typedef OperatorBase<typename operator_type::value_type> super;
-=======
-class OperatorInverse : public OperatorBase<T>
-{
-    typedef OperatorBase<T> super;
->>>>>>> b881de0a
 public:
 
     typedef boost::shared_ptr<operator_type> operator_ptrtype;
     typedef typename operator_type::value_type value_type;
 
     // This constructor implements the F^-1 operator
-<<<<<<< HEAD
-    OperatorInverse( operator_ptrtype F )
-        :
-        super( F->comm(), F->label(), F->useTranspose() ),
-=======
     OperatorInverse( operator_ptrtype& F )
         :
         OperatorBase<T>( F->comm(), F->label(), F->useTranspose(), false ),
->>>>>>> b881de0a
         M_F( F )
     {
         this->setName();
@@ -381,15 +339,9 @@
 
 
 template< typename op1_type, typename op2_type >
-<<<<<<< HEAD
 class OperatorCompose : public OperatorBase<typename op1_type::value_type>
 {
     typedef OperatorBase<typename op1_type::value_type> super;
-=======
-class OperatorCompose : public OperatorBase<T>
-{
-    typedef OperatorBase<T> super;
->>>>>>> b881de0a
 public:
 
     typedef boost::shared_ptr<op1_type> op1_ptrtype;
@@ -413,11 +365,7 @@
 
     OperatorCompose( op1_ptrtype F, op2_ptrtype G )
         :
-<<<<<<< HEAD
-        super(F->comm(),F->label(),F->useTranspose()),
-=======
-        super( F->comm(), "", false, false ),
->>>>>>> b881de0a
+        super(F->comm(),F->label(),F->useTranspose(),false),
         M_F( F ),
         M_G( G )
     {
@@ -527,15 +475,9 @@
  * Scaling Operator class
  */
 template< typename op1_type>
-<<<<<<< HEAD
 class OperatorScale : public OperatorBase<typename op1_type::value_type>
 {
     typedef OperatorBase<typename op1_type::value_type> super;
-=======
-class OperatorScale : public OperatorBase<T>
-{
-    typedef OperatorBase<T> super;
->>>>>>> b881de0a
 public:
 
     typedef boost::shared_ptr<op1_type> op1_ptrtype;
@@ -552,11 +494,7 @@
 
     OperatorScale( op1_ptrtype& F )
         :
-<<<<<<< HEAD
-        super( F->comm(), F->label(), F->useTranspose() ),
-=======
-        super( F->comm(), "", false, false ),
->>>>>>> b881de0a
+        super( F->comm(), F->label(), F->useTranspose(), F->hasNormInf() ),
         M_F( F ),
         M_alpha( 1 )
     {
@@ -676,24 +614,15 @@
 
 
 template< typename operator_type >
-<<<<<<< HEAD
 class OperatorFree : public OperatorBase<typename operator_type::value_type>
 {
     typedef OperatorBase<typename operator_type::value_type> super;
-=======
-class OperatorFree : public OperatorBase<T>
-{
-    typedef OperatorBase<T> super;
->>>>>>> b881de0a
 public:
 
     typedef boost::shared_ptr<operator_type> operator_ptrtype;
     typedef typename operator_type::value_type value_type;
-<<<<<<< HEAD
-=======
     typedef OperatorBase<T> prec_type;
     typedef boost::shared_ptr<prec_type> prec_ptrtype;
->>>>>>> b881de0a
 
     OperatorFree( operator_ptrtype F )
         :
