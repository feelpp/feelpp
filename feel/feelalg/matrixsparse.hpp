--- conflicted
+++ resolved
@@ -96,11 +96,7 @@
  * @author Christophe Prud'homme, 2005
  */
 template <typename T>
-<<<<<<< HEAD
-class MatrixSparse : public boost::enable_shared_from_this<MatrixSparse<T> >
-=======
-class FEELPP_EXPORT MatrixSparse
->>>>>>> d2a8602d
+class FEELPP_EXPORT MatrixSparse : public boost::enable_shared_from_this<MatrixSparse<T> >
 {
 public:
 
