--- conflicted
+++ resolved
@@ -374,12 +374,9 @@
     Debug( 7005 ) << "[BackendPetsc::solve] number of iterations : " << res.template get<1>() << "\n";
     Debug( 7005 ) << "[BackendPetsc::solve]             residual : " << res.template get<2>() << "\n";
 
-<<<<<<< HEAD
+
     if ( !res.template get<0>() )
         LOG(ERROR) << "Backend " << this->prefix() << " : linear solver failed to converge" << std::endl;
-=======
-    if ( !res.template get<0>() ) std::cerr<< "Backend " << this->prefix() << " : linear solver failed to converge" << std::endl;
->>>>>>> b7eb0d01
 
     return res;
 } // BackendPetsc::solve
@@ -410,12 +407,8 @@
     Debug( 7005 ) << "[BackendPetsc::solve] number of iterations : " << res.template get<1>() << "\n";
     Debug( 7005 ) << "[BackendPetsc::solve]             residual : " << res.template get<2>() << "\n";
 
-<<<<<<< HEAD
     if ( !res.template get<0>() )
         LOG(ERROR) << "Backend " << this->prefix() << " : linear solver failed to converge" << std::endl;
-=======
-    if ( !res.template get<0>() ) std::cerr<< "Backend " << this->prefix() << " : linear solver failed to converge" << std::endl;
->>>>>>> b7eb0d01
 
     return res;
 } // BackendPetsc::solve
