/* -*- mode: c++; coding: utf-8; tab-width: 4; indent-tabs-mode: nil; c-basic-offset: 4; show-trailing-whitespace: t -*- vim:fenc=utf-8:ft=cpp:et:sw=4:ts=4:sts=4

  This file is part of the Feel library

  Author(s): Christophe Prud'homme <christophe.prudhomme@feelpp.org>
       Date: 2008-01-03

  Copyright (C) 2008-2011 Christophe Prud'homme
  Copyright (C) 2008-2011 Universite Joseph Fourier (Grenoble I)

  This library is free software; you can redistribute it and/or
  modify it under the terms of the GNU Lesser General Public
  License as published by the Free Software Foundation; either
  version 3.0 of the License, or (at your option) any later version.

  This library is distributed in the hope that it will be useful,
  but WITHOUT ANY WARRANTY; without even the implied warranty of
  MERCHANTABILITY or FITNESS FOR A PARTICULAR PURPOSE.  See the GNU
  Lesser General Public License for more details.

  You should have received a copy of the GNU Lesser General Public
  License along with this library; if not, write to the Free Software
  Foundation, Inc., 51 Franklin Street, Fifth Floor, Boston, MA  02110-1301  USA
*/
/**
   \file matrixpetsc.cpp
   \author Christophe Prud'homme <christophe.prudhomme@feelpp.org>
   \date 2008-01-03
 */
#include <boost/timer.hpp>
#include <boost/smart_ptr/make_shared.hpp>

#include <feel/feelcore/feelpetsc.hpp>
#include <feel/feelalg/vectorpetsc.hpp>
#include <feel/feelalg/matrixpetsc.hpp>
#include <feel/feelalg/functionspetsc.hpp>
#include <feel/feelalg/topetsc.hpp>
#include <feel/feeltiming/tic.hpp>

#if defined( FEELPP_HAS_PETSC_H )

extern "C"
{
#include "petscsys.h"
}



namespace Feel
{

template <typename T>
inline
MatrixPetsc<T>::MatrixPetsc( WorldComm const& worldComm )
    :
    super( worldComm ),
    M_destroy_mat_on_exit( true )
{}
template <typename T>
inline
MatrixPetsc<T>::MatrixPetsc( datamap_ptrtype const& dmRow, datamap_ptrtype const& dmCol )
    :
    super( dmRow,dmCol ),
    M_destroy_mat_on_exit( true )
{}
template <typename T>
inline
MatrixPetsc<T>::MatrixPetsc( datamap_ptrtype const& dmRow, datamap_ptrtype const& dmCol, WorldComm const& worldComm )
    :
    super( dmRow,dmCol,worldComm ),
    M_destroy_mat_on_exit( true )
{}

template <typename T>
inline
MatrixPetsc<T>::MatrixPetsc( MatrixSparse<value_type> const& M, IS& isrow, IS& iscol )
    :
    super(),
    M_destroy_mat_on_exit( true )
{
    MatrixPetsc<T> const* A = dynamic_cast<MatrixPetsc<T> const*> ( &M );
    int ierr=0;
    PetscInt nrow;
    PetscInt ncol;
    ISGetSize(isrow,&nrow);
    ISGetSize(iscol,&ncol);
    datamap_ptrtype dmrow( new datamap_type(nrow, nrow) );
    datamap_ptrtype dmcol( new datamap_type(ncol, ncol) );
    this->setMapRow(dmrow);
    this->setMapCol(dmcol);
    ierr = MatGetSubMatrix(A->mat(), isrow, iscol, MAT_INITIAL_MATRIX, &this->M_mat);
    CHKERRABORT( this->comm(),ierr );
    this->setInitialized( true );
    this->close();
}

template <typename T>
inline
MatrixPetsc<T>::MatrixPetsc( MatrixSparse<value_type> const& M, std::vector<int> const& rowIndex, std::vector<int> const& colIndex )
    :
    super(),
    M_destroy_mat_on_exit( true )
{
    MatrixPetsc<T> const* A = dynamic_cast<MatrixPetsc<T> const*> ( &M );
    int ierr=0;
    IS isrow;
    IS iscol;
    PetscInt *rowMap;
    PetscInt *colMap;
    int nrow = rowIndex.size();
    int ncol = colIndex.size();

    PetscMalloc(nrow*sizeof(PetscInt),&rowMap);
    PetscMalloc(ncol*sizeof(PetscInt),&colMap);

    for (int i=0; i<nrow; i++) rowMap[i] = rowIndex[i];
    for (int i=0; i<ncol; i++) colMap[i] = colIndex[i];

#if (PETSC_VERSION_MAJOR == 3) && (PETSC_VERSION_MINOR >= 2)
    ierr = ISCreateGeneral(Environment::worldComm(),nrow,rowMap,PETSC_COPY_VALUES,&isrow);
    CHKERRABORT( this->comm(),ierr );
    ierr = ISCreateGeneral(Environment::worldComm(),ncol,colMap,PETSC_COPY_VALUES,&iscol);
    CHKERRABORT( this->comm(),ierr );
#else
    ierr = ISCreateGeneral(Environment::worldComm(),nrow,rowMap,&isrow);
    CHKERRABORT( this->comm(),ierr );
    ierr = ISCreateGeneral(Environment::worldComm(),ncol,colMap,&iscol);
    CHKERRABORT( this->comm(),ierr );
#endif
    PetscFree(rowMap);
    PetscFree(colMap);

    datamap_ptrtype dmrow( new datamap_type(nrow, nrow) );
    datamap_ptrtype dmcol( new datamap_type(ncol, ncol) );
    this->setMapRow(dmrow);
    this->setMapCol(dmcol);
    ierr = MatGetSubMatrix(A->mat(), isrow, iscol, MAT_INITIAL_MATRIX, &this->M_mat);
    CHKERRABORT( this->comm(),ierr );
    this->setInitialized( true );
    this->close();
}


template <typename T>
inline
MatrixPetsc<T>::MatrixPetsc( Mat m )
    :
    M_destroy_mat_on_exit( false )
{
    this->M_mat = m;
#if (PETSC_VERSION_MAJOR >= 3) && (PETSC_VERSION_MINOR > 0)
    MatSetOption( M_mat,MAT_KEEP_NONZERO_PATTERN,PETSC_TRUE );
#elif (PETSC_VERSION_MAJOR >= 3) && (PETSC_VERSION_MINOR == 0)
    MatSetOption( M_mat,MAT_KEEP_ZEROED_ROWS,PETSC_TRUE );
#else
    MatSetOption( M_mat,MAT_KEEP_ZEROED_ROWS );
#endif
    this->setInitialized( true );
    this->setIsClosed( true );
}

template <typename T>
inline
MatrixPetsc<T>::MatrixPetsc( Mat m, datamap_ptrtype const& dmRow, datamap_ptrtype const& dmCol, bool destroyMatOnExit )
    :
    super( dmRow,dmCol ),
    M_destroy_mat_on_exit( destroyMatOnExit )
{
    this->M_mat = m;
#if (PETSC_VERSION_MAJOR >= 3) && (PETSC_VERSION_MINOR > 0)
    MatSetOption( M_mat,MAT_KEEP_NONZERO_PATTERN,PETSC_TRUE );
#elif (PETSC_VERSION_MAJOR >= 3) && (PETSC_VERSION_MINOR == 0)
    MatSetOption( M_mat,MAT_KEEP_ZEROED_ROWS,PETSC_TRUE );
#else
    MatSetOption( M_mat,MAT_KEEP_ZEROED_ROWS );
#endif
    this->setInitialized( true );
    this->setIsClosed( true );
}




template <typename T>
inline
MatrixPetsc<T>::~MatrixPetsc()
{
    this->clear();
}


template <typename T>
void MatrixPetsc<T>::init ( const size_type m,
                            const size_type n,
                            const size_type m_l,
                            const size_type n_l,
                            const size_type nnz,
                            const size_type /*noz*/ )
{
    //std::cout << "\nSEQUENTIAL : init without graph"<<std::endl;

    if ( ( m==0 ) || ( n==0 ) )
        return;

    {
        // Clear initialized matrices
        if ( this->isInitialized() )
            this->clear();

        this->setInitialized( true );
    }


    int ierr     = 0;
    int m_global = static_cast<int>( m );
    int n_global = static_cast<int>( n );
    int m_local  = static_cast<int>( m_l );
    int n_local  = static_cast<int>( n_l );
    int n_nz     = static_cast<int>( nnz );
    //int n_oz     = static_cast<int>(noz);

    // create a sequential matrix on one processor
    if ( ( m_l == m ) && ( n_l == n ) )
    {
        // Create matrix.  Revisit later to do preallocation and make more efficient
        ierr = MatCreateSeqAIJ ( this->comm(), m_global, n_global,
                                 n_nz, PETSC_NULL, &M_mat );
        CHKERRABORT( this->comm(),ierr );



    }

    else
    {
#if PETSC_VERSION_LESS_THAN(3,3,0)
        ierr = MatCreateMPIAIJ ( this->comm(), m_local, n_local, m_global, n_global,
                                 PETSC_DECIDE, PETSC_NULL, PETSC_DECIDE, PETSC_NULL, &M_mat );
#else
        ierr = MatCreateAIJ ( this->comm(), m_local, n_local, m_global, n_global,
                                 PETSC_DECIDE, PETSC_NULL, PETSC_DECIDE, PETSC_NULL, &M_mat );
#endif
        //ierr = MatCreateMPIAIJ (this->comm(), m_local, n_local, m_global, n_global,
        ///n_nz, PETSC_NULL, n_oz, PETSC_NULL, &M_mat);
        //MatCreate(this->comm(),m_local,n_local,m_global,n_global, &M_mat);
        //MatCreate(this->comm(),PETSC_DECIDE,PETSC_DECIDE,m_global,n_global, &M_mat);
        //MatSetSizes(M_mat,m_local,n_local,m_global,n_global);
        CHKERRABORT( this->comm(),ierr );

    }

    ierr = MatSetFromOptions ( M_mat );
    CHKERRABORT( this->comm(),ierr );

#if (PETSC_VERSION_MAJOR >= 3) && (PETSC_VERSION_MINOR > 0)
    ierr = MatSetOption( M_mat,MAT_KEEP_NONZERO_PATTERN,PETSC_TRUE );
    MatSetOption( M_mat,MAT_IGNORE_ZERO_ENTRIES,PETSC_FALSE );
#elif (PETSC_VERSION_MAJOR >= 3) && (PETSC_VERSION_MINOR == 0)
    ierr = MatSetOption( M_mat,MAT_KEEP_ZEROED_ROWS,PETSC_TRUE );
#else
    ierr = MatSetOption( M_mat,MAT_KEEP_ZEROED_ROWS );
#endif
    CHKERRABORT( this->comm(),ierr );
#if 1
    // additional insertions will not be allowed if they generate
    // a new nonzero
    //ierr = MatSetOption (M_mat, MAT_NO_NEW_NONZERO_LOCATIONS);
    //CHKERRABORT(this->comm(),ierr);

    // generates an error for new matrix entry
    ierr = MatSetOption ( M_mat, MAT_NEW_NONZERO_ALLOCATION_ERR, PETSC_FALSE );
    CHKERRABORT( this->comm(),ierr );
#endif // 0

    //this->zero ();
    //this->zeroEntriesDiagonal();
}

template <typename T>
void MatrixPetsc<T>::init ( const size_type /*m*/,
                            const size_type /*n*/,
                            const size_type /*m_l*/,
                            const size_type /*n_l*/,
                            graph_ptrtype const& graph )
{
    VLOG(1) << "MatrixPetsc init with graph";
    this->setGraph( graph );

    // Clear initialized matrices
    if ( this->isInitialized() )
        this->clear();

    this->setInitialized(  true );
    this->setIsClosed( true );

    int proc_id = 0;
    MPI_Comm_rank ( this->comm(), &proc_id );

    int m_global = static_cast<int>( this->graph()->mapRow().nDof()/*m*/ );
    int n_global = static_cast<int>( this->graph()->mapCol().nDof()/*n*/ );
    int m_local  = static_cast<int>( this->graph()->mapRow().nLocalDofWithoutGhost()/*m_l*/ );
    int n_local  = static_cast<int>( this->graph()->mapCol().nLocalDofWithoutGhost()/*n_l*/ );
    if ( m_global==0 )
        return;
    DVLOG(1) << "[MatrixPETSc::init()] proc_id   = " << proc_id << "\n";
    DVLOG(1) << "[MatrixPETSc::init()] m   = " << m_global << "\n";
    DVLOG(1) << "[MatrixPETSc::init()] n   = " << n_global << "\n";
    DVLOG(1) << "[MatrixPETSc::init()] m_l = " << m_local << "\n";
    DVLOG(1) << "[MatrixPETSc::init()] n_l = " << n_local << "\n";
    // Make sure the sparsity pattern isn't empty
    //FEELPP_ASSERT ( this->graph()->size() == n_l )( this->graph()->size() )( n_l ).warn( "incompatible diagonal non zero pattern" );
    DVLOG(1) << "[MatrixPETSc::init()] graph size   = " << this->graph()->size() << "\n";
    DVLOG(1) << "[MatrixPETSc::init()] graph first row entry on proc   = " << this->graph()->firstRowEntryOnProc() << "\n";
    DVLOG(1) << "[MatrixPETSc::init()] graph last row entry on proc   = " << this->graph()->lastRowEntryOnProc() << "\n";

    int ierr     = 0;

    // create a sequential matrix on one processor
    if ( ( m_local == m_global ) && ( n_local == n_global ) )
    {
#if 1 // MatCreateSeqAIJ
#if 0
        PetscInt nrows = m_local;
        PetscInt ncols = n_local;
        PetscInt *dnz;
        PetscInt *onz;
        MatPreallocateInitialize( this->comm(), nrows, ncols, dnz, onz );
        typename graph_type::iterator it = this->graph()->begin();
        typename graph_type::iterator en = this->graph()->end();

        for ( ; it != en; ++it )
        {
            std::vector<PetscInt> nzcol( boost::get<2>( it->second ).size() );
            std::copy( boost::get<2>( it->second ).begin(),
                       boost::get<2>( it->second ).end(),
                       nzcol.begin() );


            MatPreallocateSet( it->first, 1, nzcol.data(), dnz, onz );
        }

        MatPreallocateFinalize( dnz, onz );
#endif
        PetscInt *dnz;
        dnz = new PetscInt[ this->graph()->nNzOnProc().size() ];
        std::copy( this->graph()->nNzOnProc().begin(),
                   this->graph()->nNzOnProc().end(),
                   dnz );
        //std::copy( dnz, dnz+this->graph()->nNzOnProc().size(), std::ostream_iterator<PetscInt>( std::cout, "\n" ) );
        for( int i = 0; i < this->graph()->nNzOnProc().size(); ++i )
        {
            DLOG_IF(ERROR, dnz[i] == n_global ) << "row " << i << " is full : number of non zero entries = " << dnz[i] << " == cols " << n_global;
            LOG_IF(FATAL, dnz[i] > n_global ) << "row " << i << " has invalid data : number of non zero entries = " << dnz[i] << " == cols " << n_global;
        }

        ierr = MatCreateSeqAIJ ( this->comm(), m_global, n_global,
                                 0,
                                 dnz,
                                 //(int*) this->graph()->nNzOnProc().data(),
                                 &M_mat );
        CHKERRABORT( this->comm(),ierr );
        delete[] dnz;
        //ierr = MatSeqAIJSetPreallocation( M_mat, 0, (int*)this->graph()->nNzOnProc().data() );
#if 0
        ierr = MatSeqAIJSetPreallocation( M_mat, 0, dnz );
#else
        this->graph()->close();
        //std::cout << "sizes:" << this->graph()->ia().size() << "," << this->graph()->ja().size()  << std::endl;
        M_ia.resize( this->graph()->ia().size() );
        M_ja.resize( this->graph()->ja().size() );
        std::copy( this->graph()->ia().begin(), this->graph()->ia().end(), M_ia.begin() );
        std::copy( this->graph()->ja().begin(), this->graph()->ja().end(), M_ja.begin() );
        //std::for_each( ia.begin(), ia.end(), [](const int& i ){ std::cout << i << std::endl; } );

        ierr = MatSeqAIJSetPreallocationCSR( M_mat,
                                             M_ia.data(), M_ja.data(),
                                             this->graph()->a().data() );
#endif
        CHKERRABORT( this->comm(),ierr );

#else // MatCreateSeqAIJWithArrays

        //std::cout << "matrix csr creating...\n" << std::endl;
        this->graph()->close();
        //std::cout << "sizes:" << this->graph()->ia().size() << "," << this->graph()->ja().size()  << std::endl;
        M_ia.resize( this->graph()->ia().size() );
        M_ja.resize( this->graph()->ja().size() );
        std::copy( this->graph()->ia().begin(), this->graph()->ia().end(), M_ia.begin() );
        std::copy( this->graph()->ja().begin(), this->graph()->ja().end(), M_ja.begin() );
        //std::for_each( ia.begin(), ia.end(), [](const int& i ){ std::cout << i << std::endl; } );

        ierr = MatCreateSeqAIJWithArrays( this->comm(),
                                          m_global, n_global,
                                          M_ia.data(), M_ja.data(), this->graph()->a().data(), &M_mat );
        CHKERRABORT( this->comm(),ierr );
        //std::cout << "matrix csr created\n" << std::endl;
#endif
    }

    else
    {
#if PETSC_VERSION_LESS_THAN(3,3,0)
        ierr = MatCreateMPIAIJ ( this->comm(),
                                 m_local, n_local,
                                 m_global, n_global,
                                 0, ( int* ) this->graph()->nNzOnProc().data(),
                                 0, ( int* ) this->graph()->nNzOffProc().data(), &M_mat );
#else
        ierr = MatCreateAIJ ( this->comm(),
                                 m_local, n_local,
                                 m_global, n_global,
                                 0, ( int* ) this->graph()->nNzOnProc().data(),
                                 0, ( int* ) this->graph()->nNzOffProc().data(), &M_mat );
#endif
        CHKERRABORT( this->comm(),ierr );


    }

    ierr = MatSetFromOptions ( M_mat );
    CHKERRABORT( this->comm(),ierr );

#if (PETSC_VERSION_MAJOR >= 3) && (PETSC_VERSION_MINOR > 0)
    MatSetOption( M_mat,MAT_KEEP_NONZERO_PATTERN,PETSC_TRUE );
    MatSetOption( M_mat,MAT_IGNORE_ZERO_ENTRIES,PETSC_FALSE );
#elif (PETSC_VERSION_MAJOR >= 3) && (PETSC_VERSION_MINOR == 0)
    MatSetOption( M_mat,MAT_KEEP_ZEROED_ROWS,PETSC_TRUE );
#else
    MatSetOption( M_mat,MAT_KEEP_ZEROED_ROWS );
#endif


#if 1
    // additional insertions will not be allowed if they generate
    // a new nonzero
    //ierr = MatSetOption (M_mat, MAT_NO_NEW_NONZERO_LOCATIONS);
    //CHKERRABORT(this->comm(),ierr);

    // generates an error for new matrix entry
    ierr = MatSetOption ( M_mat, MAT_NEW_NONZERO_ALLOCATION_ERR, PETSC_FALSE );
    CHKERRABORT( this->comm(),ierr );
#endif

    if ( this->isSPD() )
    {
        ierr = MatSetOption ( M_mat, MAT_SPD, PETSC_TRUE );
        CHKERRABORT( this->comm(),ierr );
    }
    else if ( this->isSymmetric() )
    {
        ierr = MatSetOption ( M_mat, MAT_SYMMETRIC, PETSC_TRUE );
        CHKERRABORT( this->comm(),ierr );
    }
    else if ( this->isHermitian() )
    {
        ierr = MatSetOption ( M_mat, MAT_HERMITIAN, PETSC_TRUE );
        CHKERRABORT( this->comm(),ierr );
    }
    else if ( this->isStructurallySymmetric() )
    {
        ierr = MatSetOption ( M_mat, MAT_STRUCTURALLY_SYMMETRIC, PETSC_TRUE );
        CHKERRABORT( this->comm(),ierr );
    }

    //MatShift( M_mat, 1 );
    //printMatlab( "shift.m" );
    //this->close();
    //this->zero();
    //this->close();

    //this->zeroEntriesDiagonal();
}


template <typename T>
void MatrixPetsc<T>::setIndexSplit( indexsplit_ptrtype const& indexSplit )
{
    //this->M_IndexSplit=indexSplit;
    super::setIndexSplit( indexSplit );

    PetscConvertIndexSplit( M_petscIS, *indexSplit, this->comm() );
    DVLOG(1) << "setIndexSplit done\n";
}

template <typename T>
void MatrixPetsc<T>::updatePCFieldSplit( PC & pc, indexsplit_ptrtype const& is )
{
    PetscConvertIndexSplit( M_petscIS, *is, this->comm() );
    updatePCFieldSplit( pc );
}

template <typename T>
void MatrixPetsc<T>::updatePCFieldSplit( PC & pc )
{
#if 1
    int ierr=0;

    if ( M_mapPC.find( &pc )==M_mapPC.end() )
    {
        M_mapPC[&pc]=false;
    }

    if ( M_mapPC[&pc]==false )
    {
#if PETSC_VERSION_LESS_THAN(3,4,0)
        const PCType pcName;
#else
        PCType pcName;
#endif
        ierr = PCGetType( pc,&pcName );
        CHKERRABORT( this->comm(),ierr );


        if ( std::string( PCFIELDSPLIT ) == std::string( pcName ) )
        {


            //std::cout << "\n updatePCFieldSplit " << M_petscIS.size() << "\n";
            M_mapPC[&pc]=true;

            for ( uint i = 0 ; i < M_petscIS.size(); ++i )
            {
                //std::cout << "\n split " << i << "\n";
#if (PETSC_VERSION_MAJOR == 3) && (PETSC_VERSION_MINOR >= 2)
                //std::cout << "\n version >= 3.2 \n";
                std::ostringstream os;
                os << i;
                ierr=PCFieldSplitSetIS( pc,os.str().c_str(),M_petscIS[i] );
#else
                //std::cout << "\n version < 3.2 \n";
                ierr=PCFieldSplitSetIS( pc,M_petscIS[i] );
#endif
                //std::cout << "\n split " << i << "done\n" << std::endl;

                CHKERRABORT( this->comm(),ierr );
            }
#if 0
            std::cout << " matrix petsc\n";
            ierr = PCFieldSplitSetBlockSize(pc,3);
            //CHKERRABORT( this->comm(),ierr );
            const PetscInt ufields[] = {0,2},pfields[] = {1};
            ierr = PCFieldSplitSetFields( pc ,"u", 2, ufields,ufields);
            CHKERRABORT( this->comm(),ierr );
            ierr = PCFieldSplitSetFields( pc , "p", 1, pfields,pfields);
            CHKERRABORT( this->comm(),ierr );
#endif

        }

    }

#else
    int ierr=0;

    const PCType pcName;
    ierr = PCGetType( pc,&pcName );
    CHKERRABORT( this->comm(),ierr );

    if ( std::string( PCFIELDSPLIT ) == std::string( pcName ) )
    {
        //std::cout << "\n updatePCFieldSplit \n";
        for ( uint i = 0 ; i < M_petscIS.size(); ++i )
        {
#if (PETSC_VERSION_MAJOR == 3) && (PETSC_VERSION_MINOR >= 2)
            ierr=PCFieldSplitSetIS( pc,PETSC_NULL,M_petscIS[i] );
#else
            ierr=PCFieldSplitSetIS( pc,M_petscIS[i] );
#endif
            CHKERRABORT( this->comm(),ierr );
        }



    }

#endif
}


template <typename T>
void MatrixPetsc<T>::zero ()
{
    CHECK( this->isInitialized() ) << "petsc matrix not properly initialized";

    if ( !this->closed() )
        this->close();

    int ierr=0;
    ierr = MatZeroEntries( M_mat );
    CHKERRABORT( this->comm(),ierr );

#if 0
    PetscBool is_assembled;
    MatAssembled( M_mat, &is_assembled );
    VLOG(2) << "Matrix is assembled : " << (is_assembled?"true":"false");
    if ( is_assembled )
    {
        ierr = MatZeroEntries( M_mat );
        CHKERRABORT( this->comm(),ierr );

        //this->zeroEntriesDiagonal();
    }

    else
    {
        if ( this->graph() )
        {
            std::vector<PetscInt> cols( this->graph()->nCols(), 0 );
            std::vector<PetscScalar> v( this->graph()->nCols(), 0. );

            for ( auto it=this->graph()->begin(), en=this->graph()->end() ; it!=en ; ++it )
            {
                PetscInt row = it->second.template get<1>();
                std::copy( it->second.template get<2>().begin(), it->second.template get<2>().end(), cols.begin() );
                MatSetValues( M_mat, 1, &row, it->second.template get<2>().size(), cols.data(), v.data(), INSERT_VALUES );
            }
        }
    }
#endif

}

template <typename T>
void MatrixPetsc<T>::zero ( size_type /*start1*/, size_type /*stop1*/, size_type /*start2*/, size_type /*stop2*/ )
{
    this->zero();
#if 0
    FEELPP_ASSERT ( this->isInitialized() ).error( "petsc matrix not properly initialized" ) ;

    int ierr=0;

    PetscBool is_assembled;
    MatAssembled( M_mat, &is_assembled );

    if ( is_assembled )
    {
        ierr = MatZeroEntries( M_mat );
        CHKERRABORT( this->comm(),ierr );

        //this->zeroEntriesDiagonal();
    }

    else
    {
        if ( this->graph() )
        {
            std::vector<PetscInt> cols( this->graph()->nCols(), 0 );
            std::vector<PetscScalar> v( this->graph()->nCols(), 0. );

            for ( auto it=this->graph()->begin(), en=this->graph()->end() ; it!=en ; ++it )
            {
                PetscInt row = it->second.template get<1>();
                std::copy( it->second.template get<2>().begin(), it->second.template get<2>().end(), cols.begin() );
                MatSetValues( M_mat, 1, &row, it->second.template get<2>().size(), cols.data(), v.data(), INSERT_VALUES );
            }
        }
    }
#endif
}


template <typename T>
void MatrixPetsc<T>::clear ()
{
    int ierr=0;
    PetscBool pinit;
    PetscInitialized( &pinit );
    if ( pinit && ( this->isInitialized() ) && ( this->M_destroy_mat_on_exit ) )
    {
        ierr = PETSc::MatDestroy ( M_mat );
        CHKERRABORT( this->comm(),ierr );

        for ( int i=0; i< ( int ) M_petscIS.size(); ++i )
        {
#if (PETSC_VERSION_MAJOR == 3) && (PETSC_VERSION_MINOR >= 2)
            ierr = ISDestroy( &M_petscIS[i] );
            CHKERRABORT( this->comm(),ierr );
#else
            ierr = ISDestroy( M_petscIS[i] );
            CHKERRABORT( this->comm(),ierr );
#endif
        }


        this->setInitialized( false );
        this->setIsClosed( false );
    }
}

template <typename T>
inline
void MatrixPetsc<T>::close ()  const
{
    if ( !this->isInitialized() )
        return;

    int ierr=0;
    PetscBool assembled = PETSC_FALSE;
    ierr = MatAssembled(M_mat,&assembled);
    VLOG(1) << "Matrix assembled ? " << assembled;
    //if ( !assembled )
    if ( 1 )
    {
        tic();
        // BSK - 1/19/2004
        // strictly this check should be OK, but it seems to
        // fail on matrix-free matrices.  Do they falsely
        // state they are assembled?  Check with the developers...
        //   if (this->closed())
        //     return;


        CHECK( M_mat ) << "invalid matrix";
        ierr = MatAssemblyBegin ( M_mat, MAT_FINAL_ASSEMBLY );
        CHKERRABORT( this->comm(),ierr );
        ierr = MatAssemblyEnd   ( M_mat, MAT_FINAL_ASSEMBLY );
        CHKERRABORT( this->comm(),ierr );
        toc("MatrixPETSc::close",FLAGS_v>0);
    }
    this->setIsClosed( true );
    //const_cast<MatrixPetsc<T>*>( this )->setIsClosed( true );
}



template <typename T>
inline
size_type MatrixPetsc<T>::size1 () const
{
    FEELPP_ASSERT ( this->isInitialized() ).error( "MatrixPetsc<> not properly initialized" );;

    int petsc_m=0, petsc_n=0, ierr=0;

    ierr = MatGetSize ( M_mat, &petsc_m, &petsc_n );
    CHKERRABORT( this->comm(),ierr );
    return static_cast<size_type>( petsc_m );
}



template <typename T>
inline
size_type MatrixPetsc<T>::size2 () const
{
    FEELPP_ASSERT ( this->isInitialized() ).error( "MatrixPetsc<> not properly initialized" );;

    int petsc_m=0, petsc_n=0, ierr=0;

    ierr = MatGetSize ( M_mat, &petsc_m, &petsc_n );
    CHKERRABORT( this->comm(),ierr );
    return static_cast<size_type>( petsc_n );
}



template <typename T>
inline
size_type MatrixPetsc<T>::rowStart () const
{
    FEELPP_ASSERT ( this->isInitialized() ).error( "MatrixPetsc<> not properly initialized" );;

    int start=0, stop=0, ierr=0;

    ierr = MatGetOwnershipRange( M_mat, &start, &stop );
    CHKERRABORT( this->comm(),ierr );

    return static_cast<size_type>( start );
}



template <typename T>
inline
size_type MatrixPetsc<T>::rowStop () const
{
    FEELPP_ASSERT ( this->isInitialized() ).error( "MatrixPetsc<> not properly initialized" );;

    int start=0, stop=0, ierr=0;

    ierr = MatGetOwnershipRange( M_mat, &start, &stop );
    CHKERRABORT( this->comm(),ierr );

    return static_cast<size_type>( stop );
}



template <typename T>
inline
void MatrixPetsc<T>::set ( const size_type i,
                           const size_type j,
                           const value_type& value )
{
    FEELPP_ASSERT ( this->isInitialized() ).error( "MatrixPetsc<> not properly initialized" );;

    int ierr=0, i_val=i, j_val=j;

    PetscScalar petsc_value = static_cast<PetscScalar>( value );
    ierr = MatSetValues( M_mat, 1, &i_val, 1, &j_val,
                         &petsc_value, INSERT_VALUES );
    CHKERRABORT( this->comm(),ierr );
}



template <typename T>
inline
void MatrixPetsc<T>::add ( const size_type i,
                           const size_type j,
                           const value_type& value )
{
    FEELPP_ASSERT ( this->isInitialized() ).error( "MatrixPetsc<> not properly initialized" );

    int ierr=0, i_val=i, j_val=j;
    //DVLOG(2) << "[MatrixPetsc<>::add] adding value " << value << " at (" << i << "," << j << ")\n";
    PetscScalar petsc_value = static_cast<PetscScalar>( value );


    ierr = MatSetValues( M_mat, 1, &i_val, 1, &j_val,
                         &petsc_value, ADD_VALUES );
    CHKERRABORT( this->comm(),ierr );
}
/*                                   */

template <typename T>
inline
bool MatrixPetsc<T>::closed() const
{
    return super::closed();
#if 0
    FEELPP_ASSERT ( this->isInitialized() ).error( "MatrixPetsc<> not properly initialized" );
    int ierr=0;
    PetscTruth assembled;
    ierr = MatAssembled( M_mat, &assembled );
    CHKERRABORT( this->comm(),ierr );
    return ( assembled == PETSC_TRUE );
#endif
}
template <typename T>
void
MatrixPetsc<T>::addMatrix( const ublas::matrix<value_type>& dm,
                           const std::vector<size_type>& rows,
                           const std::vector<size_type>& cols )
{
    FEELPP_ASSERT ( this->isInitialized() ).error( "petsc matrix not initialized" );

    const size_type m = dm.size1();
    const size_type n = dm.size2();

    FEELPP_ASSERT ( rows.size() == this->size1() ).error( "invalid row size" );
    FEELPP_ASSERT ( cols.size() == this->size2() ).error( "invalid column size" );

    int ierr=0;

    // These casts are required for PETSc <= 2.1.5
    ierr = MatSetValues( M_mat,
                         m, ( int* ) boost::addressof( rows[0] ),
                         n, ( int* ) boost::addressof( cols[0] ),
                         ( PetscScalar* ) dm.data().begin(),
                         ADD_VALUES );
    CHKERRABORT( this->comm(),ierr );
}
template <typename T>
void
MatrixPetsc<T>::addMatrix ( int* rows, int nrows,
                            int* cols, int ncols,
                            value_type* data )
{
    FEELPP_ASSERT ( this->isInitialized() ).error( "petsc matrix not initialized" );

    int ierr=0;

    // These casts are required for PETSc <= 2.1.5
    ierr = MatSetValues( M_mat,
                         nrows, ( int* ) rows,
                         ncols, ( int* ) cols,
                         ( PetscScalar* ) data,
                         ADD_VALUES );
    CHKERRABORT( this->comm(),ierr );
}

template <typename T>
void
MatrixPetsc<T>::setDiagonal( const Vector<T>& vecDiag )
{
    if ( !vecDiag.closed() )
        const_cast<Vector<T>*>( &vecDiag )->close();

    this->setIsClosed( false );

    // all data are in petsc type
    VectorPetsc<T> const* vecDiag_petsc = dynamic_cast<VectorPetsc<T> const*>( &vecDiag );
    if ( vecDiag_petsc )
    {
        int ierr = 0;
        ierr = MatDiagonalSet(this->mat(),vecDiag_petsc->vec(),INSERT_VALUES);
        CHKERRABORT( this->comm(),ierr );
        return;
    }
    // others vector type
    auto vecPetscCastPair = Feel::detail::toPETScPairPtr( vecDiag, true );
    VectorPetsc<T> const* vecDiag_petscCast = vecPetscCastPair.first;
    if ( vecDiag_petscCast )
    {
        this->setDiagonal( *vecDiag_petscCast );
        return;
    }
    CHECK( false ) << "invalid vector type";
}

template <typename T>
void
MatrixPetsc<T>::addDiagonal( const Vector<T>& vecDiag )
{
    if ( !vecDiag.closed() )
        const_cast<Vector<T>*>( &vecDiag )->close();

    this->setIsClosed( false );

    // all data are in petsc type
    VectorPetsc<T> const* vecDiag_petsc = dynamic_cast<VectorPetsc<T> const*>( &vecDiag );
    if ( vecDiag_petsc )
    {
        int ierr = 0;
        ierr = MatDiagonalSet(this->mat(),vecDiag_petsc->vec(),ADD_VALUES);
        CHKERRABORT( this->comm(),ierr );
        return;
    }
    // others vector type
    auto vecPetscCastPair = Feel::detail::toPETScPairPtr( vecDiag, true );
    VectorPetsc<T> const* vecDiag_petscCast = vecPetscCastPair.first;
    if ( vecDiag_petscCast )
    {
        this->addDiagonal( *vecDiag_petscCast );
        return;
    }
    CHECK( false ) << "invalid vector type";

}

template <typename T>
void
MatrixPetsc<T>::multVector( const Vector<T>& arg, Vector<T>& dest, bool transpose ) const
{
    CHECK( this->isInitialized() ) << "is not initialized";
    CHECK( arg.isInitialized() ) << "is not initialized";

    if ( !this->closed() )
        this->close();
    if ( !arg.closed() )
        const_cast<Vector<T>*>( &arg )->close();
    if ( !dest.isInitialized() )
        dest.init( this->mapColPtr() );
    else if ( !dest.closed() )
        dest.close();

    // all data are in petsc type
    VectorPetsc<T> const* vec_petsc_arg = dynamic_cast<VectorPetsc<T> const*>( &arg );
    VectorPetsc<T> * vec_petsc_dest = dynamic_cast<VectorPetsc<T> *>( &dest );
    if ( vec_petsc_arg && vec_petsc_dest )
    {
        int ierr = 0;
        if ( !transpose )
        {
            if ( this->mapCol().worldComm().globalSize() == arg.map().worldComm().globalSize() )
            {
                ierr = MatMult( this->mat(), vec_petsc_arg->vec(), vec_petsc_dest->vec() );
                CHKERRABORT( this->comm(),ierr );
            }
            else
            {
                auto x_convert = VectorPetscMPI<T>(this->mapColPtr());
                x_convert.duplicateFromOtherPartition(arg);
                x_convert.close();
                ierr = MatMult( this->mat(), x_convert.vec(), vec_petsc_dest->vec() );
                CHKERRABORT( this->comm(),ierr );
            }
        }
        else
        {
            if ( this->mapRow().worldComm().globalSize() == arg.map().worldComm().globalSize() )
            {
                ierr = MatMultTranspose( this->mat(), vec_petsc_arg->vec(), vec_petsc_dest->vec() );
                CHKERRABORT( this->comm(),ierr );
            }
            else
            {
                auto x_convert = VectorPetscMPI<T>(this->mapRowPtr());
                x_convert.duplicateFromOtherPartition(arg);
                x_convert.close();
                ierr = MatMultTranspose( this->mat(), x_convert.vec(), vec_petsc_dest->vec() );
                CHKERRABORT( this->comm(),ierr );
            }
        }
        // update ghost if parallel vector
        vec_petsc_dest->localize();
        return;
    }

    // others vector type
    auto vecPetscCastPair_arg = Feel::detail::toPETScPairPtr( arg, true );
    VectorPetsc<T> const* vecPetscCast_arg = vecPetscCastPair_arg.first;
    auto vecPetscCastPair_dest = Feel::detail::toPETScPairPtr( dest );
    VectorPetsc<T> * vecPetscCast_dest = vecPetscCastPair_dest.first;
    CHECK( vecPetscCast_dest ) << "vector dest type can not be convert into a petsc vector";
    this->multVector( *vecPetscCast_arg, *vecPetscCast_dest, transpose );
    return;
}

template <typename T>
void
MatrixPetsc<T>::matMatMult ( MatrixSparse<T> const& matIn, MatrixSparse<T> &matRes ) const
{
    FEELPP_ASSERT ( this->isInitialized() ).error( "petsc matrix not initialized" );
    FEELPP_ASSERT( this->size2() == matIn.size1() )( this->size2() )( matIn.size1() ).error( "incompatible dimension" );

    if ( !this->closed() )
        this->close();
    if ( matIn.closed() )
        matIn.close();
    if ( !matRes.closed() )
        matRes.close();

    MatrixPetsc<T> const* matInPetsc = dynamic_cast<MatrixPetsc<T> const*> ( &matIn );
    MatrixPetsc<T>* matResPetsc = dynamic_cast<MatrixPetsc<T>*> ( &matRes );
    if ( matInPetsc && matResPetsc )
    {
        int ierr=0;
        if ( matResPetsc->isInitialized() )
        {
            ierr = MatMatMult(this->M_mat, matInPetsc->mat(), MAT_REUSE_MATRIX, PETSC_DEFAULT, &matResPetsc->mat());
            CHKERRABORT( this->comm(),ierr );
        }
        else
        {
            ierr = MatMatMult(this->M_mat, matInPetsc->mat(), MAT_INITIAL_MATRIX, PETSC_DEFAULT, &matResPetsc->mat());
            CHKERRABORT( this->comm(),ierr );

            matRes.setMapRow( this->mapRowPtr() );
            matRes.setMapCol( matIn.mapColPtr() );
            MatrixPetscMPI<T>* matResPetscMPI = dynamic_cast<MatrixPetscMPI<T>*> ( &matRes );
            if ( matResPetscMPI )
                matResPetscMPI->initLocalToGlobalMapping();
            matRes.setInitialized( true );
            matRes.setIsClosed( true );
            // TODO graph
        }
    }
    else
    {
        CHECK( false ) << "TODO other kind of matrix";
    }

}


template <typename T>
void
MatrixPetsc<T>::PtAP( MatrixSparse<value_type> const& matP, MatrixSparse<value_type> & matC ) const
{
    FEELPP_ASSERT ( this->isInitialized() ).error( "petsc matrix not initialized" );
    FEELPP_ASSERT( this->size1() == matP.size1() )( this->size1() )( matP.size1() ).error( "incompatible dimension" );
    FEELPP_ASSERT( this->size2() == matP.size1() )( this->size2() )( matP.size1() ).error( "incompatible dimension" );

    if ( !this->closed() )
        this->close();
    if ( matP.closed() )
        matP.close();
    if ( !matC.closed() )
        matC.close();

    MatrixPetsc<T> const* matP_petsc = dynamic_cast<MatrixPetsc<T> const*> ( &matP );
    MatrixPetsc<T>* matC_petsc = dynamic_cast<MatrixPetsc<T>*> ( &matC );
    if ( matP_petsc && matC_petsc )
    {
        int ierr=0;
        if ( matC.isInitialized() )
        {
#if (PETSC_VERSION_MAJOR == 3) && (PETSC_VERSION_MINOR >= 3)
            ierr = MatPtAP( this->mat(), matP_petsc->mat(), MAT_REUSE_MATRIX, 1.0, &matC_petsc->mat() );
            CHKERRABORT( this->comm(),ierr );
#else
            CHECK( false ) << "PtAP requiert a PETSc version  >= 3.3";
#endif
        }
        else
        {
#if (PETSC_VERSION_MAJOR == 3) && (PETSC_VERSION_MINOR >= 3)
            ierr = MatPtAP( this->mat(), matP_petsc->mat(), MAT_INITIAL_MATRIX, 1.0, &matC_petsc->mat() );
            CHKERRABORT( this->comm(),ierr );
#else
            CHECK( false ) << "PtAP requiert a PETSc version  >= 3.3";
#endif
            matC.setMapRow( matP.mapColPtr() );
            matC.setMapCol( matP.mapColPtr() );
            MatrixPetscMPI<T>* matC_petscMPI = dynamic_cast<MatrixPetscMPI<T>*> ( &matC );
            if ( matC_petscMPI )
                matC_petscMPI->initLocalToGlobalMapping();
            matC.setInitialized( true );
            matC.setIsClosed( true );
            // TODO graph
        }
        return;
    }

    CHECK( false ) << "TODO other kind of matrix";
}

template <typename T>
void
MatrixPetsc<T>::PAPt( MatrixSparse<value_type> const& matP, MatrixSparse<value_type> & matC ) const
{
    FEELPP_ASSERT ( this->isInitialized() ).error( "petsc matrix not initialized" );
    FEELPP_ASSERT( this->size1() == matP.size2() )( this->size1() )( matP.size2() ).error( "incompatible dimension" );
    FEELPP_ASSERT( this->size2() == matP.size2() )( this->size2() )( matP.size2() ).error( "incompatible dimension" );

    if ( !this->closed() )
        this->close();
    if ( matP.closed() )
        matP.close();
    if ( !matC.closed() )
        matC.close();

    MatrixPetsc<T> const* matP_petsc = dynamic_cast<MatrixPetsc<T> const*> ( &matP );
    MatrixPetsc<T>* matC_petsc = dynamic_cast<MatrixPetsc<T>*> ( &matC );
    if ( matP_petsc && matC_petsc )
    {
        int ierr=0;
        if ( matC.isInitialized() )
        {
            if ( this->comm().size() == 1 )
            {
#if (PETSC_VERSION_MAJOR == 3) && (PETSC_VERSION_MINOR >= 3)
                ierr = MatRARt( this->mat(), matP_petsc->mat(), MAT_REUSE_MATRIX, 1.0, &matC_petsc->mat() );
                CHKERRABORT( this->comm(),ierr );
#else
                CHECK( false ) << "PtAP requiert a PETSc version  >= 3.3";
#endif
            }
            else
            {
                MatrixPetscMPI<T> matTemp_petscMPI( this->mapRowPtr(),matP.mapRowPtr() );
                matP.matMatMult( *this, matTemp_petscMPI );
                matTemp_petscMPI.matMatMult( *matP.transpose(), matC );
            }
        }
        else
        {
            if ( this->comm().size() == 1 )
            {
#if (PETSC_VERSION_MAJOR == 3) && (PETSC_VERSION_MINOR >= 3)
                ierr = MatRARt( this->mat(), matP_petsc->mat(), MAT_INITIAL_MATRIX, 1.0, &matC_petsc->mat() );
                CHKERRABORT( this->comm(),ierr );
#else
                CHECK( false ) << "PtAP requiert a PETSc version  >= 3.3";
#endif
            }
            else
            {
                MatrixPetscMPI<T> matTemp_petscMPI( this->mapRowPtr(),matP.mapRowPtr() );
                matP.matMatMult( *this, matTemp_petscMPI );
                matTemp_petscMPI.matMatMult( *matP.transpose(), matC );
            }

            matC.setMapRow( matP.mapRowPtr() );
            matC.setMapCol( matP.mapRowPtr() );
            MatrixPetscMPI<T>* matC_petscMPI = dynamic_cast<MatrixPetscMPI<T>*> ( &matC );
            if ( matC_petscMPI )
                matC_petscMPI->initLocalToGlobalMapping();
            matC.setInitialized( true );
            matC.setIsClosed( true );
            // TODO graph
        }
        return;
    }

    CHECK( false ) << "TODO other kind of matrix";
}




#if 0
template <typename T>
void
MatrixPetsc<T>::printPython( const std::string name ) const
{
    this->close();
    auto nbRow = this->size1();

    int ierr = 0;

    std::ofstream graphFile( name, std::ios::out /*| std::ios::app*/ );


    for ( size_type i = 0 ; i < nbRow ; ++i )
    {
        PetscInt row = i;
        PetscInt ncols;
        const PetscInt *cols;
        const PetscScalar *vals;

        PetscInt nrow2=1;
        PetscInt *row2 = new PetscInt[1];
        row2[0] = i;

        ierr = MatGetRow( this->mat(), row, &ncols, &cols, &vals );
        CHKERRABORT( PETSC_COMM_WORLD,ierr );

        for ( size_type jj = 0 ; jj < ncols ; ++jj )
        {
            /*PetscInt *cols2 = new PetscInt[1];cols2[0]=cols[jj];
            const PetscScalar *vals3;
            ierr = MatGetValues(this->mat(), nrow2, row2, 1, cols2, vals3);
            CHKERRABORT(PETSC_COMM_WORLD,ierr);
            */

            if ( std::abs( vals[jj] )>1.e-8 )graphFile << "[" << row <<","<< cols[jj] << "," << vals[jj] << "],";

            //std::cout << "\n [updateBlockMat] i "<< start_i+row << " j " << start_j+cols[jj] << " val " << vals[jj] << std::endl;
            //this->set(start_i+row,
            //      start_j+cols[jj],
            //      vals[jj]);
        }

        ierr = MatRestoreRow( this->mat(),row,&ncols,&cols,&vals );
        CHKERRABORT( PETSC_COMM_WORLD,ierr );
    }

    graphFile.close();
}
#endif

// print
template <typename T>
void
MatrixPetsc<T>::printMatlab ( const std::string name ) const
{
    FEELPP_ASSERT ( this->isInitialized() ).error( "petsc matrix not properly initialized" );

    // assert (this->closed());
    if ( !this->closed() )
        this->close();
    PetscObjectSetName((PetscObject)M_mat,fs::path("var_"+name).stem().string().c_str());
    int ierr=0;
    PetscViewer petsc_viewer;


    ierr = PetscViewerCreate ( this->comm(),
                               &petsc_viewer );
    CHKERRABORT( this->comm(),ierr );

    /**
     * Create an ASCII file containing the matrix
     * if a filename was provided.
     */
    if ( name != "NULL" )
    {
        ierr = PetscViewerBinaryOpen( this->comm(),
                                     name.c_str(),
                                     FILE_MODE_WRITE,
                                     &petsc_viewer );
        //ierr = PetscViewerASCIIOpen( this->comm(),
        //                             name.c_str(),
        //                             &petsc_viewer );
        CHKERRABORT( this->comm(),ierr );

        ierr = PetscViewerSetFormat ( petsc_viewer,
                                      PETSC_VIEWER_BINARY_MATLAB );
        //PETSC_VIEWER_ASCII_PYTHON );
        CHKERRABORT( this->comm(),ierr );

        ierr = MatView ( M_mat, petsc_viewer );
        CHKERRABORT( this->comm(),ierr );
    }

    /**
     * Otherwise the matrix will be dumped to the screen.
     */
    else
    {
        //ierr = PetscViewerSetFormat (petsc_viewer,//PETSC_VIEWER_STDOUT_SELF,//PETSC_VIEWER_STDOUT_WORLD,
        //                             PETSC_VIEWER_ASCII_INFO_DETAIL);//PETSC_VIEWER_ASCII_MATLAB);
        //CHKERRABORT(this->comm(),ierr);

        //ierr = MatView (M_mat,PETSC_VIEWER_STDOUT_WORLD);//PETSC_VIEWER_STDOUT_SELF);//
        //CHKERRABORT(this->comm(),ierr);
    }


    /**
     * Destroy the viewer.
     */
    ierr = PETSc::PetscViewerDestroy ( petsc_viewer );
    CHKERRABORT( this->comm(),ierr );
}


template <typename T>
boost::shared_ptr<MatrixSparse<T> >
MatrixPetsc<T>::createSubMatrix( std::vector<size_type> const& _rows,
                                 std::vector<size_type> const& _cols,
                                 bool useSameDataMap, bool checkAndFixRange ) const
{
    if ( useSameDataMap )
        CHECK( _rows.size() == _cols.size() ) << "if useSameDataMap we must have equality of index set ( _rows == _cols )";

    // update maybe input index set
    std::vector<size_type> rows = ( checkAndFixRange )?
        this->mapRowPtr()->buildIndexSetWithParallelMissingDof( _rows ) : _rows;
    std::vector<size_type> cols = ( checkAndFixRange && !useSameDataMap )?
        this->mapColPtr()->buildIndexSetWithParallelMissingDof( _cols ) : ( useSameDataMap )? rows : _cols;

    // build subdatamap row and col
    datamap_ptrtype subMapRow = this->mapRowPtr()->createSubDataMap( rows, false );
    datamap_ptrtype subMapCol = ( useSameDataMap )? subMapRow : this->mapColPtr()->createSubDataMap( cols, false );

    // build submatrix petsc
    Mat subMatPetsc = NULL;
    this->getSubMatrixPetsc( rows,cols,subMatPetsc );

    // build matrixsparse object
    boost::shared_ptr<MatrixSparse<T> > subMat;
    if ( this->comm().size()>1 )
        subMat.reset( new MatrixPetscMPI<T>( subMatPetsc,subMapRow,subMapCol,true,true ) );
    else
        subMat.reset( new MatrixPetsc<T>( subMatPetsc,subMapRow,subMapCol,true ) );

    bool computeSubGraph = true;
    if ( computeSubGraph && this->hasGraph() )
    {
        auto subgraph = this->graph()->createSubGraph( rows, cols, subMapRow, subMapCol, useSameDataMap, false );
        subMat->setGraph( subgraph );
    }

    return subMat;
}

template <typename T>
void
MatrixPetsc<T>::updateSubMatrix( boost::shared_ptr<MatrixSparse<T> > & submatrix,
                                 std::vector<size_type> const& rows,
                                 std::vector<size_type> const& cols, bool doClose )
{
    CHECK( submatrix ) << "submatrix is not init";
    boost::shared_ptr<MatrixPetsc<T> > submatrixPetsc = boost::dynamic_pointer_cast<MatrixPetsc<T> >( submatrix );
    this->getSubMatrixPetsc( rows,cols, submatrixPetsc->mat() , doClose );
}


template <typename T>
void
MatrixPetsc<T>::getSubMatrixPetsc( std::vector<size_type> const& rows,
                                   std::vector<size_type> const& cols,
                                   Mat &submat, bool doClose ) const
{
    if ( !this->closed() )
        this->close();
    //if(doClose) // with close(), petsc believe the matrix has changed. That can be confusing
          //    const_cast<MatrixPetsc<T>*>( this )->close();
    int ierr=0;
    IS isrow;
    IS iscol;
    PetscInt *rowMap;
    PetscInt *colMap;

    std::set<size_type> rowMapOrdering, colMapOrdering;
    if ( this->comm().size()>1 )
    {
        // convert global process ids into global cluster ids, remove ghost dofs
        // and build ordering row and col map
        for (int i=0; i<rows.size(); i++)
        {
            if ( !this->mapRow().dofGlobalProcessIsGhost( rows[i] ) )
                rowMapOrdering.insert( this->mapRow().mapGlobalProcessToGlobalCluster( rows[i] ) );
        }
        for (int i=0; i<cols.size(); i++)
        {
            if ( !this->mapCol().dofGlobalProcessIsGhost( cols[i] ) )
                colMapOrdering.insert( this->mapCol().mapGlobalProcessToGlobalCluster( cols[i] ) );
        }
    }
    else
    {
        // build ordering row and col map
        rowMapOrdering.insert( rows.begin(), rows.end() );
        colMapOrdering.insert( cols.begin(), cols.end() );
    }

    // copying into PetscInt vector
    int nrow = rowMapOrdering.size();
    int ncol = colMapOrdering.size();
    rowMap = new PetscInt[nrow];
    colMap = new PetscInt[ncol];
    size_type curId=0;
    for ( auto& rowId : rowMapOrdering )
    {
        rowMap[curId] = rowId;
        ++curId;
    }
    curId=0;
    for ( auto& colId : colMapOrdering )
    {
        colMap[curId] = colId;
        ++curId;
    }


#if (PETSC_VERSION_MAJOR == 3) && (PETSC_VERSION_MINOR >= 2)
    ierr = ISCreateGeneral(this->comm(),nrow,rowMap,PETSC_COPY_VALUES,&isrow);
    CHKERRABORT( this->comm(),ierr );
    ierr = ISCreateGeneral(this->comm(),ncol,colMap,PETSC_COPY_VALUES,&iscol);
    CHKERRABORT( this->comm(),ierr );
#else
    ierr = ISCreateGeneral(this->comm(),nrow,rowMap,&isrow);
    CHKERRABORT( this->comm(),ierr );
    ierr = ISCreateGeneral(this->comm(),ncol,colMap,&iscol);
    CHKERRABORT( this->comm(),ierr );
#endif
    if ( submat == NULL )
        ierr = MatGetSubMatrix(this->mat(), isrow, iscol, MAT_INITIAL_MATRIX, &submat);
    else
        ierr = MatGetSubMatrix(this->mat(), isrow, iscol, MAT_REUSE_MATRIX, &submat);
    CHKERRABORT( this->comm(),ierr );

    ierr = PETSc::ISDestroy( isrow );
    CHKERRABORT( this->comm(),ierr );
    ierr = PETSc::ISDestroy( iscol );
    CHKERRABORT( this->comm(),ierr );

    delete[] rowMap;
    delete[] colMap;
}

// previous createSubmatrix
template <typename T>
void
MatrixPetsc<T>::createSubmatrix( MatrixSparse<T>& submatrix,
                                 const std::vector<size_type>& rows,
                                 const std::vector<size_type>& cols ) const
{
    //auto sub_graph = GraphCSR(rows.size()*cols.size(),0,rows.size()-1,0,cols.size()-1,this->comm());
    auto sub_graph = graph_ptrtype(new graph_type(0,0,rows.size(),0,cols.size(),this->comm()));

    MatrixPetsc<T>* A = dynamic_cast<MatrixPetsc<T>*> ( &submatrix );
    A->setGraph( sub_graph );

    int ierr=0;
    IS isrow;
    IS iscol;
    PetscInt *rowMap;
    PetscInt *colMap;
    int nrow = rows.size();
    int ncol = cols.size();

    rowMap = new PetscInt[nrow];
    colMap = new PetscInt[ncol];

    for (int i=0; i<nrow; i++) rowMap[i] = rows[i];
    for (int i=0; i<ncol; i++) colMap[i] = cols[i];

#if (PETSC_VERSION_MAJOR == 3) && (PETSC_VERSION_MINOR >= 2)
    ierr = ISCreateGeneral(this->comm(),nrow,rowMap,PETSC_COPY_VALUES,&isrow);
    CHKERRABORT( this->comm(),ierr );
    ierr = ISCreateGeneral(this->comm(),ncol,colMap,PETSC_COPY_VALUES,&iscol);
    CHKERRABORT( this->comm(),ierr );
#else
    ierr = ISCreateGeneral(this->comm(),nrow,rowMap,&isrow);
    CHKERRABORT( this->comm(),ierr );
    ierr = ISCreateGeneral(this->comm(),ncol,colMap,&iscol);
    CHKERRABORT( this->comm(),ierr );
#endif
    ierr = MatGetSubMatrix(this->mat(), isrow, iscol, MAT_INITIAL_MATRIX, &A->mat());
    CHKERRABORT( this->comm(),ierr );

    PETSc::ISDestroy( isrow );
    PETSc::ISDestroy( iscol );
    delete[] rowMap;
    delete[] colMap;
}

template <typename T>
inline
void
MatrixPetsc<T>::addMatrix ( const T a_in, MatrixSparse<T> const&X_in )
{
    FEELPP_ASSERT ( this->isInitialized() ).error( "petsc matrix not initialized" );

    // sanity check. but this cannot avoid
    // crash due to incompatible sparsity structure...
    FEELPP_ASSERT( this->size1() == X_in.size1() )( this->size1() )( X_in.size1() ).error( "incompatible dimension" );
    FEELPP_ASSERT( this->size2() == X_in.size2() )( this->size2() )( X_in.size2() ).error( "incompatible dimension" );

    // the matrix have to be assembled/closed
    if ( !this->closed() )
        this->close();
    if ( !X_in.closed() )
        X_in.close();


    PetscScalar     a = static_cast<PetscScalar>      ( a_in );
    MatrixPetsc<T> const* matPetscIn = dynamic_cast<MatrixPetsc<T> const*> ( &X_in );

    if ( matPetscIn )
    {
        int ierr=0;

        // 2.2.x & earlier style
#if (PETSC_VERSION_MAJOR == 2) && (PETSC_VERSION_MINOR <= 2)
        ierr = MatAXPY( &a,  matPetscIn->M_mat, M_mat, MatStructure::SAME_NONZERO_PATTERN );
        // 2.3.x & newer
#else
        ierr = MatAXPY(M_mat, a, matPetscIn->M_mat, MatStructure::SAME_NONZERO_PATTERN);
        //ierr = MatAXPY(M_mat, a, X->M_mat, MatStructure::SUBSET_NONZERO_PATTERN );
        //ierr = MatAXPY( M_mat, a, X->M_mat, MatStructure::DIFFERENT_NONZERO_PATTERN );
        //ierr = MatDuplicate(X->mat(),MAT_COPY_VALUES,&M_mat);
#endif
        CHKERRABORT( this->comm(),ierr );
    }
    else
    {
        CHECK( false ) << "TODO other kind of matrix";
    }

}

template <typename T>
void
MatrixPetsc<T>::scale( T const a )
{
    if ( !this->closed() )
        this->close();
    int ierr = MatScale( M_mat, a );
    CHKERRABORT( this->comm(),ierr );
}
template <typename T>
inline
typename MatrixPetsc<T>::real_type
MatrixPetsc<T>::l1Norm() const
{
    FEELPP_ASSERT ( this->isInitialized() ).error( "petsc matrix not initialized" );
    if ( !this->closed() )
        this->close();

    int ierr=0;
    double petsc_value;
    real_type value;

    ierr = MatNorm( M_mat, NORM_1, &petsc_value );
    CHKERRABORT( this->comm(),ierr );

    value = static_cast<real_type>( petsc_value );

    return value;
}

template <typename T>
inline
typename MatrixPetsc<T>::real_type
MatrixPetsc<T>::linftyNorm() const
{
    FEELPP_ASSERT ( this->isInitialized() ).error( "petsc matrix not initialized" );
    if ( !this->closed() )
        this->close();

    int ierr=0;
    double petsc_value;
    real_type value;

    ierr = MatNorm( M_mat, NORM_INFINITY, &petsc_value );
    CHKERRABORT( this->comm(),ierr );

    value = static_cast<real_type>( petsc_value );

    return value;
}

template <typename T>
MatrixPetsc<T> &
MatrixPetsc<T>::operator = ( MatrixSparse<value_type> const& M )
{
    if ( !this->closed() )
        this->close();
    if ( !M.closed() )
        M.close();

    MatrixPetsc<T> const* X = dynamic_cast<MatrixPetsc<T> const*> ( &M );
    this->setGraph( M.graph() );

    //MatConvert(X->mat(), MATSAME, MAT_INITIAL_MATRIX, &M_mat);
    int ierr= MatDuplicate( X->mat(),MAT_COPY_VALUES,&M_mat );
    CHKERRABORT( this->comm(),ierr );

    return *this;
}
template <typename T>
inline
typename MatrixPetsc<T>::value_type
MatrixPetsc<T>::operator () ( const size_type i,
                              const size_type j ) const
{
    FEELPP_ASSERT ( this->isInitialized() ).error( "petsc matrix not initialized" );

#if (((PETSC_VERSION_MAJOR == 2) && (PETSC_VERSION_MINOR >= 2) && (PETSC_VERSION_SUBMINOR >= 1)) || \
    ((PETSC_VERSION_MAJOR == 2) && (PETSC_VERSION_MINOR >= 3))  || ( PETSC_VERSION_MAJOR >= 3 ) )
    // PETSc 2.2.1 & newer
    const PetscScalar *petsc_row;
    const PetscInt    *petsc_cols;

#else
    // PETSc 2.2.0 & older
    PetscScalar *petsc_row;
    int* petsc_cols;

#endif

    T value=0.;

    int
    ierr=0,
    ncols=0,
    i_val=static_cast<int>( i ),
    j_val=static_cast<int>( j );


    // the matrix needs to be closed for this to work
    if ( !this->closed() )
        this->close();

    ierr = MatGetRow( M_mat, i_val, &ncols, &petsc_cols, &petsc_row );
    CHKERRABORT( this->comm(),ierr );

    // Perform a binary search to find the contiguous index in
    // petsc_cols (resp. petsc_row) corresponding to global index j_val
    std::pair<const int*, const int*> p =
        std::equal_range ( &petsc_cols[0], &petsc_cols[0] + ncols, j_val );

    // Found an entry for j_val
    if ( p.first != p.second )
    {
        // The entry in the contiguous row corresponding
        // to the j_val column of interest
        const int j = std::distance ( const_cast<int*>( &petsc_cols[0] ),
                                      const_cast<int*>( p.first ) );

        assert ( j < ncols );
        assert ( petsc_cols[j] == j_val );

        value = static_cast<T> ( petsc_row[j] );

        ierr  = MatRestoreRow( M_mat, i_val,
                               &ncols, &petsc_cols, &petsc_row );
        CHKERRABORT( this->comm(),ierr );

        return value;
    }

    // Otherwise the entry is not in the sparse matrix,
    // i.e. it is 0.
    return 0.;
}


template<typename T>
void
MatrixPetsc<T>::zeroRows( std::vector<int> const& rows,
                          Vector<value_type> const& values,
                          Vector<value_type>& rhs,
                          Context const& on_context,
                          value_type value_on_diagonal )
{
    // the matrix needs to be closed for this to work
    if ( !this->closed() )
        this->close();
    if ( !rhs.closed() )
        rhs.close();

#if (PETSC_VERSION_MAJOR >= 3) && (PETSC_VERSION_MINOR > 0)
    MatSetOption( M_mat,MAT_KEEP_NONZERO_PATTERN,PETSC_TRUE );
#elif (PETSC_VERSION_MAJOR >= 3) && (PETSC_VERSION_MINOR == 0)
    MatSetOption( M_mat,MAT_KEEP_ZEROED_ROWS,PETSC_TRUE );
#else
    MatSetOption( M_mat,MAT_KEEP_ZEROED_ROWS );
#endif

    if ( on_context.test( ContextOn::ELIMINATION) )
    {
        LOG(INFO) << "MatrixPETSc:: zeroRows seq elimination";
        rhs.setIsClosed( false );
        VectorPetsc<T>* prhs = dynamic_cast<VectorPetsc<T>*> ( &rhs );
        const VectorPetsc<T>* pvalues = dynamic_cast<const VectorPetsc<T>*> ( &values );

        int start, stop;
        int ierr = MatGetOwnershipRange( M_mat, &start, &stop );
        CHKERRABORT( this->comm(),ierr );

        VectorPetsc<value_type> diag( this->size1(), stop-start );
        if ( on_context.test( ContextOn::KEEP_DIAGONAL ) )
        {
            LOG(INFO) << "MatrixPETSc:: zeroRows seq getdiag";
            MatGetDiagonal( M_mat, diag.vec() );
        }

        if ( on_context.test( ContextOn::SYMMETRIC ) )
        {
            LOG(INFO) << "MatrixPETSc:: zeroRows seq symmetric";
#if (PETSC_VERSION_MAJOR >= 3) && (PETSC_VERSION_MINOR >= 2)
            MatZeroRowsColumns(M_mat, rows.size(), rows.data(), value_on_diagonal, pvalues->vec(), prhs->vec() );
#else
            MatZeroRows( M_mat, rows.size(), rows.data(), value_on_diagonal );
#endif
            if ( on_context.test( ContextOn::KEEP_DIAGONAL ) )
            {
                LOG(INFO) << "MatrixPETSc:: zeroRows seq setdiag";
                MatDiagonalSet( M_mat, diag.vec(), INSERT_VALUES );

                for ( size_type i = 0; i < rows.size(); ++i )
                {
                    // warning: a row index may belong to another
                    // processor, so make sure that we access only the
                    // rows that belong to this processor
                    if ( rows[i] >= start && rows[i] < stop )
                        rhs.set( rows[i], values(rows[i])*diag( rows[i] ) );
                }
            }
        }
        else // non symmetric case
        {
            LOG(INFO) << "MatrixPETSc:: zeroRows seq unsymmetric";
#if (PETSC_VERSION_MAJOR >= 3) && (PETSC_VERSION_MINOR >= 2)
            MatZeroRows( M_mat, rows.size(), rows.data(), value_on_diagonal,PETSC_NULL,PETSC_NULL );
#else
            MatZeroRows( M_mat, rows.size(), rows.data(), value_on_diagonal );
#endif
            if ( on_context.test( ContextOn::KEEP_DIAGONAL ) )
            {
                LOG(INFO) << "MatrixPETSc:: zeroRows seq set diag";
                MatDiagonalSet( M_mat, diag.vec(), INSERT_VALUES );
                for ( size_type i = 0; i < rows.size(); ++i )
                {
                    // warning: a row index may belong to another
                    // processor, so make sure that we access only the
                    // rows that belong to this processor
                    if ( rows[i] >= start && rows[i] < stop )
                        rhs.set( rows[i], values(rows[i])*diag( rows[i] ) );
                }
            }
            else
            {
                for ( size_type i = 0; i < rows.size(); ++i )
                {
                    // eliminate column

                    // warning: a row index may belong to another
                    // processor, so make sure that we access only the
                    // rows that belong to this processor
                    if ( rows[i] >= start && rows[i] < stop )
                        rhs.set( rows[i], values(rows[i]) );
                }
            }
        }
    }

    if ( !rhs.closed() )
        rhs.close();

}
template<typename T>
void
MatrixPetsc<T>::diagonal( Vector<value_type>& out ) const
{
    if ( !this->closed() )
        this->close();
    if ( !out.isInitialized() )
        out.init( this->mapRowPtr() );
    else if ( !out.closed() )
        const_cast<Vector<T>*>( &out )->close();

    VectorPetsc<T>* vecOutPetsc = dynamic_cast<VectorPetsc<T>*> ( &out );
    if ( vecOutPetsc )
    {
        int ierr = MatGetDiagonal( M_mat, vecOutPetsc->vec() );
        CHKERRABORT( this->comm(),ierr );
        // update ghost in //
        vecOutPetsc->localize();
        return;
    }

    auto vecPetscCastPair = Feel::detail::toPETScPairPtr( out );
    VectorPetsc<T> * vecPetscCast = vecPetscCastPair.first;
    if ( vecPetscCast )
    {
        this->diagonal( *vecPetscCast );
        return;
    }

    CHECK( false ) << "TODO other kind of vector";
}
template<typename T>
boost::shared_ptr<Vector<T> >
MatrixPetsc<T>::diagonal() const
{
    boost::shared_ptr<Vector<T> > vecRes;
    const MatrixPetscMPI<T>* matPetscMpi = dynamic_cast<const MatrixPetscMPI<T>*> ( this );
    if ( matPetscMpi )
        vecRes.reset( new VectorPetscMPI<T>( this->mapRowPtr() ) );
    else
        vecRes.reset( new VectorPetsc<T>( this->mapRowPtr() ) );
    this->diagonal( *vecRes );

    return vecRes;
}
template<typename T>
void
MatrixPetsc<T>::transpose( MatrixSparse<value_type>& Mt, size_type options ) const
{
    Context ctx( options );
    tic();
    if ( !this->closed() )
        this->close();
    if ( !Mt.closed() )
        Mt.close();
    toc("transpose: close()", FLAGS_v > 0);
    tic();
    MatrixPetsc<T>* Atrans = dynamic_cast<MatrixPetsc<T>*> ( &Mt );
    CHECK( Atrans ) << "support only petsc matrix";
    int ierr = 0;
    if ( ctx.test( MATRIX_TRANSPOSE_ASSEMBLED ) )
    {
        if ( Atrans->isInitialized() )
        {
            ierr = MatTranspose( M_mat, MAT_REUSE_MATRIX,&Atrans->M_mat );
            CHKERRABORT( this->comm(),ierr );
        }
        else
        {
            ierr = MatTranspose( M_mat, MAT_INITIAL_MATRIX,&Atrans->M_mat );
            CHKERRABORT( this->comm(),ierr );

            Mt.setMapRow( this->mapColPtr() );
            Mt.setMapCol( this->mapRowPtr() );
            MatrixPetscMPI<T>* matTransposedPetscMPI = dynamic_cast<MatrixPetscMPI<T>*> ( &Mt );
            if ( matTransposedPetscMPI )
                matTransposedPetscMPI->initLocalToGlobalMapping();
            Mt.setInitialized( true );
            Mt.setIsClosed( true );
            if ( this->hasGraph() )
                Mt.setGraph( this->graph()->transpose() );
        }
    }
    else if ( ctx.test( MATRIX_TRANSPOSE_UNASSEMBLED ) )
    {
        ierr = MatCreateTranspose( M_mat, &Atrans->M_mat );
        CHKERRABORT( this->comm(),ierr );
    }

    toc("transpose: create mat transpose", FLAGS_v > 0);

    if ( ctx.test( MATRIX_TRANSPOSE_CHECK ) )
    {
        tic();
        if ( this->size1()==this->size2() )
        {
            PetscTruth isSymmetric;
            MatEqual( M_mat, Atrans->M_mat, &isSymmetric );

            if ( isSymmetric )
            {
#if (PETSC_VERSION_MAJOR >= 3)
                MatSetOption( M_mat,MAT_SYMMETRIC,PETSC_TRUE );
#else
                MatSetOption( M_mat,MAT_SYMMETRIC );
#endif
            }

            else
            {
                DVLOG(2) << "[MatrixPETSc::transpose] Petsc matrix is non-symmetric \n";
            }
        }
        toc("transpose: init done", FLAGS_v > 0);
    }

}

template<typename T>
boost::shared_ptr<MatrixSparse<T> >
MatrixPetsc<T>::transpose( size_type options ) const
{
    boost::shared_ptr<MatrixSparse<T> > matRes;
    const MatrixPetscMPI<T>* matPetscMpi = dynamic_cast<const MatrixPetscMPI<T>*> ( this );
    if ( matPetscMpi )
        matRes.reset( new MatrixPetscMPI<T>( this->mapColPtr(),this->mapRowPtr(), this->comm() ) );
    else
        matRes.reset( new MatrixPetsc<T>( this->mapColPtr(),this->mapRowPtr(), this->comm() ) );

    this->transpose( *matRes, options );

    return matRes;
}


template<typename T>
void
MatrixPetsc<T>::symmetricPart( MatrixSparse<value_type>& Mt ) const
{
    this->transpose( Mt, Feel::MATRIX_TRANSPOSE_ASSEMBLED );
    Mt.addMatrix( 1.,*this );
    Mt.scale( 0.5 );
#if 0
    int ierr = 0;
#if (PETSC_VERSION_MAJOR >= 3)
    ierr = MatSetOption( Mt.M_mat,MAT_SYMMETRIC,PETSC_TRUE );
#else
    ierr = MatSetOption( Mt.M_mat,MAT_SYMMETRIC );
#endif
    CHKERRABORT( this->comm(),ierr );
#endif
    return;

#if 0
    if ( !this->closed() )
        this->close();
    int ierr = 0;

    // first check if the matrix is symmetric
    Mat Atrans;
    MatDuplicate( M_mat,MAT_COPY_VALUES,&Atrans );

#if (PETSC_VERSION_MAJOR >= 3)
    MatTranspose( M_mat, MAT_INITIAL_MATRIX, &Atrans );
#else
    MatTranspose( M_mat, &Atrans );
#endif
    PetscTruth isSymmetric;
    MatEqual( M_mat, Atrans, &isSymmetric );
    PETSc::MatDestroy( Atrans );

    if ( isSymmetric )
    {
        LOG(INFO) << "[MatrixPetsc<T>::symmetricPart] Matrix is already symmetric, don't do anything\n";
#if (PETSC_VERSION_MAJOR >= 3)
        MatSetOption( M_mat,MAT_SYMMETRIC,PETSC_TRUE );
#else
        MatSetOption( M_mat,MAT_SYMMETRIC );
#endif


        // duplicate the matrix
        MatrixPetsc<T>* B = dynamic_cast<MatrixPetsc<T>*> ( &Mt );
        ierr = MatDuplicate( M_mat, MAT_COPY_VALUES, &B->M_mat );
#if (PETSC_VERSION_MAJOR >= 3)
        MatSetOption( B->M_mat,MAT_SYMMETRIC,PETSC_TRUE );
#else
        MatSetOption( B->M_mat,MAT_SYMMETRIC );
#endif
        return ;
    }

    // The matrix was not symmetric, compute 1/2 (A + A^T )
    Mat A[2];
    ierr = MatDuplicate( M_mat,MAT_COPY_VALUES,&A[0] );
    CHKERRABORT( this->comm(),ierr );

    ierr = MatDuplicate( M_mat,MAT_COPY_VALUES,&A[1] );
    CHKERRABORT( this->comm(),ierr );

#if (PETSC_VERSION_MAJOR >= 3)
    ierr = MatTranspose( A[1], MAT_INITIAL_MATRIX, &A[1] );
#else
    MatTranspose( A[1], &A[1] );
#endif
    CHKERRABORT( this->comm(),ierr );

    MatrixPetsc<T>* B = dynamic_cast<MatrixPetsc<T>*> ( &Mt );
    FEELPP_ASSERT( B ).error ( "[symmetricPart] invalid dynamic_cast<MatrixPetsc>" );

    ierr = MatCreateComposite( PETSC_COMM_WORLD,2,A,&B->M_mat );
    CHKERRABORT( this->comm(),ierr );


    //A Completer pour PETSC < 3 !!!!!!!!
#if (PETSC_VERSION_MAJOR >= 3)
    ierr = MatCompositeSetType( B->M_mat,MAT_COMPOSITE_ADDITIVE );
#endif

    CHKERRABORT( this->comm(),ierr );

    ierr = MatCompositeMerge( B->M_mat );
    CHKERRABORT( this->comm(),ierr );

    ierr = MatScale( B->M_mat, 0.5 );
    CHKERRABORT( this->comm(),ierr );


    // check that B is now symmetric
    Mat Btrans;
#if (PETSC_VERSION_MAJOR >= 3)
    ierr = MatTranspose( B->M_mat, MAT_INITIAL_MATRIX, &Btrans );
#else
    ierr = MatTranspose( B->M_mat, &Btrans );
#endif

    CHKERRABORT( this->comm(),ierr );

    ierr = MatEqual( B->M_mat, Btrans, &isSymmetric );
    CHKERRABORT( this->comm(),ierr );

    if ( isSymmetric )
    {
        LOG(INFO) << "[MatrixPetsc<T>::symmetricPart] symmetric part is really symmetric\n";
#if (PETSC_VERSION_MAJOR >= 3)
        ierr = MatSetOption( B->M_mat,MAT_SYMMETRIC,PETSC_TRUE );
#else
        ierr = MatSetOption( B->M_mat,MAT_SYMMETRIC );
#endif
        CHKERRABORT( this->comm(),ierr );

    }

    else
    {
        PetscPrintf( PETSC_COMM_WORLD,"Warning: Petsc matrix is non-symmetric \n" );
    }

    ierr = PETSc::MatDestroy ( Btrans );
    CHKERRABORT( this->comm(),ierr );
#endif
}


template<typename T>
typename MatrixPetsc<T>::real_type
MatrixPetsc<T>::energy( Vector<value_type> const& __v,
                        Vector<value_type> const& __u,
                        bool transpose ) const
{
    if ( !this->closed() )
        this->close();
    if ( !__v.closed() )
        const_cast<Vector<value_type>*>( &__v )->close();
    if ( !__u.closed() )
        const_cast<Vector<value_type>*>( &__u )->close();


    // case all vector are petsc
    VectorPetsc<T> const* vec_petsc_v = dynamic_cast<VectorPetsc<T> const*>( &__v );
    VectorPetsc<T> const* vec_petsc_u = dynamic_cast<VectorPetsc<T> const*>( &__u );
    if ( vec_petsc_v && vec_petsc_u )
    {
        int ierr = 0;
        boost::shared_ptr<VectorPetsc<value_type> > z;
        if ( this->comm().size() > 1 )
            z = boost::make_shared< VectorPetscMPI<value_type> >( __v.mapPtr() );
        else
            z = boost::make_shared< VectorPetsc<value_type> >( __v.mapPtr() );

        if ( !transpose )
            ierr = MatMult( M_mat, vec_petsc_u->vec(), z->vec() );
        else
            ierr = MatMultTranspose( M_mat, vec_petsc_u->vec(), z->vec() );
        CHKERRABORT( this->comm(),ierr );

        PetscScalar e;
        ierr = VecDot( vec_petsc_v->vec(), z->vec(), &e );
        CHKERRABORT( this->comm(),ierr );

        return e;
    }

    // others vector type
    auto vecPetscCastPair_v = Feel::detail::toPETScPairPtr(  __v, true );
    VectorPetsc<T> const* vecPetscCast_v = vecPetscCastPair_v.first;
    auto vecPetscCastPair_u = Feel::detail::toPETScPairPtr(  __u, true );
    VectorPetsc<T> const* vecPetscCast_u = vecPetscCastPair_u.first;
    CHECK( vecPetscCast_v && vecPetscCast_u ) << "invalid vector type";
    return this->energy( *vecPetscCast_v, *vecPetscCast_u, transpose );
}

template<typename T>
void
MatrixPetsc<T>::updateBlockMat( boost::shared_ptr<MatrixSparse<T> > const& m, std::vector<size_type> const& start_i, std::vector<size_type> const& start_j )
{
    if ( !m->closed() )
        m->close();

    auto const& mapRowBlock = m->mapRow();
    auto const& mapColBlock = m->mapCol();
    this->setIsClosed( false );

    auto blockMatrix = boost::dynamic_pointer_cast< MatrixPetsc<T> >( m );
    CHECK( blockMatrix ) << "support only PetscMatrix";

    const size_type firstDofGcRowBlock = mapRowBlock.firstDofGlobalCluster();
    const size_type firstDofGcColBlock = mapColBlock.firstDofGlobalCluster();
    const size_type nLocalDofWithoutGhostRowBlock = mapRowBlock.nLocalDofWithoutGhost();
    const rank_type myrank = mapRowBlock.worldComm().globalRank();
    int ierr = 0;
    std::vector<PetscInt> idcXShift;
    auto const& gp2gcRowBlock = mapRowBlock.mapGlobalProcessToGlobalCluster();
    for ( size_type k=0;k<nLocalDofWithoutGhostRowBlock;++k )
    {
        const PetscInt gDof = gp2gcRowBlock[k];
        PetscInt ncolsX;
        const PetscInt *idcX;
        const PetscScalar *valX;
        ierr = MatGetRow( blockMatrix->mat(), gDof, &ncolsX, &idcX, &valX );
        CHKERRABORT( this->comm(),ierr );

        const PetscInt gDofShift = start_i[myrank]+ (gDof-firstDofGcRowBlock);
        idcXShift.resize(ncolsX,0);
        for (int c=0;c<ncolsX;++c)
        {
            if ( mapColBlock.dofGlobalClusterIsOnProc(idcX[c]) )
            {
                idcXShift[c] = start_j[myrank]+ ( idcX[c]-firstDofGcColBlock );
            }
            else
            {
                const rank_type realproc = mapColBlock.procOnGlobalCluster(idcX[c]);
                idcXShift[c] = start_j[realproc] + ( idcX[c]-mapColBlock.firstDofGlobalCluster(realproc) );
            }
        }
        ierr = MatSetValues( this->mat(),1, &gDofShift,ncolsX,idcXShift.data(),valX, INSERT_VALUES );
        CHKERRABORT( this->comm(),ierr );

        // apply this when finish with MatGetRow
        ierr = MatRestoreRow( blockMatrix->mat(), gDof, &ncolsX, &idcX, &valX );
        CHKERRABORT( this->comm(),ierr );

    }

}

template<typename T>
bool
MatrixPetsc<T>::isSymmetric( bool check ) const
{
    PetscBool b = super::isSymmetric()?PETSC_TRUE:PETSC_FALSE;
    if ( check )
        MatIsSymmetric( M_mat, 1e-13, &b );
    return b;
}

template<typename T>
bool
MatrixPetsc<T>::isTransposeOf ( MatrixSparse<T> &Trans ) const
{
    FEELPP_ASSERT( this->size2() == Trans.size1() )( this->size2() )( Trans.size1() ).error( "incompatible dimension" );

    MatrixPetsc<T>* In = dynamic_cast<MatrixPetsc<T>*> ( &Trans );

    Mat Atrans;
    PetscTruth isSymmetric;
    int ierr = 0;

#if (PETSC_VERSION_MAJOR >= 3)
    ierr = MatTranspose( M_mat, MAT_INITIAL_MATRIX, &Atrans );
#else
    ierr = MatTranspose( M_mat, &Atrans );
#endif
    CHKERRABORT( this->comm(),ierr );

    ierr = MatEqual( In->M_mat, Atrans, &isSymmetric );
    CHKERRABORT( this->comm(),ierr );

    ierr = PETSc::MatDestroy ( Atrans );
    CHKERRABORT( this->comm(),ierr );

    return isSymmetric;
}

template <typename T>
inline
void MatrixPetsc<T>::zeroEntriesDiagonal()
{
#if 1
#if 0 //trop lent!
    int start=0, stop=0, ierr=0;

    ierr = MatGetOwnershipRange( M_mat, &start, &stop );
    CHKERRABORT( this->comm(),ierr );

    //VectorPetsc<value_type> diag( std::min(this->size1(),this->size2()), stop-start );
    //VectorPetsc<value_type> diag( std::max(this->size1(),this->size2()), stop-start );
    VectorPetsc<value_type> diag( this->size1(), stop-start );
    //VectorPetsc<value_type> diag( this->size1(), this->size1() );

    //MatGetDiagonal( M_mat, diag.vec() );
    //diag.zero();

    //std:: cout << diag.size();
    //MatZeroRows( M_mat, rows.size(), rows.data(), 1.0);
    ierr = MatDiagonalSet( M_mat, diag.vec(), INSERT_VALUES );
    CHKERRABORT( this->comm(),ierr );
#else
    //std::cout << "\n this->size1(),this->size2() " << this->size1() << " " << this->size2() << std::endl;
#if 0

    for ( uint i = 0; i <std::min( this->size1(),this->size2() ); ++i )
        this->set( i,i,0. );

#else

    //std::cout << "zeroEntriesDiagonal()"<< std::endl;
    for ( auto it=this->graph()->begin(), en=this->graph()->end() ; it!=en ; ++it )
    {
        size_type index = it->first;
        std::cout << "\n index " << index;

        if ( index < std::min( this->size1(),this->size2() ) )
        {
            //if (!it->second.template get<2>().empty())
            if ( it->second.template get<2>().find( index )!=it->second.template get<2>().end()  )
                this->set( index,index,0. );
        }
    }

#endif
#endif
#endif
}

template <typename T>
inline
void MatrixPetsc<T>::getMatInfo(std::vector<double> &vec)
{
    MatGetInfo(this->M_mat,MAT_GLOBAL_SUM,&M_info);
    vec.push_back(M_info.block_size);
    vec.push_back(M_info.nz_allocated);
    vec.push_back(M_info.nz_used);
    vec.push_back(M_info.nz_unneeded);
    vec.push_back(M_info.memory);
    vec.push_back(M_info.assemblies);
    vec.push_back(M_info.mallocs);
    vec.push_back(M_info.fill_ratio_given);
    vec.push_back(M_info.fill_ratio_needed);
    vec.push_back(M_info.factor_mallocs);
}
template <typename T>
void MatrixPetsc<T>::threshold(void)
{
    int ierr=0;
    int cpt = 0;
    this->close();
    PetscInt m, n, tot, maxTot;
    ierr = MatGetOwnershipRange(this->M_mat,&m,&n);CHKERRABORT( this->comm(),ierr );
    std::cout << Environment::worldComm().globalRank()  << "\t" << m << " : " << n << std::endl;
    tot = n-m;
    boost::mpi::all_reduce(Environment::worldComm(), tot, maxTot ,  mpi::maximum<int>());
    bool doIt = true;

    for(int i = m ; i < n; i++)
    {
        const PetscScalar *v;
        PetscInt ncols, ncols2;
        const PetscInt *cols;
        PetscInt *cols2;
        PetscScalar *toPut;
        ierr = MatGetRow(this->M_mat, i, &ncols, &cols, &v); CHKERRABORT( this->comm(),ierr );

        ncols2=ncols;
        toPut = new PetscScalar[ncols];
        cols2 = new PetscInt[ncols];
        //if(doIt)
        {
            for(int j = 0; j < ncols ; j++)
            {
                cols2[j] = cols[j];
                if(fabs(v[j]) < 0.8 )
                    toPut[j] = 0.;
                else if(v[j] < 0.)
                    toPut[j] = -1.;
                else
                    toPut[j] =  1.;
            }
        }
        // apply this when finish with MatGetRow
        ierr = MatRestoreRow( this->M_mat, i, &ncols, &cols , &v );CHKERRABORT( this->comm(),ierr );

        //if(doIt)
        {
            ierr = MatSetValues(this->M_mat, 1, &i, ncols2, cols2, toPut, INSERT_VALUES); CHKERRABORT( this->comm(),ierr );
            this->close();
            delete [] toPut;
            delete [] cols2;
        }
        cpt++;
        if( (i == n-1) && (cpt < maxTot))
        {
            doIt = false;
            i--;
        }
    }
    Environment::worldComm().barrier();

    this->close();
}
//----------------------------------------------------------------------------------------------------//
//----------------------------------------------------------------------------------------------------//
//----------------------------------------------------------------------------------------------------//
//----------------------------------------------------------------------------------------------------//
//----------------------------------------------------------------------------------------------------//

template <typename T>
inline
MatrixPetscMPI<T>::MatrixPetscMPI( WorldComm const& worldComm )
    :
    super( worldComm )
{}
template <typename T>
inline
MatrixPetscMPI<T>::MatrixPetscMPI( datamap_ptrtype const& dmRow, datamap_ptrtype const& dmCol )
    :
    super( dmRow,dmCol )
{}
template <typename T>
inline
MatrixPetscMPI<T>::MatrixPetscMPI( datamap_ptrtype const& dmRow, datamap_ptrtype const& dmCol, WorldComm const& worldComm )
    :
    super( dmRow,dmCol,worldComm )
{}

//----------------------------------------------------------------------------------------------------//

template <typename T>
inline
MatrixPetscMPI<T>::MatrixPetscMPI( Mat m, datamap_ptrtype const& dmRow, datamap_ptrtype const& dmCol,bool initLocalToGlobalMapping, bool destroyMatOnExit )
    :
    super( m, dmRow, dmCol, destroyMatOnExit )
{
    if ( initLocalToGlobalMapping )
        this->initLocalToGlobalMapping();
}

//----------------------------------------------------------------------------------------------------//

template <typename T>
void MatrixPetscMPI<T>::init( const size_type m,
                              const size_type n,
                              const size_type m_l,
                              const size_type n_l,
                              const size_type nnz,
                              const size_type /*noz*/ )
{
    //std::cout << "\n MatrixPetscMPI<T>::init without graph " << std::endl;
}

template <typename T>
void MatrixPetscMPI<T>::init( const size_type /*m*/,
                              const size_type /*n*/,
                              const size_type /*m_l*/,
                              const size_type /*n_l*/,
                              graph_ptrtype const& graph )
{
    //this->comm().globalComm().barrier();
    VLOG(1) << "MatrixPetscMPI<T>::init with graph start on proc"<< this->comm().globalRank() << "("<<this->comm().godRank() <<")" << std::endl;

    this->setGraph( graph );
    this->graph()->close();

    // Clear initialized matrices
    if ( this->isInitialized() )
        this->clear();

    this->setInitialized(  true );
    this->setIsClosed( true );

    int ierr     = 0;
    int m_global = static_cast<int>( this->graph()->mapRow().nDof()/*m*/ );
    int n_global = static_cast<int>( this->graph()->mapCol().nDof()/*n*/ );
    int m_local  = static_cast<int>( this->graph()->mapRow().nLocalDofWithoutGhost()/*m_l*/ );
    int n_local  = static_cast<int>( this->graph()->mapCol().nLocalDofWithoutGhost()/*n_l*/ );
    if ( m_global==0 )
        return;


    PetscInt *dnz;
    PetscInt n_dnz = this->graph()->nNzOnProc().size();
    //std::cout << "\n n_ndz = " << n_dnz << std::endl;
    dnz = new PetscInt[n_dnz];
    std::copy( this->graph()->nNzOnProc().begin(),
               this->graph()->nNzOnProc().end(),
               dnz );


    PetscInt *dnzOffProc;
    PetscInt n_dnzOffProc = this->graph()->nNzOffProc().size();
    dnzOffProc = new PetscInt[ n_dnzOffProc ];
    std::copy( this->graph()->nNzOffProc().begin(),
               this->graph()->nNzOffProc().end(),
               dnzOffProc );

    if ( n_dnzOffProc==0 )
        dnzOffProc = PETSC_NULL;

#if PETSC_VERSION_LESS_THAN(3,3,0)
    ierr = MatCreateMPIAIJ ( this->comm(),
                             m_local, n_local,
                             m_global, n_global,
                             /*PETSC_DECIDE*//*n_dnz*/0, /*PETSC_NULL*/dnz,
                             /*PETSC_DECIDE*/0/*n_dnzOffProc*/, dnzOffProc,
                             //&M_matttt);
                             &this->M_mat);
                             //&( this->mat() ) ); //(&this->M_mat));
#else
    ierr = MatCreateAIJ ( this->comm(),
                          m_local, n_local,
                          m_global, n_global,
                          /*PETSC_DECIDE*//*n_dnz*/0, /*PETSC_NULL*/dnz,
                          /*PETSC_DECIDE*/0/*n_dnzOffProc*/, dnzOffProc,
                          //&M_matttt);
                          &this->M_mat);
    //&( this->mat() ) ); //(&this->M_mat));

#endif
    CHKERRABORT( this->comm(),ierr );

    // free
    delete[] dnzOffProc;

    std::vector<PetscInt> ia( this->graph()->ia().size() );
    std::vector<PetscInt> ja( this->graph()->ja().size() );
    std::copy( this->graph()->ia().begin(), this->graph()->ia().end(), ia.begin() );
    std::copy( this->graph()->ja().begin(), this->graph()->ja().end(), ja.begin() );
#if 0
    ierr = MatMPIAIJSetPreallocation( this->mat(), 0, dnz, 0, dnzOffProc );
#else
    ierr = MatMPIAIJSetPreallocationCSR( this->mat(), ia.data() , ja.data(), this->graph()->a().data() );
    //ierr = MatMPIAIJSetPreallocationCSR( this->mat(), ia.data() , ja.data(),NULL );
#endif
    CHKERRABORT( this->comm(),ierr );

    //----------------------------------------------------------------------------------//
    // localToGlobal mapping
    this->initLocalToGlobalMapping();

    //----------------------------------------------------------------------------------//
    // options

    ierr = MatSetFromOptions( this->mat() );
    CHKERRABORT( this->comm(),ierr );

#if (PETSC_VERSION_MAJOR >= 3) && (PETSC_VERSION_MINOR > 0)
    //MatSetOption(this->mat(),MAT_NEW_NONZERO_LOCATION_ERR,PETSC_TRUE);
    MatSetOption( this->mat(),MAT_KEEP_NONZERO_PATTERN,PETSC_TRUE );
#elif (PETSC_VERSION_MAJOR >= 3) && (PETSC_VERSION_MINOR == 0)
    MatSetOption( this->mat(),MAT_KEEP_ZEROED_ROWS,PETSC_TRUE );
#else
    MatSetOption( this->mat(),MAT_KEEP_ZEROED_ROWS );
#endif



#if 1
    // additional insertions will not be allowed if they generate
    // a new nonzero
    //ierr = MatSetOption (M_mat, MAT_NO_NEW_NONZERO_LOCATIONS);
    //CHKERRABORT(this->comm(),ierr);

    // generates an error for new matrix entry
    ierr = MatSetOption ( this->mat(), MAT_NEW_NONZERO_ALLOCATION_ERR, PETSC_FALSE );
    CHKERRABORT( this->comm(),ierr );
#endif

    //this->zero();
    //this->zeroEntriesDiagonal();
    //this->printMatlab("NULL");
    //std::cout << "MatrixPetscMPI<T>::init with graph finish on proc"
    //          << this->comm().globalRank() << "("<<this->comm().godRank() <<")" << std::endl;
    //this->comm().globalComm().barrier();
}


//----------------------------------------------------------------------------------------------------//

template <typename T>
void
MatrixPetscMPI<T>::initLocalToGlobalMapping()
{
    int ierr = 0;
    IS isRow;
    IS isCol;
    ISLocalToGlobalMapping isLocToGlobMapRow;
    ISLocalToGlobalMapping isLocToGlobMapCol;

    PetscInt *idxRow;
    PetscInt *idxCol;
    PetscInt n_idxRow =  this->mapRow().mapGlobalProcessToGlobalCluster().size();
    PetscInt n_idxCol =  this->mapCol().mapGlobalProcessToGlobalCluster().size();
    idxRow = new PetscInt[n_idxRow];
    idxCol = new PetscInt[n_idxCol];
    std::copy( this->mapRow().mapGlobalProcessToGlobalCluster().begin(),
               this->mapRow().mapGlobalProcessToGlobalCluster().end(),
               idxRow );
    std::copy( this->mapCol().mapGlobalProcessToGlobalCluster().begin(),
               this->mapCol().mapGlobalProcessToGlobalCluster().end(),
               idxCol );

#if (PETSC_VERSION_MAJOR == 3) && (PETSC_VERSION_MINOR >= 2)
    ierr = ISCreateGeneral( this->comm(), n_idxRow, idxRow, PETSC_COPY_VALUES, &isRow );
    CHKERRABORT( this->comm(),ierr );

    ierr = ISCreateGeneral( this->comm(), n_idxCol, idxCol, PETSC_COPY_VALUES, &isCol );
    CHKERRABORT( this->comm(),ierr );
#else
    ierr = ISCreateGeneral( this->comm(), n_idxRow, idxRow, &isRow );
    CHKERRABORT( this->comm(),ierr );

    ierr = ISCreateGeneral( this->comm(), n_idxCol, idxCol, &isCol );
    CHKERRABORT( this->comm(),ierr );
#endif

    ierr=ISLocalToGlobalMappingCreateIS( isRow, &isLocToGlobMapRow );
    CHKERRABORT( this->comm(),ierr );

    ierr=ISLocalToGlobalMappingCreateIS( isCol, &isLocToGlobMapCol );
    CHKERRABORT( this->comm(),ierr );

#if (PETSC_VERSION_MAJOR == 3) && (PETSC_VERSION_MINOR >= 2)
    ierr = MatSetLocalToGlobalMapping( this->mat(),isLocToGlobMapRow,isLocToGlobMapCol );
#else
    ierr = MatSetLocalToGlobalMapping( this->mat(),isLocToGlobMapRow );
#endif
    CHKERRABORT( this->comm(),ierr );

    // Clean up
#if (PETSC_VERSION_MAJOR == 3) && (PETSC_VERSION_MINOR >= 2)
    ierr = ISDestroy( &isRow );
    CHKERRABORT( this->comm(),ierr );

    ierr = ISDestroy( &isCol );
    CHKERRABORT( this->comm(),ierr );

    ierr = ISLocalToGlobalMappingDestroy( &isLocToGlobMapRow );
    CHKERRABORT( this->comm(),ierr );

    ierr = ISLocalToGlobalMappingDestroy( &isLocToGlobMapCol );
    CHKERRABORT( this->comm(),ierr );
#else
    ierr = ISDestroy( isRow );
    CHKERRABORT( this->comm(),ierr );

    ierr = ISDestroy( isCol );
    CHKERRABORT( this->comm(),ierr );

    ierr = ISLocalToGlobalMappingDestroy( isLocToGlobMapRow );
    CHKERRABORT( this->comm(),ierr );

    ierr = ISLocalToGlobalMappingDestroy( isLocToGlobMapCol );
    CHKERRABORT( this->comm(),ierr );
#endif
    delete[] idxRow;
    delete[] idxCol;

}

//----------------------------------------------------------------------------------------------------//


template <typename T>
inline
void MatrixPetscMPI<T>::set( const size_type i,
                             const size_type j,
                             const value_type& value )
{
    FEELPP_ASSERT ( this->isInitialized() ).error( "MatrixPetsc<> not properly initialized" );;

    int ierr=0, i_val=i, j_val=j;

    PetscScalar petsc_value = static_cast<PetscScalar>( value );
    ierr = MatSetValuesLocal( this->mat(), 1, &i_val, 1, &j_val,
                              &petsc_value, INSERT_VALUES );

    CHKERRABORT( this->comm(),ierr );
}

//----------------------------------------------------------------------------------------------------//


template <typename T>
inline
void MatrixPetscMPI<T>::add ( const size_type i,
                              const size_type j,
                              const value_type& value )
{
    FEELPP_ASSERT ( this->isInitialized() ).error( "MatrixPetsc<> not properly initialized" );

    int ierr=0, i_val=i, j_val=j;
    //DVLOG(2) << "[MatrixPetsc<>::add] adding value " << value << " at (" << i << "," << j << ")\n";
    PetscScalar petsc_value = static_cast<PetscScalar>( value );

    ierr = MatSetValuesLocal( this->mat(), 1, &i_val, 1, &j_val,
                              &petsc_value, ADD_VALUES );
    CHKERRABORT( this->comm(),ierr );
}


//----------------------------------------------------------------------------------------------------//

template <typename T>
void
MatrixPetscMPI<T>::addMatrix( const ublas::matrix<value_type>& dm,
                              const std::vector<size_type>& rows,
                              const std::vector<size_type>& cols )
{
    FEELPP_ASSERT ( this->isInitialized() ).error( "petsc matrix not initialized" );

    const size_type m = dm.size1();
    const size_type n = dm.size2();

    FEELPP_ASSERT ( rows.size() == this->size1() ).error( "invalid row size" );
    FEELPP_ASSERT ( cols.size() == this->size2() ).error( "invalid column size" );

    int ierr=0;

    // These casts are required for PETSc <= 2.1.5
    ierr = MatSetValuesLocal( this->mat(),
                              m, ( int* ) boost::addressof( rows[0] ),
                              n, ( int* ) boost::addressof( cols[0] ),
                              ( PetscScalar* ) dm.data().begin(),
                              ADD_VALUES );


    CHKERRABORT( this->comm(),ierr );
}

//----------------------------------------------------------------------------------------------------//

template <typename T>
void
MatrixPetscMPI<T>::addMatrix( int* rows, int nrows,
                              int* cols, int ncols,
                              value_type* data )
{
    FEELPP_ASSERT ( this->isInitialized() ).error( "petsc matrix not initialized" );
    /*for (int k=0;k<nrows;++k)
        for (int q=0;q<ncols;++q)
            { std::cout << "rank " << this->comm().rank()
                        << "add mat("<< rows[k] <<"," << cols[q]
                        << ") = "//<< data[k][q]
                        << " " << this->mapCol().mapGlobalProcessToGlobalCluster()[cols[q]]
                        << std::endl; }*/
    int ierr=0;

    // These casts are required for PETSc <= 2.1.5
    ierr = MatSetValuesLocal( this->mat(),
                              nrows, ( int* ) rows,
                              ncols, ( int* ) cols,
                              ( PetscScalar* ) data,
                              ADD_VALUES );

    CHKERRABORT( this->comm(),ierr );
}

//----------------------------------------------------------------------------------------------------//

template <typename T>
inline
void
MatrixPetscMPI<T>::addMatrix( const T a_in, MatrixSparse<T> const&X_in )
{
#if 0
    if (this->hasGraph() && X_in.hasGraph() &&
        static_cast<void*>( const_cast<graph_type*>(this->graph().get()) ) == static_cast<void*>( const_cast<graph_type*>(X_in.graph().get())) )
        {
            this->addMatrixSameNonZeroPattern(a_in,X_in);
        }
    else
        {
            super::addMatrix(a_in,X_in);
        }
#else
    super::addMatrix(a_in,X_in);
#endif
}

//----------------------------------------------------------------------------------------------------//

template <typename T>
inline
void
MatrixPetscMPI<T>::addMatrixSameNonZeroPattern( const T a_in, MatrixSparse<T> &X_in )
{
    FEELPP_ASSERT ( this->isInitialized() ).error( "petsc matrix not initialized" );

    // sanity check. but this cannot avoid
    // crash due to incompatible sparsity structure...
    FEELPP_ASSERT( this->size1() == X_in.size1() )( this->size1() )( X_in.size1() ).error( "incompatible dimension" );
    FEELPP_ASSERT( this->size2() == X_in.size2() )( this->size2() )( X_in.size2() ).error( "incompatible dimension" );

    PetscScalar a = static_cast<PetscScalar>( a_in );
    MatrixPetscMPI<T>* X = dynamic_cast<MatrixPetscMPI<T>*> ( &X_in );
    FEELPP_ASSERT ( X != 0 ).error( "invalid petsc matrix" );

    int ierr=0;

    // the matrix from which we copy the values has to be assembled/closed
    X->close ();

    const size_type nLocalDofWithGhost = this->mapRow().nLocalDofWithGhost();

    if (a==1)
        {
            //std::cout << "case a==1 " << std::endl;
            for ( size_type k=0;k<nLocalDofWithGhost;++k )
                {
                    if (!this->mapRow().dofGlobalProcessIsGhost(k))
                        {
                            const PetscInt gDof = X->mapRow().mapGlobalProcessToGlobalCluster(k);
                            PetscInt ncolsX;
                            const PetscInt *idcX;
                            const PetscScalar *valX;
                            ierr = MatGetRow( X->mat(), gDof, &ncolsX, &idcX, &valX );
                            CHKERRABORT( this->comm(),ierr );

                            // set new values
                            ierr = MatSetValues(this->mat(),1, &gDof,ncolsX,idcX,valX,ADD_VALUES);
                            CHKERRABORT( this->comm(),ierr );

                            // apply this when finish with MatGetRow
                            ierr = MatRestoreRow( X->mat(), gDof, &ncolsX, &idcX, &valX );
                            CHKERRABORT( this->comm(),ierr );
                        }
                }
        }
    else // case a!=1
        {
            for ( size_type k=0;k<nLocalDofWithGhost;++k )
                {
                    if (!this->mapRow().dofGlobalProcessIsGhost(k))
                        {
                            const PetscInt gDof = X->mapRow().mapGlobalProcessToGlobalCluster(k);
                            PetscInt ncolsX;
                            const PetscInt *idcX;
                            const PetscScalar *valX;
                            ierr = MatGetRow( X->mat(), gDof, &ncolsX, &idcX, &valX );
                            CHKERRABORT( this->comm(),ierr );

                            //get new values in row
                            PetscScalar *valNewRow = new PetscScalar[ncolsX];
                            for (int col=0;col<ncolsX;++col)
                                valNewRow[col]=a*valX[col];

                            // set new values
                            ierr = MatSetValues(this->mat(),1, &gDof,ncolsX,idcX,valNewRow,ADD_VALUES);
                            CHKERRABORT( this->comm(),ierr );

                            // apply this when finish with MatGetRow
                            ierr = MatRestoreRow( X->mat(), gDof, &ncolsX, &idcX, &valX );
                            CHKERRABORT( this->comm(),ierr );
                            // clean
                            delete[] valNewRow;
                        }
                }

        } // case : a!=1

    this->close();

} // addMatrixSameNonZeroPattern


//----------------------------------------------------------------------------------------------------//

template <typename T>
void
MatrixPetscMPI<T>::zero()
{
    CHECK ( this->isInitialized() ) <<  "petsc matrix not properly initialized";

    if ( !this->closed() )
        this->close();

    int ierr=0;
    ierr = MatZeroEntries( this->mat() );
    CHKERRABORT( this->comm(),ierr );

#if 0
    int ierr=0;
    LOG(INFO) << "assembly status of the matrix";
    PetscBool is_assembled;
    MatAssembled( this->mat(), &is_assembled );
    VLOG(2) << "Matrix is assembled : " << (is_assembled?"true":"false");
    if ( is_assembled )
    {
        ierr = MatZeroEntries( this->mat() );
        CHKERRABORT( this->comm(),ierr );
    }

    else
    {
        if ( this->graph() )
        {
            for ( auto it=this->graph()->begin(), en=this->graph()->end() ; it!=en ; ++it )
            {
                if ( ( int )it->second.template get<0>() == this->comm().globalRank() || this->mapRow().mapGlobalClusterToGlobalProcess().size()==0 )
                {

                    // Work in progress (but normaly this part is useless because we use the CSR prealocation)
#if 0
                    std::vector<PetscInt> cols(  it->second.template get<2>().size(), 0 );
                    //PetscInt row = it->second.template get<1>();

                    PetscInt row = 0;
                    if (this->mapRow().mapGlobalClusterToGlobalProcess().size()==0)
                        row=0;//this->mapRow().mapGlobalClusterToGlobalProcess()[it->first-this->mapRow().firstDofGlobalCluster()];
                    else
                        row=it->first;//this->mapRow().mapGlobalClusterToGlobalProcess()[it->first-this->mapRow().firstDofGlobalCluster()];

                    //MatZeroRowsLocal( this->mat(), rows.size(), rows.data(), 1.0, PETSC_NULL, PETSC_NULL);

                    //this->mapRow()->firstDofGlobalCluster( this->comm().rank() );
                    auto it2=it->second.template get<2>().begin();
                    auto  en2=it->second.template get<2>().end();
                    size_type cpt=0;

                    for ( ; it2!=en2 ; ++it2 )
                    {
                        //if ( ( *it2 >= this->graph()->firstColEntryOnProc() ) &&
                        //( *it2 <= this->graph()->lastColEntryOnProc() ) )
                        {
                            //cols[cpt] = this->mapRow().mapGlobalClusterToGlobalProcess()[*it2];
                            if (this->mapCol().mapGlobalClusterToGlobalProcess().size()>0)
                                cols[cpt] = *it2;//this->mapCol().mapGlobalClusterToGlobalProcess()[*it2-this->mapCol().firstDofGlobalCluster() ];
                            else cols[cpt] = 0;
                            ++cpt;
                        }
                    }

                    if (cpt>0)
                        {
                            //if (this->mapRow().mapGlobalClusterToGlobalProcess().size()>0) {
                            cols.resize( cpt );
                            std::vector<PetscScalar> v(  cpt,0 );
                            //for (int k=0;k<cpt;++k)
                            //    std::cout<< "zero : row " << row << " col" << cols[k] << std::endl;
                            //std::copy( it->second.template get<2>().begin(), it->second.template get<2>().end(), cols.begin() );
                            //MatSetValuesLocal( this->mat(), 1, &row, it->second.template get<2>().size(), cols.data(), v.data(), INSERT_VALUES );

                            //MatSetValuesLocal( this->mat(), 1, &row, cpt, cols.data(), v.data(), INSERT_VALUES );
                            MatSetValues( this->mat(), 1, &row, cpt, cols.data(), v.data(), INSERT_VALUES );
                        }
#else
                    std::vector<PetscInt> cols(  it->second.template get<2>().size(), 0 );
                    //PetscInt row = it->second.template get<1>();

                    PetscInt row = 0;
                    if (this->mapRow().mapGlobalClusterToGlobalProcess().size()==0)
                        row=0;//this->mapRow().mapGlobalClusterToGlobalProcess()[it->first-this->mapRow().firstDofGlobalCluster()];
                    else
                        row=it->first;//this->mapRow().mapGlobalClusterToGlobalProcess()[it->first-this->mapRow().firstDofGlobalCluster()];

                    //MatZeroRowsLocal( this->mat(), rows.size(), rows.data(), 1.0, PETSC_NULL, PETSC_NULL);

                    //this->mapRow()->firstDofGlobalCluster( this->comm().rank() );
                    auto it2=it->second.template get<2>().begin();
                    auto  en2=it->second.template get<2>().end();
                    size_type cpt=0;

                    for ( ; it2!=en2 ; ++it2 )
                    {
                        //if ( ( *it2 >= this->graph()->firstColEntryOnProc() ) &&
                        //( *it2 <= this->graph()->lastColEntryOnProc() ) )
                        {
                            //cols[cpt] = this->mapRow().mapGlobalClusterToGlobalProcess()[*it2];
                            if (this->mapCol().mapGlobalClusterToGlobalProcess().size()>0)
                                cols[cpt] = this->mapCol().mapGlobalClusterToGlobalProcess()[*it2-this->mapCol().firstDofGlobalCluster() ];
                            else cols[cpt] = 0;
                            ++cpt;
                        }
                    }

                    if (cpt>0)
                        {
                            //if (this->mapRow().mapGlobalClusterToGlobalProcess().size()>0) {
                            cols.resize( cpt );
                            std::vector<PetscScalar> v(  cpt,0 );
                            for (int k=0;k<cpt;++k)
                                std::cout<< "zero : row " << row << " col" << cols[k] << std::endl;
                            //std::copy( it->second.template get<2>().begin(), it->second.template get<2>().end(), cols.begin() );
                            //MatSetValuesLocal( this->mat(), 1, &row, it->second.template get<2>().size(), cols.data(), v.data(), INSERT_VALUES );

                            MatSetValuesLocal( this->mat(), 1, &row, cpt, cols.data(), v.data(), INSERT_VALUES );
                            //MatSetValues( this->mat(), 1, &row, cpt, cols.data(), v.data(), INSERT_VALUES );
                        }

#endif
                }
            }

            //this->close();
        }
    }
#endif
}

//----------------------------------------------------------------------------------------------------//

template <typename T>
void
MatrixPetscMPI<T>::zero( size_type /*start1*/, size_type /*stop1*/, size_type /*start2*/, size_type /*stop2*/ )
{
    this->zero();
#if 0
    CHECK ( this->isInitialized() ) <<  "petsc matrix not properly initialized";

    int ierr=0;

    PetscBool is_assembled;
    MatAssembled( this->mat(), &is_assembled );

    if ( is_assembled )
    {
        ierr = MatZeroEntries( this->mat() );
        CHKERRABORT( this->comm(),ierr );

        //this->zeroEntriesDiagonal();
    }

    else
    {
        if ( this->graph() )
        {
#if 0
            std::vector<PetscInt> cols( this->graph()->nCols(), 0 );
            std::vector<PetscScalar> v( this->graph()->nCols(), 0. );

            for ( auto it=this->graph()->begin(), en=this->graph()->end() ; it!=en ; ++it )
            {
                PetscInt row = it->second.template get<1>();
                std::copy( it->second.template get<2>().begin(), it->second.template get<2>().end(), cols.begin() );
                MatSetValuesLocal( this->mat(), 1, &row, it->second.template get<2>().size(), cols.data(), v.data(), INSERT_VALUES );
            }

#else

            //std::vector<PetscInt> cols( this->graph()->nCols(), 0 );
            //std::vector<PetscScalar> v( this->graph()->nCols(), 0. );
            for ( auto it=this->graph()->begin(), en=this->graph()->end() ; it!=en ; ++it )
            {
                if ( ( int )it->second.template get<0>() == this->comm().rank() )
                {

                    std::vector<PetscInt> cols(  it->second.template get<2>().size(), 0 );
                    //std::set<PetscInt> cols;

                    //PetscInt row = it->second.template get<1>();
                    PetscInt row =  it->first;


                    //MatZeroRowsLocal( this->mat(), rows.size(), rows.data(), 1.0, PETSC_NULL, PETSC_NULL);

                    //this->mapRow()->firstDofGlobalCluster( this->comm().rank() );
                    auto it2=it->second.template get<2>().begin();
                    auto  en2=it->second.template get<2>().end();
                    size_type cpt=0;

                    for ( ; it2!=en2 ; ++it2 )
                    {
                        if ( ( *it2 >= this->graph()->firstColEntryOnProc() ) &&
                                ( *it2 <= this->graph()->lastColEntryOnProc() ) )
                        {
                            cols[cpt] = this->mapRow().mapGlobalClusterToGlobalProcess()[*it2];
                            ++cpt;
                        }
                    }

                    cols.resize( cpt );
                    std::vector<PetscScalar> v(  cpt,0 );

                    //std::copy( it->second.template get<2>().begin(), it->second.template get<2>().end(), cols.begin() );
                    MatSetValuesLocal( this->mat(), 1, &row, it->second.template get<2>().size(), cols.data(), v.data(), INSERT_VALUES );
                }
            }

#endif
        }
    }
#endif
}

//----------------------------------------------------------------------------------------------------//

template<typename T>
void
MatrixPetscMPI<T>::zeroRows( std::vector<int> const& rows,
                             Vector<value_type> const& values,
                             Vector<value_type>& rhs,
                             Context const& on_context,
                             value_type value_on_diagonal )
{

    // specific treatment if not all process going here
    bool hasAllProcess = true;
    if ( hasAllProcess )
    {
        if ( !this->closed() )
            this->close();
        if ( !rhs.closed() )
            rhs.close();
    }
    else
    {
#if !PETSC_VERSION_LESS_THAN(3,2,0)
        MatSetOption( this->mat(),MAT_NO_OFF_PROC_ZERO_ROWS,PETSC_TRUE );
#endif
    }


#if PETSC_VERSION_LESS_THAN(3,0,0)
    MatSetOption( this->mat(),MAT_KEEP_ZEROED_ROWS );
#elif PETSC_VERSION_LESS_THAN(3,1,0)
    MatSetOption( this->mat(),MAT_KEEP_ZEROED_ROWS,PETSC_TRUE );
#else
    MatSetOption( this->mat(),MAT_KEEP_NONZERO_PATTERN,PETSC_TRUE );
#endif

    int start=0, stop=this->mapRow().nLocalDofWithGhost(), ierr=0;
    VectorPetscMPI<T>* prhs = dynamic_cast<VectorPetscMPI<T>*> ( &rhs );
    CHECK( prhs != 0 ) << "dynamic cast from Vector to VectorPetscMPI failed for rhs";
    const VectorPetscMPI<T>* pvalues = dynamic_cast<const VectorPetscMPI<T>*> ( &values );
    CHECK( pvalues != 0 ) << "dynamic cast from Vector to VectorPetscMPI failed for values";

    if ( on_context.test( ContextOn::ELIMINATION ) )
    {
        rhs.setIsClosed( false );
        VectorPetscMPI<value_type> diag( this->mapColPtr() );
        if ( on_context.test( ContextOn::KEEP_DIAGONAL ) )
        {
            MatGetDiagonal( this->M_mat, diag.vec() );
            diag.close();
        }

#if (PETSC_VERSION_MAJOR >= 3) && (PETSC_VERSION_MINOR >= 2)
        if ( on_context.test(ContextOn::SYMMETRIC ) )
        {
            MatZeroRowsColumnsLocal(this->M_mat, rows.size(), rows.data(), value_on_diagonal, pvalues->vec(), prhs->vec() );
        }
        else
        {
            MatZeroRowsLocal( this->mat(), rows.size(), rows.data(), value_on_diagonal, pvalues->vec(), prhs->vec() );
            //CHKERRABORT(this->comm(),ierr);
        }
        if ( on_context.test( ContextOn::KEEP_DIAGONAL ) )
        {
            MatDiagonalSet( this->M_mat, diag.vec(), INSERT_VALUES );
            for ( size_type i = 0; i < rows.size(); ++i )
            {
                // warning: a row index may belong to another
                // processor, so make sure that we access only the
                // rows that belong to this processor
                if ( rows[i] >= start && rows[i] < stop )
                    rhs.set( rows[i], values(rows[i])*diag( rows[i] ) );
            }
        }

#else
        MatZeroRowsLocal( this->mat(), rows.size(), rows.data(), value_on_diagonal );

        for ( size_type i = 0; i < rows.size(); ++i )
        {
            // eliminate column

            // warning: a row index may belong to another
            // processor, so make sure that we access only the
            // rows that belong to this processor
            if ( rows[i] >= start && rows[i] < stop )
                rhs.set( rows[i], values(rows[i]) );
        }
#endif
    }
    // rsh doesn't be closed because not all processors are present here with composite spaces(this call must be done after)
    if ( hasAllProcess )
    {
        if ( !rhs.closed() )
            rhs.close();
    }
    else
    {
        //reset MatOption (assemble with communication)
#if (PETSC_VERSION_MAJOR >= 3) && (PETSC_VERSION_MINOR > 1)
        MatSetOption( this->mat(),MAT_NO_OFF_PROC_ZERO_ROWS,PETSC_FALSE );
#else
        // ???
#endif
    }

} // zeroRows

<<<<<<< HEAD
#endif // 0

//----------------------------------------------------------------------------------------------------//
template<typename T>
typename MatrixPetscMPI<T>::real_type
MatrixPetscMPI<T>::energy( Vector<value_type> const& __v,
                           Vector<value_type> const& __u,
                           bool transpose ) const
{
    int ierr = 0;

    this->close();

    PetscScalar e;

    if ( dynamic_cast<VectorPetscMPI<T> const*>( &__v ) != ( VectorPetscMPI<T> const* )0 )
    {
        VectorPetscMPI<T> const& v   = dynamic_cast<VectorPetscMPI<T> const&>( __v );
        VectorPetscMPI<T> const& u   = dynamic_cast<VectorPetscMPI<T> const&>( __u );
        VectorPetscMPI<value_type> z( this->mapRowPtr() );

        if ( !transpose )
            ierr = MatMult( this->mat(), u.vec(), z.vec() );
        else
            ierr = MatMultTranspose( this->mat(), u.vec(), z.vec() );
        CHKERRABORT( this->comm(),ierr );

        ierr = VecDot( v.vec(), z.vec(), &e );
        CHKERRABORT( this->comm(),ierr );
    }

    else
    {
        auto up = boost::make_shared<VectorPetscMPI<value_type>>(this->mapColPtr() );
        auto vp = boost::make_shared<VectorPetscMPI<value_type>>(this->mapRowPtr() );
        vector_ptrtype u = up;
        vector_ptrtype v = vp;
        VectorPetscMPI<value_type> z( this->mapRowPtr() );

        u->close();
        v->close();
        *u = __u;
        *v = __v;

        if ( !transpose )
            ierr = MatMult( this->mat(), up->vec() , z.vec() );
        else
            ierr = MatMultTranspose( this->mat(), up->vec(), z.vec() );
        CHKERRABORT( this->comm(),ierr );

        ierr = VecDot( vp->vec(), z.vec(), &e );
        CHKERRABORT( this->comm(),ierr );
    }

    return e;
}


=======
>>>>>>> e89803fe
//----------------------------------------------------------------------------------------------------//

template class MatrixPetsc<double>;
template class MatrixPetscMPI<double>;
} // Feel

#endif // FEELPP_HAS_PETSC_H<|MERGE_RESOLUTION|>--- conflicted
+++ resolved
@@ -3088,67 +3088,6 @@
 
 } // zeroRows
 
-<<<<<<< HEAD
-#endif // 0
-
-//----------------------------------------------------------------------------------------------------//
-template<typename T>
-typename MatrixPetscMPI<T>::real_type
-MatrixPetscMPI<T>::energy( Vector<value_type> const& __v,
-                           Vector<value_type> const& __u,
-                           bool transpose ) const
-{
-    int ierr = 0;
-
-    this->close();
-
-    PetscScalar e;
-
-    if ( dynamic_cast<VectorPetscMPI<T> const*>( &__v ) != ( VectorPetscMPI<T> const* )0 )
-    {
-        VectorPetscMPI<T> const& v   = dynamic_cast<VectorPetscMPI<T> const&>( __v );
-        VectorPetscMPI<T> const& u   = dynamic_cast<VectorPetscMPI<T> const&>( __u );
-        VectorPetscMPI<value_type> z( this->mapRowPtr() );
-
-        if ( !transpose )
-            ierr = MatMult( this->mat(), u.vec(), z.vec() );
-        else
-            ierr = MatMultTranspose( this->mat(), u.vec(), z.vec() );
-        CHKERRABORT( this->comm(),ierr );
-
-        ierr = VecDot( v.vec(), z.vec(), &e );
-        CHKERRABORT( this->comm(),ierr );
-    }
-
-    else
-    {
-        auto up = boost::make_shared<VectorPetscMPI<value_type>>(this->mapColPtr() );
-        auto vp = boost::make_shared<VectorPetscMPI<value_type>>(this->mapRowPtr() );
-        vector_ptrtype u = up;
-        vector_ptrtype v = vp;
-        VectorPetscMPI<value_type> z( this->mapRowPtr() );
-
-        u->close();
-        v->close();
-        *u = __u;
-        *v = __v;
-
-        if ( !transpose )
-            ierr = MatMult( this->mat(), up->vec() , z.vec() );
-        else
-            ierr = MatMultTranspose( this->mat(), up->vec(), z.vec() );
-        CHKERRABORT( this->comm(),ierr );
-
-        ierr = VecDot( vp->vec(), z.vec(), &e );
-        CHKERRABORT( this->comm(),ierr );
-    }
-
-    return e;
-}
-
-
-=======
->>>>>>> e89803fe
 //----------------------------------------------------------------------------------------------------//
 
 template class MatrixPetsc<double>;
