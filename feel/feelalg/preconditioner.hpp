--- conflicted
+++ resolved
@@ -302,17 +302,11 @@
     p->setMatSolverPackageType( pcfactormatsolverpackage );
 
     if ( matrix )
-<<<<<<< HEAD
+    {
         p->setMatrix( matrix );
-    p->init();
+        p->init();
+    }
     Environment::addDeleteObserver( p );
-
-=======
-        {
-            p->setMatrix( matrix );
-            p->init();
-        }
->>>>>>> 3e64bd87
     return p;
 }
 
