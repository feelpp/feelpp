/* -*- mode: c++; coding: utf-8; tab-width: 4; indent-tabs-mode: nil; c-basic-offset: 4; show-trailing-whitespace: t -*-

  This file is part of the Feel library

  Author(s): Christophe Prud'homme <christophe.prudhomme@feelpp.org>
       Date: 2012-01-16

  Copyright (C) 2012 Université Joseph Fourier (Grenoble I)

  This library is free software; you can redistribute it and/or
  modify it under the terms of the GNU Lesser General Public
  License as published by the Free Software Foundation; either
  version 2.1 of the License, or (at your option) any later version.

  This library is distributed in the hope that it will be useful,
  but WITHOUT ANY WARRANTY; without even the implied warranty of
  MERCHANTABILITY or FITNESS FOR A PARTICULAR PURPOSE.  See the GNU
  Lesser General Public License for more details.

  You should have received a copy of the GNU Lesser General Public
  License along with this library; if not, write to the Free Software
  Foundation, Inc., 51 Franklin Street, Fifth Floor, Boston, MA  02110-1301  USA
*/
/**
   \file preconditioner.hpp
   \author Christophe Prud'homme <christophe.prudhomme@feelpp.org>
   \date 2012-01-16
 */
#ifndef __Preconditioner_H
#define __Preconditioner_H 1

#include <boost/parameter.hpp>
#include <feel/feelcore/parameter.hpp>
#include <feel/feelalg/matrixsparse.hpp>
#include <feel/feelalg/vector.hpp>

#include <feel/feelalg/enums.hpp>

namespace Feel
{
/**
 * \class Preconditioner
 * \brief base class for preconditioner
 *
 * @author Christophe Prud'homme
 * @see
 */
template<typename T>
class Preconditioner
{
public:


    /** @name Constants
     */
    //@{


    //@}

    /** @name Typedefs
     */
    //@{

    typedef Preconditioner<T> preconditioner_type;
    typedef boost::shared_ptr<Preconditioner<T> > preconditioner_ptrtype;

    typedef boost::shared_ptr<MatrixSparse<T> > sparse_matrix_ptrtype;
    typedef boost::shared_ptr<Vector<T> > vector_ptrtype;


    //@}

    /** @name Constructors, destructor
     */
    //@{

    //! default constructor
    Preconditioner( WorldComm const& worldComm=Environment::worldComm() );

    //! copy constructor
    Preconditioner( Preconditioner const & o )
        :
        M_worldComm( o.M_worldComm ),
        M_matrix( o.M_matrix ),
        M_preconditioner_type( o.M_preconditioner_type ),
        M_matSolverPackage_type( o.M_matSolverPackage_type ),
        M_is_initialized( o.M_is_initialized )
    {}

    //! destructor
    ~Preconditioner();

    static preconditioner_ptrtype build( BackendType = BACKEND_PETSC, WorldComm const& worldComm=Environment::worldComm() );

    /**
     * Initialize data structures if not done so already.
     */
    virtual void init () {};

    //@}

    /** @name Operator overloads
     */
    //@{

    //! copy operator
    Preconditioner& operator=( Preconditioner const & o )
    {
        if ( this != &o )
        {
            M_worldComm = o.M_worldComm;
            M_matrix = o.M_matrix;
            M_is_initialized = o.M_is_initialized;
            M_matSolverPackage_type = o.M_matSolverPackage_type;
            M_preconditioner_type = o.M_preconditioner_type;
        }

        return *this;
    }

    void operator()()
    {
        this->clear();
    }
    //@}

    /** @name Accessors
     */
    //@{

    /**
     * @returns true if the data structures are
     * initialized, false otherwise.
     */
    bool initialized () const
    {
        return M_is_initialized;
    }

    WorldComm const& worldComm() const { return M_worldComm; }

    /**
     * Computes the preconditioned vector "y" based on input "x".
     * Usually by solving Py=x to get the action of P^-1 x.
     */
    virtual void apply( const Vector<T> & x, Vector<T> & y ) = 0;

    /**
     * Computes the preconditioned vector "y" based on input "x".
     * Usually by solving Py=x to get the action of P^-1 x.
     */
    void apply( vector_ptrtype const& x, vector_ptrtype& y )
    {
        this->apply( *x, *y );
    }

    /**
     * Release all memory and clear data structures.
     */
    virtual void clear () {}



    /**
     * Returns the type of preconditioner to use.
     */
    PreconditionerType type () const
    {
        return M_preconditioner_type;
    }




    //@}

    /** @name  Mutators
     */
    //@{

    /**
     * Sets the matrix P to be preconditioned.
     */
    void setMatrix( sparse_matrix_ptrtype  mat );

    /**
     * Sets the type of preconditioner to use.
     */
    void setType ( const PreconditionerType pct );

    /**
     * the software that is used to perform the factorization
     */
    void setMatSolverPackageType( const MatSolverPackageType mspt );

    //@}

    /** @name  Methods
     */
    //@{


    //@}


protected:

    /**
     * Communicator
     */
    WorldComm M_worldComm;

    /**
     * The matrix P... ie the matrix to be preconditioned.
     * This is often the actual system matrix of a linear sytem.
     */
    sparse_matrix_ptrtype  M_matrix;

    /**
     * Enum statitng with type of preconditioner to use.
     */
    PreconditionerType M_preconditioner_type;

    /**
     * Enum the software that is used to perform the factorization
     */
    MatSolverPackageType M_matSolverPackage_type;

    /**
     * Flag indicating if the data structures have been initialized.
     */
    bool M_is_initialized;

};

typedef Preconditioner<double> preconditioner_type;
typedef boost::shared_ptr<Preconditioner<double> > preconditioner_ptrtype;


template <typename T>
FEELPP_STRONG_INLINE
Preconditioner<T>::Preconditioner ( WorldComm const& worldComm )
    :
    M_worldComm(worldComm),
    M_matrix(),
    M_preconditioner_type   ( ILU_PRECOND ),
    M_matSolverPackage_type ( MATSOLVER_PETSC ),
    M_is_initialized        ( false )
{
}



template <typename T>
FEELPP_STRONG_INLINE
Preconditioner<T>::~Preconditioner ()
{
    this->clear ();
}

template <typename T>
FEELPP_STRONG_INLINE
void
Preconditioner<T>::setMatrix( sparse_matrix_ptrtype mat )
{
    M_is_initialized = false;
    M_matrix = mat;
}

template <typename T>
void
Preconditioner<T>::setType ( const PreconditionerType pct )
{
    M_is_initialized = false;
    M_preconditioner_type = pct;
}

template <typename T>
void
Preconditioner<T>::setMatSolverPackageType ( const MatSolverPackageType mspt )
{
    M_is_initialized = false;
    M_matSolverPackage_type  = mspt;
}

BOOST_PARAMETER_MEMBER_FUNCTION( ( boost::shared_ptr<Preconditioner<double> > ),
                                 preconditioner,
                                 tag,
                                 ( required
                                   ( pc,( PreconditionerType ) ) )
                                 ( optional
                                   ( matrix,( d_sparse_matrix_ptrtype ),d_sparse_matrix_ptrtype() )
                                   ( backend,( BackendType ), BACKEND_PETSC )
                                   ( pcfactormatsolverpackage,( MatSolverPackageType ), MATSOLVER_DEFAULT )
                                   ( worldcomm,      *, Environment::worldComm() )
                                   )
                                 )
{
    boost::shared_ptr<Preconditioner<double> > p = Preconditioner<double>::build( backend, worldcomm );
    p->setType( pc );
    p->setMatSolverPackageType( pcfactormatsolverpackage );

    if ( matrix )
<<<<<<< HEAD
        p->setMatrix( matrix );
    p->init();
    Environment::addDeleteObserver( p );

=======
        {
            p->setMatrix( matrix );
            p->init();
        }
>>>>>>> c8da68b5
    return p;
}

} // Feel
#endif /* __Preconditioner_H */<|MERGE_RESOLUTION|>--- conflicted
+++ resolved
@@ -302,17 +302,11 @@
     p->setMatSolverPackageType( pcfactormatsolverpackage );
 
     if ( matrix )
-<<<<<<< HEAD
+    {
         p->setMatrix( matrix );
-    p->init();
+        p->init();
+    }
     Environment::addDeleteObserver( p );
-
-=======
-        {
-            p->setMatrix( matrix );
-            p->init();
-        }
->>>>>>> c8da68b5
     return p;
 }
 
