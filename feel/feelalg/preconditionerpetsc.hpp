/* -*- mode: c++; coding: utf-8; tab-width: 4; indent-tabs-mode: nil; c-basic-offset: 4; show-trailing-whitespace: t -*-

  This file is part of the Feel library

  Author(s): Christophe Prud'homme <christophe.prudhomme@feelpp.org>
       Date: 2012-01-16

  Copyright (C) 2012 Université Joseph Fourier (Grenoble I)

  This library is free software; you can redistribute it and/or
  modify it under the terms of the GNU Lesser General Public
  License as published by the Free Software Foundation; either
  version 2.1 of the License, or (at your option) any later version.

  This library is distributed in the hope that it will be useful,
  but WITHOUT ANY WARRANTY; without even the implied warranty of
  MERCHANTABILITY or FITNESS FOR A PARTICULAR PURPOSE.  See the GNU
  Lesser General Public License for more details.

  You should have received a copy of the GNU Lesser General Public
  License along with this library; if not, write to the Free Software
  Foundation, Inc., 51 Franklin Street, Fifth Floor, Boston, MA  02110-1301  USA
*/
/**
   \file preconditionerpetsc.hpp
   \author Christophe Prud'homme <christophe.prudhomme@feelpp.org>
   \date 2012-01-16
 */
#ifndef __PreconditionerPetsc_H
#define __PreconditionerPetsc_H 1

#include <feel/feelcore/feelpetsc.hpp>
#include <feel/feelalg/preconditioner.hpp>
#include <feel/feelalg/backend.hpp>

namespace Feel
{
/**
 * \class PreconditionerPetsc
 * \brief Petsc preconditioner class
 *
 * @author Christophe Prud'homme
 * @see
 */
template<typename T>
class PreconditionerPetsc
    : public Preconditioner<T>
{
    typedef Preconditioner<T> super_type;
public:

    typedef typename MatrixSparse<T>::indexsplit_type indexsplit_type;
    typedef typename MatrixSparse<T>::indexsplit_ptrtype indexsplit_ptrtype;


    /** @name Constants
     */
    //@{


    //@}

    /** @name Typedefs
     */
    //@{


    //@}

    /** @name Constructors, destructor
     */
    //@{

    //! default constructor
    PreconditionerPetsc( std::string const& name, WorldComm const& worldComm=Environment::worldComm() );
    //! copy constructor
    PreconditionerPetsc( PreconditionerPetsc const & );
    //! destructor
    virtual ~PreconditionerPetsc();

    /**
     * Release all memory and clear data structures.
     */
    virtual void clear ();

    /**
     * Initialize data structures if not done so already.
     */
    virtual void init ();

    /**
     * View preconditioner context
     */
    virtual void view() const;

    //@}

    /** @name Operator overloads
     */
    //@{

    //! copy operator
    PreconditionerPetsc& operator=( PreconditionerPetsc const & o )
    {
        if ( this != &o )
        {
            M_pc = o.M_pc;
            M_mat = o.M_mat;
        }

        return *this;
    }
    //@}

    /** @name Accessors
     */
    //@{
    /**
     * Returns the actual Petsc PC struct.  Useful for more advanced
     * purposes
     */
    PC pc()
    {
        return M_pc;
    }



    //@}

    /** @name  Mutators
     */
    //@{


    /**
     * Tells PETSC to use the user-specified preconditioner
     */
    /*static*/ void setPetscPreconditionerType ( const PreconditionerType & preconditioner_type,
                                             const MatSolverPackageType & matSolverPackage_type,
                                             PC & pc,
                                             WorldComm const& worldComm=Environment::worldComm(),
                                             std::string const& prefix="");

    void setPrecMatrixStructure( MatrixStructure mstruct  );

    //@}

    /** @name  Methods
     */
    //@{

    /**
     * Computes the preconditioned vector "y" based on input "x".
     * Usually by solving Py=x to get the action of P^-1 x.
     */
    virtual void apply( const Vector<T> & x, Vector<T> & y ) const;

    void apply( Vec x, Vec y ) const;


    //@}

    /**
     * Preconditioner context
     */
    PC M_pc;

    /**
     * Petsc Matrix that's been pulled out of the _matrix object.
     * This happens during init...
     */
    Mat M_mat;

    /**
     * indicate in subpreconditioner if index split has changed
     */
    bool indexSplitHasChanged() const { return M_indexSplitHasChanged; }


protected:
    void check( int err ) const { CHKERRABORT( this->worldComm().globalComm(), err ); }
private:

    bool M_indexSplitHasChanged;
    /**
     * Some PETSc preconditioners (ILU, LU) don't work in parallel.  This function
     * is called from setPetscPreconditionerType() to set additional options
     * for those so-called sub-preconditioners.  This method ends up being static
     * so that it can be called from set_petsc_preconditioner_type().  Not sure
     * why setPetscPreconditionerType() needs to be static though...
     */
    //#if PETSC_VERSION_LESS_THAN(3,0,0)
    ////    // In Petsc 2.3.3, PCType was #define'd as const char*
    //static void setPetscSubpreconditionerType(PCType type, PC& pc);
    //#else
    // In later versions, PCType is #define'd as char*, so we need the const

    //#endif
};






template <typename T>
T
getOption( std::string const& name, std::string const& prefix, std::string const& sub, std::vector<std::string> const& prefixOverwrite,
           po::variables_map vm = Environment::vm() )
{
    T res = option(_name=name,_prefix=prefix,_sub=sub,_vm=vm).template as<T>();
    std::string optctx = (sub.empty())? "": sub+"-";
    for ( std::string const& prefixAdded : prefixOverwrite )
        if ( /*Environment::vm()*/vm.count( prefixvm(prefixAdded,optctx+name) ) )
            res = option(_name=name,_prefix=prefixAdded,_sub=sub,_vm=vm).template as<T>();

    return res;
}
template <typename T>
std::pair<bool,T>
getOptionIfAvalaible( std::string const& name, std::string const& prefix, std::string const& sub, std::vector<std::string> const& prefixOverwrite,
                      po::variables_map vm = Environment::vm() )
{
    bool hasOption=false;
    T res;
    std::string optctx = (sub.empty())? "": sub+"-";
    if ( vm.count( prefixvm(prefix,optctx+name) ) )
    {
        hasOption = true;
        res = option(_name=name,_prefix=prefix,_sub=sub,_vm=vm).template as<T>();
    }
    for ( std::string const& prefixAdded : prefixOverwrite )
        if ( vm.count( prefixvm(prefixAdded,optctx+name) ) )
        {
            hasOption = true;
            res = option(_name=name,_prefix=prefixAdded,_sub=sub,_vm=vm).template as<T>();
        }

    return std::make_pair(hasOption,res);
}



/**
 * ConfigurePCBase
 */
struct ConfigurePCBase
{
public :
    ConfigurePCBase( PreconditionerPetsc<double> * precFeel,WorldComm const& worldComm,
                     std::string const& sub, std::string const& prefix )
        :
        M_precFeel( precFeel ),
        M_worldComm( worldComm ),
        M_sub( sub ),
        M_prefix( prefix )
    {}

    ConfigurePCBase( PreconditionerPetsc<double> * precFeel,WorldComm const& worldComm, std::string const& sub,
                     std::string const& prefix, std::vector<std::string> const& prefixOverwrite )
        :
        M_precFeel( precFeel ),
        M_worldComm( worldComm ),
        M_sub( sub ),
        M_prefix( prefix ),
        M_prefixOverwrite( prefixOverwrite )
    {}

    ConfigurePCBase( PreconditionerPetsc<double> * precFeel,WorldComm const& worldComm, std::string const& sub,
                     std::string const& prefix, po::options_description const& _options )
        :
        M_precFeel( precFeel ),
        M_worldComm( worldComm ),
        M_sub( sub ),
        M_prefix( prefix )
    {
        this->initVariableMap( _options );
    }
    ConfigurePCBase( PreconditionerPetsc<double> * precFeel,WorldComm const& worldComm, std::string const& sub,
                     std::string const& prefix, std::vector<std::string> const& prefixOverwrite, po::options_description const& _options )
        :
        M_precFeel( precFeel ),
        M_worldComm( worldComm ),
        M_sub( sub ),
        M_prefix( prefix ),
        M_prefixOverwrite( prefixOverwrite )
    {
        this->initVariableMap( _options );
    }

    void initVariableMap( po::options_description const& _options )
    {
        M_vm.clear();

        if ( Environment::vm().count( "show-preconditioner-options" ) && Environment::isMasterRank() )
            std::cout <<_options << "\n";

        auto mycmdparser = Environment::commandLineParser();
        po::parsed_options parsed = mycmdparser.options( _options ).
            style(po::command_line_style::allow_long | po::command_line_style::long_allow_adjacent | po::command_line_style::long_allow_next).
            allow_unregistered().run();
        po::store(parsed,M_vm);
        for ( std::string cfgfile : Environment::configFileNames() )
        {
            std::ifstream ifs( cfgfile );
            po::store(po::parse_config_file(ifs, _options,true), M_vm);
        }
        po::notify(M_vm);
    }

    PreconditionerPetsc<double> * precFeel() const { return M_precFeel; }
    WorldComm const& worldComm() const { return M_worldComm; }
    std::string const& prefix() const { return M_prefix; }
    std::string const& sub() const { return M_sub; }
    bool hasPrefixOverwrite() const { return M_prefixOverwrite.size() > 0; }
    std::vector<std::string> const& prefixOverwrite() const { return M_prefixOverwrite; }
    std::string const& prefixOverwrite( int k ) const { return M_prefixOverwrite[k]; }
    po::variables_map const& vm() const { return M_vm; }

    void check( int err ) const { CHKERRABORT( this->worldComm().globalComm(), err ); }

private :

    PreconditionerPetsc<double> * M_precFeel;
    WorldComm const& M_worldComm;
    std::string M_sub, M_prefix;
    std::vector<std::string> M_prefixOverwrite;
    po::variables_map M_vm;
};


/**
 * ConfigureKSP
 */
struct ConfigureKSP : public ConfigurePCBase
{
public :
    //ConfigureKSP( KSP& ksp,WorldComm const& worldComm, std::string const& sub, std::string const& prefix );
    ConfigureKSP( KSP& ksp,PreconditionerPetsc<double> * precFeel,WorldComm const& worldComm, std::string const& sub, std::string const& prefix,
                  std::vector<std::string> const& prefixOverwrite,
                  std::string const& kspType = "gmres", double rtol = 1e-8, size_type maxit=1000 );
    ConfigureKSP( PreconditionerPetsc<double> * precFeel,WorldComm const& worldComm, std::string const& sub, std::string const& prefix,
                  std::vector<std::string> const& prefixOverwrite,
                  std::string const& kspType = "gmres", double rtol = 1e-8, size_type maxit=1000 );
    bool kspView() const { return M_kspView; }

private :

    std::string M_type;
    bool M_useConfigDefaultPetsc;
    double M_rtol;
    size_type M_maxit;
    bool M_showMonitor,M_kspView;
    bool M_constantNullSpace;
    int M_nRestartGMRES;
    //private :
public :
    void run( KSP& ksp ) const;
};


/**
 * ConfigurePC
 */
class ConfigurePC : public ConfigurePCBase
{
public :
    ConfigurePC( PC& pc, PreconditionerPetsc<double> * precFeel, WorldComm const& worldComm,
                 std::string const& sub = "", std::string const& prefix = "" );
    ConfigurePC( PC& pc, PreconditionerPetsc<double> * precFeel, WorldComm const& worldComm,
                 std::string const& sub, std::string const& prefix,
                 std::vector<std::string> const& prefixOverwrite );
    ConfigurePC( PC& pc, PreconditionerPetsc<double> * precFeel, WorldComm const& worldComm,
                 std::string const& sub, std::string const& prefix,
                 std::vector<std::string> const& prefixOverwrite,
                 po::variables_map const& vm/* = Environment::vm()*/ );

    ConfigurePC( PreconditionerPetsc<double> * precFeel, WorldComm const& worldComm,
                 std::string const& sub, std::string const& prefix,
                 std::vector<std::string> const& prefixOverwrite,
                 po::variables_map const& vm/* = Environment::vm()*/ );

    void setFactorShiftType( std::string s )
    {
        CHECK( s == "none" || s == "nonzero" || s == "positive_definite" || s == "inblocks" ) << "invalid shift type : " << s;
        M_factorShiftType = s;
    }

    void run( PC& pc );
private :
    bool M_useConfigDefaultPetsc;
    std::string M_factorShiftType;
};

/**
 * ConfigurePCLU
 */
class ConfigurePCLU : public ConfigurePCBase
{
public :
    ConfigurePCLU( PC& pc, PreconditionerPetsc<double> * precFeel, WorldComm const& worldComm,
                   std::string const& sub, std::string const& prefix, std::vector<std::string> const& prefixOverwrite );
private :
    std::string M_matSolverPackage;
    std::vector<std::pair<bool,int> > M_mumpsParameters;
private :
    void run( PC& pc );
};

/**
 * ConfigurePCILU
 */
class ConfigurePCILU : public ConfigurePCBase
{
public :
    ConfigurePCILU( PC& pc, PreconditionerPetsc<double> * precFeel, WorldComm const& worldComm,
                    std::string const& sub, std::string const& prefix, std::vector<std::string> const& prefixOverwrite );
private :
    int M_levels;
    double M_fill;
private :
    void run( PC& pc );
};


/**
 * ConfigurePCSOR
 */
class ConfigurePCSOR : public ConfigurePCBase
{
public :
    ConfigurePCSOR( PC& pc, PreconditionerPetsc<double> * precFeel, WorldComm const& worldComm,
                    std::string const& sub, std::string const& prefix,std::vector<std::string> const& prefixOverwrite );
private :
    std::string M_type;
    double M_omega;
    int M_nIteration, M_nLocalIteration;
private :
    void run( PC& pc );
};

/**
 * ConfigureGASM
 */
class ConfigurePCGASM : public ConfigurePCBase
{
public :
    ConfigurePCGASM( PC& pc, PreconditionerPetsc<double> * precFeel, WorldComm const& worldComm,
                     std::string const& prefix, std::vector<std::string> const& prefixOverwrite );
private :
    std::string M_type;
    int M_overlap;
private :
    void run( PC& pc );
};

/**
 * ConfigureASM
 */
class ConfigurePCASM : public ConfigurePCBase
{
public :
    ConfigurePCASM( PC& pc, PreconditionerPetsc<double> * precFeel, WorldComm const& worldComm,
                    std::string const& prefix, std::vector<std::string> const& prefixOverwrite );
private :
    std::string M_type;
    int M_overlap;
private :
    void run( PC& pc );
};

/**
 * ConfigureSubPC
 */
class ConfigureSubPC : public ConfigurePCBase
{
public :
    ConfigureSubPC( PC& pc, PreconditionerPetsc<double> * precFeel, WorldComm const& worldComm,
                    std::string const& prefix, std::vector<std::string> const& prefixOverwrite );
private :
    std::string M_subPCtype, M_subMatSolverPackage;
    bool M_subPCview;
    std::string M_subPCfromPCtype;
    int M_nBlock;
    //private :
public :
    void run( KSP& ksp,ConfigureKSP const& kspConf );
};

/**
 * ConfigurePCML
 */
class ConfigurePCML : public ConfigurePCBase
{
public :
    ConfigurePCML( PC& pc, PreconditionerPetsc<double> * precFeel, WorldComm const& worldComm,
                   std::string const& sub, std::string const& prefix );

private :
    void run( PC& pc );
    void configurePCMLCoarse( PC& pc );

private :
    std::string M_mgType;
    int M_nLevels;
    bool M_mlReuseInterp, M_mlKeepAggInfo, M_mlReusable, M_mlOldHierarchy;

    std::string M_prefixMGCoarse;
    std::string M_coarsePCtype, M_coarsePCMatSolverPackage;
    bool M_coarsePCview;
};

/**
 * ConfigurePCGAMG
 */
class ConfigurePCGAMG : public ConfigurePCBase
{
public :
    ConfigurePCGAMG( PC& pc, PreconditionerPetsc<double> * precFeel,WorldComm const& worldComm,
                     std::string const& sub, std::string const& prefix );

private :
    void run( PC& pc );
    void configurePCGAMGCoarse( PC& pc );

private :
    std::string M_mgType;
    std::string M_gamgType;
    int M_nLevels;
    int M_procEqLim, M_coarseEqLim;
    double M_threshold;
    bool M_setSymGraph, M_reuseInterpolation, M_gamgVerbose;
    int M_nSmooths;

    std::string M_prefixMGCoarse;
    std::string M_coarsePCtype, M_coarsePCMatSolverPackage;
    bool M_coarsePCview;
};

/**
 * ConfigurePCMGLevels
 */
class ConfigurePCMGLevels : public ConfigurePCBase
{
public :
    ConfigurePCMGLevels( PC& pc, PreconditionerPetsc<double> * precFeel, WorldComm const& worldComm,
                         std::string const& sub, std::string const& prefix );

private :
    void run( PC& pc, int level );

private :
    std::vector<std::string> M_prefixMGLevels;

    // get number of levels (including coarse)
    int M_nLevels;
    // ksp/pc parameters on each levels (not including coarse)
    std::vector<bool> M_mgLevelsKSPview;
    std::vector<std::string> M_mgLevelsPCtype;
    std::vector<bool> M_mgLevelsPCview;
    std::vector<std::string> M_mgLevelsMatSolverPackage;
};

/**
 * ConfigurePCFieldSplit
 */
class ConfigurePCFieldSplit : public ConfigurePCBase
{
public :
    ConfigurePCFieldSplit( PC& pc, PreconditionerPetsc<double> * precFeel, WorldComm const& worldComm,
                           std::string const& sub, std::string const& prefix );

private :
    void run( PC& pc );


    class ConfigureSubKSP : public ConfigurePCBase
    {
    public :
        ConfigureSubKSP( KSP ** subksps/*PC& pc*/, int nSplit, PreconditionerPetsc<double> * precFeel,
                         std::string const& typeFieldSplit, WorldComm const& worldComm, std::string const& sub, std::string const& prefix );
    private :
        void run(KSP& ksp, int splitId );
    private :
        int M_nSplit;
        std::vector<std::string> M_prefixSplit;
        std::string M_typeFieldSplit;
        std::vector<bool> M_subPCview;
        std::vector<std::string> M_subPCtype, M_subMatSolverPackage;
    };

private :
    std::string M_type;
    std::string M_schurFactType, M_schurPrecond;
};

/**
 * ConfigurePCLSC
 */
class ConfigurePCLSC : public ConfigurePCBase
{
public :
    ConfigurePCLSC( PC& pc, PreconditionerPetsc<double> * precFeel, WorldComm const& worldComm,
                    std::string const& sub, std::string const& prefix, std::string lscVersion = "petsc" );

private :
    void run( PC& pc );

private :
    std::string M_version;
    std::string M_prefixLSC;
    bool M_scaleDiag;
    std::string M_subPCtype, M_subMatSolverPackage;
    bool M_subPCview;

};

/**
 * ConfigurePCHYPRE_EUCLID
 */
class ConfigurePCHYPRE_EUCLID : public ConfigurePCBase
{
public :
    ConfigurePCHYPRE_EUCLID( PC& pc, PreconditionerPetsc<double> * precFeel, WorldComm const& worldComm,
                             std::string const& sub, std::string const& prefix, std::vector<std::string> const& prefixOverwrite );

private :
    void run( PC& pc );

private :
    int M_levels;
};

/**
 * ConfigurePCHYPRE_BOOMERAMG
 */
class ConfigurePCHYPRE_BOOMERAMG : public ConfigurePCBase
{
public :
    ConfigurePCHYPRE_BOOMERAMG( PC& pc, PreconditionerPetsc<double> * precFeel, WorldComm const& worldComm,
                             std::string const& sub, std::string const& prefix, std::vector<std::string> const& prefixOverwrite );

private :
    void run( PC& pc );

private :
    int M_max_iter;
    double M_tol;
    int M_cycle_type;
    int M_max_levels;
<<<<<<< HEAD
};

/**
=======
    int M_coarsen_type;
    double M_strong_threshold;
    int M_agg_nl;
    int M_relax_type_all;
    int M_interp_type;
};

/**
 * ConfigurePCHYPRE_AMS
 */
class ConfigurePCHYPRE_AMS : public ConfigurePCBase
{
public :
    ConfigurePCHYPRE_AMS( PC& pc, PreconditionerPetsc<double> * precFeel, WorldComm const& worldComm,
                             std::string const& sub, std::string const& prefix, std::vector<std::string> const& prefixOverwrite );

private :
    void run( PC& pc );

private :
    int M_print_level;
    int M_max_iter;
    int M_cycle_type;
    double M_tol;
    int M_relax_type;
    int M_relax_times;
    double M_relax_weight;
    double M_omega;
    //Mat M_G;
    //Vec M_vx;
    //Vec M_vy;
    //Vec M_vz;
};


/**
>>>>>>> 8a2a81ba
 * ConfigurePCRedundant
 */
class ConfigurePCRedundant : public ConfigurePCBase
{
public :
    ConfigurePCRedundant( PreconditionerPetsc<double> * precFeel, WorldComm const& worldComm,
                          std::string const& prefix, std::vector<std::string> const& prefixOverwrite );
    void run( PC& pc );

    void setFactorShiftType( std::string s )
    {
        CHECK( s == "none" || s == "nonzero" || s == "positive_definite" || s == "inblocks" ) << "invalid shift type : " << s;
        M_factorShiftType = s;
    }
private :
    std::string M_innerPCtype, M_innerPCMatSolverPackage;
    bool M_innerPCview;
    std::string M_factorShiftType;
};





} // Feel
#endif /* __PreconditionerPetsc_H */<|MERGE_RESOLUTION|>--- conflicted
+++ resolved
@@ -649,11 +649,6 @@
     double M_tol;
     int M_cycle_type;
     int M_max_levels;
-<<<<<<< HEAD
-};
-
-/**
-=======
     int M_coarsen_type;
     double M_strong_threshold;
     int M_agg_nl;
@@ -690,7 +685,6 @@
 
 
 /**
->>>>>>> 8a2a81ba
  * ConfigurePCRedundant
  */
 class ConfigurePCRedundant : public ConfigurePCBase
