--- conflicted
+++ resolved
@@ -625,45 +625,12 @@
             return res;
         }
 
-    BOOST_PARAMETER_MEMBER_FUNCTION( ( void ),
-                                     save,
-                                     tag,
-                                     ( required
-                                       ( path,* ) )
-                                     ( optional
-                                       ( type,( std::string ),std::string( "binary" ) )
-                                       ( filename,( std::string ),std::string( "vector" ) )
-                                       ) )
-    {
-        return this->save( filename, type, path );
-    }
-    BOOST_PARAMETER_MEMBER_FUNCTION(
-                                    ( bool ),
-                                    load,
-                                    tag,
-                                    ( required
-                                      ( path,* ) )
-                                    ( optional
-                                      ( type,( std::string ),std::string( "binary" ) )
-                                      ( filename,( std::string ),std::string( "vector" ) )
-                                      ) )
-    {
-        return this->load( filename, type, path );
-    }
-
-    virtual void save( std::string filename, std::string type, std::string path  )
+    virtual void save( std::string filename="default_archive_name", std::string format="binary" )
     {}
 
-<<<<<<< HEAD
-    virtual bool load( std::string filename, std::string type, std::string path )
-    {
-        return 0;
-    }
-
-
-
-=======
->>>>>>> deb571e5
+    virtual void load( std::string filename="default_archive_name", std::string format="binary" )
+    {}
+
 protected:
 
     /**
@@ -792,7 +759,7 @@
 
 namespace boost {
     namespace serialization {
-    
+
     template<typename T, class Archive>
     FEELPP_EXPORT void save(Archive & ar, const Feel::Vector<T> & v, const unsigned int version)
     {
