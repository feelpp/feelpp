--- conflicted
+++ resolved
@@ -56,11 +56,7 @@
  * @author Christophe Prud'homme 2005
  */
 template <typename T>
-<<<<<<< HEAD
-class Vector : public boost::enable_shared_from_this<Vector<T> >
-=======
-class FEELPP_EXPORT Vector
->>>>>>> d2a8602d
+class FEELPP_EXPORT Vector : public boost::enable_shared_from_this<Vector<T> >
 {
 public:
 
