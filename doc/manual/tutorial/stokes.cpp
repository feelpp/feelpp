/* -*- mode: c++; coding: utf-8; tab-width: 4; indent-tabs-mode: nil; c-basic-offset: 4; show-trailing-whitespace: t -*- vim:fenc=utf-8:ft=tcl:et:sw=4:ts=4:sts=4

  This file is part of the Feel library

  Author(s): Christophe Prud'homme <christophe.prudhomme@ujf-grenoble.fr>
       Date: 2009-01-04

  Copyright (C) 2009 Christophe Prud'homme
  Copyright (C) 2009-2010 Université Joseph Fourier (Grenoble I)

  This library is free software; you can redistribute it and/or
  modify it under the terms of the GNU Lesser General Public
  License as published by the Free Software Foundation; either
  version 3.0 of the License, or (at your option) any later version.

  This library is distributed in the hope that it will be useful,
  but WITHOUT ANY WARRANTY; without even the implied warranty of
  MERCHANTABILITY or FITNESS FOR A PARTICULAR PURPOSE.  See the GNU
  Lesser General Public License for more details.

  You should have received a copy of the GNU Lesser General Public
  License along with this library; if not, write to the Free Software
  Foundation, Inc., 51 Franklin Street, Fifth Floor, Boston, MA  02110-1301  USA
*/
/**
   \file stokes.cpp
   \author Christophe Prud'homme <christophe.prudhomme@ujf-grenoble.fr>
   \date 2009-01-04
 */
#include <feel/options.hpp>
#include <feel/feelcore/application.hpp>

#include <feel/feelalg/backend.hpp>

#include <feel/feeldiscr/functionspace.hpp>

#include <feel/feelpoly/im.hpp>

#include <feel/feelfilters/gmsh.hpp>
#include <feel/feelfilters/gmshhypercubedomain.hpp>
#include <feel/feelfilters/exporter.hpp>
#include <feel/feelpoly/lagrange.hpp>
#include <feel/feelpoly/crouzeixraviart.hpp>



#include <feel/feelmesh/elements.hpp>

#include <feel/feelvf/vf.hpp>

/**
 * This routine returns the list of options using the
 * boost::program_options library. The data returned is typically used
 * as an argument of a Feel::Application subclass.
 *
 * \return the list of options
 */
inline
Feel::po::options_description
makeOptions()
{
    Feel::po::options_description stokesoptions( "Stokes options" );
    stokesoptions.add_options()
    ( "penal", Feel::po::value<double>()->default_value( 0.5 ), "penalisation parameter" )
    ( "f", Feel::po::value<double>()->default_value( 0 ), "forcing term" )
    ( "mu", Feel::po::value<double>()->default_value( 1.0 ), "reaction coefficient component" )
    ( "hsize", Feel::po::value<double>()->default_value( 0.1 ), "first h value to start convergence" )
    ( "bctype", Feel::po::value<int>()->default_value( 0 ), "0 = strong Dirichlet, 1 = weak Dirichlet" )
    ( "bccoeff", Feel::po::value<double>()->default_value( 100.0 ), "coeff for weak Dirichlet conditions" )
    ( "export-matlab", "export matrix and vectors in matlab" )
    ;
    return stokesoptions.add( Feel::feel_options() ) ;
}


/**
 * This routine defines some information about the application like
 * authors, version, or name of the application. The data returned is
 * typically used as an argument of a Feel::Application subclass.
 *
 * \return some data about the application.
 */
inline
Feel::AboutData
makeAbout()
{
    Feel::AboutData about( "stokes" ,
                           "stokes" ,
                           "0.1",
                           "Stokes equation on simplices or simplex products",
                           Feel::AboutData::License_GPL,
                           "Copyright (c) 2009-2012 Université de Grenoble 1 (Joseph Fourier)" );

    about.addAuthor( "Christophe Prud'homme", "developer", "christophe.prudhomme@ujf-grenoble.fr", "" );
    return about;

}


namespace Feel
{
using namespace Feel::vf;

/**
 * \class Stokes class
 * \brief solves the stokes equations
 *
 */
class Stokes
    :
public Application
{
    typedef Application super;
public:


    typedef double value_type;

    typedef Backend<value_type> backend_type;
    typedef boost::shared_ptr<backend_type> backend_ptrtype;

    /*matrix*/
    typedef backend_type::sparse_matrix_ptrtype sparse_matrix_ptrtype;
    typedef backend_type::vector_ptrtype vector_ptrtype;

    /*mesh*/
    typedef Simplex<2> convex_type;
    typedef Mesh<convex_type> mesh_type;
    typedef boost::shared_ptr<mesh_type> mesh_ptrtype;

    /*basis*/
    //# marker1 #,
    typedef Lagrange<2, Vectorial> basis_u_type;
    typedef Lagrange<1, Scalar> basis_p_type;
    typedef Lagrange<0, Scalar> basis_l_type;
    // use lagrange multipliers to ensure zero mean pressure
#if defined( FEELPP_USE_LM )
    typedef bases<basis_u_type,basis_p_type, basis_l_type> basis_type;
#else
    typedef bases<basis_u_type,basis_p_type> basis_type;
#endif
    //# endmarker1 #

    /*space*/
    //# marker2 #
    typedef FunctionSpace<mesh_type, basis_type> space_type;
    typedef boost::shared_ptr<space_type> space_ptrtype;
    //# endmarker2 #

    /* functions */
    //# marker3 #
    typedef space_type::element_type element_type;
    //# endmarker3 #

    /* export */
    typedef Exporter<mesh_type> export_type;

    FEELPP_DONT_INLINE
    Stokes( int argc, char** argv, AboutData const& ad, po::options_description const& od );

    // init mesh and space
    FEELPP_DONT_INLINE
    void init();

    /**
     * run the convergence test
     */
    FEELPP_DONT_INLINE
    void run();

private:


    /**
     * export results to ensight format (enabled by  --export cmd line options)
     */
    template<typename ExprUExact, typename ExprPExact>
    FEELPP_DONT_INLINE
    void exportResults( ExprUExact uexact, ExprPExact pexact,
                        element_type& u, element_type& v );

private:

    backend_ptrtype M_backend;
    double meshSize;

    double mu;
    double penalbc;

    mesh_ptrtype mesh;
    space_ptrtype Xh;
    sparse_matrix_ptrtype M,D;
    vector_ptrtype F;

    boost::shared_ptr<export_type> exporter;
}; // Stokes


Stokes::Stokes( int argc, char** argv, AboutData const& ad, po::options_description const& od )
    :
    super( argc, argv, ad, od ),
    M_backend( backend_type::build( this->vm() ) ),
    meshSize( this->vm()["hsize"].as<double>() ),
    mu( this->vm()["mu"].as<value_type>() ),
    penalbc( this->vm()["bccoeff"].as<value_type>() ),
    exporter( Exporter<mesh_type>::New( this->vm(), this->about().appName() ) )
{

}

void
Stokes::init()
{
    if ( this->vm().count( "help" ) )
    {
        std::cout << this->optionsDescription() << "\n";
        return;
    }


    if ( this->vm().count( "nochdir" ) == false )
        this->changeRepository( boost::format( "doc/tutorial/%1%/%2%/Part%6%/P%3%P%4%/h_%5%/" )
                                % this->about().appName()
                                % convex_type::name()
                                % basis_u_type::nOrder % basis_p_type::nOrder
                                % this->vm()["hsize"].as<double>()
                                % Environment::numberOfProcessors() );

    mesh = createGMSHMesh( _mesh=new mesh_type,
                           _update=MESH_CHECK|MESH_UPDATE_FACES|MESH_UPDATE_EDGES|MESH_RENUMBER,
                           _desc=domain( _name= ( boost::format( "%1%-%2%-%3%" ) % "hypercube" % convex_type().dimension() % 1 ).str() ,
                                         _shape="hypercube",
                                         _dim=convex_type().dimension(),
                                         _h=meshSize ),
                           _worldcomm=Environment::masterWorldComm( space_type::nSpaces ),
                           _partitions=Environment::numberOfProcessors()/space_type::nSpaces );


    Xh = space_type::New( mesh );

    F = M_backend->newVector( Xh );
    D =  M_backend->newMatrix( Xh, Xh );
}
void
Stokes::run()
{
    this->init();

    auto U = Xh->element( "(u,p)" );
    auto V = Xh->element( "(u,q)" );
    auto u = U.element<0>( "u" );
    auto v = V.element<0>( "u" );
    auto p = U.element<1>( "p" );
    auto q = V.element<1>( "p" );
#if defined( FEELPP_USE_LM )
    auto lambda = U.element<2>();
    auto nu = V.element<2>();
#endif
    //# endmarker4 #

    Log() << "Data Summary:\n";
    Log() << "   hsize = " << meshSize << "\n";
    Log() << "  export = " << this->vm().count( "export" ) << "\n";
    Log() << "      mu = " << mu << "\n";
    Log() << " bccoeff = " << penalbc << "\n";




    //# marker5 #
    auto deft = gradt( u );
    auto def = grad( v );
    //# endmarker5 #

    //# marker6 #
    // total stress tensor (trial)
    auto SigmaNt = -idt( p )*N()+mu*deft*N();

    // total stress tensor (test)
    auto SigmaN = -id( p )*N()+mu*def*N();
    //# endmarker6 #

    // u exact solution
    auto u_exact = vec( cos( Px() )*cos( Py() ), sin( Px() )*sin( Py() ) );

    // this is the exact solution which has zero mean : the mean of
    // cos(x)*sin(y) is sin(1)*(1-cos(1))) on [0,1]^2
    auto p_exact = cos( Px() )*sin( Py() )-( sin( 1.0 )*( 1.-cos( 1.0 ) ) );

    // f is such that f = \Delta u_exact + \nabla p_exact
    auto f = vec( ( 2*cos( Px() )*cos( Py() )-sin( Px() )*sin( Py() ) ),
                  2*sin( Px() )*sin( Py() )+cos( Px() )*cos( Py() ) );

    // right hand side
    auto stokes_rhs = form1( _test=Xh, _vector=F, _init=true );
    stokes_rhs = integrate( elements( mesh ),inner( f,id( v ) ) );
    stokes_rhs += integrate( boundaryfaces( mesh ), inner( u_exact,-SigmaN+penalbc*id( v )/hFace() ) );

    Log() << "[stokes] vector local assembly done\n";

    /*
     * Construction of the left hand side
     */
    //# marker7 #
    auto stokes = form2( _test=Xh, _trial=Xh, _matrix=D, _init=true );
    boost::timer chrono;
    stokes = integrate( elements( mesh ), mu*inner( deft,def ) );
    std::cout << "mu*inner(deft,def): " << chrono.elapsed() << "\n";
    chrono.restart();
    stokes +=integrate( elements( mesh ), - div( v )*idt( p ) + divt( u )*id( q ) );
    std::cout << "(u,p): " << chrono.elapsed() << "\n";
    chrono.restart();
#if defined( FEELPP_USE_LM )
    stokes +=integrate( elements( mesh ), id( q )*idt( lambda ) + idt( p )*id( nu ) );
    std::cout << "(lambda,p): " << chrono.elapsed() << "\n";
    chrono.restart();
#endif

    stokes +=integrate( boundaryfaces( mesh ), -inner( SigmaNt,id( v ) ) );
    stokes +=integrate( boundaryfaces( mesh ), -inner( SigmaN,idt( u ) ) );
    stokes +=integrate( boundaryfaces( mesh ), +penalbc*inner( idt( u ),id( v ) )/hFace() );

    std::cout << "bc: " << chrono.elapsed() << "\n";
    chrono.restart();
    //# endmarker7 #

    M_backend->solve( _matrix=D, _solution=U, _rhs=F );

#if 0
    U.save( _path="." );
    u.save( _path="." );
    p.save( _path="." );
    V.load( _path="." );
    v.load( _path="." );
    q.load( _path="." );
    std::cout << "||u-v||=" << ( u-v ).l2Norm() << "\n";
    std::cout << "||p-q||=" << ( p-q ).l2Norm() << "\n";
#endif
    this->exportResults( u_exact, p_exact, U, V );

    Log() << "[dof]         number of dof: " << Xh->nDof() << "\n";
    Log() << "[dof]    number of dof/proc: " << Xh->nLocalDof() << "\n";
    Log() << "[dof]      number of dof(U): " << Xh->functionSpace<0>()->nDof()  << "\n";
    Log() << "[dof] number of dof/proc(U): " << Xh->functionSpace<0>()->nLocalDof()  << "\n";
    Log() << "[dof]      number of dof(P): " << Xh->functionSpace<1>()->nDof()  << "\n";
    Log() << "[dof] number of dof/proc(P): " << Xh->functionSpace<1>()->nLocalDof()  << "\n";
} // Stokes::run



template<typename ExprUExact, typename ExprPExact>
void
Stokes::exportResults( ExprUExact u_exact, ExprPExact p_exact,
                       element_type& U, element_type& V )
{
    auto u = U.element<0>();
    auto p = U.element<1>();

    auto v = V.element<0>();
    auto q = V.element<1>();
#if defined( FEELPP_USE_LM )
    auto lambda = U.element<2>();
    auto nu = V.element<2>();
    Log() << "value of the Lagrange multiplier lambda= " << lambda( 0 ) << "\n";
    std::cout << "value of the Lagrange multiplier lambda= " << lambda( 0 ) << "\n";

#endif
<<<<<<< HEAD


    double u_errorL2 = integrate( elements( u.mesh() ), trans( idv( u )-u_exact )*( idv( u )-u_exact ) ).evaluate()( 0, 0 );
    std::cout << "||u_error||_2 = " << math::sqrt( u_errorL2 ) << "\n";;

=======
>>>>>>> f4d81258


    double u_errorL2 = integrate( elements( u.mesh() ), trans( idv( u )-u_exact )*( idv( u )-u_exact ) ).evaluate()( 0, 0 );
    std::cout << "||u_error||_2 = " << math::sqrt( u_errorL2 ) << "\n";;

    double meas = integrate( elements( u.mesh() ), cst( 1.0 ) ).evaluate()( 0, 0 );
    Log() << "[stokes] measure(Omega)=" << meas << " (should be equal to 1)\n";
    std::cout << "[stokes] measure(Omega)=" << meas << " (should be equal to 1)\n";

    double mean_p = integrate( elements( u.mesh() ), idv( p ) ).evaluate()( 0, 0 )/meas;
    Log() << "[stokes] mean(p)=" << mean_p << "\n";
    std::cout << "[stokes] mean(p)=" << mean_p << "\n";

    double p_errorL2 = integrate( elements( u.mesh() ), ( idv( p )-mean_p - p_exact )*( idv( p )-mean_p-p_exact ) ).evaluate()( 0, 0 );
    std::cout << "||p_error||_2 = " << math::sqrt( p_errorL2 ) << "\n";;

    Log() << "[stokes] solve for D done\n";



    double mean_div_u = integrate( elements( u.mesh() ), divv( u ) ).evaluate()( 0, 0 );
    Log() << "[stokes] mean_div(u)=" << mean_div_u << "\n";
    std::cout << "[stokes] mean_div(u)=" << mean_div_u << "\n";

    double div_u_error_L2 = integrate( elements( u.mesh() ), divv( u )*divv( u ) ).evaluate()( 0, 0 );
    Log() << "[stokes] ||div(u)||_2=" << math::sqrt( div_u_error_L2 ) << "\n";
    std::cout << "[stokes] ||div(u)||=" << math::sqrt( div_u_error_L2 ) << "\n";

    v = vf::project( u.functionSpace(), elements( u.mesh() ), u_exact );
    q = vf::project( p.functionSpace(), elements( p.mesh() ), p_exact );

    if ( exporter->doExport() )
    {
        exporter->step( 0 )->setMesh( U.functionSpace()->mesh() );
        exporter->step( 0 )->addRegions();
        auto v = U.functionSpace()->functionSpace<0> ()->element();
        v = U.element<0>();
        exporter->step( 0 )->add( "u", U.element<0>() );
        //exporter->step( 0 )->add( "ux", v.comp( X ) );
        //exporter->step( 0 )->add( "uy", v.comp( Y ) );
        exporter->step( 0 )->add( "u", U.element<0>() );
        exporter->step( 0 )->add( "p", U.element<1>() );
        exporter->step( 0 )->add( "u_exact", V.element<0>() );
        exporter->step( 0 )->add( "p_exact", V.element<1>() );
        exporter->save();
    }
} // Stokes::export
} // Feel

int
main( int argc, char** argv )
{

    using namespace Feel;

    Environment env( argc, argv );

    /* assertions handling */
    Feel::Assert::setLog( "stokes.assert" );

    Environment env( argc, argv );

    // SOME BAD ELEMENTS
    // P1/P0 : locking
    //typedef Feel::Stokes<Simplex<2>, Lagrange<1, Vectorial>,Lagrange<0, Scalar,Discontinuous> > stokes_type;
    // P1/P1 : spurious modes
    //typedef Feel::Stokes<Simplex<2>, Lagrange<1, Vectorial>,Lagrange<1, Scalar> > stokes_type;

    // SOME GOOD ELEMENTS
    // P2/P1
    // CR0/P0
    //typedef Feel::Stokes<Simplex<2>, CrouzeixRaviart<1, Vectorial>,Lagrange<0, Scalar,Discontinuous> > stokes_type;


    /* define and run application */
    Feel::Stokes stokes( argc, argv, makeAbout(), makeOptions() );
    stokes.run();
}




<|MERGE_RESOLUTION|>--- conflicted
+++ resolved
@@ -365,15 +365,6 @@
     std::cout << "value of the Lagrange multiplier lambda= " << lambda( 0 ) << "\n";
 
 #endif
-<<<<<<< HEAD
-
-
-    double u_errorL2 = integrate( elements( u.mesh() ), trans( idv( u )-u_exact )*( idv( u )-u_exact ) ).evaluate()( 0, 0 );
-    std::cout << "||u_error||_2 = " << math::sqrt( u_errorL2 ) << "\n";;
-
-=======
->>>>>>> f4d81258
-
 
     double u_errorL2 = integrate( elements( u.mesh() ), trans( idv( u )-u_exact )*( idv( u )-u_exact ) ).evaluate()( 0, 0 );
     std::cout << "||u_error||_2 = " << math::sqrt( u_errorL2 ) << "\n";;
