--- conflicted
+++ resolved
@@ -492,18 +492,7 @@
     this->assembleF();
 
 
-<<<<<<< HEAD
     auto U = M_ps->element();
-=======
-    //#if 0
-    M_U = M_backend->newBlockVector(_block=U, _copy_values=false);
-    M_A->close();
-    M_F->close();
-    tic();
-    //M_backend->solve(_matrix=M_A, _rhs=M_F, _solution=M_U);
-    toc("MixedPoisson : regular solve");
-    //#else
->>>>>>> 4306d262
 
     tic();
     bbf.solve(_solution=U, _rhs=blf);
