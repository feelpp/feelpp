--- conflicted
+++ resolved
@@ -40,17 +40,10 @@
   endforeach()
 endforeach()
 
-<<<<<<< HEAD
-foreach(D 2 3)  
-  foreach(P  RANGE 1 3 1)   
-    configure_file(mixedpoisson_main.cpp.in ${CMAKE_CURRENT_BINARY_DIR}/mp${D}DP${P}_main.cpp )
-    feelpp_add_application( mixed-poisson-model_${D}DP${P} SRCS mp${D}DP${P}_main.cpp INCLUDE_IN_ALL LINK_LIBRARIES feelpp_modelcore )
-=======
 foreach(D 2 3 )
   foreach(P  RANGE 1 1 1) #3 
     #configure_file(mixedpoisson_main.cpp.in ${CMAKE_CURRENT_BINARY_DIR}/mp${D}DP${P}_main.cpp )
     feelpp_add_application( mixed-poisson-model_${D}DP${P} SRCS mixedpoisson_main.cpp mixedpoisson.hpp LINK_LIBRARIES feelpp_modelcore DEFS FEELPP_DIM=${D} FEELPP_ORDER=${P})
->>>>>>> 371e4717
   endforeach()
 endforeach()
 
