--- conflicted
+++ resolved
@@ -41,13 +41,8 @@
     {
         Feel::cout << "Using submesh: " << soption("mixedpoisson.gmsh.submesh") << std::endl;
 		auto cmesh = createSubmesh( mesh, markedelements(mesh,soption("mixedpoisson.gmsh.submesh")), Environment::worldComm() );
-<<<<<<< HEAD
-        //Idh = IPtr( _domainSpace=Pdh<FEELPP_ORDER>(cmesh), _imageSpace=Pdh<1>(mesh) );
-        //Idhv = IPtr( _domainSpace=Pdhv<FEELPP_ORDER>(cmesh), _imageSpace=Pdhv<1>(mesh) );
-=======
         // Idh = IPtr( _domainSpace=Pdh<FEELPP_ORDER>(cmesh), _imageSpace=Pdh<1>(mesh) );
         // Idhv = IPtr( _domainSpace=Pdhv<FEELPP_ORDER>(cmesh), _imageSpace=Pdhv<1>(mesh) );
->>>>>>> 7d511375
         MP -> init( cmesh, mesh );
     }
 
