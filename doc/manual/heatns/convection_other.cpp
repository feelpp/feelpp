/* -*- mode: c++; coding: utf-8; tab-width: 4; indent-tabs-mode: nil; c-basic-offset: 4; show-trailing-whitespace: t -*- vim:fenc=utf-8:ft=tcl:et:sw=4:ts=4:sts=4

  This file is part of the Feel library

  Author(s): Christophe Prud'homme <christophe.prudhomme@ujf-grenoble.fr>
       Date: 2009-03-04

  Copyright (C) 2009 Universite Joseph Fourier (Grenoble I)

  This library is free software; you can redistribute it and/or
  modify it under the terms of the GNU Lesser General Public
  License as published by the Free Software Foundation; either
  version 3.0 of the License, or (at your option) any later version.

  This library is distributed in the hope that it will be useful,
  but WITHOUT ANY WARRANTY; without even the implied warranty of
  MERCHANTABILITY or FITNESS FOR A PARTICULAR PURPOSE.  See the GNU
  Lesser General Public License for more details.

  You should have received a copy of the GNU Lesser General Public
  License along with this library; if not, write to the Free Software
  Foundation, Inc., 51 Franklin Street, Fifth Floor, Boston, MA  02110-1301  USA
*/
/**
   \file convection_other.cpp
   \author Christophe Prud'homme <christophe.prudhomme@ujf-grenoble.fr>
   \date 2009-03-04
 */
#include <boost/lexical_cast.hpp>

#include "convection.hpp"

// Gmsh geometry/mesh generator
#include <feel/feelfilters/gmsh.hpp>

// gmsh importer
#include <feel/feelfilters/gmsh.hpp>





// ****** CONSTRUCTEURS ****** //
// <int Order_s, int Order_p, int Order_t>
Convection::Convection( int argc,
                        char **argv,
                        AboutData const& ad,
                        po::options_description const& od )
    :
    super( argc,argv,ad,od ),
    M_backend( backend_type::build( this->vm() ) ),
    exporter( Exporter<mesh_type>::New( this->vm(), this->about().appName() ) )
{


    double meshSize = this->vm()["hsize"]. as<double>() ;
    double timeStep = this->vm()["dt"]. as<double>() ;
    double simu = this->vm()["tf"]. as<double>() ;
    int state = this->vm()["steady"]. as<int>() ;
    int weakdir( this->vm()["weakdir"]. as<int>() );

    std::string repository = this->vm()["output_dir"]. as<std::string>() + "/%1%/meshsize=%2%/procs_%3%/" ;
    this->changeRepository( boost::format( repository )
                            % this->about().appName()
                            % meshSize
                            % Environment::numberOfProcessors() );

}
// <int Order_s, int Order_p, int Order_t>
Feel::gmsh_ptrtype
Convection::createMesh()
{

    timers["mesh"].first.restart();
    gmsh_ptrtype gmshp( new gmsh_type );
    gmshp->setWorldComm( Environment::worldComm() );

    double h = this->vm()["hsize"]. as<double>();
    double l = this->vm()["length"]. as<double>();

    std::ostringstream ostr;
    ostr << gmshp->preamble()
         << "a=" << 0 << ";\n"
         << "b=" << l << ";\n"
         << "c=" << 0 << ";\n"
         << "d=" << 1 << ";\n"
         << "hBis=" << h << ";\n"
         << "Point(1) = {a,c,0.0,hBis};\n"
         << "Point(2) = {b,c,0.0,hBis};\n"
         << "Point(3) = {b,d,0.0,hBis};\n"
         << "Point(4) = {a,d,0.0,hBis};\n"
         << "Point(5) = {b/2,d,0.0,hBis};\n"
         << "Point(6) = {b/2,d/2,0.0,hBis};\n"
         << "Line(1) = {1,2};\n"
         << "Line(2) = {2,3};\n"
         << "Line(3) = {3,5};\n"
         << "Line(4) = {5,4};\n"
         << "Line(5) = {4,1};\n"
         << "Line(6) = {5,6};\n"
         << "Line Loop(7) = {1,2,3,4,5,6};\n"
         //<< "Line Loop(7) = {1,2,3,4,5};\n"
         << "Plane Surface(8) = {7};\n"
         << "Physical Line(\"Tinsulated\") = {1,3,4};\n"
         << "Physical Line(\"Tfixed\") = {5};\n"
<<<<<<< HEAD
        << "Physical Line(\"Tflux\") = {2};\n"
        // << "Physical Line(\"Fflux\") = {6};\n"
         << "Physical Line(\"F.wall\") = {3, 4, 5, 1, 2};\n"
=======
         << "Physical Line(\"Tflux\") = {2};\n"
         // << "Physical Line(\"Fflux\") = {6};\n"
>>>>>>> 7dd08d98
         << "Physical Surface(\"domain\") = {8};\n";

    std::ostringstream fname;
    fname << "domain";

    gmshp->setPrefix( fname.str() );
    gmshp->setDescription( ostr.str() );
    Log() << "[timer] createMesh(): " << timers["mesh"].second << "\n";

    return gmshp;



}


// <int Order_s, int Order_p, int Order_t>
void Convection ::solve( sparse_matrix_ptrtype & J ,
        element_type & u,
        vector_ptrtype& F )
{
    M_backend->nlSolve( _solution= u );
};

// <int Order_s, int Order_p, int Order_t>
void Convection ::exportResults( boost::format fmt, element_type& U, double t )
{
    exporter->addPath( fmt );
    exporter->step( t )->setMesh( U.functionSpace()->mesh() );
    exporter->step( t )->add( "u", U. element<0>() );
    exporter->step( t )->add( "p", U. element<1>() );
    exporter->step( t )->add( "T", U. element<2>() );
    exporter->save();
};

// instantiation
// class Convection<2,1,2>;<|MERGE_RESOLUTION|>--- conflicted
+++ resolved
@@ -102,14 +102,9 @@
          << "Plane Surface(8) = {7};\n"
          << "Physical Line(\"Tinsulated\") = {1,3,4};\n"
          << "Physical Line(\"Tfixed\") = {5};\n"
-<<<<<<< HEAD
         << "Physical Line(\"Tflux\") = {2};\n"
         // << "Physical Line(\"Fflux\") = {6};\n"
          << "Physical Line(\"F.wall\") = {3, 4, 5, 1, 2};\n"
-=======
-         << "Physical Line(\"Tflux\") = {2};\n"
-         // << "Physical Line(\"Fflux\") = {6};\n"
->>>>>>> 7dd08d98
          << "Physical Surface(\"domain\") = {8};\n";
 
     std::ostringstream fname;
