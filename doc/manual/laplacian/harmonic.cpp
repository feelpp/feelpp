--- conflicted
+++ resolved
@@ -59,17 +59,10 @@
     a+=on(_range=markedfaces(mesh,3), _rhs=l, _element=u,
           _expr=zero<2,1>() );
     a+=on(_range=markedfaces(mesh,4), _rhs=l, _element=u,
-<<<<<<< HEAD
-          _expr=constant(0.) );
-    std::cout<<"coucou" << "\n";
-    a+=on(_range=markedfaces(mesh,2), _rhs=l, _element=u,
-          _expr=-0.5-0.08*(Px()+0.5)*(Px()-1)*(Px()*Px()-1));
-    std::cout<<"coucou2" << "\n";
-=======
           _expr=zero<2,1>() );
     a+=on(_range=markedfaces(mesh,2), _rhs=l, _element=u,
           _expr=vec(cst(0.),0.08*(Px()+0.5)*(Px()-1)*(Px()*Px()-1)));
->>>>>>> c467f80d
+
     a.solve(_rhs=l,_solution=u);
     std::cout<<"coucou3" << "\n";
 
@@ -86,13 +79,6 @@
     e->step(0)->add( "u", uVisu );
     e->save();
 
-<<<<<<< HEAD
-    std::cout<<"coucou4" << "\n";
-    meshMove( mesh, u );
-    std::cout<<"coucou5" << "\n";
-    e->step(1)->setMesh( mesh );
-    e->step(1)->add( "u", u );
-=======
     meshMove( m1, uVisu );
 
     auto e1 = exporter( _mesh=m1, _name="moved" );
@@ -104,7 +90,6 @@
 	auto e = exporter( _mesh=m1, _name="initial" );
     e->step(0)->setMesh( m1 );
     e->step(0)->add( "u", u );
->>>>>>> c467f80d
     e->save();
     std::cout<<"coucou6" << "\n";
 
