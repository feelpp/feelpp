//! -*- mode: c++; coding: utf-8; tab-width: 4; indent-tabs-mode: nil; c-basic-offset: 4; show-trailing-whitespace: t  -*- vim:fenc=utf-8:ft=cpp:et:sw=4:ts=4:sts=4
//!
//! This file is part of the Feel++ library
//! 
//! Copyright (C) 2017-present Feel++ Consortium
//!
//! This library is free software; you can redistribute it and/or
//! modify it under the terms of the GNU Lesser General Public
//! License as published by the Free Software Foundation; either
//! version 2.1 of the License, or (at your option) any later version.
//!
//! This library is distributed in the hope that it will be useful,
//! but WITHOUT ANY WARRANTY; without even the implied warranty of
//! MERCHANTABILITY or FITNESS FOR A PARTICULAR PURPOSE.  See the GNU
//! Lesser General Public License for more details.
//!
//! You should have received a copy of the GNU Lesser General Public
//! License along with this library; if not, write to the Free Software
//! Foundation, Inc., 51 Franklin Street, Fifth Floor, Boston, MA  02110-1301  USA
//!
//! @file
//! @author Christophe Prud'homme <christophe.prudhomme@feelpp.org>
//! @date 15 Jun 2017
//! @copyright 2017 Feel++ Consortium
//!

#include <feel/feelpython/pybind11/pybind11.h>
#include <feel/feelpython/pybind11/stl.h>

#include <petsc4py/petsc4py.h>

#include "petsc_casters.hpp"

#include <boost/parameter/keyword.hpp>
#include <boost/parameter/preprocessor.hpp>
#include <boost/parameter/binding.hpp>
//#include <boost/parameter/python.hpp>
#include <boost/mpl/vector.hpp>

#include<feel/feelalg/backend.hpp>
#include<feel/feelalg/backendpetsc.hpp>
#include<feel/feelalg/vectorublas.hpp>
#include <feel/feelalg/vectorpetsc.hpp>
#include <feel/feelalg/matrixpetsc.hpp>
#include <feel/feelpython/pybind11/stl_bind.h>


namespace py = pybind11;

using namespace Feel;

class PyVectorDouble : Vector<double,unsigned int>
{
    using super = Vector<double,unsigned int>;
    using super::super;
    using size_type = super::size_type;

    size_type size() const override { PYBIND11_OVERLOAD_PURE( size_type, super, size ); }
    size_type localSize() const override { PYBIND11_OVERLOAD_PURE( size_type, super, localSize ); }
    void close() override { PYBIND11_OVERLOAD_PURE(void, super, close ); }
    void zero() override { PYBIND11_OVERLOAD_PURE( void, super, zero ); }
    void zero(size_type start, size_type stop) override {
        PYBIND11_OVERLOAD_PURE( void, super, zero, start, stop );
    }
    void setConstant(value_type v) override { PYBIND11_OVERLOAD_PURE( void, super, setConstant, v );}
    clone_ptrtype clone() const override { PYBIND11_OVERLOAD_PURE( clone_ptrtype, super, clone ); }
    value_type sum() const override { PYBIND11_OVERLOAD_PURE( value_type, super, sum ); }
    real_type min() const override { PYBIND11_OVERLOAD_PURE( real_type, super, min ); }
    real_type max() const override { PYBIND11_OVERLOAD_PURE( real_type, super, max ); }
    real_type l1Norm() const override { PYBIND11_OVERLOAD_PURE( real_type, super, l1Norm ); }
    real_type l2Norm() const override { PYBIND11_OVERLOAD_PURE( real_type, super, l2Norm ); }
    real_type linftyNorm() const override { PYBIND11_OVERLOAD_PURE( real_type, super, linftyNorm );}
    double operator()(const size_type i) const override {
        PYBIND11_OVERLOAD_PURE( double, super, operator(), i ); }
    double& operator()(const size_type i) override {
        PYBIND11_OVERLOAD_PURE( double&, super, operator(), i ); }
    super& operator+=(const super& V) override {
        PYBIND11_OVERLOAD_PURE( super&, super, operator+=, V ); }
    super& operator-=(const super& V) override {
        PYBIND11_OVERLOAD_PURE( super&, super, operator-=, V ); }
    void set(const size_type i, const value_type& value) override {
        PYBIND11_OVERLOAD_PURE( void, super, set, i, value ); }
    void setZero() override { PYBIND11_OVERLOAD_PURE( void, super, setZero ); }
    void setOnes() override{ PYBIND11_OVERLOAD_PURE( void, super, setOnes ); }
    void pointwiseMult( const super& V, const super& W ) override { PYBIND11_OVERLOAD_PURE( void, super, pointwiseMult, V, W ); }
    void pointwiseDivide( const super& V, const super& W ) override { PYBIND11_OVERLOAD_PURE( void, super, pointwiseDivide, V, W ); }
    void abs() override { PYBIND11_OVERLOAD_PURE( void, super, abs ); }
    void setVector(int* i, int n, value_type* v) override {
        PYBIND11_OVERLOAD_PURE( void, super, setVector, i, n, v ); }
    void add(const size_type i, const value_type& value) override {
        PYBIND11_OVERLOAD_PURE( void, super, add, i, value ); }
    void addVector(int* i, int n, value_type* v, size_type K, size_type K2) override {
        PYBIND11_OVERLOAD_PURE( void, super, addVector, i, n, v, K, K2 ); }
    void add(const value_type& s) override {
        PYBIND11_OVERLOAD_PURE( void, super, add, s ); }
    void add(const super& V) override {
        PYBIND11_OVERLOAD_PURE( void, super, add, V ); }
    void add(const value_type& a, const super& V) override {
        PYBIND11_OVERLOAD_PURE( void, super, add, a, V ); }
    void addVector(const std::vector<double>& v, const std::vector<size_type>& dof_indices) override {
        PYBIND11_OVERLOAD_PURE( void, super, addVector, v, dof_indices ); }
    void addVector(const super& v, const std::vector<size_type>& dof_indices) override {
        PYBIND11_OVERLOAD_PURE( void, super, addVector, v, dof_indices ); }
    void addVector(const super& V_in, const MatrixSparse<double>& A_in) override {
        PYBIND11_OVERLOAD_PURE( void, super, addVector, V_in, A_in ); }
    value_type dot( super const& v ) const override {
        PYBIND11_OVERLOAD_PURE( value_type, super, dot, v ); }
    void insert(const std::vector<double>& v, const std::vector<size_type>& dof_indices) override {
        PYBIND11_OVERLOAD_PURE( void, super, insert, v, dof_indices ); }
    void insert(const super& V, const std::vector<size_type>& dof_indices) override {
        PYBIND11_OVERLOAD_PURE( void, super, insert, V, dof_indices ); }
    void insert(const ublas::vector<double>& V, const std::vector<size_type>& dof_indices) override {
        PYBIND11_OVERLOAD_PURE( void, super, insert, V, dof_indices ); }
    void scale(const double factor) override {
        PYBIND11_OVERLOAD_PURE( void, super, scale, factor ); }
    void printMatlab(const std::string name, bool renumber) const override {
        PYBIND11_OVERLOAD_PURE( void, super, printMatlab, name, renumber ); }
};

class PyMatrixSparseDouble : MatrixSparse<double>
{
    using super = MatrixSparse<double>;
    using self_t = PyMatrixSparseDouble;
    using super::super;
    void init ( const size_type m,
                const size_type n,
                const size_type m_l,
                const size_type n_l,
                const size_type nnz=30,
                const size_type noz=10 ) override {
        PYBIND11_OVERLOAD_PURE(void, super, init, m, n, m_l, n_l, nnz, noz); }
    void init ( const size_type m,
                const size_type n,
                const size_type m_l,
                const size_type n_l,
                graph_ptrtype const& graph ) override 
    {
        PYBIND11_OVERLOAD_PURE(void, super, init, m, n, m_l, n_l); 
    }
    clone_ptrtype clone() const override { PYBIND11_OVERLOAD_PURE( clone_ptrtype, super, clone ); }

    size_type nnz() const override 
    {
        PYBIND11_OVERLOAD_PURE(size_type, super, nnz); 
    }
    void clear () override {
        PYBIND11_OVERLOAD_PURE(void, super, clear); }
    void zero () override {
        PYBIND11_OVERLOAD_PURE(void, super, zero); }
    void zero ( size_type start1, size_type size1,
                size_type start2, size_type size2 ) override {
        PYBIND11_OVERLOAD_PURE(void, super, zero, start1, size1, start2, size2); }
    void close () const override {
        PYBIND11_OVERLOAD_PURE(void, super, close); }
    size_type size1 () const override {
        PYBIND11_OVERLOAD_PURE(size_type, super, size1); }
    size_type size2 () const override {
        PYBIND11_OVERLOAD_PURE(size_type, super, size2); }
    size_type rowStart () const override {
        PYBIND11_OVERLOAD_PURE(size_type, super, rowStart); }
    size_type rowStop () const override {
        PYBIND11_OVERLOAD_PURE(size_type, super, rowStop); }
    void set ( const size_type i,
               const size_type j,
               const value_type& value ) override {
        PYBIND11_OVERLOAD_PURE(void, super, set, i, j, value); }
    
    void add ( const size_type i,
               const size_type j,
               const value_type& value ) override {
        PYBIND11_OVERLOAD_PURE(void, super, add, i, j, value); }
    void addMatrix ( const ublas::matrix<value_type> &dm,
                     const std::vector<size_type> &rows,
                     const std::vector<size_type> &cols ) override {
        PYBIND11_OVERLOAD_PURE(void, super, addMatrix, dm, rows, cols); }
    void addMatrix ( int* rows, int nrows,
                     int* cols, int ncols,
                     value_type* data, size_type K, size_type K2 ) override {
        PYBIND11_OVERLOAD_PURE(void, super, addMatrix, rows, nrows, cols, ncols, data, K, K2); }
    void addMatrix ( const ublas::matrix<value_type> &dm,
                     const std::vector<size_type> &dof_indices ) override {
        PYBIND11_OVERLOAD_PURE(void, super, addMatrix, dm, dof_indices); }
    void addMatrix ( const double f, super const& m, Feel::MatrixStructure matStruc = Feel::SAME_NONZERO_PATTERN ) override {
        PYBIND11_OVERLOAD_PURE(void, super, addMatrix, f, m, matStruc); }
    void scale ( const double f ) override {
        PYBIND11_OVERLOAD_PURE(void, super, scale, f); }
    double operator () ( const size_type i,
                         const size_type j ) const override {
        PYBIND11_OVERLOAD_PURE(double, super, operator (), i, j); }
    super& operator = ( super const& M ) override {
        PYBIND11_OVERLOAD_PURE(super&, super,  operator=); }
    void diagonal ( Vector<double>& dest ) const override {
        PYBIND11_OVERLOAD_PURE(void, super, diagonal, dest); }
    void transpose( MatrixSparse<value_type>& Mt, size_type options = MATRIX_TRANSPOSE_ASSEMBLED ) const override {
        PYBIND11_OVERLOAD_PURE(void, super, transpose, Mt, options); }
    real_type energy ( vector_type const& v,
                       vector_type const& u,
                       bool transpose = false ) const override {
        PYBIND11_OVERLOAD_PURE(real_type, super, energy, u, v, transpose); }
    real_type l1Norm () const override {
        PYBIND11_OVERLOAD_PURE(real_type, super, l1Norm); }
    real_type linftyNorm () const override {
        PYBIND11_OVERLOAD_PURE(real_type, super, linftyNorm); }
    void zeroRows( std::vector<int> const& rows,
                   Vector<value_type> const& values,
                   Vector<value_type>& rhs,
                   Context const& on_context,
                   value_type value_on_diagonal ) override {
        PYBIND11_OVERLOAD_PURE(void, super, zeroRows, rows, values, rhs, on_context, value_on_diagonal); }
    void updateBlockMat( std::shared_ptr<super > const& m, std::vector<size_type> const& start_i, std::vector<size_type> const& start_j ) override {
        PYBIND11_OVERLOAD_PURE(void, super, updateBlockMat, m, start_i, start_j); }
};

PYBIND11_MODULE(_alg, m )
{
    using namespace Feel;

    if ( import_petsc4py()<0) return ;

    py::class_<datamap_t<uint32_type>, datamap_ptr_t<uint32_type>>( m, "DataMap" )
        .def( py::init<std::shared_ptr<WorldComm>>() )
        .def( py::init<uint32_type, uint32_type, std::shared_ptr<WorldComm>>() )
//        .def( py::init<uint32_type, std::vector<int>, std::vector<int>>() )
//        .def( py::init<std::vector<std::shared_ptr<DataMap<uint32_type>>>, std::shared_ptr<WorldComm>>() )
        .def( "nDof", &DataMap<uint32_type>::nDof, "the total number of degrees of freedom in the problem" )
        .def( "nLocalDof", &DataMap<uint32_type>::nLocalDof, "the total number of degrees of freedom in the problem" )
        .def( "nLocalDofWithoutGhost", static_cast<uint32_type (DataMap<uint32_type>::*)() const>(&DataMap<uint32_type>::nLocalDofWithoutGhost), "the total number of degrees of freedom in the problem" )

        ;
    py::class_<BackendPetsc<double>, std::shared_ptr<BackendPetsc<double>>>( m, "Backend" )
        .def( py::init<worldcomm_ptr_t>() )

        .def( "newVector", static_cast<std::shared_ptr<Vector<double>> ( BackendPetsc<double>::* )( datamap_ptr_t<uint32_type> const& )>( &BackendPetsc<double>::newVector ), py::arg( "dm" ), "build a vector from a DataMap" )
        .def( "newMatrix", static_cast<std::shared_ptr<MatrixSparse<double>> ( BackendPetsc<double>::* )( datamap_ptr_t<uint32_type> const&, datamap_ptr_t<uint32_type> const&, uint32_type, bool )>( &BackendPetsc<double>::newMatrix ), py::arg( "dmrow" ) = datamap_ptr_t<uint32_type>{}, py::arg( "dmcol" ) = datamap_ptr_t<uint32_type>{}, py::arg( "prop" ) = (int)NON_HERMITIAN, py::arg( "init" ) = true, "build a zero matrix from DataMap" )

        .def( "newZeroMatrix", static_cast<std::shared_ptr<MatrixSparse<double>> ( BackendPetsc<double>::* )( datamap_ptr_t<uint32_type> const&, datamap_ptr_t<uint32_type> const& )>( &BackendPetsc<double>::newZeroMatrix ), py::arg( "dmrow" ), py::arg( "dmcol" ), "build a zero matrix from DataMap" )

        ;

    // create a backend
    m.def( "backend", &Feel::detail::backend_impl<double>, py::arg( "name" ) = "", py::arg( "kind" ) = "petsc", py::arg( "rebuild" ) = true, py::arg( "worldcomm" ) = Feel::Environment::worldCommPtr(), "retrieve a backend" );

    py::class_<Vector<double, uint32_type>, PyVectorDouble, std::shared_ptr<Vector<double, uint32_type>>>( m, "VectorDouble" )
        .def( py::init<>() )
        .def( "clone", &Vector<double>::clone, "return  Vector clone" )
        .def( "size", &Vector<double>::size, "return   Vector size" )
        .def( "clear", &Vector<double>::clear, "clear  vector" )
        .def( "zero", static_cast<void ( Vector<double>::* )()>( &Vector<double>::zero ), "zero  vector" )
        .def( "set", &Vector<double>::set, "set i-th value")
        .def( "setZero", &Vector<double>::setZero, "set entries to 0")
        .def( "setConstant", &Vector<double>::setConstant, "set entries to a constant value")
        .def( "setOnes" , &Vector<double>::setOnes, "set entries to 1")
        .def( "pointwiseMult", &Vector<double>::pointwiseMult, "pointwise multiplication")
        .def( "pointwiseDivide", &Vector<double>::pointwiseDivide, "pointwise divide")
        .def( "abs", &Vector<double>::abs, "pointwise absolute value")
        .def( "sum", &Vector<double>::sum, "sum of entries")
        .def( "min", &Vector<double>::min, "min of entries")
        .def( "max", &Vector<double>::max, "max of entries")
        .def( "l1Norm", &Vector<double>::l1Norm, "l1 norm of entries")
        .def( "l2Norm", &Vector<double>::l2Norm, "l2 norm of entries")
        .def( "linftyNorm", &Vector<double>::linftyNorm, "linfty norm of entries")
        .def(
            "to_petsc", []( std::shared_ptr<Vector<double>> const& m )
            { return toPETSc( m ); },
            "cast a VectorDouble to a VectorPetsc" );
    ;
    py::class_<VectorPetsc<double>, Vector<double, uint32_type>, std::shared_ptr<VectorPetsc<double>>>( m, "VectorPetscDouble" )
        .def( py::init<>() )
        .def( py::init<int, std::shared_ptr<WorldComm>>() )
        .def( py::init<int, int, std::shared_ptr<WorldComm>>() )
        .def( py::init<datamap_ptr_t<uint32_type>, bool>() )
        .def( py::init<Vec, bool>(), "create a VectorPETSc from a Vec", py::arg( "vec" ), py::arg( "duplicate" ) = false )
        .def( py::init<Vec, datamap_ptr_t<uint32_type>, bool>(), "create a VectorPETSc from a Vec and a datamap", py::arg( "vec" ), py::arg( "dm" ), py::arg( "duplicate" ) = false )
        .def( py::self += py::self )
        .def( py::self -= py::self )
        .def( "clone", &VectorPetsc<double>::clone, "return  PETSc Vector clone" )
        .def( "size", &VectorPetsc<double>::size, "return  PETSc Vector size" )
        .def( "clear", &VectorPetsc<double>::clear, "clear PETSc vector" )
        .def( "zero", static_cast<void ( VectorPetsc<double>::* )()>( &VectorPetsc<double>::zero ), "zero PETSc vector" )
        .def( "setZero", &VectorPetsc<double>::setZero, "set entries to 0" )
        .def( "setConstant", &VectorPetsc<double>::setConstant, "set entries to a constant value" )
        .def( "setOnes", &VectorPetsc<double>::setOnes, "set entries to 1" )
        .def( "pointwiseMult", &VectorPetsc<double>::pointwiseMult, "pointwise multiplication" )
        .def( "pointwiseDivide", &VectorPetsc<double>::pointwiseDivide, "pointwise divide" )
        .def( "abs", &VectorPetsc<double>::abs, "pointwise absolute value" )
        .def( "sum", &VectorPetsc<double>::sum, "sum of entries" )
        .def( "min", &VectorPetsc<double>::min, "min of entries" )
        .def( "max", &VectorPetsc<double>::max, "max of entries" )
        .def( "l1Norm", &VectorPetsc<double>::l1Norm, "l1 norm of entries" )
        .def( "l2Norm", &VectorPetsc<double>::l2Norm, "l2 norm of entries" )
        .def( "linftyNorm", &VectorPetsc<double>::linftyNorm, "linfty norm of entries" )
        .def( "vec", static_cast<Vec ( VectorPetsc<double>::* )() const>( &VectorPetsc<double>::vec ), "return a PETSc Vector" );
    
    py::class_<VectorPetscMPI<double>, VectorPetsc<double>, std::shared_ptr<VectorPetscMPI<double>>>( m, "VectorPetscMPIDouble" )
        .def( py::init<datamap_ptr_t<uint32_type>, bool>() )
        .def( py::init<Vec, datamap_ptr_t<uint32_type>, bool>(), "create a VectorPETSc from a Vec and a datamap", py::arg( "vec" ), py::arg( "dm" ), py::arg( "duplicate" ) = false )
        ;

<<<<<<< HEAD
    py::class_<VectorPetscMPI<double>, Vector<double, uint32_type>, std::shared_ptr<VectorPetscMPI<double>>>( m, "VectorPetscMPIDouble" )
        .def( py::init<>() )
        .def( py::init<datamap_ptr_t<uint32_type>, bool>() )
        .def( "clone", &VectorPetsc<double>::clone, "return  PETSc Vector clone" )
        .def( "size", &VectorPetsc<double>::size, "return  PETSc Vector size" )
        .def( "clear", &VectorPetsc<double>::clear, "clear PETSc vector" )
        .def( "zero", static_cast<void ( VectorPetsc<double>::* )()>(&VectorPetsc<double>::zero), "zero PETSc vector" )

        .def( "vec", static_cast<Vec ( VectorPetsc<double>::* )() const>( &VectorPetsc<double>::vec ), "return a PETSc Vector" )
        ;

=======
>>>>>>> 8e075880
    py::class_<MatrixSparse<double>, PyMatrixSparseDouble, std::shared_ptr<MatrixSparse<double>>>( m, "MatrixSparseDouble" )
        .def( py::init<>() )
        .def( "clone", &MatrixSparse<double>::clone, "return  MatrixSparse clone" )
        .def( "size1", &MatrixSparse<double>::size1, "return Matrix size1" )
        .def( "size2", &MatrixSparse<double>::size2, "return Matrix size2" )
        .def( "clear", &MatrixSparse<double>::clear, "clear " )
        .def( "zero", static_cast<void ( MatrixSparse<double>::* )()>( &MatrixSparse<double>::zero ), "zero " )
        .def( "scale", static_cast<void ( MatrixSparse<double>::* )( const double )>( &MatrixSparse<double>::scale ), py::arg( "scale" ) = 1.0, "return a scaled sparse matrix" )
        .def( "addMatrix", static_cast<void ( MatrixSparse<double>::* )( double, MatrixSparse<double> const&, Feel::MatrixStructure )>( &MatrixPetsc<double>::addMatrix ), py::arg( "scale" ) = 1.0, py::arg( "matrix" ), py::arg( "structure" ) = (int)Feel::SAME_NONZERO_PATTERN, "add a scaled sparse matrix" )
        .def( "diagonal", static_cast<void ( MatrixSparse<double>::* )( std::shared_ptr<Vector<double>>& ) const>( &MatrixSparse<double>::diagonal ), py::arg( "diag" ), "set vector from the diagonal of the matrix" )
        .def( "setDiagonal", static_cast<void ( MatrixSparse<double>::* )( std::shared_ptr<Vector<double>> const& )>( &MatrixSparse<double>::setDiagonal ), py::arg( "diag" ), "set diagonal from a vector" )
        .def( "addDiagonal", static_cast<void ( MatrixSparse<double>::* )( std::shared_ptr<Vector<double>> const& )>( &MatrixSparse<double>::addDiagonal ), py::arg( "diag" ), "add vector on diagonal" )
        .def( "transpose", static_cast<void ( MatrixSparse<double>::* )( std::shared_ptr<MatrixSparse<double>>&, uint32_type ) const>( &MatrixSparse<double>::transpose ), py::arg( "matrix" ), py::arg( "structure" ) = (int)Feel::SAME_NONZERO_PATTERN, "transpose matrix" )
        .def( "symmetricPart", static_cast<void ( MatrixSparse<double>::* )( std::shared_ptr<MatrixSparse<double>>& ) const>( &MatrixSparse<double>::symmetricPart ), py::arg( "matrix" ), "compute symmetric part of the matrix" )
        .def( "energy", static_cast<double ( MatrixSparse<double>::* )( std::shared_ptr<Vector<double>> const&, std::shared_ptr<Vector<double>> const&, bool ) const>( &MatrixSparse<double>::energy ), py::arg( "v" ), py::arg( "w" ), py::arg( "tranpose" ) = false, "compute v^T A w" )
        .def(
            "to_petsc", []( std::shared_ptr<MatrixSparse<double>> const& m )
            { return toPETSc( m ); },
            "cast a MattrixSparse to a MatrixPetsc" )
    ;
    py::class_<MatrixPetsc<double>, MatrixSparse<double>, std::shared_ptr<MatrixPetsc<double>>>( m, "MatrixPetscDouble" )
        .def( py::init<worldcomm_ptr_t>() )
        .def( py::init<datamap_ptr_t<uint32_type>, datamap_ptr_t<uint32_type>>() )
        .def( py::init<datamap_ptr_t<uint32_type>, datamap_ptr_t<uint32_type>, worldcomm_ptr_t>() )
        .def( "clone", &MatrixPetsc<double>::clone, "return  PETSc MatrixSparse clone" )
        .def( "size1", &MatrixPetsc<double>::size1, "return  PETSc Matrix row size" )
        .def( "size2", &MatrixPetsc<double>::size2, "return  PETSc Matrix column size" )
        .def( "shape", &MatrixPetsc<double>::shape, "return the shape of the matrix" )
        .def( "clear", &MatrixPetsc<double>::clear, "clear")
        .def( "zero", static_cast<void ( MatrixPetsc<double>::* )()>( &MatrixPetsc<double>::zero ), "zero" )
        .def( "rowStart", &MatrixPetsc<double>::rowStart, "return  PETSc Matrix row start" )
        .def( "rowStop", &MatrixPetsc<double>::rowStop, "return  PETSc Matrix row stop " )
        .def( "clear", &MatrixPetsc<double>::clear, "clear PETSc matrix" )
        .def( "zero", static_cast<void ( MatrixPetsc<double>::* )()>( &MatrixPetsc<double>::zero ), "zero PETSc matrix" )
        .def( "mat", static_cast<Mat ( MatrixPetsc<double>::* )() const>( &MatrixPetsc<double>::mat ), "return a PETSc sparse matrix" )
        .def( "scale", static_cast<void ( MatrixPetsc<double>::* )( const double )>( &MatrixPetsc<double>::scale ), py::arg("scale")=1.0, "return a scaled PETSc sparse matrix" )
        .def( "addMatrix", static_cast<void ( MatrixPetsc<double>::* )( double, MatrixSparse<double> const&,  Feel::MatrixStructure)>( &MatrixPetsc<double>::addMatrix ), py::arg("scale")=1.0, py::arg("matrix"), py::arg("structure")=(int)Feel::SAME_NONZERO_PATTERN, "add a scaled PETSc sparse matrix" )
        ;
    py::class_<MatrixPetscMPI<double>, MatrixSparse<double>, std::shared_ptr<MatrixPetscMPI<double>>>( m, "MatrixPetscMPIDouble")
        .def( py::init<worldcomm_ptr_t>() )
        .def( py::init<datamap_ptr_t<uint32_type>, datamap_ptr_t<uint32_type>>() )
        .def( py::init<datamap_ptr_t<uint32_type>, datamap_ptr_t<uint32_type>, worldcomm_ptr_t>() )
        .def( "clone", &MatrixPetsc<double>::clone, "return  PETSc MatrixSparse clone" )
        .def( "size1", &MatrixPetsc<double>::size1, "return  PETSc Matrix row size" )
        .def( "size2", &MatrixPetsc<double>::size2, "return  PETSc Matrix column size" )
        .def( "shape", &MatrixPetsc<double>::shape, "return the shape of the matrix" )
        .def( "clear", &MatrixPetsc<double>::clear, "clear")
        .def( "zero", static_cast<void ( MatrixPetsc<double>::* )()>( &MatrixPetsc<double>::zero ), "zero" )
        .def( "rowStart", &MatrixPetsc<double>::rowStart, "return  PETSc Matrix row start" )
        .def( "rowStop", &MatrixPetsc<double>::rowStop, "return  PETSc Matrix row stop " )
        .def( "clear", &MatrixPetsc<double>::clear, "clear PETSc matrix" )
        .def( "zero", static_cast<void ( MatrixPetsc<double>::* )()>( &MatrixPetsc<double>::zero ), "zero PETSc matrix" )
        .def( "mat", static_cast<Mat ( MatrixPetsc<double>::* )() const>( &MatrixPetsc<double>::mat ), "return a PETSc sparse matrix" )
        .def( "scale", static_cast<void ( MatrixPetsc<double>::* )( const double )>( &MatrixPetsc<double>::scale ), py::arg("scale")=1.0, "return a scaled PETSc sparse matrix" )
        .def( "addMatrix", static_cast<void ( MatrixPetsc<double>::* )( double, MatrixSparse<double> const&,  Feel::MatrixStructure)>( &MatrixPetsc<double>::addMatrix ), py::arg("scale")=1.0, py::arg("matrix"), py::arg("structure")=(int)Feel::SAME_NONZERO_PATTERN, "add a scaled PETSc sparse matrix" )
        ;

    py::class_<VectorUblas<double>, Vector<double,uint32_type>, std::shared_ptr<VectorUblas<double>>> vublas(m,"VectorUBlas");
    vublas.def(py::init<>())
        .def(py::self + py::self )
        .def(py::self - py::self)
        .def(double() + py::self)
        .def(double() - py::self)
        .def(py::self + double())
        .def(py::self - double())
        .def(py::self * double())
        .def(double() * py::self)
        //.def(double() / py::self)
        .def(py::self += py::self)
        .def(py::self -= py::self)
        .def(py::self *= double())
        .def(-py::self)
//        .def(py::self /= double())
//        .def(py::self *= py::self)
//        .def(py::self /= py::self)
        .def( "sum", &VectorUblas<double>::sum, "sum of entries" )
        .def( "min", static_cast<VectorUblas<double>::real_type ( VectorUblas<double>::* )() const>( &VectorUblas<double>::min ), "min of entries" )
        .def( "max", static_cast<VectorUblas<double>::real_type ( VectorUblas<double>::* )() const>( &VectorUblas<double>::max ), "max of entries" )
        .def( "l1Norm", &VectorUblas<double>::l1Norm, "l1 norm of entries" )
        .def( "l2Norm", &VectorUblas<double>::l2Norm, "l2 norm of entries" )
        .def( "linftyNorm", &VectorUblas<double>::linftyNorm, "linfty norm of entries" )
        .def( "to_petsc", [](VectorUblas<double> &v){ return toPETSc( v );
}, "c s ba VectorDouble to a VectorPetscDouble" )
        .def_static( "createFromPETSc", &VectorUblas<double>::createView, "create a VectorUblas<double> from a VectorPETScDouble", py::arg("vec") );


    // add accessor to backend options
    m.def( "backend_options", &Feel::backend_options, py::arg("prefix"), "create a backend options descriptions with prefix" );
    
#if 0
    py::class_<preconditioner_type, std::shared_ptr<preconditioner_type> >(m, "Preconditioner")
        .def(py::init<>())
        .def(py::init<std::string,worldcomm_ptr_t>())
        .def("initialized",&preconditioner_type::make i)
        ;
#endif

}


#if 0
PYBIND11_MODULE(_alg, m )
{
    using namespace Feel;

    if (import_mpi4py()<0) return ;

    m.def( "backend_options", &Feel::backend_options, py::arg("prefix"), "create a backend options descriptions with prefix" );
    py::class_<VectorUblas<double>,std::shared_ptr<VectorUblas<double>>> vublas(m,"VectorUBlas<double,ublas::vector<double>>");
    vublas.def(py::init<>())
        .def(py::self + py::self )
        .def(py::self - py::self)
        .def(double() + py::self)
        .def(double() - py::self)
        .def(py::self + double())
        .def(py::self - double())
        .def(py::self * double())
        .def(double() * py::self)
        //.def(double() / py::self)
        .def(py::self += py::self)
        .def(py::self -= py::self)
        .def(py::self *= double())
        .def(-py::self)
//        .def(py::self /= double())
//        .def(py::self *= py::self)
//        .def(py::self /= py::self)
        ;
}
#endif<|MERGE_RESOLUTION|>--- conflicted
+++ resolved
@@ -296,7 +296,6 @@
         .def( py::init<Vec, datamap_ptr_t<uint32_type>, bool>(), "create a VectorPETSc from a Vec and a datamap", py::arg( "vec" ), py::arg( "dm" ), py::arg( "duplicate" ) = false )
         ;
 
-<<<<<<< HEAD
     py::class_<VectorPetscMPI<double>, Vector<double, uint32_type>, std::shared_ptr<VectorPetscMPI<double>>>( m, "VectorPetscMPIDouble" )
         .def( py::init<>() )
         .def( py::init<datamap_ptr_t<uint32_type>, bool>() )
@@ -308,8 +307,6 @@
         .def( "vec", static_cast<Vec ( VectorPetsc<double>::* )() const>( &VectorPetsc<double>::vec ), "return a PETSc Vector" )
         ;
 
-=======
->>>>>>> 8e075880
     py::class_<MatrixSparse<double>, PyMatrixSparseDouble, std::shared_ptr<MatrixSparse<double>>>( m, "MatrixSparseDouble" )
         .def( py::init<>() )
         .def( "clone", &MatrixSparse<double>::clone, "return  MatrixSparse clone" )
