import feelpp
import sys
import pytest
from feelpp.timing import tic,toc


def run(m, geo):
<<<<<<< HEAD
    tic()
    m2d = feelpp.load(m, geo, 0.1)
    toc("Mesh")
    tic()
=======
    mesh_name, dim, e_meas, e_s_1, e_s_2, e_s_bdy=geo
    m2d= feelpp.load(m, mesh_name, 0.1)
    
>>>>>>> dafe7f46
    Xh = feelpp.functionSpace(mesh=m2d)
    toc("functionSpace")

    if feelpp.Environment.isMasterRank():
        print("Xh basisname: ", Xh.basisName())
        print("Xh nDof: ", Xh.nDof())
        print("Xh nLocalDof: ", Xh.nLocalDof())
        print("Xh nLocalDofWithGhost: ", Xh.nLocalDofWithGhost())
        print("Xh nLocalDofWithoutGhost: ", Xh.nLocalDofWithoutGhost())

    m3 = Xh.mesh()

    assert m3 == m2d

    tic()
    u = Xh.element()
    toc("FunctionSpace::Element")
    tic()
    u.on(range=feelpp.elements(m2d), expr=feelpp.expr("x:x"))
    toc("FunctionSpace::Element::on")
    tic()
    w = (2*u-u)-u
    l2_w = feelpp.normL2(range=feelpp.elements(m2d), expr=w)
    toc("FunctionSpace::Element::normL2")
    print("norm(w)", l2_w)
    assert abs(l2_w) < 1e-12
    assert u.functionSpace() == Xh
    assert u.size() == Xh.nDof()

def run_element(m, geo):
    mesh_name, dim, e_meas, e_s_1, e_s_2, e_s_bdy=geo
    
    m2d= feelpp.load(m, mesh_name, 0.1)

    Xh = feelpp.functionSpace(mesh=m2d)

    if feelpp.Environment.isMasterRank():
        print("Xh basisname: ", Xh.basisName())
        print("Xh nDof: ", Xh.nDof())
        print("Xh nLocalDof: ", Xh.nLocalDof())
        print("Xh nLocalDofWithGhost: ", Xh.nLocalDofWithGhost())
        print("Xh nLocalDofWithoutGhost: ", Xh.nLocalDofWithoutGhost())

    m3 = Xh.mesh()

    assert m3 == m2d

    b = feelpp.backend(worldcomm=feelpp.Environment.worldCommPtr())
    v = b.newVector(dm=Xh.mapPtr())
    
    # test constant
    v.setConstant(1.0)
    # create u which use the same memory storage as v
    u = Xh.element(v)
    w = (2*u-u)-u
    l2_w = feelpp.normL2(range=feelpp.elements(m2d), expr=w)
    print("norm(w)", l2_w)
    assert abs(l2_w) < 1e-12
    
    uu = Xh.element()
    uu.on(range=feelpp.elements(m2d), expr=feelpp.expr("x:x"))
    vv = uu.to_petsc()
    u.on(range=feelpp.elements(m2d), expr=feelpp.expr("x:x"))# now v contains also x
    w=uu-u
    l2_w = feelpp.normL2(range=feelpp.elements(m2d), expr=w)
    print("norm(uu-u)={}, uu.l2={}, u.l2={}".format(l2_w, uu.l2Norm(), u.l2Norm()))
    assert abs(l2_w) < 1e-12
    
    vv-=v
    l2_w = w.l2Norm()
    print("norm(vv_petsc-v_petsc)={}, vv.l2={}, v.l2={}".format(l2_w, vv.l2Norm(), v.l2Norm()))
    assert abs(l2_w) < 1e-12

geo_cases=[(2, feelpp.create_rectangle),
            (3, feelpp.create_box)]
 
@pytest.mark.parametrize("dim,geo", geo_cases)
def test_discr(dim,geo,init_feelpp):
    feelpp.Environment.changeRepository(
<<<<<<< HEAD
        directory="pyfeelpp-tests/discr/test_2d")
    tic()
    run( feelpp.mesh(dim=2), geo['2'] )
    toc("run 2D")
    feelpp.Environment.changeRepository(
        directory="pyfeelpp-tests/discr/test_3d")
    tic()
    run( feelpp.mesh(dim=3,realdim=3), geo['3'] )
    toc("run 3D")
    
=======
        directory="pyfeelpp-tests/discr/test_{}d".format(dim))
    run( feelpp.mesh(dim=dim,realdim=dim), geo() )

@pytest.mark.parametrize("dim,geo", geo_cases)
def test_element(dim,geo,init_feelpp):
    feelpp.Environment.changeRepository(
        directory="pyfeelpp-tests/discr/test_{}d_element".format(dim))
    run_element( feelpp.mesh(dim=dim, realdim=dim), geo(filename="boxelement" if dim==3 else "rectelement") )
>>>>>>> dafe7f46
<|MERGE_RESOLUTION|>--- conflicted
+++ resolved
@@ -5,16 +5,11 @@
 
 
 def run(m, geo):
-<<<<<<< HEAD
     tic()
-    m2d = feelpp.load(m, geo, 0.1)
+    mesh_name, dim, e_meas, e_s_1, e_s_2, e_s_bdy=geo
+    m2d= feelpp.load(m, mesh_name, 0.1)
     toc("Mesh")
     tic()
-=======
-    mesh_name, dim, e_meas, e_s_1, e_s_2, e_s_bdy=geo
-    m2d= feelpp.load(m, mesh_name, 0.1)
-    
->>>>>>> dafe7f46
     Xh = feelpp.functionSpace(mesh=m2d)
     toc("functionSpace")
 
@@ -94,24 +89,13 @@
 @pytest.mark.parametrize("dim,geo", geo_cases)
 def test_discr(dim,geo,init_feelpp):
     feelpp.Environment.changeRepository(
-<<<<<<< HEAD
-        directory="pyfeelpp-tests/discr/test_2d")
+        directory="pyfeelpp-tests/discr/test_{}d".format(dim))
     tic()
-    run( feelpp.mesh(dim=2), geo['2'] )
-    toc("run 2D")
-    feelpp.Environment.changeRepository(
-        directory="pyfeelpp-tests/discr/test_3d")
-    tic()
-    run( feelpp.mesh(dim=3,realdim=3), geo['3'] )
-    toc("run 3D")
-    
-=======
-        directory="pyfeelpp-tests/discr/test_{}d".format(dim))
     run( feelpp.mesh(dim=dim,realdim=dim), geo() )
+    toc(f"run {dim}D")
 
 @pytest.mark.parametrize("dim,geo", geo_cases)
 def test_element(dim,geo,init_feelpp):
     feelpp.Environment.changeRepository(
         directory="pyfeelpp-tests/discr/test_{}d_element".format(dim))
-    run_element( feelpp.mesh(dim=dim, realdim=dim), geo(filename="boxelement" if dim==3 else "rectelement") )
->>>>>>> dafe7f46
+    run_element( feelpp.mesh(dim=dim, realdim=dim), geo(filename="boxelement" if dim==3 else "rectelement") 