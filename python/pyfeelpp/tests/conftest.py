--- conflicted
+++ resolved
@@ -4,10 +4,7 @@
 import py
 import pytest
 import feelpp
-<<<<<<< HEAD
-=======
 import feelpp.toolboxes.core as tb
->>>>>>> fad01494
 import gmsh
 
 log = getLogger(__name__)
