--- conflicted
+++ resolved
@@ -3,12 +3,7 @@
 
 import py
 import pytest
-<<<<<<< HEAD
 import feelpp.core as fppc
-#import fppc.toolboxes.core as tb
-=======
-import feelpp
->>>>>>> c8283ce3
 import gmsh
 
 # Attempt to import feelpp.toolboxes.core dynamically
@@ -41,25 +36,16 @@
 class InitFeelpp:
     def __init__(self, config):
         try:
-<<<<<<< HEAD
-            sys.argv=['test_feelpp']
-            self.feelpp_env = fppc.Environment(sys.argv,config=config)#, 
-                                                       #opts= tb.toolboxes_options("heat"))
-        except Exception:
-            return 
-
-=======
             sys.argv = ['test_feelpp']
             if has_toolboxes_core:
                 # Use toolboxes.core if available
-                self.feelpp_env = feelpp.Environment(sys.argv, config=config, opts=tb.toolboxes_options("heat"))
+                self.feelpp_env = fppc.Environment(sys.argv, config=config, opts=tb.toolboxes_options("heat"))
             else:
                 # Proceed without toolboxes.core specific functionality
-                self.feelpp_env = feelpp.Environment(sys.argv, config=config)
+                self.feelpp_env = fppc.Environment(sys.argv, config=config)
         except Exception as e:
             log.error(f"Failed to initialize Feel++ environment: {e}")
             return None
->>>>>>> c8283ce3
 
 @pytest.fixture(scope="session")
 def init_feelpp():
@@ -67,9 +53,4 @@
 
 @pytest.fixture(scope="session")
 def init_feelpp_config_local():
-<<<<<<< HEAD
-    return InitFeelpp(fppc.localRepository("feelppdb")).feelpp_env
-
-=======
-    return InitFeelpp(feelpp.localRepository("feelppdb")).feelpp_env
->>>>>>> c8283ce3
+    return InitFeelpp(fppc.localRepository("feelppdb")).feelpp_env