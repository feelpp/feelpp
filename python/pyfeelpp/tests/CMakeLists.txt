--- conflicted
+++ resolved
@@ -3,11 +3,7 @@
 set(PYFILES conftest.py test_alg.py test_core.py test_remotedata.py test_discr.py test_exporter.py test_mesh.py test_remesh.py test_meshmover.py)
 install(FILES ${PYFILES} DESTINATION ${FEELPP_PYTHON_MODULE_PATH}/feelpp)
 
-<<<<<<< HEAD
-foreach( test  alg core discr exporter integrate interpolation measure mesh operators remesh remotedata )
-=======
 foreach( test  alg core discr exporter integrate interpolation measure mesh meshmover operators remesh remotedata timing )
->>>>>>> fad01494
 add_test (NAME feelpp_qs_python-${test}
   COMMAND ${CMAKE_COMMAND} -E env
         LD_LIBRARY_PATH=:${CMAKE_INSTALL_PREFIX}/lib:$ENV{LD_LIBRARY_PATH}
