--- conflicted
+++ resolved
@@ -186,12 +186,9 @@
 
 @pytest.mark.parametrize("casefile,name,dim", cases_params, ids=cases_ids)
 def test_matrix(casefile, name, dim, init_feelpp):
-<<<<<<< HEAD
+    """Tests the assembly of the matrix, comparing to the Toolbox one
+    """
     # os.system("rm -rf /home/saigre/Documents/FEELTEST/pyfeelppmor-tests")
-=======
-    """Tests the assembly of the matrix, comparing to the Toolbox one
-    """
->>>>>>> 450fa928
     e = init_feelpp
 
     model, _, _, assembleMDEIM, _ = init_toolboxmor(casefile, name, dim)
@@ -220,12 +217,9 @@
 
 @pytest.mark.parametrize("casefile,name,dim", cases_params, ids=cases_ids)
 def test_rhs(casefile, name, dim, init_feelpp):
-<<<<<<< HEAD
+    """Tests the assembly of the rhs, comparing to the Toolbox one
+    """
     # os.system("rm -rf /home/saigre/Documents/FEELTEST/pyfeelppmor-tests")
-=======
-    """Tests the assembly of the rhs, comparing to the Toolbox one
-    """
->>>>>>> 450fa928
     e = init_feelpp
 
     model, _, assembleDEIM, _, _ = init_toolboxmor(casefile, name, dim)
@@ -253,12 +247,9 @@
 
 @pytest.mark.parametrize("casefile,name,dim", cases_params, ids=cases_ids)
 def test_solution(casefile, name, dim, init_feelpp):
-<<<<<<< HEAD
+    """Tests the solution of the problem, comparing to the Toolbox one to the EIM one
+    """
     # os.system("rm -rf /home/saigre/Documents/FEELTEST/pyfeelppmor-tests")
-=======
-    """Tests the solution of the problem, comparing to the Toolbox one to the EIM one
-    """
->>>>>>> 450fa928
     e = init_feelpp
 
     model, heatBox, assembleDEIM, assembleMDEIM, _ = init_toolboxmor(casefile, name, dim)
