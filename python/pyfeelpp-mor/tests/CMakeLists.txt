###  CMakeLists.txt; coding: utf-8 --- 


set(PYFILES conftest.py test_mor.py test_nirb.py)
install(FILES ${PYFILES} DESTINATION ${FEELPP_PYTHON_MODULE_PATH}/feelpp)

add_test (NAME feelpp_mor_python-tests-mor
  COMMAND ${CMAKE_COMMAND} -E env
        LD_LIBRARY_PATH=${CMAKE_INSTALL_PREFIX}/${CMAKE_INSTALL_LIBDIR}:$ENV{LD_LIBRARY_PATH}
        PYTHONPATH=${CMAKE_INSTALL_PREFIX}/${FEELPP_PYTHON_MODULE_PATH}
        ${PYTHON_EXECUTABLE} -m pytest test_mor.py -s -vv
        WORKING_DIRECTORY ${CMAKE_CURRENT_SOURCE_DIR}
)
add_test (NAME feelpp_mor_python-tests-mpi-mor
  COMMAND ${CMAKE_COMMAND} -E env
        LD_LIBRARY_PATH=${CMAKE_INSTALL_PREFIX}/${CMAKE_INSTALL_LIBDIR}:$ENV{LD_LIBRARY_PATH}
        PYTHONPATH=${CMAKE_INSTALL_PREFIX}/${FEELPP_PYTHON_MODULE_PATH}
        mpirun -np 2 ${PYTHON_EXECUTABLE} -m pytest test_mor.py -s -vv
        WORKING_DIRECTORY ${CMAKE_CURRENT_SOURCE_DIR}
)

add_test (NAME feelpp_mor_python-tests-nirb
COMMAND ${CMAKE_COMMAND} -E env
      LD_LIBRARY_PATH=${CMAKE_INSTALL_PREFIX}/${CMAKE_INSTALL_LIBDIR}:$ENV{LD_LIBRARY_PATH}
      PYTHONPATH=${CMAKE_INSTALL_PREFIX}/${FEELPP_PYTHON_MODULE_PATH}
      ${PYTHON_EXECUTABLE} -m pytest test_nirb.py -s -vv -k wogreedy
      WORKING_DIRECTORY ${CMAKE_CURRENT_SOURCE_DIR}
)
add_test (NAME feelpp_mor_python-tests-mpi-nirb
COMMAND ${CMAKE_COMMAND} -E env
      LD_LIBRARY_PATH=${CMAKE_INSTALL_PREFIX}/${CMAKE_INSTALL_LIBDIR}:$ENV{LD_LIBRARY_PATH}
      PYTHONPATH=${CMAKE_INSTALL_PREFIX}/${FEELPP_PYTHON_MODULE_PATH}
      mpirun -np 2 ${PYTHON_EXECUTABLE} -m pytest test_nirb.py -s -vv -k wogreedy
      WORKING_DIRECTORY ${CMAKE_CURRENT_SOURCE_DIR}
)

<<<<<<< HEAD
add_test (NAME feelpp_mor_python-tests-greedy-nirb
COMMAND ${CMAKE_COMMAND} -E env
      LD_LIBRARY_PATH=${CMAKE_INSTALL_PREFIX}/${CMAKE_INSTALL_LIBDIR}:$ENV{LD_LIBRARY_PATH}
      PYTHONPATH=${CMAKE_INSTALL_PREFIX}/${FEELPP_PYTHON_MODULE_PATH}
      ${PYTHON_EXECUTABLE} -m pytest test_nirb.py -s -vv -k egreedy
      WORKING_DIRECTORY ${CMAKE_CURRENT_SOURCE_DIR}
)
add_test (NAME feelpp_mor_python-tests-mpi-greedy-nirb
  COMMAND ${CMAKE_COMMAND} -E env
        LD_LIBRARY_PATH=${CMAKE_INSTALL_PREFIX}/${CMAKE_INSTALL_LIBDIR}:$ENV{LD_LIBRARY_PATH}
        PYTHONPATH=${CMAKE_INSTALL_PREFIX}/${FEELPP_PYTHON_MODULE_PATH}
        mpirun -np 2 ${PYTHON_EXECUTABLE} -m pytest test_nirb.py -s -vv -k egreedy
        WORKING_DIRECTORY ${CMAKE_CURRENT_SOURCE_DIR}
)
=======
# add_test (NAME feelpp_mor_python-tests-greedy-nirb
# COMMAND ${CMAKE_COMMAND} -E env
#       LD_LIBRARY_PATH=${CMAKE_INSTALL_PREFIX}/${CMAKE_INSTALL_LIBDIR}:$ENV{LD_LIBRARY_PATH}
#       PYTHONPATH=${CMAKE_INSTALL_PREFIX}/${FEELPP_PYTHON_MODULE_PATH}
#       ${PYTHON_EXECUTABLE} -m pytest test_nirb.py -s -vv -k egreedy
#       WORKING_DIRECTORY ${CMAKE_CURRENT_SOURCE_DIR}
# )
# add_test (NAME feelpp_mor_python-tests-mpi-greedy-nirb
#   COMMAND ${CMAKE_COMMAND} -E env
#         LD_LIBRARY_PATH=${CMAKE_INSTALL_PREFIX}/${CMAKE_INSTALL_LIBDIR}:$ENV{LD_LIBRARY_PATH}
#         PYTHONPATH=${CMAKE_INSTALL_PREFIX}/${FEELPP_PYTHON_MODULE_PATH}
#         mpirun -np 2 ${PYTHON_EXECUTABLE} -m pytest test_nirb.py -s -vv -k egreedy
#         WORKING_DIRECTORY ${CMAKE_CURRENT_SOURCE_DIR}
# )
>>>>>>> fad01494
<|MERGE_RESOLUTION|>--- conflicted
+++ resolved
@@ -34,22 +34,6 @@
       WORKING_DIRECTORY ${CMAKE_CURRENT_SOURCE_DIR}
 )
 
-<<<<<<< HEAD
-add_test (NAME feelpp_mor_python-tests-greedy-nirb
-COMMAND ${CMAKE_COMMAND} -E env
-      LD_LIBRARY_PATH=${CMAKE_INSTALL_PREFIX}/${CMAKE_INSTALL_LIBDIR}:$ENV{LD_LIBRARY_PATH}
-      PYTHONPATH=${CMAKE_INSTALL_PREFIX}/${FEELPP_PYTHON_MODULE_PATH}
-      ${PYTHON_EXECUTABLE} -m pytest test_nirb.py -s -vv -k egreedy
-      WORKING_DIRECTORY ${CMAKE_CURRENT_SOURCE_DIR}
-)
-add_test (NAME feelpp_mor_python-tests-mpi-greedy-nirb
-  COMMAND ${CMAKE_COMMAND} -E env
-        LD_LIBRARY_PATH=${CMAKE_INSTALL_PREFIX}/${CMAKE_INSTALL_LIBDIR}:$ENV{LD_LIBRARY_PATH}
-        PYTHONPATH=${CMAKE_INSTALL_PREFIX}/${FEELPP_PYTHON_MODULE_PATH}
-        mpirun -np 2 ${PYTHON_EXECUTABLE} -m pytest test_nirb.py -s -vv -k egreedy
-        WORKING_DIRECTORY ${CMAKE_CURRENT_SOURCE_DIR}
-)
-=======
 # add_test (NAME feelpp_mor_python-tests-greedy-nirb
 # COMMAND ${CMAKE_COMMAND} -E env
 #       LD_LIBRARY_PATH=${CMAKE_INSTALL_PREFIX}/${CMAKE_INSTALL_LIBDIR}:$ENV{LD_LIBRARY_PATH}
@@ -63,5 +47,4 @@
 #         PYTHONPATH=${CMAKE_INSTALL_PREFIX}/${FEELPP_PYTHON_MODULE_PATH}
 #         mpirun -np 2 ${PYTHON_EXECUTABLE} -m pytest test_nirb.py -s -vv -k egreedy
 #         WORKING_DIRECTORY ${CMAKE_CURRENT_SOURCE_DIR}
-# )
->>>>>>> fad01494
+# )