import sys
import os
import pytest
from petsc4py import PETSc


import feelpp
from feelpp.mor import *

# desc : (('path/to/cfg/file', dimension, {mudefault}, {mumin}, {mumax}), 'name-of-the-test')
cases = [
         (('testcase/thermal-fin/2d/thermal-fin.cfg', 2,
           {"k_1": 0.1, "k_2": 0.1, "k_3": 0.1, "k_4": 0.1, "k_0": 1, "Bi": 0.01},
           {"k_1": 0.1, "k_2": 0.1, "k_3": 0.1, "k_4": 0.1, "k_0": 1, "Bi": 0.01},
           {"k_1": 10, "k_2": 10, "k_3": 10, "k_4": 10, "k_0": 1, "Bi": 1}), 'thermal-fin-2d'),
         (('testcase/thermal-fin/3d/thermal-fin.cfg', 3,
           {"k_1": 0.1, "k_2": 0.1, "k_3": 0.1, "k_4": 0.1, "k_0": 1, "Bi": 0.01},
           {"k_1": 0.1, "k_2": 0.1, "k_3": 0.1, "k_4": 0.1, "k_0": 1, "Bi": 0.01},
           {"k_1": 10, "k_2": 10, "k_3": 10, "k_4": 10, "k_0": 1, "Bi": 1}), 'thermal-fin-3d'),
         (('testcase/testcase/test.cfg', 2,
            {"k_1": 5, "k_2": 2, "k_3": 10, "k_4": 0.1},
            {"k_1": 0.1, "k_2": 0.1, "k_3": 0.1, "k_4": 0.1},
            {"k_1": 10, "k_2": 10, "k_3": 10, "k_4": 10}), 'test-case'),
        ]
cases_params, cases_ids = list(zip(*cases))


<<<<<<< HEAD
def init_toolbox(casefile, dim):

    feelpp.Environment.setConfigFile(casefile)
    feelpp.Environment.changeRepository(casefile)

    heatBox = heat(dim=dim, order=1)
    heatBox.init()

    return heatBox



@pytest.mark.parametrize("casefile,dim,mudefault_th,mumin_th,mumax_th", cases_params, ids=cases_ids)
def test_init_from_ModelPropeties(casefile, dim, mudefault_th, mumin_th, mumax_th,  init_feelpp):
=======
@pytest.mark.parametrize("casefile,dim,mumin_th,mumax_th", cases_params, ids=cases_ids)
def test_init_from_ModelPropeties(casefile, dim, mumin_th, mumax_th,  init_feelpp):
>>>>>>> 6f22308b
    """Tests the initialisation from ModelProperties

    Args:
        casefile (string): path to config file
        dim (int): dimention of the case
        mudefault_th (dict): dict containing the true values of mu_bar (="value" field in the json)
        mumin_th (dict): true minimal values for parameters (="min" field in the json)
        mumax_th (dict): true maximal values for parameters (="max" fiels in the json)
        init_feelpp (_fixture_):
    """
    e = init_feelpp
    feelpp.Environment.setConfigFile(casefile)

    model_path = "$cfgdir/"+os.path.splitext(os.path.basename(casefile))[0] + ".json"
    model_properties = CRBModelProperties(worldComm=feelpp.Environment.worldCommPtr())
    model_properties.setup(model_path)
    modelParameters = model_properties.parameters()
    Dmu = feelpp.mor._mor.ParameterSpace.New(modelParameters, feelpp.Environment.worldCommPtr())
    default_parameter = modelParameters.toParameterValues()

    mubar = Dmu.element()
    mubar.setParameters(default_parameter)
    mumin = Dmu.mumin()
    mumax = Dmu.mumax()

    mu = Dmu.element()
    
    print("try to access to the names of elements")
    print(mu.parameterNames())
    print(mumin.parameterNames())


    for p in mumin_th:
        assert( mubar.parameterNamed(p) == mudefault_th[p] )
        assert( mumin.parameterNamed(p) == mumin_th[p] )
        assert( mumax.parameterNamed(p) == mumax_th[p] )



@pytest.mark.parametrize("casefile,dim,Mu", [cases_params[-1][:3]], ids=[cases_ids[-1]])
def test_param_not_in_range(casefile, dim, Mu,  init_feelpp):
    e = init_feelpp
    feelpp.Environment.setConfigFile(casefile)

    model_path = "$cfgdir/"+os.path.splitext(os.path.basename(casefile))[0] + ".json"
    model_properties = CRBModelProperties(worldComm=feelpp.Environment.worldCommPtr())
    model_properties.setup(model_path)
    modelParameters = model_properties.parameters()
    Dmu = feelpp.mor._mor.ParameterSpace.New(modelParameters, feelpp.Environment.worldCommPtr())

    mu = Dmu.element()
    # just set values
    mu.setParameters(Mu)

    mu.setParameter(0, 5000)
    assert( mu(0) != 5000)

    mu.setParameterNamed('Bi', -666)
    assert( mu.parameterNamed('Bi') != -666 )<|MERGE_RESOLUTION|>--- conflicted
+++ resolved
@@ -25,25 +25,8 @@
 cases_params, cases_ids = list(zip(*cases))
 
 
-<<<<<<< HEAD
-def init_toolbox(casefile, dim):
-
-    feelpp.Environment.setConfigFile(casefile)
-    feelpp.Environment.changeRepository(casefile)
-
-    heatBox = heat(dim=dim, order=1)
-    heatBox.init()
-
-    return heatBox
-
-
-
-@pytest.mark.parametrize("casefile,dim,mudefault_th,mumin_th,mumax_th", cases_params, ids=cases_ids)
-def test_init_from_ModelPropeties(casefile, dim, mudefault_th, mumin_th, mumax_th,  init_feelpp):
-=======
 @pytest.mark.parametrize("casefile,dim,mumin_th,mumax_th", cases_params, ids=cases_ids)
 def test_init_from_ModelPropeties(casefile, dim, mumin_th, mumax_th,  init_feelpp):
->>>>>>> 6f22308b
     """Tests the initialisation from ModelProperties
 
     Args:
