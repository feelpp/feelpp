import sys
from feelpp.mor.nirb.nirb import *
from feelpp.mor.nirb.utils import WriteVecAppend, init_feelpp_environment
import time
import pandas as pd
from pathlib import Path
from nirb_perf import *

PWD = os.getcwd()
toolboxType = "heat"
modelfile={'heat':'square/square', 'fluid':'lid-driven-cavity/cfd2d'}
modelsFolder = f"{PWD}/model/"
cfg_path = f"{modelsFolder}thermal-fin-3d/thermal-fin.cfg"
geo_path = f"{modelsFolder}thermal-fin-3d/fin.geo"
model_path = f"{modelsFolder}thermal-fin-3d/thermal-fin.json"
doRectification = True
doGreedy = False
nirb_config = feelpp.readJson(model_path)['nirb']
nirb_config['doRectification'] = doRectification
nirb_config['doGreedy'] = doGreedy

r = ["noRect","Rect"][doRectification]
g = ["noGreedy","Greedy"][doGreedy]
RESPATH = f"RESULTS/{r}/{g}"

def offline(N, load=None):
    """Generated the reduced basis for the given N
       Generated a file nirbOffline_time_exec.dat containing the time to compute the reduced basis,
         according to the number of samples N

    Args:
        N (int): number of snapshots (limit number if greedy algo is used)
    """

    start = time.time()
    nirb = nirbOffline(**nirb_config, initCoarse=doGreedy)
<<<<<<< HEAD
=======
    if load is not None:
        s = nirb.Dmu.sampling()
        N_train = s.readFromFile(load)
        Xi_train = s.getVector()
    else:
        Xi_train = None

>>>>>>> 4da62879
    if doGreedy:
        nirb.initProblemGreedy(1000, 1e-5, Nmax=N, computeCoarse=True, samplingMode="random")
    else:
        nirb.initProblem(N, Xi_train=Xi_train)
    nirb.generateOperators()
    nirb.generateReducedBasis(regulParam=1.e-10)
    finish = time.time()

    nirb.saveData(RESPATH)

    perf = [nirb.N, finish-start]
    file = RESPATH + '/nirbOffline_time_exec.dat'
    WriteVecAppend(file, perf)

    print(f"[NIRB] Offline Elapsed time = ", finish-start)
    print(f"[NIRB] Offline part Done !")
    return nirb


def online_error_sampling(Xi_test=None):
    """Compute the error between the toolbox solution and the NIRB solution for a sampling of parameters
       Generates the file errorParams/errors${N}.csv containing the errors for each parameter, for a given value of N,
          corresponding to the size of the reduced basis.
    """
    nirb = nirbOnline(**nirb_config)
    nirb.loadData(RESPATH)

    Nsample = 50
    errorN = ComputeErrorSampling(nirb, Nsample=Nsample, Xi_test=Xi_test)

    df = pd.DataFrame(errorN)
    file = Path(f"{RESPATH}/errorParams/errors{nirb.N}.csv")
    file.parent.mkdir(parents=True, exist_ok=True)
    df.to_csv(file, index=False)
    print(f"[NIRB online] Dataframe saved in {file}")

    print("[NIRB online] all computed errors ")
    data_mean = df.mean(axis=0)
    print("[NIRB online] Mean of errors ")
    print(data_mean)
    data_min = df.min(axis=0)
    print("[NIRB online] Min of errors ")
    print(data_min)
    data_max = df.max(axis=0)
    print("[NIRB online] Max of errors ")
    print(data_max)


def online_time_measure():
    """Measures the online time to compute solution, compared to the time taken by the toolbox
       Generates the file nirbOnline_time_exec.dat containing the time to compute the NIRB solution and the toolbox solution,
           according to the number of samples N
    """
    nirb = nirbOnline(**nirb_config)
    nirb.loadData(RESPATH)
    
    Dmu = nirb.Dmu
    Ns = 50
    s = Dmu.sampling()
    s.sampling(Ns, 'log-random')
    mus = s.getVector()

    time_toolbox_start = time.time()
    for mu in mus:
        uh = nirb.getToolboxSolution(nirb.tbFine, mu)
    time_toolbox_finish = time.time()
    time_toolbox = (time_toolbox_finish - time_toolbox_start) / Ns
    print(f"[NIRB online] Time to compute {Ns} solutions with toolbox = ", time_toolbox)

    time_nirb_start = time.time()
    for mu in mus:
        uHh = nirb.getOnlineSol(mu)
    time_nirb_finish = time.time()
    time_nirb = (time_nirb_finish - time_nirb_start) / Ns
    print(f"[NIRB online] Time to compute {Ns} solutions with NIRB = ", time_nirb)

    WriteVecAppend(RESPATH+'/nirbOnline_time_exec.dat', [nirb.N, time_toolbox, time_nirb])

    

if __name__ == '__main__':

    print("=============================================")
    print(f"Run test_perf_nirb, doRectification : {doRectification}, doGreedy : {doGreedy}")
    print(f"Result dir : {RESPATH}")


    e = init_feelpp_environment(toolboxType, cfg_path)
    Ns = sys.argv[1:]

    for N in Ns:
        N = int(N)
        print("\n\n-----------------------------")
        print(f"[NIRB] Test with N = {N}")
<<<<<<< HEAD
        offline(N)
        online_error_sampling()
        online_time_measure()

    print("=============================================")
    print(f"Run test_perf_nirb done, doRectification : {doRectification}, doGreedy : {doGreedy}")
    print(f"Result are stored in : {RESPATH}")
    print("=============================================")
=======
        nirb = offline(N, load='./sampling.sample')
        s = nirb.Dmu.sampling()
        N_train = s.readFromFile('./sampling.sample')
        online_error_sampling(s.getVector())
        online_time_measure()
>>>>>>> 4da62879
<|MERGE_RESOLUTION|>--- conflicted
+++ resolved
@@ -34,8 +34,6 @@
 
     start = time.time()
     nirb = nirbOffline(**nirb_config, initCoarse=doGreedy)
-<<<<<<< HEAD
-=======
     if load is not None:
         s = nirb.Dmu.sampling()
         N_train = s.readFromFile(load)
@@ -43,7 +41,6 @@
     else:
         Xi_train = None
 
->>>>>>> 4da62879
     if doGreedy:
         nirb.initProblemGreedy(1000, 1e-5, Nmax=N, computeCoarse=True, samplingMode="random")
     else:
@@ -138,19 +135,13 @@
         N = int(N)
         print("\n\n-----------------------------")
         print(f"[NIRB] Test with N = {N}")
-<<<<<<< HEAD
-        offline(N)
-        online_error_sampling()
+        nirb = offline(N, load='./sampling.sample')
+        s = nirb.Dmu.sampling()
+        N_train = s.readFromFile('./sampling.sample')
+        online_error_sampling(s.getVector())
         online_time_measure()
 
     print("=============================================")
     print(f"Run test_perf_nirb done, doRectification : {doRectification}, doGreedy : {doGreedy}")
     print(f"Result are stored in : {RESPATH}")
-    print("=============================================")
-=======
-        nirb = offline(N, load='./sampling.sample')
-        s = nirb.Dmu.sampling()
-        N_train = s.readFromFile('./sampling.sample')
-        online_error_sampling(s.getVector())
-        online_time_measure()
->>>>>>> 4da62879
+    print("=============================================")