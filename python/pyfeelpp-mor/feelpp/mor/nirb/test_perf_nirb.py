--- conflicted
+++ resolved
@@ -11,124 +11,69 @@
 comm = MPI.COMM_WORLD
 rank = comm.Get_rank()
 
-<<<<<<< HEAD
-
-def offline(nirb_config, RESPATH, doGreedy, N, Xi_train=None):
-    """Generated the reduced basis for the given N
-       Generated a file nirbOffline_time_exec.dat containing the time to compute the reduced basis,
-         according to the number of samples N
+def offline(config_nirb, RESPATH, doGreedy, N, Xi_train=None, regulParam=1e-10):
+    """Run the offline phase of the NIRB method
 
     Args:
-    -----
-        nirb_config (dict): configuration of the NIRB
+        config_nirb (dict): configuration of the NIRB
         RESPATH (str): path to the results
         doGreedy (bool): if True, the greedy algorithm is used to generate the reduced basis
         N (int): number of snapshots (limit number if greedy algo is used)
-
-    Return:
-    --------
-        nirb (nirbOnline): NIRB object
+        Xi_train (list, optional): Set of parameters to train. Defaults to None.
+        regulParam (_type_, optional): _description_. Defaults to 1e-10.
     """
 
     start = time.time()
-    nirb = nirbOffline(**nirb_config, initCoarse=doGreedy)
-
+    nirb = nirbOffline(**config_nirb, initCoarse=doGreedy)
     nirb.generateOperators(coarse=True)
     if doGreedy:
         nirb.initProblemGreedy(500, 1e-5, Nmax=N, computeCoarse=True, samplingMode="random")
     else:
         nirb.initProblem(N, Xi_train=Xi_train)
-    nirb.generateReducedBasis(regulParam=1.e-10)
-=======
-def offline(config_nirb, N, regulParam=1.e-10):
-
-    start = time.time()
-    nirb = nirbOffline(**config_nirb)
-    nirb.initProblem(N)
-    nirb.generateOperators()
     nirb.generateReducedBasis(regulParam=regulParam)
->>>>>>> 20705c95
     finish = time.time()
 
-<<<<<<< HEAD
     nirb.saveData(RESPATH, force=True)
 
-    perf = [nirb.N, finish-start]
-    file = RESPATH + '/nirbOffline_time_exec.dat'
-    WriteVecAppend(file, perf)
-
-    print(f"[NIRB] Offline Elapsed time = ", finish-start)
-    print(f"[NIRB] Offline part Done !")
-    return nirb
-=======
     perf = [N, finish-start]
-
+    
     res = {}
     res['N'] = [N]
     res['nirb_offline'] = [finish-start]
->>>>>>> 20705c95
 
     print(f"[NIRB offline] proc : {rank} Offline Elapsed time = ", res['nirb_offline'])
 
-<<<<<<< HEAD
-def online_error_sampling(nirb, RESPATH, Xi_test=None):
+    if feelpp.Environment.isMasterRank():
+        print(f"[NIRB] Offline Elapsed time = ", finish-start)
+        print(f"[NIRB] Offline part Done !")
+    
+    return res 
+
+
+def online_error_sampling(nirb, RESPATH, Nsample=50, Xi_test=None, verbose=True, save=True):
     """Compute the error between the toolbox solution and the NIRB solution for a sampling of parameters
        Generates the file errorParams/errors${N}.csv containing the errors for each parameter, for a given value of N,
           corresponding to the size of the reduced basis.
-=======
-    if feelpp.Environment.isMasterRank():
-        file = 'nirbOffline_time_exec.dat'
-        WriteVecAppend(file, perf)
-        # print(f"[NIRB] Offline Elapsed time = ", finish-start)
-        print(f"[NIRB] Offline part Done !")
-    
-    return res 
-
-def online_error_sampling(config_file, nbSnap, Nsample=50, verbose=True, save=False):
->>>>>>> 20705c95
-
     Args:
     -----
-        nirb_config (nirbOnline): configuration of the NIRB
+        nirb (nirbOnline): NIRB online object
         RESPATH (str): path to the results
+        Nsample (int, optional): number of parameters to sample. Defaults to 50.
         Xi_test (list): list of parameters to test. Default is None, in which case the parameters are generated randomly
+        verbose (bool, optional): if True, print the errors. Defaults to True.
+        save (bool, optional): if True, save the errors in a csv file. Defaults to False.
     """
 
     Nsample = 50
     errorN = ComputeErrorSampling(nirb, Nsample=Nsample, Xi_test=Xi_test, h1=True)
 
-    df = pd.DataFrame(errorN)
-<<<<<<< HEAD
-    file = Path(f"{RESPATH}/errorParams/errors{nirb.N}.csv")
-    file.parent.mkdir(parents=True, exist_ok=True)
-    df.to_csv(file, index=False)
-    print(f"[NIRB online] Dataframe saved in {file}")
-
-    print("[NIRB online] all computed errors ")
-    data_mean = df.mean(axis=0)
-    print("[NIRB online] Mean of errors ")
-    print(data_mean)
-    data_min = df.min(axis=0)
-    print("[NIRB online] Min of errors ")
-    print(data_min)
-    data_max = df.max(axis=0)
-    print("[NIRB online] Max of errors ")
-    print(data_max)
-
-
-def online_time_measure(nirb, RESPATH):
-    """Measures the online time to compute solution, compared to the time taken by the toolbox
-       Generates the file nirbOnline_time_exec.dat containing the time to compute the NIRB solution and the toolbox solution,
-           according to the number of samples N
-=======
+    df = pd.DataFrame(errorN) 
     df['N'] = nirb.N 
 
     if save:
         if feelpp.Environment.isMasterRank():    
-            file = Path(f"errors{Nsample}Params.csv")
-            header = True
-            if os.path.isfile(file):
-                header=False
+            file = Path(f"{RESPATH}/errors{Nsample}Params.csv")
+            header = not os.path.isfile(file)
             df.to_csv(file, mode='a', index=False, header=header)
             print(f"[NIRB online] Dataframe saved in {file}")
         
@@ -146,20 +91,18 @@
             print(data_max)
 
 
-def online_time_measure(config_nirb, nbSnap, Nsample=50):
->>>>>>> 20705c95
+def online_time_measure(nirb, Nsample=50):
+    """Measures the online time to compute solution, compared to the time taken by the toolbox
+       Generates the file nirbOnline_time_exec.dat containing the time to compute the NIRB solution and the toolbox solution,
+           according to the number of samples N
     
     Args:
     -----
         nirb_config (nirbOnline): nirb object
-        RESPATH (str): path to the results
+        Nsample (int, optional): number of parameters to sample. Defaults to 50.
     """
     Dmu = nirb.Dmu
-<<<<<<< HEAD
-    Ns = 20
-=======
     Ns = Nsample
->>>>>>> 20705c95
     s = Dmu.sampling()
     s.sampling(Ns, 'log-random')
     mus = s.getVector()
@@ -170,13 +113,7 @@
         uh = nirb.getToolboxSolution(nirb.tbFine, mu)
     time_toolbox_finish = time.time()
     time_toolbox = (time_toolbox_finish - time_toolbox_start) / Ns
-<<<<<<< HEAD
-    print(f"[NIRB online] Average time to compute {Ns} solutions with toolbox = ", time_toolbox)
-=======
-
-    if feelpp.Environment.isMasterRank():
-        print(f"[NIRB online] Time to compute {Ns} solutions with toolbox = ", time_toolbox)
->>>>>>> 20705c95
+    print(f"[NIRB online] Time to compute {Ns} solutions with toolbox = ", time_toolbox)
 
     print("[NIRB online] Start NIRB online time measure")
     time_nirb_start = time.time()
@@ -184,12 +121,6 @@
         uHh = nirb.getOnlineSol(mu)
     time_nirb_finish = time.time()
     time_nirb = (time_nirb_finish - time_nirb_start) / Ns
-<<<<<<< HEAD
-    print(f"[NIRB online] Average time to compute {Ns} solutions with NIRB = ", time_nirb)
-
-    WriteVecAppend(RESPATH+'/nirbOnline_time_exec.dat', [nirb.N, time_toolbox, time_nirb])
-
-=======
 
     res = {}
     res['N'] = [nirb.N]
@@ -198,11 +129,10 @@
 
     if feelpp.Environment.isMasterRank():
         print(f"[NIRB online] Time to compute {Ns} solutions with NIRB = ", time_nirb)
-        WriteVecAppend('nirbOnline_time_exec.dat', [nirb.N, time_toolbox, time_nirb])
-
-    return res 
-    
->>>>>>> 20705c95
+
+    return res
+
+    
 
 if __name__ == '__main__':
 
@@ -254,32 +184,24 @@
         N = int(N)
         print("\n\n-----------------------------")
         print(f"[NIRB] Test with N = {N}")
-<<<<<<< HEAD
-        nirb = offline(config_nirb, RESPATH, doGreedy, N, Xi_train=Xi_train)
+        resOffline = offline(config_nirb, RESPATH, doGreedy, N, Xi_train=None, regulParam=1e-10)
         nirb_on = nirbOnline(**config_nirb)
         err = nirb_on.loadData(path=RESPATH)
         assert err == 0, "loadData failed"
-        online_error_sampling(nirb_on, RESPATH, Xi_test=Xi_test)
-        online_time_measure(nirb_on, RESPATH)
-
-    if feelpp.Environment.isMasterRank():
-        print("=============================================")
-        print(f"Run test_perf_nirb done, doRectification : {doRectification}, doGreedy : {doGreedy}")
-        print(f"Result are stored in : {RESPATH}")
-        print("=============================================")
-=======
-        resOffline = offline(config_nirb, N, 1.e-10)
-        online_error_sampling(config_nirb, N, Nsample=30, verbose=True)
-        resOnline = online_time_measure(config_nirb, N, Nsample=30)
+        online_error_sampling(nirb_on, RESPATH, Nsample=50, Xi_test=None, verbose=True, save=True)
+        resOnline = online_time_measure(nirb_on, Nsample=50)
 
         if save:
             if feelpp.Environment.isMasterRank():
                 res = resOnline
                 res['nirb_offline'] = resOffline['nirb_offline']
                 df = pd.DataFrame(res) 
-                file = Path(f"nirb_time_exec.csv")
-                header = True
-                if os.path.isfile(file):
-                    header=False
+                file = Path(f"{RESPATH}/nirb_time_exec.csv")
+                header = not os.path.isfile(file)
                 df.to_csv(file, mode='a', index=False, header=header)
->>>>>>> 20705c95
+
+    if feelpp.Environment.isMasterRank():
+        print("=============================================")
+        print(f"Run test_perf_nirb done, doRectification : {doRectification}, doGreedy : {doGreedy}")
+        print(f"Result are stored in : {RESPATH}")
+        print("=============================================")