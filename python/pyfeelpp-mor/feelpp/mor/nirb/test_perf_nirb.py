import sys
from feelpp.mor.nirb.nirb import *
from feelpp.mor.nirb.utils import WriteVecAppend, init_feelpp_environment, generatedAndSaveSampling
import time
import pandas as pd
from pathlib import Path
from nirb_perf import *
import argparse
from os.path import dirname, basename, isfile, join

from mpi4py import MPI
comm = MPI.COMM_WORLD

def offline(nirb, RESPATH, doGreedy, N, Xi_train=None, regulParam=1e-10):
    """Run the offline phase of the NIRB method

    Args:
        nirb (class): offline nirb object
        RESPATH (str): path to the results
        doGreedy (bool): if True, the greedy algorithm is used to generate the reduced basis
        N (int): number of snapshots (limit number if greedy algo is used)
        Xi_train (list, optional): Set of parameters to train. Defaults to None.
        regulParam (_type_, optional): _description_. Defaults to 1e-10.
    """

    start = time.time()
    nirb.generateOperators(coarse=True)
    if doGreedy:
        nirb.initProblemGreedy(500, 1e-3, Xi_train=Xi_train, Nmax=N, computeCoarse=True, samplingMode="log-random")
    else:
        nirb.initProblem(N, Xi_train=Xi_train)
    RIC = nirb.generateReducedBasis(regulParam=regulParam)

    nirb.saveData(RESPATH, force=True)
    
    RIC = np.array(RIC)
    file = "ric_offline.txt"
    np.savetxt(file,RIC)

    print(f"proc {nirb_off.worldcomm.localRank()} Is L2 orthonormalized ?", nirb_off.checkL2Orthonormalized())
    finish = time.time()

    comm.Barrier()

    res = {}
    res['N'] = [N]
    res['nirb_offline'] = [finish-start]

    if feelpp.Environment.isMasterRank():
        print(f"[NIRB] Offline Elapsed time = ", finish-start)
        print(f"[NIRB] Offline part Done !")

    return res


def online_error_sampling(nirb, RESPATH, Nb=None,  Nsample=50, Xi_test=None, verbose=True, save=True):
    """Compute the error between the toolbox solution and the NIRB solution for a sampling of parameters
       Generates the file errorParams/errors${N}.csv containing the errors for each parameter, for a given value of N,
          corresponding to the size of the reduced basis.
    Args:
    -----
        nirb (nirbOnline): NIRB online object
        RESPATH (str): path to the results
        Nb (int, optional) : Size of reduced space, by default None. If None, the whole basis is used
        Nsample (int, optional): number of parameters to sample. Defaults to 50.
        Xi_test (list): list of parameters to test. Default is None, in which case the parameters are generated randomly
        verbose (bool, optional): if True, print the errors. Defaults to True.
        save (bool, optional): if True, save the errors in a csv file. Defaults to False.
    """
<<<<<<< HEAD

    errorN = ComputeErrorSampling(nirb, Nsample=Nsample, Xi_test=Xi_test, h1=True)
=======
    
    errorN = ComputeErrorSampling(nirb, Nb=Nb, Nsample=Nsample, Xi_test=Xi_test, h1=True)
>>>>>>> e82a120d

    df = pd.DataFrame(errorN)
    df['N'] = nirb.N

    if save:
        if feelpp.Environment.isMasterRank():
            file = Path(f"{RESPATH}/errors{Nsample}Params.csv").absolute()
            header = not os.path.isfile(file)
            df.to_csv(file, mode='a', index=False, header=header)
            print(f"[NIRB] Convergence errors are saved in {file}")

    if verbose:
        if feelpp.Environment.isMasterRank():
            print("[NIRB online] all computed errors ")
            data_mean = df.mean(axis=0)
            print("[NIRB online] Mean of errors ")
            print(data_mean)
            data_min = df.min(axis=0)
            print("[NIRB online] Min of errors ")
            print(data_min)
            data_max = df.max(axis=0)
            print("[NIRB online] Max of errors ")
            print(data_max)


def online_time_measure(nirb, Nsample=50, Xi_test=None):
    """Measures the online time to compute solution, compared to the time taken by the toolbox
       Generates the file nirbOnline_time_exec.dat containing the time to compute the NIRB solution and the toolbox solution,
           according to the number of samples N

    Args:
    -----
        nirb_config (nirbOnline): nirb object
        Nsample (int, optional): number of parameters to sample. Defaults to 50.
    """
    if Xi_test is None :
        Dmu = nirb_on.Dmu
        s = Dmu.sampling()
        s.sampling(Nsample, 'log-random')
        mus = s.getVector()
    else :
        mus = Xi_test


    time_toolbox_start = time.time()
    for mu in tqdm(mus,desc=f"[NIRB] Compute toolbox time mesure :", ascii=False, ncols=120):
        uh = nirb.getToolboxSolution(nirb.tbFine, mu)
    time_toolbox_finish = time.time()
    time_toolbox = (time_toolbox_finish - time_toolbox_start) / Nsample

    time_nirb_start = time.time()
    for mu in tqdm(mus,desc=f"[NIRB] Compute online time mesure :", ascii=False, ncols=120):
        uHh = nirb.getOnlineSol(mu)
    time_nirb_finish = time.time()
    time_nirb = (time_nirb_finish - time_nirb_start) / Nsample

    comm.Barrier()

    res = {}
    res['N'] = [nirb.N]
    res['nirb_online'] = [time_nirb]
    res['toolbox'] = [time_toolbox]

    if feelpp.Environment.isMasterRank():
        print(f"[NIRB online] Time to compute {Nsample} solutions with NIRB = ", time_nirb)
        print(f"[NIRB online] Time to compute {Nsample} solutions with toolbox = ", time_toolbox)

    return res



if __name__ == '__main__':

    parser = argparse.ArgumentParser(description='NIRB Online')
    parser.add_argument('--config-file', type=str, help='path to cfg file')
    parser.add_argument("--Ntest", help="Number of sampling test parameter [default=10]", type=int, default=10)
    parser.add_argument("--Nbase", help="Max number of basis function [default=100]", type=int, default=100)
    parser.add_argument("--greedy", help="With or without Greedy [default=0]", type=int, default=0)
    parser.add_argument("--savetime", help="Save or not the execution time [default=0]", type=int, default=0)
    parser.add_argument("--convergence", help="Get convergence error [default=1]", type=int, default=1)

    ## get parser args
    args = parser.parse_args()
    config_file = args.config_file

    greedy = args.greedy
    save_time = args.savetime
    conv = args.convergence
    Nsample = args.Ntest
    Nbase = args.Nbase

    bo = [False, True]
    timeExec = bo[save_time]
    convergence = bo[conv]

    ## Init feelpp
    cfg = feelpp.readCfg(config_file)
    toolboxType = cfg['nirb']['toolboxType']
    e = init_feelpp_environment(toolboxType, config_file)
    nirb_file = feelpp.Environment.expand(cfg['nirb']['filename'])
    config_nirb = feelpp.readJson(nirb_file)['nirb']

    ## Get model and data path
    config_nirb['greedy-generation'] = bo[greedy]
    model_path = config_nirb['model_path']
    doGreedy = config_nirb['greedy-generation']
    doRectification = config_nirb['doRectification']
    rectPath = ["noRect", "Rect"][doRectification]
    greedyPath = ["noGreedy", "Greedy"][doGreedy]
    RESPATH = f"results/{rectPath}/{greedyPath}"
    
    size = feelpp.Environment.numberOfProcessors()

    ### For time mesure in // computing

    ## square4 2D :
    # config_nirb['coarsemesh_path'] = f"$cfgdir/meshFiles/squareCoarse_p{size}.json"
    # config_nirb['finemesh_path'] = f"$cfgdir/meshFiles/squareFine_p{size}.json"
    Xi_train_path = RESPATH + f"/sampling_train4_N200.sample"
    Xi_test_path = RESPATH + f"/sampling_test4_Ns{Nsample}.sample"

    ## square9 2D
    # config_nirb['coarsemesh_path'] = f"$cfgdir/square9mesh/squareCoarse_p{size}.json"
    # config_nirb['finemesh_path'] = f"$cfgdir/square9mesh/squareFine_p{size}.json"
    # Xi_train_path = RESPATH + f"/sampling_train9_N200.sample"
    # Xi_test_path = RESPATH + f"/sampling_test9_Ns{Nsample}.sample"

<<<<<<< HEAD
    ## thermal fin 3D
    # config_nirb['coarsemesh_path'] = f"$cfgdir/coarseMesh.msh"
    # config_nirb['finemesh_path'] = f"$cfgdir/fineMesh.msh"

    baseList = range(1, Nbase+2, 1)
    print('base =', baseList)
=======
    ## thermal fin 3D 
    # config_nirb['coarsemesh_path'] = f"$cfgdir/meshFiles/coarseMesh_p{size}.json"
    # config_nirb['finemesh_path'] = f"$cfgdir/meshFiles/fineMesh_p{size}.json"
    # Xi_train_path = RESPATH + f"/sampling_train3dfin_N200.sample"
    # Xi_test_path = RESPATH + f"/sampling_test3dfin_Ns{Nsample}.sample"

    pas = 3
    baseList = range(1,Nbase, pas)

>>>>>>> e82a120d
    Dmu = loadParameterSpace(model_path)
    # Xi_train_path = RESPATH + f"/sampling_train4_N200.sample"
    # Xi_test_path = RESPATH + f"/sampling_test4_Ns{Nsample}.sample"

    if os.path.isfile(Xi_train_path):
        s = Dmu.sampling()
        N = s.readFromFile(Xi_train_path)
        Xi_train = s.getVector()
        if feelpp.Environment.isMasterRank():
            print(f"[NIRB] Xi_train loaded from {Xi_train_path}")
    else :
        Xi_train = generatedAndSaveSampling(Dmu, 200, path=Xi_train_path, samplingMode="log-random")

    if os.path.isfile(Xi_test_path):
        s = Dmu.sampling()
        N = s.readFromFile(Xi_test_path)
<<<<<<< HEAD
        Xi_test = s.getVector()
=======
        assert N==Nsample, f"Given size of sampling test {Nsample} # loaded sampling size {N}"
        Xi_test = s.getVector()  
>>>>>>> e82a120d
        if feelpp.Environment.isMasterRank():
            print(f"[NIRB] Xi_test loaded from {Xi_test_path}")
    else :
        Xi_test = generatedAndSaveSampling(Dmu, Nsample, path=Xi_test_path, samplingMode="log-random")

    ## generate nirb offline and online object :  
    nirb_off = nirbOffline(**config_nirb, initCoarse=doGreedy)
    nirb_off.initModel()
    resOffline = offline(nirb_off, RESPATH, doGreedy, baseList[-1], Xi_train=Xi_train, regulParam=1e-10)
    nirb_on = nirbOnline(**config_nirb)
    nirb_on.initModel()

    # Nglob = nirb_off.N
    # err = nirb_on.loadData(nbSnap=Nglob, path=RESPATH)
    # assert err == 0, "loadData failed"


            
    comm.Barrier()

    if convergence :
        ## Get convergence error
        for N in baseList:
            N = int(N)
            print("\n\n-----------------------------")
            print(f"[NIRB] Test with N = {N}")
            err = nirb_on.loadData(nbSnap=N, path=RESPATH)
            assert err == 0, "loadData failed"
            online_error_sampling(nirb_on, RESPATH, Nsample=Nsample, Xi_test=Xi_test, verbose=False, save=True)

    if timeExec:
        ## Get online time mesure
        err = nirb_on.loadData(nbSnap=baseList[-1], path=RESPATH)
        assert err == 0, "loadData failed"
        resOnline = online_time_measure(nirb_on, Nsample=Nsample)
        if feelpp.Environment.isMasterRank():
            res = resOnline
            res['nirb_offline'] = resOffline['nirb_offline']
            res['nproc'] = size
            df = pd.DataFrame(res)
            # save file
            parent3 = list(Path(RESPATH).absolute().parents)[3]
            file = Path(f"{parent3}/nirb_parallel_time_exec.csv")
            header = not os.path.isfile(file)
            df.to_csv(file, mode='a', index=False, header=header)
            print(f"[NIRB] Execution time mesure are saved in {file}")

    if feelpp.Environment.isMasterRank():
        print("=============================================")
        print(f"Run test_perf_nirb done, doRectification : {doRectification}, doGreedy : {doGreedy}")
        print(f"Result are stored in : {os.path.abspath(RESPATH)}")
        print(f"Set convergence study = {convergence}")
        print(f"Set execution time = {timeExec}")
        print(f"Elapsed time offline = {resOffline}")
        print("=============================================")<|MERGE_RESOLUTION|>--- conflicted
+++ resolved
@@ -67,13 +67,8 @@
         verbose (bool, optional): if True, print the errors. Defaults to True.
         save (bool, optional): if True, save the errors in a csv file. Defaults to False.
     """
-<<<<<<< HEAD
-
-    errorN = ComputeErrorSampling(nirb, Nsample=Nsample, Xi_test=Xi_test, h1=True)
-=======
     
     errorN = ComputeErrorSampling(nirb, Nb=Nb, Nsample=Nsample, Xi_test=Xi_test, h1=True)
->>>>>>> e82a120d
 
     df = pd.DataFrame(errorN)
     df['N'] = nirb.N
@@ -201,14 +196,6 @@
     # Xi_train_path = RESPATH + f"/sampling_train9_N200.sample"
     # Xi_test_path = RESPATH + f"/sampling_test9_Ns{Nsample}.sample"
 
-<<<<<<< HEAD
-    ## thermal fin 3D
-    # config_nirb['coarsemesh_path'] = f"$cfgdir/coarseMesh.msh"
-    # config_nirb['finemesh_path'] = f"$cfgdir/fineMesh.msh"
-
-    baseList = range(1, Nbase+2, 1)
-    print('base =', baseList)
-=======
     ## thermal fin 3D 
     # config_nirb['coarsemesh_path'] = f"$cfgdir/meshFiles/coarseMesh_p{size}.json"
     # config_nirb['finemesh_path'] = f"$cfgdir/meshFiles/fineMesh_p{size}.json"
@@ -216,9 +203,8 @@
     # Xi_test_path = RESPATH + f"/sampling_test3dfin_Ns{Nsample}.sample"
 
     pas = 3
-    baseList = range(1,Nbase, pas)
-
->>>>>>> e82a120d
+    baseList = range(1, Nbase, pas)
+
     Dmu = loadParameterSpace(model_path)
     # Xi_train_path = RESPATH + f"/sampling_train4_N200.sample"
     # Xi_test_path = RESPATH + f"/sampling_test4_Ns{Nsample}.sample"
@@ -235,12 +221,8 @@
     if os.path.isfile(Xi_test_path):
         s = Dmu.sampling()
         N = s.readFromFile(Xi_test_path)
-<<<<<<< HEAD
-        Xi_test = s.getVector()
-=======
-        assert N==Nsample, f"Given size of sampling test {Nsample} # loaded sampling size {N}"
+        assert N == Nsample, f"Given size of sampling test {Nsample} != loaded sampling size {N}"
         Xi_test = s.getVector()  
->>>>>>> e82a120d
         if feelpp.Environment.isMasterRank():
             print(f"[NIRB] Xi_test loaded from {Xi_test_path}")
     else :
