import sys
from feelpp.mor.nirb.nirb import *
from feelpp.mor.nirb.utils import WriteVecAppend, init_feelpp_environment, generatedAndSaveSampling
import time
import pandas as pd
from pathlib import Path
from feelpp.mor.nirb.nirb_perf import *
import argparse


<<<<<<< HEAD

def offline(nirb_config, RESPATH, doGreedy, N, Xi_train=None):
    """Generated the reduced basis for the given N
       Generated a file nirbOffline_time_exec.dat containing the time to compute the reduced basis,
         according to the number of samples N

    Args:
    -----
        nirb_config (dict): configuration of the NIRB
        RESPATH (str): path to the results
        doGreedy (bool): if True, the greedy algorithm is used to generate the reduced basis
        N (int): number of snapshots (limit number if greedy algo is used)

    Return:
    --------
        nirb (nirbOnline): NIRB object
    """

    start = time.time()
    nirb = nirbOffline(**nirb_config, initCoarse=doGreedy)

    nirb.generateOperators(coarse=True)
    if doGreedy:
        nirb.initProblemGreedy(500, 1e-5, Nmax=N, computeCoarse=True, samplingMode="random")
    else:
        nirb.initProblem(N, Xi_train=Xi_train)
    nirb.generateReducedBasis(regulParam=1.e-10)
    finish = time.time()

    nirb.saveData(RESPATH, force=True)
=======
def offline(config_nirb, N):

    start = time.time()
    nirb = nirbOffline(**config_nirb)
    nirb.initProblem(N)
    nirb.generateOperators()
    nirb.generateReducedBasis(regulParam=1.e-10)
    finish = time.time()
    nirb.saveData(force=True)
>>>>>>> c12be509

    perf = [nirb.N, finish-start]
    file = RESPATH + '/nirbOffline_time_exec.dat'
    WriteVecAppend(file, perf)

    print(f"[NIRB] Offline Elapsed time = ", finish-start)
    print(f"[NIRB] Offline part Done !")
    return nirb


def online_error_sampling(nirb, RESPATH, Xi_test=None):
    """Compute the error between the toolbox solution and the NIRB solution for a sampling of parameters
       Generates the file errorParams/errors${N}.csv containing the errors for each parameter, for a given value of N,
          corresponding to the size of the reduced basis.

<<<<<<< HEAD
    Args:
    -----
        nirb_config (nirbOnline): configuration of the NIRB
        RESPATH (str): path to the results
        Xi_test (list): list of parameters to test. Default is None, in which case the parameters are generated randomly
    """

    Nsample = 50
    errorN = ComputeErrorSampling(nirb, Nsample=Nsample, Xi_test=Xi_test)

    df = pd.DataFrame(errorN)
    file = Path(f"{RESPATH}/errorParams/errors{nirb.N}.csv")
=======
def online_error_sampling(config_file, nbSnap, Nsample=50):

    nirb = nirbOnline(**config_file)
    nirb.loadData(nbSnap=nbSnap)

    errorN = ComputeErrorSampling(nirb, Nsample=Nsample, h1=True)

    df = pd.DataFrame(errorN) 
    file = Path(f"errors{Nsample}Params.csv")
>>>>>>> c12be509
    file.parent.mkdir(parents=True, exist_ok=True)
    df.to_csv(file, index=False)
    print(f"[NIRB online] Dataframe saved in {file}")

    print("[NIRB online] all computed errors ")
    data_mean = df.mean(axis=0)
    print("[NIRB online] Mean of errors ")
    print(data_mean)
    data_min = df.min(axis=0)
    print("[NIRB online] Min of errors ")
    print(data_min)
    data_max = df.max(axis=0)
    print("[NIRB online] Max of errors ")
    print(data_max)


<<<<<<< HEAD
def online_time_measure(nirb, RESPATH):
    """Measures the online time to compute solution, compared to the time taken by the toolbox
       Generates the file nirbOnline_time_exec.dat containing the time to compute the NIRB solution and the toolbox solution,
           according to the number of samples N
    
    Args:
    -----
        nirb_config (nirbOnline): nirb object
        RESPATH (str): path to the results
    """
=======
def online_time_measure(config_nirb, nbSnap):
    
    nirb = nirbOnline(**config_nirb)
    nirb.loadData(nbSnap=nbSnap)

>>>>>>> c12be509
    Dmu = nirb.Dmu
    Ns = 20
    s = Dmu.sampling()
    s.sampling(Ns, 'log-random')
    mus = s.getVector()

    print("[NIRB online] Start toolbox time measure")
    time_toolbox_start = time.time()
    for mu in mus:
        uh = nirb.getToolboxSolution(nirb.tbFine, mu)
    time_toolbox_finish = time.time()
    time_toolbox = (time_toolbox_finish - time_toolbox_start) / Ns
    print(f"[NIRB online] Average time to compute {Ns} solutions with toolbox = ", time_toolbox)

    print("[NIRB online] Start NIRB online time measure")
    time_nirb_start = time.time()
    for mu in mus:
        uHh = nirb.getOnlineSol(mu)
    time_nirb_finish = time.time()
    time_nirb = (time_nirb_finish - time_nirb_start) / Ns
    print(f"[NIRB online] Average time to compute {Ns} solutions with NIRB = ", time_nirb)

    WriteVecAppend(RESPATH+'/nirbOnline_time_exec.dat', [nirb.N, time_toolbox, time_nirb])


if __name__ == '__main__':

<<<<<<< HEAD
    PWD = os.getcwd()
    toolboxType = "heat"
    modelfile={'heat':'square/square', 'fluid':'lid-driven-cavity/cfd2d'}
    modelsFolder = f"{PWD}/model/"
    cfg_path = f"{modelsFolder}thermal-fin-3d/thermal-fin.cfg"
    geo_path = f"{modelsFolder}thermal-fin-3d/fin.geo"
    model_path = f"{modelsFolder}thermal-fin-3d/thermal-fin.json"
    doRectification = True
    doGreedy = True
    nirb_config = feelpp.readJson(model_path)['nirb']
    nirb_config['doRectification'] = doRectification
    nirb_config['doGreedy'] = doGreedy

    r = ["noRect","Rect"][doRectification]
    g = ["noGreedy","Greedy"][doGreedy]
    RESPATH = f"RESULTS/{r}/{g}"
=======
    parser = argparse.ArgumentParser(description='NIRB Online')
    parser.add_argument('--config-file', type=str, help='path to cfg file')
    parser.add_argument("--N", help="Number of initial snapshots [default=10]", type=list, default=None)

    args = parser.parse_args()
    config_file = args.config_file

    cfg = feelpp.readCfg(config_file)
    toolboxType = cfg['nirb']['toolboxType']
    e = init_feelpp_environment(toolboxType, config_file)

    nirb_file = feelpp.Environment.expand(cfg['nirb']['filename'])
    config_nirb = feelpp.readJson(nirb_file)['nirb']
    toolboxType = config_nirb['toolboxType']

    nbSnap=args.N
    if nbSnap==None:
        nbSnap = config_nirb['nbSnapshots']
        
    # Ns = sys.argv[1:]
    # Ns = args.N 
    Ns = [1, 2, 4, 6, 10, 12, 14, 16, 20, 25, 30, 35, 40, 45, 50]
    # Ns = [1, 2]
>>>>>>> c12be509


    Dmu = loadParameterSpace(model_path)
    Xi_train = generatedAndSaveSampling(Dmu, 250, samplingMode="random")
    if False:
        Xi_test = generatedAndSaveSampling(Dmu, 50, path="Xi_test.sample", samplingMode="random")
    else:
        s = Dmu.sampling()
        N = s.readFromFile("Xi_test.sample")
        assert N == 50
        Xi_test = s.getVector()

    for N in Ns:
        N = int(N)
        print("\n\n-----------------------------")
        print(f"[NIRB] Test with N = {N}")
<<<<<<< HEAD
        nirb = offline(nirb_config, RESPATH, doGreedy, N, Xi_train=Xi_train)
        nirb_on = nirbOnline(**nirb_config)
        err = nirb_on.loadData(path=RESPATH)
        assert err == 0, "loadData failed"
        online_error_sampling(nirb_on, RESPATH, Xi_test=Xi_test)
        online_time_measure(nirb_on, RESPATH)

    if feelpp.Environment.isMasterRank():
        print("=============================================")
        print(f"Run test_perf_nirb done, doRectification : {doRectification}, doGreedy : {doGreedy}")
        print(f"Result are stored in : {RESPATH}")
        print("=============================================")
=======
        offline(config_nirb, N)
        online_error_sampling(config_nirb, N, Nsample=3)
        online_time_measure(config_nirb, N)
>>>>>>> c12be509
<|MERGE_RESOLUTION|>--- conflicted
+++ resolved
@@ -4,11 +4,10 @@
 import time
 import pandas as pd
 from pathlib import Path
-from feelpp.mor.nirb.nirb_perf import *
+from nirb_perf import *
 import argparse
 
 
-<<<<<<< HEAD
 
 def offline(nirb_config, RESPATH, doGreedy, N, Xi_train=None):
     """Generated the reduced basis for the given N
@@ -39,17 +38,6 @@
     finish = time.time()
 
     nirb.saveData(RESPATH, force=True)
-=======
-def offline(config_nirb, N):
-
-    start = time.time()
-    nirb = nirbOffline(**config_nirb)
-    nirb.initProblem(N)
-    nirb.generateOperators()
-    nirb.generateReducedBasis(regulParam=1.e-10)
-    finish = time.time()
-    nirb.saveData(force=True)
->>>>>>> c12be509
 
     perf = [nirb.N, finish-start]
     file = RESPATH + '/nirbOffline_time_exec.dat'
@@ -65,7 +53,6 @@
        Generates the file errorParams/errors${N}.csv containing the errors for each parameter, for a given value of N,
           corresponding to the size of the reduced basis.
 
-<<<<<<< HEAD
     Args:
     -----
         nirb_config (nirbOnline): configuration of the NIRB
@@ -74,21 +61,10 @@
     """
 
     Nsample = 50
-    errorN = ComputeErrorSampling(nirb, Nsample=Nsample, Xi_test=Xi_test)
+    errorN = ComputeErrorSampling(nirb, Nsample=Nsample, Xi_test=Xi_test, h1=True)
 
     df = pd.DataFrame(errorN)
     file = Path(f"{RESPATH}/errorParams/errors{nirb.N}.csv")
-=======
-def online_error_sampling(config_file, nbSnap, Nsample=50):
-
-    nirb = nirbOnline(**config_file)
-    nirb.loadData(nbSnap=nbSnap)
-
-    errorN = ComputeErrorSampling(nirb, Nsample=Nsample, h1=True)
-
-    df = pd.DataFrame(errorN) 
-    file = Path(f"errors{Nsample}Params.csv")
->>>>>>> c12be509
     file.parent.mkdir(parents=True, exist_ok=True)
     df.to_csv(file, index=False)
     print(f"[NIRB online] Dataframe saved in {file}")
@@ -105,7 +81,6 @@
     print(data_max)
 
 
-<<<<<<< HEAD
 def online_time_measure(nirb, RESPATH):
     """Measures the online time to compute solution, compared to the time taken by the toolbox
        Generates the file nirbOnline_time_exec.dat containing the time to compute the NIRB solution and the toolbox solution,
@@ -116,13 +91,6 @@
         nirb_config (nirbOnline): nirb object
         RESPATH (str): path to the results
     """
-=======
-def online_time_measure(config_nirb, nbSnap):
-    
-    nirb = nirbOnline(**config_nirb)
-    nirb.loadData(nbSnap=nbSnap)
-
->>>>>>> c12be509
     Dmu = nirb.Dmu
     Ns = 20
     s = Dmu.sampling()
@@ -150,24 +118,6 @@
 
 if __name__ == '__main__':
 
-<<<<<<< HEAD
-    PWD = os.getcwd()
-    toolboxType = "heat"
-    modelfile={'heat':'square/square', 'fluid':'lid-driven-cavity/cfd2d'}
-    modelsFolder = f"{PWD}/model/"
-    cfg_path = f"{modelsFolder}thermal-fin-3d/thermal-fin.cfg"
-    geo_path = f"{modelsFolder}thermal-fin-3d/fin.geo"
-    model_path = f"{modelsFolder}thermal-fin-3d/thermal-fin.json"
-    doRectification = True
-    doGreedy = True
-    nirb_config = feelpp.readJson(model_path)['nirb']
-    nirb_config['doRectification'] = doRectification
-    nirb_config['doGreedy'] = doGreedy
-
-    r = ["noRect","Rect"][doRectification]
-    g = ["noGreedy","Greedy"][doGreedy]
-    RESPATH = f"RESULTS/{r}/{g}"
-=======
     parser = argparse.ArgumentParser(description='NIRB Online')
     parser.add_argument('--config-file', type=str, help='path to cfg file')
     parser.add_argument("--N", help="Number of initial snapshots [default=10]", type=list, default=None)
@@ -178,6 +128,14 @@
     cfg = feelpp.readCfg(config_file)
     toolboxType = cfg['nirb']['toolboxType']
     e = init_feelpp_environment(toolboxType, config_file)
+
+    model_path = feelpp.Environment.expand(cfg['nirb']['model_path'])
+
+    doGreedy = cfg['nirb']['greedy-generation']
+    doRectification = cfg['nirb']['rectification']
+    rectPath = ["noRect", "Rect"][doRectification]
+    greedyPath = ["noGreedy", "Greedy"][doGreedy]
+    RESPATH = f"results/{rectPath}/{greedyPath}"
 
     nirb_file = feelpp.Environment.expand(cfg['nirb']['filename'])
     config_nirb = feelpp.readJson(nirb_file)['nirb']
@@ -191,7 +149,6 @@
     # Ns = args.N 
     Ns = [1, 2, 4, 6, 10, 12, 14, 16, 20, 25, 30, 35, 40, 45, 50]
     # Ns = [1, 2]
->>>>>>> c12be509
 
 
     Dmu = loadParameterSpace(model_path)
@@ -208,9 +165,8 @@
         N = int(N)
         print("\n\n-----------------------------")
         print(f"[NIRB] Test with N = {N}")
-<<<<<<< HEAD
-        nirb = offline(nirb_config, RESPATH, doGreedy, N, Xi_train=Xi_train)
-        nirb_on = nirbOnline(**nirb_config)
+        nirb = offline(config_nirb, RESPATH, doGreedy, N, Xi_train=Xi_train)
+        nirb_on = nirbOnline(**config_nirb)
         err = nirb_on.loadData(path=RESPATH)
         assert err == 0, "loadData failed"
         online_error_sampling(nirb_on, RESPATH, Xi_test=Xi_test)
@@ -220,9 +176,4 @@
         print("=============================================")
         print(f"Run test_perf_nirb done, doRectification : {doRectification}, doGreedy : {doGreedy}")
         print(f"Result are stored in : {RESPATH}")
-        print("=============================================")
-=======
-        offline(config_nirb, N)
-        online_error_sampling(config_nirb, N, Nsample=3)
-        online_time_measure(config_nirb, N)
->>>>>>> c12be509
+        print("=============================================")