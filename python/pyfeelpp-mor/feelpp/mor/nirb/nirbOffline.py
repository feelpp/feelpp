import sys
from feelpp.mor.nirb.nirb import *
from feelpp.mor.nirb.greedy import *
from feelpp.mor.nirb.utils import WriteVecAppend, init_feelpp_environment, generatedAndSaveSampling
import time
import json
import argparse
import pandas as pd



def run_offline(config_nirb, regulParam=1e-10):
    """Run offline step using POD

    Parameters
    ----------
    config_nirb : dict
        configuration of the NIRB model
    regulParam : float, optional
        Regularization parameter, by default 1e-10

    Returns
    -------
    nirbOffline
        nirbOffline object, with the basis initialized
    """
    nirb_off = nirbOffline(**config_nirb, initCoarse=True)
    nirb_off.initModel()

    nirb_off.generateOperators(coarse=True)
    nbSnap = config_nirb['nbSnapshots']
    _ = nirb_off.initProblem(nbSnap)
    RIC = nirb_off.generateReducedBasis(regulParam=regulParam)
    print(f"[NIRB] Basis of size {nirb_off.N} generated, RIC = {RIC}")

    return nirb_off



def run_offline_greedy(config_nirb, Ninit, Ntrain, eps=1e-5, Xi_train=None, Nmax=50, samplingMode="log-random", Mexpr="N-1"):
    """Run offline step using greedy algorithm

    Parameters
    ----------
    config_nirb : dict
        configuration of the NIRB model
    Ninit : int
        size of the initial basis computed using POD
    Ntrain : int
        size of the training set
    eps : float, optional
        tolerance for the greedy algorithm
    Xi_train : list, optional
        training set, by default None. If None, a sample of size Ntrain is generated
    Nmax : int, optional
        maximal size of the basis, by default 50
    samplingMode : str, optional
        mode for sampling the training set, by default "log-random"
    Mexpr : str, optional
        evaluation of M regarding N

    Returns
    -------
    nirbOffline
        nirbOffline object, with the basis initialized
    """

    tb = ToolboxModel(**config_nirb)
    tb.initModel(initCoarse=True)
    interpolator = tb.createInterpolator(tb.tbCoarse, tb.tbFine)

    nirb_off = nirbOffline(initCoarse=True, **config_nirb)
    nirb_off.setModel(tb)

    nirb_on = nirbOnline(**config_nirb)
    nirb_on.setModel(tb, interpolationOperator=interpolator)

    nirb_off.generateOperators(coarse=True)
    res = initProblemGreedy(nirb_off, nirb_on, Ninit, Ntrain, eps=eps,
                Xi_train=Xi_train, Nmax=Nmax, samplingMode=samplingMode, Mexpr=Mexpr)

    return nirb_off, nirb_on, res


if __name__ == "__main__":
    PWD = os.getcwd()

    parser = argparse.ArgumentParser(description='NIRB Offline')
    parser.add_argument('--config-file', type=str, help='path to cfg file')
    parser.add_argument("--N", help="Number of initial snapshots [default=10]", type=int, default=10)
    parser.add_argument("--outdir", help="output directory", type=str, default=None)
<<<<<<< HEAD
    parser.add_argument("--greedy", help="With or without Greedy [default=0]", type=int, default=0)
    parser.add_argument("--convergence", help="Get convergence error [default=1]", type=int, default=0)
    parser.add_argument("--generate-sampling", help="Generate and save a sampling of given size [default=0]\
        If called, no basis is generated", type=int, default=0)
    parser.add_argument("--load-sampling", help="Load a sampling previously generated [default=0]", type=int, default=0)

    # Greedy arguments
    parser.add_argument("--Ninit", help="[Greedy] Number of initial snapshots [default=5]", type=int, default=5)
    parser.add_argument("--Ntrain", help="[Greedy] Number of training snapshots [default=1000]", type=int, default=1000)
    parser.add_argument("--eps", help="[Greedy] Tolerance [default=1e-5]", type=float, default=1e-5)
    parser.add_argument("--Nmax", help="[Greedy] Maximum number of snapshots [default=50]", type=int, default=50)
    parser.add_argument("--sampling-mode", help="[Greedy] Sampling mode [default=log-random]", type=str, default="log-random")
    parser.add_argument("--Mexpr", help="[Greedy] Expression of N as a function of N [default=\"N-1\"]", type=str, default="N-1")
=======
    parser.add_argument("--greedy", help="Wether with or without Greedy [default=0]", type=int, default=0)
    parser.add_argument("--biortho", help="Wether with or without bi-orthonormalization [default=0]", type=int, default=0)
    parser.add_argument("--convergence", help="Wether get convergence error [default=0]", type=int, default=0)
>>>>>>> e82a120d

    args = parser.parse_args()
    config_file = args.config_file
    outdir = args.outdir

    cfg = feelpp.readCfg(config_file)
    toolboxType = cfg['nirb']['toolboxType']
    e = init_feelpp_environment(toolboxType, config_file)

    nirb_file = feelpp.Environment.expand(cfg['nirb']['filename'])
    config_nirb = feelpp.readJson(nirb_file)['nirb']

<<<<<<< HEAD
    convergence = args.convergence != 0
    config_nirb['greedy-generation'] = args.greedy != 0
=======
    greedy = args.greedy
    conv = args.convergence
    nbSnap=args.N
    doBiortho = args.biortho
>>>>>>> e82a120d


<<<<<<< HEAD
    nbSnap = args.N
    if nbSnap == None:
        nbSnap = config_nirb['nbSnapshots']

    config_nirb['greedy-generation'] = args.greedy
=======

    config_nirb['greedy-generation'] = bo[greedy]
    config_nirb['doBiorthonormal'] = bo[doBiortho]
>>>>>>> e82a120d

    doGreedy = config_nirb['greedy-generation']
    doRectification = config_nirb['doRectification']
    rectPath = ["noRect", "Rect"][doRectification]
    greedyPath = ["noGreedy", "Greedy"][doGreedy]

    if outdir is None:
        RESPATH = f"results/{rectPath}/{greedyPath}"
    else:
        RESPATH = outdir

<<<<<<< HEAD
    ###
    # Only once: generate and save a sampling
    if args.generate_sampling != 0:
        nirb_off = nirbOffline(**config_nirb, initCoarse=False)
        nirb_off.initModel()
        generatedAndSaveSampling(nirb_off.Dmu, args.generatesampling)
        sys.exit(0)

    ###
    # If wanted: load the savec sampling to use it in algorithm generation
    Xi_train = None
    if args.load_sampling != 0:
        s = nirb_off.Dmu.sampling()
        N_train = s.readFromFile('./sampling.sample')
        Xi_train = s.getVector()
=======
    start = time.time()

    Xi_train_path = RESPATH +"/sampling_train.sample"
    # if os.path.isfile(Xi_train_path):
    #     s = nirb_off.Dmu.sampling()
    #     N = s.readFromFile(Xi_train_path)
    #     Xi_train = s.getVector()    
    #     if nirb_off.worldcomm.isMasterRank():
    #         print(f"[NIRB] Xi_train loaded from {Xi_train_path}") 
    # else :
    #     Xi_train = generatedAndSaveSampling(nirb_off.Dmu, 200, path=Xi_train_path, samplingMode="log-random")

    Xi_train = generatedAndSaveSampling(nirb_off.Dmu, 200, path=Xi_train_path, samplingMode="log-random")
>>>>>>> e82a120d

    # Initialize objects and run the offline stage
    start = time.time()
    if config_nirb['greedy-generation']:
        nirb_off = run_offline_greedy(config_nirb, args.Ninit, args.Ntrain, eps=args.eps,
                Xi_train=Xi_train, Nmax=args.Nmax, samplingMode=args.sampling_mode, Mexpr=args.Mexpr)
    else:
<<<<<<< HEAD
        nirb_off = run_offline(config_nirb)
=======
        Xi_train = nirb_off.initProblem(nbSnap, Xi_train=Xi_train)
    RIC = nirb_off.generateReducedBasis(regulParam=1.e-10, tolerance=1.e-12)

>>>>>>> e82a120d

    tolortho = 1.e-8

    # nirb_off.orthonormalizeL2(tol=tolortho)
    # nirb_off.orthonormalizeH1(tol=tolortho)
    # nirb_off.orthonormalizeL2(tol=tolortho)

    nirb_off.saveData(RESPATH, force=True)

    finish = time.time()

    print(f"proc {nirb_off.worldcomm.localRank()} Is L2 orthonormalized ?", nirb_off.checkL2Orthonormalized(tol=tolortho))
    print(f"proc {nirb_off.worldcomm.localRank()} Is H1 orthonormalized ? ", nirb_off.checkH1Orthonormalized())

    if convergence:
        Xi_test_path = os.path.join(RESPATH, "/sampling_test.sample")
        if os.path.isfile(Xi_test_path):
            s = nirb_off.Dmu.sampling()
            N = s.readFromFile(Xi_test_path)
            Xi_test = s.getVector()
            if nirb_off.worldcomm.isMasterRank():
                print(f"[NIRB] Xi_test loaded from {Xi_test_path}")
        else :
            Ns = 30
            Xi_test = generatedAndSaveSampling(nirb_off.Dmu, Ns, path=Xi_test_path, samplingMode="log-random")

        Err = nirb_off.checkConvergence(Ns=30, Xi_test=Xi_test)
        df = pd.DataFrame(Err)
        file = os.path.join(RESPATH, "offlineError.csv")
        df.to_csv(file, index=False)
        print(f"[NIRB] Offline error saved in {os.path.join(os.getcwd(), file)}")


    perf = []
    perf.append(nbSnap)
    perf.append(finish-start)

    if doRectification:
        file = os.path.join(RESPATH, f'nirbOffline_time_exec_np{nirb_off.worldcomm.globalSize()}_rectif.dat')
    else :
        file = os.path.join(RESPATH, f'nirbOffline_time_exec_np{nirb_off.worldcomm.globalSize()}.dat')
    WriteVecAppend(file, perf)

    info = nirb_off.getOfflineInfos()

    if nirb_off.worldcomm.isMasterRank():
        print(json.dumps(info, sort_keys=True, indent=4))
        print(f"[NIRB] Offline Elapsed time = ", finish-start)
        print(f"[NIRB] doRectification : {nirb_off.doRectification}, doGreedy : {nirb_off.doGreedy}")
        print(f"[NIRB] Offline part Done !")<|MERGE_RESOLUTION|>--- conflicted
+++ resolved
@@ -89,12 +89,14 @@
     parser.add_argument('--config-file', type=str, help='path to cfg file')
     parser.add_argument("--N", help="Number of initial snapshots [default=10]", type=int, default=10)
     parser.add_argument("--outdir", help="output directory", type=str, default=None)
-<<<<<<< HEAD
-    parser.add_argument("--greedy", help="With or without Greedy [default=0]", type=int, default=0)
-    parser.add_argument("--convergence", help="Get convergence error [default=1]", type=int, default=0)
+    parser.add_argument("--greedy", help="Wether with or without Greedy [default=0]", type=int, default=0)
+    parser.add_argument("--biortho", help="Wether with or without bi-orthonormalization [default=0]", type=int, default=0)
+    parser.add_argument("--convergence", help="Wether get convergence error [default=0]", type=int, default=0)
+
     parser.add_argument("--generate-sampling", help="Generate and save a sampling of given size [default=0]\
         If called, no basis is generated", type=int, default=0)
     parser.add_argument("--load-sampling", help="Load a sampling previously generated [default=0]", type=int, default=0)
+    parser.add_argument("--sampling-path", help="Path to sampling file, for loading or saving [default=\"sampling_train.sample\"]", type=str, default="sampling_train.sample")
 
     # Greedy arguments
     parser.add_argument("--Ninit", help="[Greedy] Number of initial snapshots [default=5]", type=int, default=5)
@@ -103,11 +105,6 @@
     parser.add_argument("--Nmax", help="[Greedy] Maximum number of snapshots [default=50]", type=int, default=50)
     parser.add_argument("--sampling-mode", help="[Greedy] Sampling mode [default=log-random]", type=str, default="log-random")
     parser.add_argument("--Mexpr", help="[Greedy] Expression of N as a function of N [default=\"N-1\"]", type=str, default="N-1")
-=======
-    parser.add_argument("--greedy", help="Wether with or without Greedy [default=0]", type=int, default=0)
-    parser.add_argument("--biortho", help="Wether with or without bi-orthonormalization [default=0]", type=int, default=0)
-    parser.add_argument("--convergence", help="Wether get convergence error [default=0]", type=int, default=0)
->>>>>>> e82a120d
 
     args = parser.parse_args()
     config_file = args.config_file
@@ -120,28 +117,11 @@
     nirb_file = feelpp.Environment.expand(cfg['nirb']['filename'])
     config_nirb = feelpp.readJson(nirb_file)['nirb']
 
-<<<<<<< HEAD
     convergence = args.convergence != 0
+    nbSnap = args.N
+
     config_nirb['greedy-generation'] = args.greedy != 0
-=======
-    greedy = args.greedy
-    conv = args.convergence
-    nbSnap=args.N
-    doBiortho = args.biortho
->>>>>>> e82a120d
-
-
-<<<<<<< HEAD
-    nbSnap = args.N
-    if nbSnap == None:
-        nbSnap = config_nirb['nbSnapshots']
-
-    config_nirb['greedy-generation'] = args.greedy
-=======
-
-    config_nirb['greedy-generation'] = bo[greedy]
-    config_nirb['doBiorthonormal'] = bo[doBiortho]
->>>>>>> e82a120d
+    config_nirb['doBiorthonormal'] = args.biortho != 0
 
     doGreedy = config_nirb['greedy-generation']
     doRectification = config_nirb['doRectification']
@@ -153,51 +133,30 @@
     else:
         RESPATH = outdir
 
-<<<<<<< HEAD
     ###
     # Only once: generate and save a sampling
     if args.generate_sampling != 0:
         nirb_off = nirbOffline(**config_nirb, initCoarse=False)
         nirb_off.initModel()
-        generatedAndSaveSampling(nirb_off.Dmu, args.generatesampling)
+        generatedAndSaveSampling(nirb_off.Dmu, args.generate_sampling, path=Xi_train_path)
         sys.exit(0)
 
     ###
     # If wanted: load the savec sampling to use it in algorithm generation
     Xi_train = None
+    Xi_train_path = os.path.join(RESPATH, args.sampling_path)
     if args.load_sampling != 0:
         s = nirb_off.Dmu.sampling()
-        N_train = s.readFromFile('./sampling.sample')
+        N_train = s.readFromFile(Xi_train_path)
         Xi_train = s.getVector()
-=======
-    start = time.time()
-
-    Xi_train_path = RESPATH +"/sampling_train.sample"
-    # if os.path.isfile(Xi_train_path):
-    #     s = nirb_off.Dmu.sampling()
-    #     N = s.readFromFile(Xi_train_path)
-    #     Xi_train = s.getVector()    
-    #     if nirb_off.worldcomm.isMasterRank():
-    #         print(f"[NIRB] Xi_train loaded from {Xi_train_path}") 
-    # else :
-    #     Xi_train = generatedAndSaveSampling(nirb_off.Dmu, 200, path=Xi_train_path, samplingMode="log-random")
-
-    Xi_train = generatedAndSaveSampling(nirb_off.Dmu, 200, path=Xi_train_path, samplingMode="log-random")
->>>>>>> e82a120d
 
     # Initialize objects and run the offline stage
     start = time.time()
     if config_nirb['greedy-generation']:
-        nirb_off = run_offline_greedy(config_nirb, args.Ninit, args.Ntrain, eps=args.eps,
+        nirb_off, nirb_on, _ = run_offline_greedy(config_nirb, args.Ninit, args.Ntrain, eps=args.eps,
                 Xi_train=Xi_train, Nmax=args.Nmax, samplingMode=args.sampling_mode, Mexpr=args.Mexpr)
     else:
-<<<<<<< HEAD
         nirb_off = run_offline(config_nirb)
-=======
-        Xi_train = nirb_off.initProblem(nbSnap, Xi_train=Xi_train)
-    RIC = nirb_off.generateReducedBasis(regulParam=1.e-10, tolerance=1.e-12)
-
->>>>>>> e82a120d
 
     tolortho = 1.e-8
 
@@ -213,7 +172,7 @@
     print(f"proc {nirb_off.worldcomm.localRank()} Is H1 orthonormalized ? ", nirb_off.checkH1Orthonormalized())
 
     if convergence:
-        Xi_test_path = os.path.join(RESPATH, "/sampling_test.sample")
+        Xi_test_path = os.path.join(RESPATH, "sampling_test.sample")
         if os.path.isfile(Xi_test_path):
             s = nirb_off.Dmu.sampling()
             N = s.readFromFile(Xi_test_path)
