--- conflicted
+++ resolved
@@ -1,17 +1,6 @@
-<<<<<<< HEAD
-from asyncio.base_futures import _FINISHED
-from tracemalloc import start
-from turtle import st
-from nirb import *
-from utils import WriteVecAppend 
-import timeit 
-from timeit import default_timer as timer
-import time 
-=======
 from feelpp.mor.nirb.nirb import *
 from feelpp.mor.nirb.utils import WriteVecAppend
 import timeit
->>>>>>> f06f8851
 
 if __name__ == "__main__":
 
@@ -28,23 +17,13 @@
     geo_path = f"{modelsFolder}{modelfile[toolboxesOptions]}.geo"
     model_path = f"{modelsFolder}{modelfile[toolboxesOptions]}.json"
 
-<<<<<<< HEAD
-    doRectification=True 
-=======
     doRectification=False
->>>>>>> f06f8851
     nbSnap = 10
     if len(sys.argv)>1:
         nbSnap = int(sys.argv[1])
 
-<<<<<<< HEAD
-    
-    # star=timeit.timeit()
-    star = time.perf_counter()
-=======
 
     star=timeit.timeit()
->>>>>>> f06f8851
 
     nirb_off = nirbOffline(dim, H, h, toolboxesOptions, cfg_path, model_path, geo_path, doRectification=doRectification)
 
@@ -61,7 +40,7 @@
     print("Is H1 orthonormalized ? ", nirb_off.checkH1Orthonormalized())
 
 
-    finish = time.perf_counter()
+    finish = timeit.timeit()
 
     perf = []
     perf.append(nbSnap)
