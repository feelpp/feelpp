import sys
from feelpp.mor.nirb.nirb import *
from feelpp.mor.nirb.utils import WriteVecAppend, init_feelpp_environment
import time
import json
import argparse


if __name__ == "__main__":

<<<<<<< HEAD
    dim = 2
    order = 2
    if dim == 2:
        H = 0.1  # CoarseMeshSize
        h = H**2 # Fine mesh size
    else:
        # fineness of two grids
        H = 0.5  # CoarseMeshSize
        h = 0.1  # Fine mesh size

    PWD = os.getcwd()
    toolboxType='heat'
    modelfile={'heat':'square/square', 'fluid':'lid-driven-cavity/cfd2d'}
    modelsFolder = f"{PWD}/model/"
    cfg_path = f"{modelsFolder}{modelfile[toolboxType]}.cfg"
    geo_path = f"{modelsFolder}{modelfile[toolboxType]}.geo"
    model_path = f"{modelsFolder}{modelfile[toolboxType]}.json"
    if dim == 3:
        cfg_path = f"{modelsFolder}/thermal-fin-3d/thermal-fin.cfg"
        geo_path = f"{modelsFolder}/thermal-fin-3d/fin.geo"
        model_path = f"{modelsFolder}/thermal-fin-3d/thermal-fin.json"

    e = init_feelpp_environment(toolboxType, cfg_path)

    doRectification=False 
    doBiorthonormal=False  
    nbSnap = 5
    if len(sys.argv)>=2:
        nbSnap = int(sys.argv[1])
        if len(sys.argv)>=3: 
            H = float(sys.argv[2])
            h = H**2

    star=time.time()

    nirb_off = nirbOffline(dim, H, h, toolboxType, cfg_path, model_path, geo_path,
                            doRectification=doRectification, order=order, doBiorthonormal=doBiorthonormal)
=======
    parser = argparse.ArgumentParser(description='NIRB Offline')
    parser.add_argument('--config-file', type=str, help='path to cfg file')

    args = parser.parse_args()
    config_file = args.config_file

    cfg = feelpp.readcfg(config_file)
    toolboxType = cfg['nirb']['toolboxType']
    e = init_feelpp_environment(toolboxType, config_file)

    nirb_file = feelpp.Environment.expand(cfg['nirb']['filename'])
    config_nirb = feelpp.readJson(nirb_file)['nirb']

    doRectification  = config_nirb['doRectification'] 
    nbSnap = config_nirb['nbSnapshots']

    start = time.time()

    nirb_off = nirbOffline(**config_nirb)
>>>>>>> 8c12eb4d

    nirb_off.initProblem(nbSnap)
    nirb_off.generateOperators()
    nirb_off.generateReducedBasis(regulParam=1.e-10)
    nirb_off.saveData(force=True)

    
    finish = time.time()

    # nirb_off.orthonormalizeL2()
    # nirb_off.orthonormalizeH1()
    # nirb_off.saveData()

    print("Is L2 orthonormalized ?", nirb_off.checkL2Orthonormalized())
    print("Is H1 orthonormalized ? ", nirb_off.checkH1Orthonormalized())

    perf = []
    perf.append(nbSnap)
    perf.append(finish-start)

    file='nirbOffline_time_exec.txt'
    WriteVecAppend(file,perf)

    if doRectification:
        file='nirbOffline_time_exec_rectif.txt'
    else :
        file='nirbOffline_time_exec.txt'
    WriteVecAppend(file,perf)

<<<<<<< HEAD
    info = nirb_off.getInformations()

    if feelpp.Environment.isMasterRank():
        print(json.dumps(info, sort_keys=True, indent=4))
        print(f"[NIRB] Offline Elapsed time = ", finish-star)
        print(f"[NIRB] Offline part Done !")
=======
    file = 'nirbOffline_time_exec.txt'
    WriteVecAppend(file,perf)

    print(f"[NIRB] Offline Elapsed time = ", finish-start)
    print(f"[NIRB] Offline part Done !")
>>>>>>> 8c12eb4d
<|MERGE_RESOLUTION|>--- conflicted
+++ resolved
@@ -8,45 +8,6 @@
 
 if __name__ == "__main__":
 
-<<<<<<< HEAD
-    dim = 2
-    order = 2
-    if dim == 2:
-        H = 0.1  # CoarseMeshSize
-        h = H**2 # Fine mesh size
-    else:
-        # fineness of two grids
-        H = 0.5  # CoarseMeshSize
-        h = 0.1  # Fine mesh size
-
-    PWD = os.getcwd()
-    toolboxType='heat'
-    modelfile={'heat':'square/square', 'fluid':'lid-driven-cavity/cfd2d'}
-    modelsFolder = f"{PWD}/model/"
-    cfg_path = f"{modelsFolder}{modelfile[toolboxType]}.cfg"
-    geo_path = f"{modelsFolder}{modelfile[toolboxType]}.geo"
-    model_path = f"{modelsFolder}{modelfile[toolboxType]}.json"
-    if dim == 3:
-        cfg_path = f"{modelsFolder}/thermal-fin-3d/thermal-fin.cfg"
-        geo_path = f"{modelsFolder}/thermal-fin-3d/fin.geo"
-        model_path = f"{modelsFolder}/thermal-fin-3d/thermal-fin.json"
-
-    e = init_feelpp_environment(toolboxType, cfg_path)
-
-    doRectification=False 
-    doBiorthonormal=False  
-    nbSnap = 5
-    if len(sys.argv)>=2:
-        nbSnap = int(sys.argv[1])
-        if len(sys.argv)>=3: 
-            H = float(sys.argv[2])
-            h = H**2
-
-    star=time.time()
-
-    nirb_off = nirbOffline(dim, H, h, toolboxType, cfg_path, model_path, geo_path,
-                            doRectification=doRectification, order=order, doBiorthonormal=doBiorthonormal)
-=======
     parser = argparse.ArgumentParser(description='NIRB Offline')
     parser.add_argument('--config-file', type=str, help='path to cfg file')
 
@@ -66,7 +27,6 @@
     start = time.time()
 
     nirb_off = nirbOffline(**config_nirb)
->>>>>>> 8c12eb4d
 
     nirb_off.initProblem(nbSnap)
     nirb_off.generateOperators()
@@ -96,17 +56,9 @@
         file='nirbOffline_time_exec.txt'
     WriteVecAppend(file,perf)
 
-<<<<<<< HEAD
     info = nirb_off.getInformations()
 
     if feelpp.Environment.isMasterRank():
         print(json.dumps(info, sort_keys=True, indent=4))
-        print(f"[NIRB] Offline Elapsed time = ", finish-star)
-        print(f"[NIRB] Offline part Done !")
-=======
-    file = 'nirbOffline_time_exec.txt'
-    WriteVecAppend(file,perf)
-
-    print(f"[NIRB] Offline Elapsed time = ", finish-start)
-    print(f"[NIRB] Offline part Done !")
->>>>>>> 8c12eb4d
+        print(f"[NIRB] Offline Elapsed time = ", finish-start)
+        print(f"[NIRB] Offline part Done !")