import sys
from feelpp.mor.nirb.nirb import *
from feelpp.mor.nirb.utils import WriteVecAppend, init_feelpp_environment, generatedAndSaveSampling
import time
import json
import argparse
from test_perf_nirb import online_error_sampling


if __name__ == "__main__":
    PWD = os.getcwd()

    parser = argparse.ArgumentParser(description='NIRB Offline')
    parser.add_argument('--config-file', type=str, help='path to cfg file')
    parser.add_argument("--N", help="Number of initial snapshots [default=10]", type=int, default=None)

    args = parser.parse_args()
    config_file = args.config_file

    cfg = feelpp.readCfg(config_file)
    toolboxType = cfg['nirb']['toolboxType']
    e = init_feelpp_environment(toolboxType, config_file)

    nirb_file = feelpp.Environment.expand(cfg['nirb']['filename'])
    config_nirb = feelpp.readJson(nirb_file)['nirb']

    doRectification  = config_nirb['doRectification']
<<<<<<< HEAD
    doGreedy         = config_nirb['greedy-generation']
    nbSnap = config_nirb['nbSnapshots']
=======
    nbSnap=args.N
    if nbSnap==None:
        nbSnap = config_nirb['nbSnapshots']
>>>>>>> 05482171

    r = ["noRect","Rect"][doRectification]
    g = ["noGreedy","Greedy"][doGreedy]
    RESPATH = f"RESULTS/{r}/{g}"

    start = time.time()

    nirb_off = nirbOffline(initCoarse=True, **config_nirb)

    ###
    # Only once: generate and save a sampling
    if False:
        generatedAndSaveSampling(nirb_off.Dmu, 100)
        sys.exit(0)
    ###
    # If wanted: load the savec sampling to use it in algorithm generation
    Xi_train = None
    if True:
        s = nirb_off.Dmu.sampling()
        N_train = s.readFromFile('./sampling.sample')
        Xi_train = s.getVector()

    nirb_off.generateOperators(coarse=True)

    if doGreedy:
        _, Xi_train, _ = nirb_off.initProblemGreedy(100, 1e-5, Nmax=6, Xi_train=Xi_train, computeCoarse=True, samplingMode="random")
    else:
        Xi_train = nirb_off.initProblem(nbSnap)
    nirb_off.generateReducedBasis(regulParam=1.e-10)
    # nirb_off.orthonormalizeL2()
    # nirb_off.orthonormalizeH1()
    nirb_off.saveData(RESPATH, force=True)

    finish = time.time()

    # online_error_sampling(config_nirb, RESPATH, Xi_train)
    online_error_sampling(config_nirb, RESPATH)

    print("Is L2 orthonormalized ?", nirb_off.checkL2Orthonormalized())
    print("Is H1 orthonormalized ? ", nirb_off.checkH1Orthonormalized())

    perf = []
    perf.append(nbSnap)
    perf.append(finish-start)

    file='nirbOffline_time_exec.txt'
    WriteVecAppend(file,perf)

    if doRectification:
        file='nirbOffline_time_exec_rectif.txt'
    else :
        file='nirbOffline_time_exec.txt'
    WriteVecAppend(file, perf)

    info = nirb_off.getInformations()

    if feelpp.Environment.isMasterRank():
        print(json.dumps(info, sort_keys=True, indent=4))
        print(f"[NIRB] Offline Elapsed time = ", finish-start)
        print(f"[NIRB] Offline part Done !")<|MERGE_RESOLUTION|>--- conflicted
+++ resolved
@@ -25,14 +25,11 @@
     config_nirb = feelpp.readJson(nirb_file)['nirb']
 
     doRectification  = config_nirb['doRectification']
-<<<<<<< HEAD
     doGreedy         = config_nirb['greedy-generation']
     nbSnap = config_nirb['nbSnapshots']
-=======
     nbSnap=args.N
     if nbSnap==None:
         nbSnap = config_nirb['nbSnapshots']
->>>>>>> 05482171
 
     r = ["noRect","Rect"][doRectification]
     g = ["noGreedy","Greedy"][doGreedy]
