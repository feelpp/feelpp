import sys, os
import feelpp
from feelpp.mor.nirb import nirbOffline, nirbOnline, ToolboxModel
from feelpp.mor.nirb.greedy import *
from feelpp.mor.nirb.utils import WriteVecAppend, init_feelpp_environment, generatedAndSaveSampling
import time
import json
import argparse
import pandas as pd


default_values = {
    "nbSnapshots": 10,
    "outdir": None,

    "doRectification": True,
    "doBiorthonormal": False,
    "doGreedy": True,

    "greedy-Ninit": 5,
    "greedy-Ntrain": 1000,
    "greedy-eps": 1e-5,
    "greedy-Nmax": 50,
    "greedy-samplingMode": "log-random",
    "greedy-Mexpr": "N-1",
}

def get_config_parameter(config, parameter):
    """
    Get parameter from config file, if not found, return default value
    
    Parameters
    ----------
    config : dict
        configuration of the NIRB model
    parameter : str
        parameter to get from config file
        
    Returns
    -------
    parameter
    """
    if parameter.startswith("greedy-"):
        return config["greedy-parameters"].get(parameter[7:], default_values[parameter])
    return config.get(parameter, default_values[parameter])


def run_offline(config_nirb, regulParam=1e-10):
    """Run offline step using POD

    Parameters
    ----------
    config_nirb : dict
        configuration of the NIRB model
    regulParam : float, optional
        Regularization parameter, by default 1e-10

    Returns
    -------
    nirbOffline
        nirbOffline object, with the basis initialized
    """
    nirb_off = nirbOffline(**config_nirb, initCoarse=True)
    nirb_off.initModel()

    nirb_off.generateOperators(coarse=True)
    nbSnap = config_nirb['nbSnapshots']
    _ = nirb_off.initProblem(nbSnap)
    RIC = nirb_off.generateReducedBasis(regulParam=regulParam)
    print(f"[NIRB] Basis of size {nirb_off.N} generated, RIC = {RIC}")

    return nirb_off



def run_offline_greedy(config_nirb, Ninit, Ntrain, eps=1e-5, Xi_train=None, Nmax=50, samplingMode="log-random", Mexpr="N-1"):
    """Run offline step using greedy algorithm

    Parameters
    ----------
    config_nirb : dict
        configuration of the NIRB model
    Ninit : int
        size of the initial basis computed using POD
    Ntrain : int
        size of the training set
    eps : float, optional
        tolerance for the greedy algorithm
    Xi_train : list, optional
        training set, by default None. If None, a sample of size Ntrain is generated
    Nmax : int, optional
        maximal size of the basis, by default 50
    samplingMode : str, optional
        mode for sampling the training set, by default "log-random"
    Mexpr : str, optional
        evaluation of M regarding N

    Returns
    -------
    nirbOffline
        nirbOffline object, with the basis initialized
    """

    tb = ToolboxModel(**config_nirb)
    tb.initModel(initCoarse=True)
    interpolator = tb.createInterpolator(tb.tbCoarse, tb.tbFine)

    nirb_off = nirbOffline(initCoarse=True, **config_nirb)
    nirb_off.setModel(tb)

    nirb_on = nirbOnline(**config_nirb)
    nirb_on.setModel(tb, interpolationOperator=interpolator)

    nirb_off.generateOperators(coarse=True)
    res = initProblemGreedy(nirb_off, nirb_on, Ninit, Ntrain, eps=eps,
                Xi_train=Xi_train, Nmax=Nmax, samplingMode=samplingMode, Mexpr=Mexpr)

    return nirb_off, nirb_on, res


if __name__ == "__main__":
    PWD = os.getcwd()

    parser = argparse.ArgumentParser(description='NIRB Offline')
    parser.add_argument('--config-file', type=str, help='path to cfg file')
    parser.add_argument("--N", help="Number of initial snapshots [default=10]", type=int, default=10)
    parser.add_argument("--convergence", help="Wether get convergence error [default=0]", type=int, default=0)
<<<<<<< HEAD
    parser.add_argument("--load-sampling", help="Load a sampling previously generated [default=0]", type=int, default=0)
=======
    parser.add_argument("--time", help="Wether to solve stationary problem or not [default=0]", type=int, default=0)
>>>>>>> 47e3e3d2

    parser.add_argument("--generate-sampling", help="Generate and save a sampling of given size [default=0]\
        If called, no basis is generated", type=int, default=0)
    parser.add_argument("--sampling-path", help="Path to sampling file, for loading or saving [default=\"sampling_train.sample\"]", type=str, default="sampling_train.sample")
    parser.add_argument("--sampling-mode", help="Mode for sampling the training set [default=\"log-random\"]", type=str, default="log-random")
    parser.add_argument("--print-default-values", help="Print default values for config file [default=0]", type=int, default=0)

    args = parser.parse_args()
    config_file = args.config_file

    sampling_path = args.sampling_path

    if args.print_default_values:
        print("[NIRB] Default values:")
        for k, v in default_values.items():
            print(f"{k:>24}: {v}")
        sys.exit(0)

    cfg = feelpp.readCfg(config_file)
    toolboxType = cfg['nirb']['toolboxType']
    e = init_feelpp_environment(toolboxType, config_file)

    nirb_file = feelpp.Environment.expand(cfg['nirb']['filename'])
    config_nirb = feelpp.readJson(nirb_file)['nirb']
    outdir = get_config_parameter(config_nirb, 'outdir')

    convergence = args.convergence != 0
    nbSnap = get_config_parameter(config_nirb, 'nbSnapshots')

    doGreedy = get_config_parameter(config_nirb, 'doGreedy')
    print(f"[NIRB] Greedy generation: {doGreedy}")
    doRectification = get_config_parameter(config_nirb, 'doRectification')
    doBiorthonormal = get_config_parameter(config_nirb, 'doBiorthonormal')
    rectPath = ["noRect", "Rect"][doRectification]
    greedyPath = ["noGreedy", "Greedy"][doGreedy]

    if outdir is None:
        RESPATH = os.path.join(os.getcwd(), "results", rectPath, greedyPath)
    else:
        RESPATH = outdir

    # Create the directory if it does not exist to avoid errors
    if not os.path.exists(RESPATH):
        os.makedirs(RESPATH)

    Xi_train = None
    Xi_train_path = os.path.join(RESPATH, sampling_path)
    
    ###
    # Only once: generate and save a sampling
    if args.generate_sampling != 0:
        nirb_off = nirbOffline(**config_nirb, initCoarse=False)
        nirb_off.initModel()
        generatedAndSaveSampling(nirb_off.Dmu, args.generate_sampling, path=Xi_train_path, samplingMode=args.sampling_mode)
        sys.exit(0)

    ###
    # If wanted: load the savec sampling to use it in algorithm generation
    if args.load_sampling != 0:
        s = nirb_off.Dmu.sampling()
        N_train = s.readFromFile(Xi_train_path)
        Xi_train = s.getVector()

    # Initialize objects and run the offline stage
    start = time.time()
    if doGreedy:
        print("+------------------------------------------------+\n[NIRB] Running offline greedy")
        Ninit = get_config_parameter(config_nirb, 'greedy-Ninit')
        Ntrain = get_config_parameter(config_nirb, 'greedy-Ntrain')
        eps = get_config_parameter(config_nirb, 'greedy-eps')
        Nmax = get_config_parameter(config_nirb, 'greedy-Nmax')
        samplingMode = get_config_parameter(config_nirb, 'greedy-samplingMode')
        Mexpr = get_config_parameter(config_nirb, 'greedy-Mexpr')
        nirb_off, nirb_on, _ = run_offline_greedy(config_nirb, Ninit, Ntrain, eps=eps,
                Xi_train=Xi_train, Nmax=Nmax, samplingMode=samplingMode, Mexpr=Mexpr)
    else:
        print("+------------------------------------------------+\n[NIRB] Running offline")
        nirb_off = run_offline(config_nirb)

    tolortho = 1.e-8

    # nirb_off.orthonormalizeL2(tol=tolortho)
    # nirb_off.orthonormalizeH1(tol=tolortho)
    # nirb_off.orthonormalizeL2(tol=tolortho)

    nirb_off.saveData(RESPATH, force=True)

    finish = time.time()

    print(f"proc {nirb_off.worldcomm.localRank()} Is L2 orthonormalized ?", nirb_off.checkL2Orthonormalized(tol=tolortho))
    print(f"proc {nirb_off.worldcomm.localRank()} Is H1 orthonormalized ?", nirb_off.checkH1Orthonormalized())

    if convergence:
        print(f"[NIRB] Check convergence with sampling [{sampling_path}]")
        Xi_test_path = os.path.join(RESPATH, sampling_path)
        if os.path.isfile(Xi_test_path):
            s = nirb_off.Dmu.sampling()
            N = s.readFromFile(Xi_test_path)
            Xi_test = s.getVector()
            if nirb_off.worldcomm.isMasterRank():
                print(f"[NIRB] Xi_test loaded from {Xi_test_path}")
        else :
            Ns = 1
            Xi_test = generatedAndSaveSampling(nirb_off.Dmu, Ns, path=Xi_test_path, samplingMode="log-random")

        Err = nirb_off.checkConvergence(Ns=30, Xi_test=Xi_test)
        df = pd.DataFrame(Err)
        file = os.path.join(RESPATH, "offlineError.csv")
        df.to_csv(file, index=False)
        print(f"[NIRB] Offline error saved in {os.path.join(os.getcwd(), file)}")


    perf = []
    perf.append(nbSnap)
    perf.append(finish-start)

    if doRectification:
        file = os.path.join(RESPATH, f'nirbOffline_time_exec_np{nirb_off.worldcomm.globalSize()}_rectif.dat')
    else :
        file = os.path.join(RESPATH, f'nirbOffline_time_exec_np{nirb_off.worldcomm.globalSize()}.dat')
    WriteVecAppend(file, perf)

    info = nirb_off.getOfflineInfos()

    if nirb_off.worldcomm.isMasterRank():
        print(json.dumps(info, sort_keys=True, indent=4))
        print(f"[NIRB] Offline Elapsed time = ", finish-start)
        print(f"[NIRB] doRectification : {nirb_off.doRectification}, doGreedy : {nirb_off.doGreedy}")
        print(f"[NIRB] Offline part Done !")<|MERGE_RESOLUTION|>--- conflicted
+++ resolved
@@ -125,11 +125,8 @@
     parser.add_argument('--config-file', type=str, help='path to cfg file')
     parser.add_argument("--N", help="Number of initial snapshots [default=10]", type=int, default=10)
     parser.add_argument("--convergence", help="Wether get convergence error [default=0]", type=int, default=0)
-<<<<<<< HEAD
     parser.add_argument("--load-sampling", help="Load a sampling previously generated [default=0]", type=int, default=0)
-=======
     parser.add_argument("--time", help="Wether to solve stationary problem or not [default=0]", type=int, default=0)
->>>>>>> 47e3e3d2
 
     parser.add_argument("--generate-sampling", help="Generate and save a sampling of given size [default=0]\
         If called, no basis is generated", type=int, default=0)
