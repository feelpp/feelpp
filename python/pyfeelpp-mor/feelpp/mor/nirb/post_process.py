# %%
import sys
import pandas as pd
import numpy as np
import matplotlib.pyplot as plt
import tikzplotlib
from os.path import dirname, basename, isfile, join
import glob

# %%

def plot_error(dirs, names, Ns):
    """Plot errors obtained from many directories

    Args:
        dirs (list of str): list of path to export directories
        names (list of str): list of names for the legend
        Ns (list of int): sizes of the basis used for the computation of the errors
    """
    D = len(dirs)
    assert(D == len(names))
    NN = len(Ns)

    cs = ['tab:blue', 'tab:orange', 'tab:green', 'tab:red', 'tab:purple', 'tab:brown', 'tab:pink', 'tab:gray', 'tab:olive', 'tab:cyan']

    fig, ax = plt.subplots(1, 2, figsize=(20,10))

    errIntL2 = 0
    errIntLinf = 0

    for d in range(D):
        minsL2  = np.zeros(NN)
        meansL2 = np.zeros(NN)
        maxsL2  = np.zeros(NN)

        minsLinf  = np.zeros(NN)
        meansLinf = np.zeros(NN)
        maxsLinf  = np.zeros(NN)

        for i, N in enumerate(Ns):
            df = pd.read_csv(f"{dirs[d]}/errorParams/errors{N}.csv")
            minsL2[i]  = df["l2u-uHn"].min()
            meansL2[i] = df["l2u-uHn"].mean()
            maxsL2[i]  = df["l2u-uHn"].max()

            minsLinf[i]  = df["lINFu-uHn"].min()
            meansLinf[i] = df["lINFu-uHn"].mean()
            maxsLinf[i]  = df["lINFu-uHn"].max()

            errIntL2 += df["l2u-uH"].mean()
            errIntLinf += df["lINFu-uH"].mean()

            print(f"[NIRB online] {names[d]}: N={N},\n\tmin L2 error = {minsL2[i]},\n\tmean L2 error = {meansL2[i]},\n\tmax L2 error = {maxsL2[i]}")
            print(f"[NIRB online] {names[d]}: N={N},\n\tmin Linf error = {minsLinf[i]},\n\tmean Linf error = {meansLinf[i]},\n\tmax Linf error = {maxsLinf[i]}")

        ax[0].plot(Ns, minsL2, c=cs[d], label=f"L2 {names[d]}")
        ax[0].plot(Ns, meansL2, '--', c=cs[d])
        ax[0].plot(Ns, maxsL2, c=cs[d])
        ax[0].fill_between(Ns, minsL2, maxsL2, alpha=0.2, color=cs[d])

        ax[1].plot(Ns, minsLinf, c=cs[d], label=f"Linf {names[d]}")
        ax[1].plot(Ns, meansLinf, '--', c=cs[d])
        ax[1].plot(Ns, maxsLinf, c=cs[d])
        ax[1].fill_between(Ns, minsLinf, maxsLinf, alpha=0.2, color=cs[d])

    ax[0].axhline(errIntL2 / D, c='k', linestyle='--', label=r"$\Vert u_H - u_h\Vert$")
    ax[1].axhline(errIntLinf / D, c='k', linestyle='--', label=r"$\Vert u_H - u_h\Vert$")

    # Plot
    ax[0].set_title(r"Error $L^2$")
    ax[0].set_xlabel("N")
    ax[0].set_ylabel("Error")
    # ax[0].set_xscale("log")
    ax[0].set_yscale("log")
    ax[0].set_xlim(Ns[0], Ns[-1])
    ax[0].legend()

    ax[1].set_title(r"Error $L^\infty$")
    ax[1].set_xlabel("N")
    ax[1].set_ylabel("Error")
    # ax[1].set_xscale("log")
    ax[1].set_yscale("log")
    ax[1].set_xlim(Ns[0], Ns[-1])
    ax[1].legend()

    # Save
    # tikzplotlib.save("plot.tex")
    plt.show()

<<<<<<< HEAD
=======
# plot_error('/data/scratch/saigre/feel-mbda/nirb/heat/np_1', [2, 3, 4, 5, 10, 15, 20, 25, 50, 100, 175, 200])
#plot_error('/data/home/elarif/feelppdb/nirb/heat/np_1', [1, 2, 4, 6, 10, 12, 14, 16, 20, 25, 30, 35, 40, 45, 50, 70, 80, 100])
>>>>>>> 4c5bd046


# %%
def plot_time(csv_file):
    df = pd.read_csv(csv_file)
    plt.axhline(df['time_toolbox'].mean(), c='k', linestyle='--', label='Fine toolbox')
    plt.plot(df['N'], df['time_nirb'], '+-', label='NIRB w/o rect.')
    plt.plot(df['N'], df['time_nirb_rect'], '+-', label='NIRB w/ rect.')

    plt.xlabel('N')
    plt.ylabel('Time (s)')
    # plt.xscale('log')
    plt.yscale('log')

    plt.legend()
    plt.show()
    # tikzplotlib.save("plot.tex")


# %%
### Manage data Frame 

def concat_dataFrame(dataDir, saveGlob=False, fileTosave=None):
    """ conctatenate all df from directory dataDir in a one single dataFrame
        by adding a series of the number of snapshot associated (the number of snap is integer N such that the file
        contained in dataDir are named 'errorsN.csv')

    Args:
        dataDir (str): directory contaning all data Frame 
        saveGlob (bool): To save Global data frame in files. Defaults to False. 
        fileTosave (str) : file to save the global data frame. Defaults to None. 
    """

    files = glob.glob(join(dirname(dataDir), "*.csv"))
    NsnapList = [int(basename(f)[6:][:-4]) for f in files if isfile(f)]
    
    Ns = len(NsnapList)

    nk = NsnapList[0]
    file = dataDir+f"errors{nk}.csv"
    dfGlob = pd.read_csv(file, sep=',')
    dfGlob['N'] = nk 
    allSize = dfGlob.shape[0]
    
    for i in range(1,Ns):
        nk = NsnapList[i]
        file = dataDir+f"errors{nk}.csv"
        df = pd.read_csv(file, sep=',')
        df['N'] = nk
        allSize += df.shape[0]
        dfGlob = pd.concat([dfGlob, df])

    assert allSize == dfGlob.shape[0], f" size sum = {allSize}, size Glob = {dfGlob.shape[0]}"

    dfGlob.rename(columns={'l2u-uH':"l2(u-uH)", 'l2u-uHn':"l2(u-uHn)", 'lINFu-uH':"inf(u-uH)",
                         'lINFu-uHn':'inf(u-uHn)'}, inplace=True)

    
    if saveGlob and fileTosave != None :
        ## Save the global data frame in csv files
        dfGlob.to_csv(fileTosave, sep=',')
    
    return dfGlob


def getDataStat(df):
    """ Get some statistic infos from a given dataFrame df : 
        (Min, Max, Mean) in respect to number of snapshot series 

    Args:
        df (pandas.DataFrame) : the global data frame 
    
    Return :
        l2df(pandas.DataFrame) : data frame associated to stat relative to L2 norm
        h1df(pandas.DataFrame) : data frame associated to stat relative to H1 norm
    """

    lkeys = [k for k in df.keys() if k not in ['N', 'parameter']]

    # Get mean, min and max
    dfmean = df.pivot_table(values=lkeys, index='N', aggfunc=np.mean)
    dfmin = df.pivot_table(values=lkeys, index='N', aggfunc=np.min)
    dfmax = df.pivot_table(values=lkeys, index='N', aggfunc=np.max)
    
    l2 = 'l2(u-uHn)'
    h1 = 'h1(u-uHn)'
    ## L2 norm 
    l2df = pd.DataFrame()
    l2df['Min'] = dfmin[l2]
    l2df['Max'] = dfmax[l2]
    l2df['Mean'] = dfmean[l2]
    l2df['l2(u-uH)'] = dfmean['l2(u-uH)']

    ## H1 norm 
    h1df = pd.DataFrame()
    h1df['Min'] = dfmin[h1]
    h1df['Max'] = dfmax[h1]
    h1df['Mean'] = dfmean[h1]
    h1df['h1(u-uH)'] = dfmean['h1(u-uH)']
    

    return l2df, h1df

def troncateNparam(df, Nparam=1, start='first'):
    """ get errors for given number of parameter (Nparam)
            Nparam <= 50
    Args:
        df (pandas.dataFrame): data frame
        Nparam (int) : number of parameter to troncate from data frame. Defaults to 1. 
        start (srt) : starting trocate for first, or last element of sampling of 50 parameters
    """

    assert Nparam <= 50, f"Nparam should be <= 50, Nparam = {Nparam}"

    listN = list(df['N'])
    listN = list(set(listN))
    listkeys = [k for k in df.keys() if k != 'parameter']
    ind = np.where(df['N']==listN[0])[0][:Nparam]

    dg = df.iloc[ind,:]
    dg = dg[listkeys]
    dk = pd.DataFrame(dict(dg))
    for i in listN[1:]:
        ind = np.where(df['N']==i)[0][:Nparam]
        dg =  df.iloc[ind,:]
        dg = dg[listkeys]
        dk = pd.concat([dk, pd.DataFrame(dict(dg))])

    # dk.sort_values('N', inplace=True)
    dk.index = range(dk.shape[0])
    return dk 

# %%

### Vizualise data Frame 
def plot_dataFrame(df, norm='L2'):
    """ plot the content of a data frame  

    Args:
        df (pandas.dataFrame): the dataFrame 
    """
    x = df.index 
    keys = [k for k in df.keys() if k not in ['N', 'parameter']]

    for i in range(df.shape[1]-1):
        plt.scatter(x,df[keys[i]], label=str(keys[i]))
        plt.plot(x,df[keys[i]])
    
    plt.legend()
    plt.xscale('log')
    plt.yscale('log')
    plt.xlabel("Number of basis function (N)")
    plt.ylabel(f"{norm} norm of Errors (in log)")
    plt.xlim(x[0], x[-1])
    plt.show()

def compare_dataFrame(df,dg, keys='Mean', norm='l2'):
    """compare 2 dataFrame in espect of given keys 
        keys take 'Min', 'Max' or 'Mean'

    Args:
        df (pandas.dataFrame): _description_
        dg (pandas.dataFrame): _description_
        keys (str) : Min, Max or Mean 
    """

    xf = df.index
    xg = dg.index

    normUhn = {'l2':r"$\Vert u_h - u_{Hh}\Vert_{L_2}$" , 'h1': r"$\Vert u_h - u_{Hh}\Vert_{H_1}$"}
    normUh = {'l2':r"$\Vert u_h - u_{H}\Vert_{L_2}$" , 'h1': r"$\Vert u_h - u_{H}\Vert_{H_1}$"}
    keyUh = {'l2': 'l2(u-uH)', 'h1':'h1(u-uH)'}

    plt.scatter(xf, df[keys], c='red')
    plt.scatter(xg, dg[keys], c='blue')
    plt.plot(xf, df[keys], c='red')
    plt.plot(xg, dg[keys], c='blue')

    plt.plot(xf, df[keys], c='red', label=normUhn[norm] + 'w/O rectif')
    plt.plot(xg, dg[keys], c='blue', label=normUhn[norm] + 'w/ rectif')

    plt.scatter(xf, df[keyUh[norm]], c='green')
    plt.plot(xg, dg[keyUh[norm]], c='green', label=normUh[norm])

    
    plt.legend()
    plt.xscale('log')
    plt.yscale('log')
    plt.xlabel("Number of basis function (N)")
    plt.ylabel(f"{norm} norm of Errors (in log)")
    plt.xlim(xf[0], xf[-1])
    plt.show()



# %%


if __name__ == "__main__":
    import sys
    # plot_error(sys.argv[1], sys.argv[2:])
    # plot_time(sys.argv[1])

    ### Read global datas 
    file = "/data/home/elarif/nirbDatas/heat/errors50Params.csv"  # From gaya 
    fileR = "/data/home/elarif/nirbDatas/heat/errors50ParamsRectif.csv"
    
    # file  = str(sys.argv[1]) # file containing errors w/O rectification 
    # fileR = str(sys.argv[2]) # // w/ rectification 
    norm ='l2'

    dfGlob = pd.read_csv(file, sep=',')
    dfGlobR = pd.read_csv(fileR, sep=',')


    # %%   
    ### Get stats for 50 parameters 

    l2df, h1df   = getDataStat(dfGlob) # l1 and h1 error associated 
    l2dfR, h1dfR = getDataStat(dfGlobR) # // 

    plot_dataFrame(l2df)
    compare_dataFrame(l2df, l2dfR, keys='Min')

    # %%
    ## Tronctae into N parameter (N<=50)

    dkN = troncateNparam(dfGlob, 1) 
    dkNR = troncateNparam(dfGlobR, 1)

    l2df, h1df   = getDataStat(dkN) # l1 and h1 error associated with statistical infos 
    l2dfR, h1dfR = getDataStat(dkNR) # // 

    plot_dataFrame(l2df)
    compare_dataFrame(l2df, l2dfR, keys='Max', norm=norm)<|MERGE_RESOLUTION|>--- conflicted
+++ resolved
@@ -87,11 +87,8 @@
     # tikzplotlib.save("plot.tex")
     plt.show()
 
-<<<<<<< HEAD
-=======
 # plot_error('/data/scratch/saigre/feel-mbda/nirb/heat/np_1', [2, 3, 4, 5, 10, 15, 20, 25, 50, 100, 175, 200])
 #plot_error('/data/home/elarif/feelppdb/nirb/heat/np_1', [1, 2, 4, 6, 10, 12, 14, 16, 20, 25, 30, 35, 40, 45, 50, 70, 80, 100])
->>>>>>> 4c5bd046
 
 
 # %%
