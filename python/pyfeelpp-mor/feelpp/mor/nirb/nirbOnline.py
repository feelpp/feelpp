<<<<<<< HEAD
# from timeit import timeit
from timeit import default_timer as timer
import time 
from nirb import *
from utils import WriteVecAppend 
=======
from timeit import timeit
from feelpp.mor.nirb.nirb import *
from feelpp.mor.nirb.utils import WriteVecAppend
>>>>>>> f06f8851

if __name__ == "__main__":

    # fineness of two grids
    H = 0.1  # CoarseMeshSize
    h = H**2 # fine mesh size
    dim = 2

    PWD = os.getcwd()
    toolboxesOptions='heat'
    modelfile={'heat':'square/square', 'fluid':'lid-driven-cavity/cfd2d'}
    modelsFolder = f"{PWD}/model/"
    cfg_path = f"{modelsFolder}{modelfile[toolboxesOptions]}.cfg"
    geo_path = f"{modelsFolder}{modelfile[toolboxesOptions]}.geo"
    model_path = f"{modelsFolder}{modelfile[toolboxesOptions]}.json"
<<<<<<< HEAD
    
    doRectification=True  

    start=time.perf_counter()
=======

    doRectification=False
>>>>>>> f06f8851

    nirb_on = nirbOnline(dim, H, h, toolboxesOptions, cfg_path, model_path, geo_path, doRectification=doRectification)

    nirb_on.loadData()
    nirb_on.getInterpSol()
    nirb_on.getCompressedSol()
    nirb_on.getOnlineSol()
    online1 = nirb_on.onlineSol.to_petsc().vec()[:] # en commentant cette ligne ça produite des nan à la solution onlineSol après computeErrors

    error = nirb_on.computeErrors()

    online2 = nirb_on.onlineSol.to_petsc().vec()[:]

    print("[nirb main] diff online sol befor/after error", np.max(np.abs(online1-online2)))

    print("----------- Errors ----------------------")
    print(f"Nb mode = {error[0]}")
    print(f"L2 norm= {error[1]}")
    print(f"Inf norm = {error[2]}")


    finish = time.perf_counter()
    perf = []
    perf.append(nirb_on.N)
    perf.append(finish-start)

    file='nirbOnline_time_exec.txt'
    WriteVecAppend(file,perf)

    if doRectification:
        file='nirb_error_rectif.txt'
    else :
        file='nirb_error.txt'
    WriteVecAppend(file,error)

    print(f"[NIRB] Online Elapsed time =", finish-start)
    print(f"[NIRB] Online part Done !!")<|MERGE_RESOLUTION|>--- conflicted
+++ resolved
@@ -1,14 +1,6 @@
-<<<<<<< HEAD
-# from timeit import timeit
-from timeit import default_timer as timer
-import time 
-from nirb import *
-from utils import WriteVecAppend 
-=======
 from timeit import timeit
 from feelpp.mor.nirb.nirb import *
 from feelpp.mor.nirb.utils import WriteVecAppend
->>>>>>> f06f8851
 
 if __name__ == "__main__":
 
@@ -24,15 +16,9 @@
     cfg_path = f"{modelsFolder}{modelfile[toolboxesOptions]}.cfg"
     geo_path = f"{modelsFolder}{modelfile[toolboxesOptions]}.geo"
     model_path = f"{modelsFolder}{modelfile[toolboxesOptions]}.json"
-<<<<<<< HEAD
-    
-    doRectification=True  
 
-    start=time.perf_counter()
-=======
-
+    start=timeit() 
     doRectification=False
->>>>>>> f06f8851
 
     nirb_on = nirbOnline(dim, H, h, toolboxesOptions, cfg_path, model_path, geo_path, doRectification=doRectification)
 
@@ -54,7 +40,8 @@
     print(f"Inf norm = {error[2]}")
 
 
-    finish = time.perf_counter()
+    finish = timeit() 
+
     perf = []
     perf.append(nirb_on.N)
     perf.append(finish-start)
