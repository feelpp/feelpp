--- conflicted
+++ resolved
@@ -1,222 +1,61 @@
-<<<<<<< HEAD
-from genericpath import isfile
-# from importlib.resources import path
-from inspect import Parameter
-import time 
-=======
 from time import time
->>>>>>> 8c12eb4d
 from feelpp.mor.nirb.nirb import *
 from feelpp.mor.nirb.utils import WriteVecAppend, init_feelpp_environment
 import sys
 import pandas as pd
 from pathlib import Path
-<<<<<<< HEAD
 import os 
-
-def ComputeErrors(nirb_on, mu):
-    """Compute the error between nirb solution and FE one for 
-        a given parameter 
-    Args:
-        nirb_on (class): initialized nirbOnline class 
-        mu (ParameterSpaceElement) : parameter 
-
-    return : 
-    list: containing
-        - the number reduced basis N
-        - the errors L2 and Linf between nirb solution and FE fine solution
-        - the errors L2 and Linf between inteprolated FE coarse solution and FE fine solution
-    list : 
-    """
-    l2Mat, h1Mat = nirb_on.generateOperators(h1=True)
-
-    uHh= nirb_on.getOnlineSol(mu)
-    uH = nirb_on.getInterpSol(mu)
-    uh = nirb_on.getToolboxSolution(nirb_on.tbFine, mu)
-    
-    error = [nirb_on.N]
-
-    error.append(nirb_on.normMat(l2Mat, uHh-uh)) # L2 norm 
-    error.append(nirb_on.normMat(h1Mat, uHh-uh)) # H1 norm 
-    error.append(nirb_on.normMat(l2Mat, uH-uh))
-    error.append(nirb_on.normMat(h1Mat, uH-uh))
-
-    # error.append((uHh - uh).l2Norm())
-    # error.append((uHh - uh).to_petsc().vec().norm(PETSc.NormType.NORM_INFINITY))
-    # error.append((uH - uh).l2Norm())
-    # error.append((uH - uh).to_petsc().vec().norm(PETSc.NormType.NORM_INFINITY))
-
-    return error 
-
-def ComputeErrorsH(nirb_on, tbRef, mu, path=None, name=None):
-    """Compute the error between nirb solution and a reference one given from 
-           a very fine mesh in respect to mesh size 
-
-    Args:
-        nirb_on (class nirbOnline, initialized): nirb online instance 
-        tbRef (class ToolBoxModel, initialize): reference toolbox 
-        mu (ParameterSpaceElement): parameter 
-        path (str) : a path to load the reference solution
-        name (str) : the name of the reference solution 
-    """
-
-    uHh= nirb_on.getOnlineSol(mu) # nirb solution 
-    uh = nirb_on.getToolboxSolution(nirb_on.tbFine, mu) # FE solution 
-
-    if (path != None) and (name != None): 
-        uref = tbRef.Xh.element()
-        uref.load(path,name)
-    else :
-        uref = tbRef.getToolboxSolution(tbRef.tbFine, mu) # get reference sol 
-
-    Op = tbRef.createInterpolator(tbRef.tbFine, nirb_on.tbFine)
-    Uref_int = Op.interpolate(uref)
-
-    error = [nirb_on.tbFine.mesh().hAverage()]
-    error.append((Uref_int - uHh).l2Norm())
-    error.append((Uref_int - uHh).to_petsc().vec().norm(PETSc.NormType.NORM_INFINITY))
-    error.append((Uref_int - uh).l2Norm())
-    error.append((Uref_int - uh).to_petsc().vec().norm(PETSc.NormType.NORM_INFINITY))
-
-    return error
-
-def ComputeErrorSampling(nirb_on, Nsample=1, samplingType='log-random'):
-    """Compute the errors between nirb solution and FE one for 
-        a given number of parameters 
-    Args:
-        nirb_on (class): initialized nirbOnline class 
-        Nsample (int): number of parameter. Defaults to 1.  
-        samplingType (str, optional): type of sampling distribution. Defaults to 'log-random'.
-
-    return : 
-    dict: containing
-        - dict['parameter'] : the index of the parameter from 0... to Nsample
-        - dict['l2(u-uHn)'] : the l2 norm between FE solution (u) and the nirb solution (uHn)
-        - dict['h1(u-uHn)'] : the h1 norm between FE solution (u) and the nirb solution (uHn)
-        - dict['l2(u-uH)'] : the l2 norm between both FE solution (u in the fine mesh) and (uH in the coarse mesh)
-        - dict['h1(u-uH)'] : the h1 norm between both FE solution (u in the fine mesh) and (uH in the coarse mesh)
-    """
-
-    # finish = timeit()
-    Dmu = nirb_on.Dmu
-    s = Dmu.sampling()
-    s.sampling(Nsample, samplingType)
-    mus = s.getVector()
-
-    l2Mat, h1Mat = nirb_on.generateOperators(h1=True)
-
-    err = np.zeros((Nsample,4))
-    for i,mu in enumerate(mus):
-        uH = nirb_on.getInterpSol(mu)
-        uHh= nirb_on.getOnlineSol(mu)
-        uh = nirb_on.getToolboxSolution(nirb_on.tbFine, mu)
-
-        err[i,0] = nirb_on.normMat(l2Mat, uHh-uh)
-        err[i,1] = nirb_on.normMat(h1Mat, uHh-uh)
-        err[i,2] = nirb_on.normMat(l2Mat, uH-uh)
-        err[i,3] = nirb_on.normMat(h1Mat, uH-uh)
-
-    errors = {}
-    errors['parameter'] = [*range(Nsample)] 
-    errors['l2(u-uHn)'] = err[:,0]
-    errors['h1(u-uHn)'] = err[:,1]
-    errors['l2(u-uH)'] = err[:,2]
-    errors['h1(u-uH)'] = err[:,3]
-
-    return errors
-=======
 from feelpp.mor.nirb.nirb_perf import *
 import argparse
->>>>>>> 8c12eb4d
 
 
 if __name__ == "__main__":
 
-<<<<<<< HEAD
-    dim = 2
-    order = 2
-    if dim == 2:
-        H = 0.1  # CoarseMeshSize
-        h = H**2 # Fine mesh size
-    else:
-        # fineness of two grids
-        H = 0.5  # CoarseMeshSize
-        h = 0.1  # Fine mesh size
-
-    PWD = os.getcwd()
-    toolboxType='heat'
-    modelfile={'heat':'square/square', 'fluid':'lid-driven-cavity/cfd2d'}
-    modelsFolder = f"{PWD}/model/"
-    cfg_path = f"{modelsFolder}{modelfile[toolboxType]}.cfg"
-    geo_path = f"{modelsFolder}{modelfile[toolboxType]}.geo"
-    model_path = f"{modelsFolder}{modelfile[toolboxType]}.json"
-    if dim == 3:
-        cfg_path = f"{modelsFolder}/thermal-fin-3d/thermal-fin.cfg"
-        geo_path = f"{modelsFolder}/thermal-fin-3d/fin.geo"
-        model_path = f"{modelsFolder}/thermal-fin-3d/thermal-fin.json"
-=======
     parser = argparse.ArgumentParser(description='NIRB Online')
     parser.add_argument('--config-file', type=str, help='path to cfg file')
->>>>>>> 8c12eb4d
 
     args = parser.parse_args()
     config_file = args.config_file
 
-<<<<<<< HEAD
-    if len(sys.argv)>=2: 
-        H = float(sys.argv[1])
-        h = H**2
-    
-    start=time.time() 
-=======
     cfg = feelpp.readcfg(config_file)
     toolboxType = cfg['nirb']['toolboxType']
     e = init_feelpp_environment(toolboxType, config_file)
->>>>>>> 8c12eb4d
 
     nirb_file = feelpp.Environment.expand(cfg['nirb']['filename'])
     config_nirb = feelpp.readJson(nirb_file)['nirb']
     toolboxType = config_nirb['toolboxType']
 
+    start= time()
+    
     nirb_on = nirbOnline(**config_nirb)
 
     mu = nirb_on.Dmu.element()
     nirb_on.loadData()
-<<<<<<< HEAD
     uHh = nirb_on.getOnlineSol(mu)
 
-    finish = time.time()
+    finish = time()
     
     perf = []
     perf.append(nirb_on.N)
     perf.append(finish-start)
+
+    doRectification = config_nirb['doRectification']
+    Nsample = 50
+
     if doRectification:
         file='nirbOnline_time_exec_rectif.txt'
     else :
         file='nirbOnline_time_exec.txt'
     WriteVecAppend(file,perf)
 
-    doRectification = False 
-    Nsample = 1
-=======
->>>>>>> 8c12eb4d
-
-    doRectification = config_nirb['doRectification']
-    Nsample = 50
-
     # error1 = ComputeErrors(nirb_on, mu)
     errorN = ComputeErrorSampling(nirb_on, Nsample=Nsample)
     
     df = pd.DataFrame(errorN)
-<<<<<<< HEAD
     df['N'] = nirb_on.N
 
     if doRectification:
-        file =f"errors{Nsample}Params.csv"
-=======
-    if config_nirb['doRectification']:
-        file =Path(f"errorParamsRectif/errors{nirb_on.N}.csv")
->>>>>>> 8c12eb4d
+        file =f"errors{Nsample}ParamsRectif.csv"
     else:
         file =f"errors{Nsample}Params.csv"
 
