from distutils.log import error
from timeit import timeit
from time import time
from feelpp.mor.nirb.nirb import *
from feelpp.mor.nirb.utils import WriteVecAppend, init_feelpp_environment

if __name__ == "__main__":

    # fineness of two grids
    H = 0.1  # CoarseMeshSize
    h = H**2 # fine mesh size
    dim = 2

    PWD = os.getcwd()
    toolboxType='heat'
    modelfile={'heat':'square/square', 'fluid':'lid-driven-cavity/cfd2d'}
    modelsFolder = f"{PWD}/model/"
    cfg_path = f"{modelsFolder}{modelfile[toolboxType]}.cfg"
    geo_path = f"{modelsFolder}{modelfile[toolboxType]}.geo"
    model_path = f"{modelsFolder}{modelfile[toolboxType]}.json"

<<<<<<< HEAD
    start=timeit() 
    doRectification=True 

    nirb_on = nirbOnline(dim, H, h, toolboxesOptions, cfg_path, model_path, geo_path, doRectification=doRectification)
    exporter = feelpp.exporter(mesh=nirb_on.tbFine.mesh(), name="feelpp_nirb")
=======
    e = init_feelpp_environment(toolboxType, cfg_path)
    # start = timeit()
    doRectification=False

    nirb_on = nirbOnline(dim, H, h, toolboxType, cfg_path, model_path, geo_path, doRectification=doRectification)
>>>>>>> 1da15ef1

    nirb_on.loadData()
    nirb_on.getInterpSol()
    nirb_on.getCompressedSol()
    nirb_on.getOnlineSol()

    online1 = nirb_on.onlineSol.to_petsc().vec()[:] # en commentant cette ligne ça produite des nan à la solution onlineSol après computeErrors
  
    error = nirb_on.computeErrors()
    
    online2 = nirb_on.onlineSol.to_petsc().vec()[:]

    print("[nirb main] diff online sol befor/after error", np.max(np.abs(online1-online2)))

    print("----------- Errors ----------------------")
    # print(f"Nb mode = {error[0]}")
    # print(f"L2 norm= {error[1]}")
    # print(f"Inf norm = {error[2]}")
    print('error =', error)


    # finish = timeit()
    Dmu = nirb_on.Dmu
    Nsample = 50
    s = Dmu.sampling()
    s.sampling(Nsample, 'log-random')
    mus = s.getVector()

    err = np.zeros(Nsample)
    start = time()
    for i,mu in enumerate(mus):
        uH = nirb_on.solveOnline(mu)
        uh = nirb_on.getSolution(nirb_on.tbFine, mu)
        err[i] = (uH-uh).l2Norm()
    finish = time()

    time_toolbox_start = time()
    for mu in mus:
        uh = nirb_on.getSolution(nirb_on.tbFine, mu)
    time_toolbox_finish = time()
    time_toolbox_elapsed = (time_toolbox_finish - time_toolbox_start) / Nsample


    time_nirb_start = time()
    for mu in mus:
        nirb_on.getInterpSol(mu)
        nirb_on.getCompressedSol()
        uHh = nirb_on.getOnlineSol()
    time_nirb_finish = time()
    time_nirb_elapsed = (time_nirb_finish - time_nirb_start) / Nsample

    WriteVecAppend('nirbOnline_time_exec.dat', [nirb_on.N, time_toolbox_elapsed, time_nirb_elapsed])

    """
    # errors = np.zeros((Nsample, 3))
    errors = []
    for i, mu in enumerate(mus):
        nirb_on.getInterpSol(mu)
        nirb_on.getCompressedSol()
        uHhN = nirb_on.getOnlineSol()
        online1 = nirb_on.onlineSol.to_petsc().vec()[:] # en commentant cette ligne ça produite des nan à la solution onlineSol après computeErrors

        err = nirb_on.computeErrors()
        print(err)
        if not(err[1] > 1e-10 or err[2] > 1e-10 or err[1] == nan or err[2] == nan):
            errors.append(err)
        # errors[i,:] = nirb_on.computeErrors()
        
        online2 = nirb_on.onlineSol.to_petsc().vec()[:]
    errors = np.array(errors)
    print(errors)
    print("\n")
    error_min = errors.min(axis=0)
    error_mean = errors.mean(axis=0)
    error_max = errors.max(axis=0)

    error = np.concatenate((error_min, error_mean[1:], error_max[1:]))
    """


    if doRectification:
        file='nirb_error_rectif.dat'
    else :
        file='nirb_error.dat'
    WriteVecAppend(file,error)

    print(f"[NIRB] Online Elapsed time =", finish-start)
    print(f"[NIRB] Online part Done !!")<|MERGE_RESOLUTION|>--- conflicted
+++ resolved
@@ -19,19 +19,11 @@
     geo_path = f"{modelsFolder}{modelfile[toolboxType]}.geo"
     model_path = f"{modelsFolder}{modelfile[toolboxType]}.json"
 
-<<<<<<< HEAD
-    start=timeit() 
-    doRectification=True 
-
-    nirb_on = nirbOnline(dim, H, h, toolboxesOptions, cfg_path, model_path, geo_path, doRectification=doRectification)
-    exporter = feelpp.exporter(mesh=nirb_on.tbFine.mesh(), name="feelpp_nirb")
-=======
     e = init_feelpp_environment(toolboxType, cfg_path)
     # start = timeit()
     doRectification=False
 
     nirb_on = nirbOnline(dim, H, h, toolboxType, cfg_path, model_path, geo_path, doRectification=doRectification)
->>>>>>> 1da15ef1
 
     nirb_on.loadData()
     nirb_on.getInterpSol()
