from time import time
from feelpp.mor.nirb.nirb import *
from feelpp.mor.nirb.utils import WriteVecAppend, init_feelpp_environment
import sys
import pandas as pd
from pathlib import Path
import os
from feelpp.mor.nirb.nirb_perf import *
import argparse


def run_online(config_nirb, path, nbSnap, Xi=None, Nb=None):
    nirb_on = nirbOnline(**config_nirb)
    nirb_on.initModel()
    if Xi is None:
        s = nirb_on.Dmu.sampling()
        s.sampling(10, "random")
        Xi = s.getVector()

    if Nb is None: Nb = nbSnap

    err = nirb_on.loadData(path=path, nbSnap=nbSnap)
    assert err == 0, "Error while loading data"

    for mu in Xi:
        nirb_on.getOnlineSol(mu, Nb)

    return nirb_on


if __name__ == "__main__":

    parser = argparse.ArgumentParser(description='NIRB Online')
    parser.add_argument('--config-file', type=str, help='path to cfg file')
    parser.add_argument("--N", help="Number of initial snapshots [default=10]", type=int, default=None)
    parser.add_argument("--outdir", help="output directory", type=str, default=None)
    parser.add_argument("--greedy", help="With or without Greedy [default=0]", type=int, default=0)
    parser.add_argument("--exporter", help="Export nirb sol for vizualisation [default=0]", type=int, default=0)
    parser.add_argument("--convergence", help="Get convergence error [default=1]", type=int, default=0)

    parser.add_argument("--Xi", help="Path to file containing the parameters", type=str, default=None)
    parser.add_argument("--Nparam", help="Number of parameters to test, if Xi is not given", type=int, default=10)

    args = parser.parse_args()
    config_file = args.config_file
    outdir = args.outdir

    cfg = feelpp.readCfg(config_file)
    toolboxType = cfg['nirb']['toolboxType']
    e = init_feelpp_environment(toolboxType, config_file)

    nirb_file = feelpp.Environment.expand(cfg['nirb']['filename'])
    config_nirb = feelpp.readJson(nirb_file)['nirb']


    convergence = args.convergence != 0
    exporter = args.exporter != 0
    config_nirb['greedy-generation'] = args.greedy

    nbSnap = args.N
    if nbSnap == None:
        nbSnap = config_nirb['nbSnapshots']


    doGreedy = config_nirb['greedy-generation']
    doRectification = config_nirb['doRectification']
    rectPath = ["noRect", "Rect"][doRectification]
    greedyPath = ["noGreedy", "Greedy"][doGreedy]

    if outdir is None:
        RESPATH = f"results/{rectPath}/{greedyPath}"
    else:
        RESPATH = outdir

    start = time()
    nirb_on = run_online(config_nirb, path=RESPATH, nbSnap=nbSnap, Nb=nbSnap)
    finish = time()

    s = nirb_on.Dmu.sampling()
    if args.Xi is not None:
        N_train = s.readFromFile('./sampling.sample')
        Xi = s.getVector()
    else:
        s.sampling(args.Nparam, "random")
        Xi = s.getVector()


<<<<<<< HEAD

    if exporter:
        dirname = "nirbOnlineSolutions"
=======
    uh = nirb_on.getToolboxSolution(nirb_on.tbFine, mu)
    error = nirb_on.normMat(uHh - uh)
    print(f"[NIRB] L2 norm between nirb online and toolbox sol = {error}")

    if exporter:    
        dirname = "nirbSol"
>>>>>>> e82a120d
        nirb_on.initExporter(dirname, toolbox="fine")
    
    for i, mu in enumerate(Xi):
        print(f"[NIRB online] Getting online solution with mu = {mu}")
        uHh = nirb_on.getOnlineSol(mu)

        if exporter:
            nirb_on.exportField(uHh, f"uHhN_{i}")
    
    if exporter:
        nirb_on.saveExporter()

    perf = []
    perf.append(nirb_on.N)
    perf.append(finish-start)

    if doRectification:
        file = os.path.join(RESPATH, f'nirbOnline_time_exec_np{nirb_on.worldcomm.globalSize()}_rectif.dat')
    else:
        file = os.path.join(RESPATH, f'nirbOnline_time_exec_np{nirb_on.worldcomm.globalSize()}.dat')
    WriteVecAppend(file, perf)

    if convergence :
        Nsample = 50
        errorN = ComputeErrorSampling(nirb_on, Nsample=Nsample, h1=True)
        # errorN = ComputeErrors(nirb_on, mu, h1=True)

        df = pd.DataFrame(errorN)
        df['N'] = nirb_on.N

        file = os.path.join(RESPATH, f"errors{Nsample}Params.csv")

        header = not os.path.isfile(file)
        df.to_csv(file, mode='a', index=False, header=header)

        if nirb_on.worldcomm.isMasterRank():
            print(f"[NIRB online] with {nirb_on.N} snapshots ")
            print(f"[NIRB online] computed errors for {df.shape[0]} parameters ")
            data_mean = df.mean(axis=0)
            print("[NIRB online] Mean of errors ")
            print(data_mean)
            data_min = df.min(axis=0)
            print("[NIRB online] Min of errors ")
            print(data_min)
            data_max = df.max(axis=0)
            print("[NIRB online] Max of errors ")
            print(data_max)

    print(f"[NIRB] Online Elapsed time =", finish-start)
    print(f"[NIRB] Online part Done !!")<|MERGE_RESOLUTION|>--- conflicted
+++ resolved
@@ -85,23 +85,20 @@
         Xi = s.getVector()
 
 
-<<<<<<< HEAD
 
     if exporter:
         dirname = "nirbOnlineSolutions"
-=======
-    uh = nirb_on.getToolboxSolution(nirb_on.tbFine, mu)
-    error = nirb_on.normMat(uHh - uh)
-    print(f"[NIRB] L2 norm between nirb online and toolbox sol = {error}")
-
-    if exporter:    
-        dirname = "nirbSol"
->>>>>>> e82a120d
         nirb_on.initExporter(dirname, toolbox="fine")
     
     for i, mu in enumerate(Xi):
         print(f"[NIRB online] Getting online solution with mu = {mu}")
         uHh = nirb_on.getOnlineSol(mu)
+
+        if computeError:
+            uh = nirb_on.getToolboxSolution(nirb_on.tbFine, mu)
+            error = nirb_on.normMat(uHh - uh)
+            print(f"[NIRB] L2 norm between nirb online and toolbox sol = {error}")
+
 
         if exporter:
             nirb_on.exportField(uHh, f"uHhN_{i}")
