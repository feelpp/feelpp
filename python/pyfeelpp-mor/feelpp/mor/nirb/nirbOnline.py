--- conflicted
+++ resolved
@@ -54,25 +54,15 @@
     config_nirb = feelpp.readJson(nirb_file)['nirb']
 
 
-<<<<<<< HEAD
     convergence = args.convergence != 0
     exporter = args.exporter != 0
     config_nirb['greedy-generation'] = args.greedy != 0
     computeError = args.compute_error != 0
-=======
-    greedy = args.greedy
-    expo = args.exporter
-    conv = args.convergence
->>>>>>> b2863342
 
     nbSnap = args.N
     if nbSnap == None:
         nbSnap = config_nirb['nbSnapshots']
 
-<<<<<<< HEAD
-=======
-    config_nirb['greedy-generation'] = bo[greedy]
->>>>>>> b2863342
 
     doGreedy = config_nirb['greedy-generation']
     doRectification = config_nirb['doRectification']
@@ -96,7 +86,6 @@
         s.sampling(args.Nparam, "random")
         Xi = s.getVector()
 
-<<<<<<< HEAD
 
 
     if exporter:
@@ -117,46 +106,6 @@
             nirb_on.exportField(uHh, f"uHhN_{i}")
 
     if exporter:
-=======
-    ## mu for thermal bridge test case
-    # mub = {"h_top":1./0.06,"h_bottom":1./0.11 }
-    # mu = nirb_on.Dmu.element()
-    # mu.setParameters(mub)
-    # print(mu.view())
-
-    ## general mu
-    mu = nirb_on.Dmu.mumin()
-    print("[NIRB] Selected parameeter mu")
-    print(mu.view())
-
-    err = nirb_on.loadData(path=RESPATH, nbSnap=nbSnap)
-    assert err == 0, "Error while loading data"
-    uHh = nirb_on.getOnlineSol(mu)
-    finish = time()
-
-    uh = nirb_on.getToolboxSolution(nirb_on.tbFine, mu)
-    uH = nirb_on.getInterpSol(mu)
-
-    error = nirb_on.normMat(uHh - uh)
-    errorInterp = nirb_on.normMat(uH - uh)
-
-    if nirb_on.worldcomm.isMasterRank():
-        print(f"[NIRB] L2 norm between nirb online and toolbox sol = {error}")
-        print(f"[NIRB] L2 norm between interp sol and toolbox sol = {errorInterp}")
-
-    if exporter:
-        ## export thermal bridge solution
-        # dirname = "nirbSolBridge"
-        # nirb_on.tbFine.fieldTemperaturePtr().setZero()
-        # nirb_on.tbFine.fieldTemperaturePtr().add(1,uHh)
-        # nirb_on.tbFine.exportResults()
-        dirname = "nirbSolFin3d"
-        nirb_on.initExporter(dirname, toolbox="fine")
-        fieldname = 'T_nirb'
-        nirb_on.exportField(uHh,fieldname)
-        fieldname = 'T_fine'
-        nirb_on.exportField(uh,fieldname)
->>>>>>> b2863342
         nirb_on.saveExporter()
 
     perf = []
@@ -194,11 +143,6 @@
             data_max = df.max(axis=0)
             print("[NIRB online] Max of errors ")
             print(data_max)
-<<<<<<< HEAD
-=======
 
->>>>>>> b2863342
-
-    if nirb_on.worldcomm.isMasterRank():
-        print(f"[NIRB] Online Elapsed time =", finish-start)
-        print(f"[NIRB] Online part Done !!")+    print(f"[NIRB] Online Elapsed time = {finish-start}")
+    print(f"[NIRB] Online part Done !!")