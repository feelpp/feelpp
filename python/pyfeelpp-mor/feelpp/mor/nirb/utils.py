--- conflicted
+++ resolved
@@ -86,12 +86,8 @@
         list of parameterSpaceElement: the sampling generated
     """
     s = Dmu.sampling()
-<<<<<<< HEAD
-    s.sampling(size, samplingMode)
+    s.sample(size, samplingMode)
     s.writeOnFile(path)
-=======
-    s.sample(size, samplingMode)
->>>>>>> 09beef08
     if feelpp.Environment.isMasterRank():
         print("Sampling saved in ", path)
 
