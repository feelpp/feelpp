# -*- coding: utf-8 -*-
## utilis function for NIRB
## Thomas Saigre, Ali Elarif
## 09/2022

import os
import feelpp
import feelpp.mor as mor
import feelpp.toolboxes.core as core
from petsc4py import PETSc
from slepc4py import SLEPc
import numpy as np
from mpi4py import MPI
<<<<<<< HEAD
=======
import random
>>>>>>> b2863342


############################################################################################################
#                                                                                                          #
# Feel++ utils functions                                                                                   #
#                                                                                                          #
############################################################################################################


def init_feelpp_environment(toolboxType, config_file, argv=['feelpp-mor-nirb']):
    """Initialize Feel++ environment

    Args:
        toolboxType (str): Toolbox used
        config_file (str): path to cfg file
        argv (list, optional): list of arguments to give to Feel++ environment. Defaults to ['feelpp-mor-nirb'].

    Returns:
        feelpp._core.Environment: Environment
    """
    config = feelpp.globalRepository(f"nirb/{toolboxType}")
    opts = core.toolboxes_options(toolboxType).add(mor.makeToolboxMorOptions())
    e = feelpp.Environment(argv, config=config, opts=opts)
    e.setConfigFile(config_file)
    return e



def loadParameterSpace(model_path):
    """Load parameter space from given model path

    Args:
        model_path (str): path to the CRB model file (JSON)

    Returns:
        ParameterSpace: object ParameterSpace
    """

    crb_model_properties = mor.CRBModelProperties("", feelpp.Environment.worldCommPtr(), "")
    crb_model_properties.setup(model_path)
    Dmu = feelpp.mor._mor.ParameterSpace.New(crb_model_properties.parameters(), feelpp.Environment.worldCommPtr())
    return Dmu


def assembleToolbox(tb, mu):
    """Assemble the toolbox tb for the parameter mu

    Args:
        tb (Toolbox): Toolbox object
        mu (parameterSpaceElement): parameter
    """

    for i in range(0,mu.size()):
        tb.addParameterInModelProperties(mu.parameterName(i), mu(i))

    for i in range(0,mu.size()):
        tb.addParameterInModelProperties(mu.parameterName(i), mu(i))

    tb.updateParameterValues()

def generatedAndSaveSampling(Dmu, size, path="./sampling.sample", samplingMode="log-random"):
    """Generate a sampling and save it in the given path

    Args:
    -----
        Dmu (ParameterSpace): parameter space
        size (int): size of the sampling
        path (str, optional): path to save the sampling. Defaults to "/.sampling.sample".

    Returns:
    --------
        list of parameterSpaceElement: the sampling generated
    """
    s = Dmu.sampling()
    s.sampling(size, samplingMode)
    if feelpp.Environment.isMasterRank():
        s.writeOnFile(path)
        print("Sampling saved in ", path)

    return s.getVector()



def samplingEqui(model_path,Ns,type='equidistribute'):
    """ Get an equidistribute sampling of parameter

    Args:
        model_path (str): model path
        Ns (int): number of snapshot
        type (str, optional): type of the equidistribution. Defaults to 'equidistribute'.
    """
    model = feelpp.readJson(model_path)
    crb = model['CRBParameters']

    Dmu = loadParameterSpace(model_path)
    mu = Dmu.element()

    key = crb.keys()
    mus = []
    dic = {}
    for i in range(Ns):
        for k in key:
            dic[k] = crb[k]['min'] + i*(crb[k]['max'] - crb[k]['min'])/float(Ns)
        mu.setParameters(dic)
        mus.append(mu)

    return mus
<<<<<<< HEAD
=======

def SamplingPreProcess(Dmu,Ntrain=200, Ntest=50,path="./", idmodel='s4', samplingMode='log-random'):
    """Generate and save sampling for trainning and testing. It ensure that both sampling will be distinct

    Parameters
    ----------
    Dmu : feelpp.ParameterSpace
        parameter space
    Ntrain : int, optional
        number of trainning parameter, by default 200
    Ntest : int, optional
        number of testing parameter, by default 50
    path : str, optional
        directory to save datas, by default "./"
    idmodel : str, optional
        end of file before extension, by default 's4'
    samplingMode : str, optional
        feelpp sampling mode , by default 'log-random'

    Returns
    -------
    None
        write the sampling on file named by :
        sampling_train_{idmodel}_N{Ntrain}.sample
        sampling_test_{idmodel}_N{Ntest}.sample
    """

    Nglob = Ntrain + Ntest + 100
    g = Dmu.sampling()
    g.sampling(Nglob, samplingMode)
    Xglob = g.getVector()

    if feelpp.Environment.isMasterRank():
        itest = random.sample(range(Nglob), k=Ntest)
        inp = np.array(itest, dtype='i')
    else:
        inp = np.empty(Ntest, dtype='i')

    feelpp.Environment.worldComm().globalComm().Bcast(inp, root=0)
    itest = list(inp)

    Xtest = [Xglob[i] for i in itest]
    Xtrain = [Xglob[i] for i in range(Nglob) if i not in itest]
    Xtrain = Xtrain[:Ntrain]

    g.setElements(Xtest)
    if feelpp.Environment.isMasterRank():
        Xtest_path = f"{path}/sampling_test_{idmodel}_N{Ntest}.sample"
        g.writeOnFile(Xtest_path)

    g.setElements(Xtrain)
    if feelpp.Environment.isMasterRank():
        Xtrain_path = f"{path}/sampling_train_{idmodel}_N{Ntrain}.sample"
        g.writeOnFile(Xtrain_path)

    if feelpp.Environment.isMasterRank():
        print(f"[NIRB] Sampling saved on path : {path}")

    return Xtrain, Xtest
>>>>>>> b2863342


############################################################################################################
#                                                                                                          #
# PETSc handling functions                                                                                 #
#                                                                                                          #
############################################################################################################


def LoadPetscArrayBin(filename):
    """Load a PETSc array from filename, written in binary format

    Args:
        filename (str): path to file to load

    Returns:
        petsc4py.Mat: loaded array
    """
    outputfile = os.path.join(filename)
    viewer = PETSc.Viewer().createBinary(outputfile, 'r')
    # PetscAray = PETSc.Mat().createDense()
    PetscAray = PETSc.Mat().load(viewer)
    return PetscAray

def SavePetscArrayBin(filename, PetscAray):
    """Save a PETSc array to filename, in binary format

    Args:
        filename (str): path to file to save
        PetscAray (petsc4py.Mat): array to save
    """
    outputfile = os.path.join(filename)

    viewer = PETSc.Viewer().createBinary(outputfile, 'w')

    # print(help(viewer.pushFormat))
    # print(help(viewer.Format))

    # viewer.pushFormat(viewer.Format.NATIVE)
    # viewer.PetscViewerPushFormat(PETSC_VIEWER_NATIVE)
    viewer(PetscAray)


def SlepcEigenV(matrix, epsilon = 1.e-8):
    """
<<<<<<< HEAD
    Computes eigenpairs of a symetric definite matrix in petsc.mat format.
    The basis vectors returned are orthonormalized
=======
    Computes eigenpairs of a symetric definite
    matrix in petsc.mat format. The basis vectors returned are orthonormalized
>>>>>>> b2863342

    Parameters
    ----------
    matrix (petsc.Mat) : the input matrix
    epsilon (float)    : tolerence of convergence, determining the number of keps eigenvalues

    Returns
    -------
    eigenvalues np.array : kept eigenvalues, of size (nev)
    eigenvectors (list) : kept eigenvectors associated to kept eigenvalues in format PETSc.Vec
    """

    # Get eigenpairs of the matrix
    E = SLEPc.EPS() # SVD for singular value decomposition or EPS for Eigen Problem Solver
    E.create(comm=MPI.COMM_SELF)  # create the solver in sequential

    E.setOperators(matrix)
    E.setFromOptions()
    E.setWhichEigenpairs(E.Which.LARGEST_MAGNITUDE)
    E.setDimensions(matrix.size[1]) # set the number of eigen val to compute
    E.setTolerances(epsilon) # set the tolerance used for the convergence

    E.solve()
    nbmaxEv = E.getConverged() # number of eigenpairs

    eigenValues = []
    eigenVectors = E.getInvariantSubspace() # Get orthonormal basis associated to eigenvalues

    for i in range(nbmaxEv):
        eigenValues.append(float(E.getEigenvalue(i).real))

    E.destroy() # destroy the solver object

    eigenValues = np.array(eigenValues)
    idx = eigenValues.argsort()[::-1]
    eigenValues = eigenValues[idx]

    eigenVectors = [eigenVectors[i] for i in idx]

    return eigenValues, eigenVectors

############################################################################################################
#                                                                                                          #
# IO handling functions                                                                                    #
#                                                                                                          #
############################################################################################################
def WriteVecAppend(filename, array):
<<<<<<< HEAD
    """ Write an array or list in filename with append mode the vector value will be writen horizontally
=======
    """ Write an array or list in filename with append mode
            the vector value will be writen horizontally
>>>>>>> b2863342
    """
    with open(filename, 'a+') as file:
        file.write(' '.join(str(i) for i in list(array))+"\n")<|MERGE_RESOLUTION|>--- conflicted
+++ resolved
@@ -11,10 +11,7 @@
 from slepc4py import SLEPc
 import numpy as np
 from mpi4py import MPI
-<<<<<<< HEAD
-=======
 import random
->>>>>>> b2863342
 
 
 ############################################################################################################
@@ -122,8 +119,6 @@
         mus.append(mu)
 
     return mus
-<<<<<<< HEAD
-=======
 
 def SamplingPreProcess(Dmu,Ntrain=200, Ntest=50,path="./", idmodel='s4', samplingMode='log-random'):
     """Generate and save sampling for trainning and testing. It ensure that both sampling will be distinct
@@ -183,7 +178,6 @@
         print(f"[NIRB] Sampling saved on path : {path}")
 
     return Xtrain, Xtest
->>>>>>> b2863342
 
 
 ############################################################################################################
@@ -229,13 +223,8 @@
 
 def SlepcEigenV(matrix, epsilon = 1.e-8):
     """
-<<<<<<< HEAD
     Computes eigenpairs of a symetric definite matrix in petsc.mat format.
     The basis vectors returned are orthonormalized
-=======
-    Computes eigenpairs of a symetric definite
-    matrix in petsc.mat format. The basis vectors returned are orthonormalized
->>>>>>> b2863342
 
     Parameters
     ----------
@@ -283,12 +272,8 @@
 #                                                                                                          #
 ############################################################################################################
 def WriteVecAppend(filename, array):
-<<<<<<< HEAD
-    """ Write an array or list in filename with append mode the vector value will be writen horizontally
-=======
     """ Write an array or list in filename with append mode
             the vector value will be writen horizontally
->>>>>>> b2863342
     """
     with open(filename, 'a+') as file:
         file.write(' '.join(str(i) for i in list(array))+"\n")