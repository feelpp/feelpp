# -*- coding: utf-8 -*-
## utilis function for NIRB
## Thomas Saigre, Ali Elarif
## 09/2022

import os
import feelpp
import feelpp.mor as mor
import feelpp.toolboxes.core as core
from petsc4py import PETSc
from slepc4py import SLEPc
import numpy as np
from mpi4py import MPI


############################################################################################################
#                                                                                                          #
# Feel++ utils functions                                                                                   #
#                                                                                                          #
############################################################################################################


def init_feelpp_environment(toolboxType, config_file, argv=['feelpp-mor-nirb']):
    """Initialize Feel++ environment

    Args:
        toolboxType (str): Toolbox used
        config_file (str): path to cfg file
        argv (list, optional): list of arguments to give to Feel++ environment. Defaults to ['feelpp-mor-nirb'].

    Returns:
        feelpp._core.Environment: Environment
    """
    config = feelpp.globalRepository(f"nirb/{toolboxType}")
    opts = core.toolboxes_options(toolboxType).add(mor.makeToolboxMorOptions())
    e = feelpp.Environment(argv, config=config, opts=opts)
    e.setConfigFile(config_file)
    return e



def loadParameterSpace(model_path):
    """Load parameter space from given model path

    Args:
        model_path (str): path to the CRB model file (JSON)

    Returns:
        ParameterSpace: object ParameterSpace
    """

    crb_model_properties = mor.CRBModelProperties("", feelpp.Environment.worldCommPtr(), "")
    crb_model_properties.setup(model_path)
    Dmu = feelpp.mor._mor.ParameterSpace.New(crb_model_properties.parameters(), feelpp.Environment.worldCommPtr())
    return Dmu


def assembleToolbox(tb, mu):
    """Assemble the toolbox tb for the parameter mu

    Args:
        tb (Toolbox): Toolbox object
        mu (parameterSpaceElement): parameter
    """

    for i in range(0,mu.size()):
        tb.addParameterInModelProperties(mu.parameterName(i), mu(i))

    for i in range(0,mu.size()):
        tb.addParameterInModelProperties(mu.parameterName(i), mu(i))

    tb.updateParameterValues()

def generatedAndSaveSampling(Dmu, size, path="./sampling.sample", samplingMode="log-random"):
    """Generate a sampling and save it in the given path

    Args:
    -----
        Dmu (ParameterSpace): parameter space
        size (int): size of the sampling
        path (str, optional): path to save the sampling. Defaults to "/.sampling.sample".

    Returns:
    --------
        list of parameterSpaceElement: the sampling generated
    """
    s = Dmu.sampling()
    s.sampling(size, samplingMode)
    if feelpp.Environment.isMasterRank():
        s.writeOnFile(path)
        print("Sampling saved in ", path)

    return s.getVector()



def samplingEqui(model_path,Ns,type='equidistribute'):
    """ Get an equidistribute sampling of parameter

    Args:
        model_path (str): model path
        Ns (int): number of snapshot
        type (str, optional): type of the equidistribution. Defaults to 'equidistribute'.
    """
    model = feelpp.readJson(model_path)
    crb = model['CRBParameters']

    Dmu = loadParameterSpace(model_path)
    mu = Dmu.element()

    key = crb.keys()
    mus = []
    dic = {}
    for i in range(Ns):
        for k in key:
            dic[k] = crb[k]['min'] + i*(crb[k]['max'] - crb[k]['min'])/float(Ns)
        mu.setParameters(dic)
        mus.append(mu)

    return mus


############################################################################################################
#                                                                                                          #
# PETSc handling functions                                                                                 #
#                                                                                                          #
############################################################################################################


def LoadPetscArrayBin(filename):
    """Load a PETSc array from filename, written in binary format

    Args:
        filename (str): path to file to load

    Returns:
        petsc4py.Mat: loaded array
    """
    outputfile = os.path.join(filename)
    viewer = PETSc.Viewer().createBinary(outputfile, 'r')
    # PetscAray = PETSc.Mat().createDense()
    PetscAray = PETSc.Mat().load(viewer)
    return PetscAray

def SavePetscArrayBin(filename, PetscAray):
    """Save a PETSc array to filename, in binary format

    Args:
        filename (str): path to file to save
        PetscAray (petsc4py.Mat): array to save
    """
    outputfile = os.path.join(filename)

    viewer = PETSc.Viewer().createBinary(outputfile, 'w')

    # print(help(viewer.pushFormat))
    # print(help(viewer.Format))

    # viewer.pushFormat(viewer.Format.NATIVE)
    # viewer.PetscViewerPushFormat(PETSC_VIEWER_NATIVE)
    viewer(PetscAray)


def SlepcEigenV(matrix, epsilon = 1.e-8):
    """
<<<<<<< HEAD
    Computes a truncated eigen value decomposition of a symetric definite
    matrix in petsc.mat format. Get only eigen value lambda_i > epsilon^2 lambda_max
    the basis vectors returned are orthonormalized
=======
    Computes eigenpairs of a symetric definite
    matrix in petsc.mat format. The basis vectors returned are orthonormalized 
>>>>>>> e82a120d

    Parameters
    ----------
    matrix (petsc.Mat) : the input matrix
    epsilon (float)    : tolerence of convergence, determining the number of keps eigenvalues

    Returns
    -------
    eigenvalues np.array : kept eigenvalues, of size (nev)
    eigenvectors (list) : kept eigenvectors associated to kept eigenvalues in format PETSc.Vec
    """

<<<<<<< HEAD
    if epsilon != None and nbModes != None:# pragma: no cover
        raise("cannot specify both epsilon and nbModes")

    # Get eigenpairs of the matrix
    E = SLEPc.EPS() # SVD for singular value decomposition or EPS for Eigen Problem Solver
    E.create(comm=MPI.COMM_SELF)  # create the solver in sequential
=======
    # Get eigenpairs of the matrix 
    E = SLEPc.EPS() # SVD for singular value decomposition or EPS for Eigen Problem Solver  
    E.create(comm=MPI.COMM_SELF)  # create the solver in sequential 
>>>>>>> e82a120d

    E.setOperators(matrix)
    E.setFromOptions()
    E.setWhichEigenpairs(E.Which.LARGEST_MAGNITUDE)
    E.setDimensions(matrix.size[1]) # set the number of eigen val to compute
<<<<<<< HEAD
    # E.setTolerances(epsilon) # set the tolerance used for the convergence
=======
    E.setTolerances(epsilon) # set the tolerance used for the convergence 
>>>>>>> e82a120d

    E.solve()
    nbmaxEv = E.getConverged() # number of eigenpairs

    eigenValues = []
    eigenVectors = E.getInvariantSubspace() # Get orthonormal basis associated to eigenvalues

    for i in range(nbmaxEv):
<<<<<<< HEAD
        k = float(E.getEigenvalue(i).real)
        if abs(k)<1.e-12:
            k += 1.e-10
        eigenValues.append(k)

    E.destroy() # destroy the solver object
=======
        eigenValues.append(float(E.getEigenvalue(i).real))
    
    E.destroy() # destroy the solver object 
>>>>>>> e82a120d

    eigenValues = np.array(eigenValues)
    idx = eigenValues.argsort()[::-1]
    eigenValues = eigenValues[idx]

    eigenVectors = [eigenVectors[i] for i in idx]

<<<<<<< HEAD
    # if nbModes == None:
    #     if epsilon == None:
    #         nbModes  = matrix.size[0]
    #     else:
    #         nbModes = 0
    #         bound = (epsilon ** 2) * eigenValues[0]
    #         for e in eigenValues:
    #             if e > bound:
    #                 nbModes += 1
    #         id_max2 = 0
    #         bound = (1 - epsilon ** 2) * np.sum(eigenValues)
    #         temp = 0
    #         for e in eigenValues:
    #             temp += e
    #             if temp < bound:
    #                 id_max2 += 1  # pragma: no cover

    #         nbModes = max(nbModes, id_max2)

    # if nbModes > matrix.size[0]:
    #     print("nbModes taken to max possible value of "+str(matrix.shape[0])+" instead of provided value "+str(nbModes))
    #     nbModes = matrix.size[0]

    # index = np.where(eigenValues<0)
    # if len(eigenValues[index])>0:
    #     if index[0][0]<nbModes:
    #         #print(nbModes, index[0][0])
    #         print("removing numerical noise from eigenvalues, nbModes is set to "+str(index[0][0])+" instead of "+str(nbModes))
    #         nbModes = index[0][0]

=======
    
>>>>>>> e82a120d
    return eigenValues, eigenVectors

############################################################################################################
#                                                                                                          #
# IO handling functions                                                                                    #
#                                                                                                          #
############################################################################################################
def WriteVecAppend(filename, array):
    """ Write an array or list in filename with append mode the vector value will be writen horizontally
    """
    with open(filename, 'a+') as file:
        file.write(' '.join(str(i) for i in list(array))+"\n")<|MERGE_RESOLUTION|>--- conflicted
+++ resolved
@@ -163,14 +163,8 @@
 
 def SlepcEigenV(matrix, epsilon = 1.e-8):
     """
-<<<<<<< HEAD
-    Computes a truncated eigen value decomposition of a symetric definite
-    matrix in petsc.mat format. Get only eigen value lambda_i > epsilon^2 lambda_max
-    the basis vectors returned are orthonormalized
-=======
-    Computes eigenpairs of a symetric definite
-    matrix in petsc.mat format. The basis vectors returned are orthonormalized 
->>>>>>> e82a120d
+    Computes eigenpairs of a symetric definite matrix in petsc.mat format.
+    The basis vectors returned are orthonormalized 
 
     Parameters
     ----------
@@ -183,28 +177,15 @@
     eigenvectors (list) : kept eigenvectors associated to kept eigenvalues in format PETSc.Vec
     """
 
-<<<<<<< HEAD
-    if epsilon != None and nbModes != None:# pragma: no cover
-        raise("cannot specify both epsilon and nbModes")
-
-    # Get eigenpairs of the matrix
-    E = SLEPc.EPS() # SVD for singular value decomposition or EPS for Eigen Problem Solver
-    E.create(comm=MPI.COMM_SELF)  # create the solver in sequential
-=======
     # Get eigenpairs of the matrix 
     E = SLEPc.EPS() # SVD for singular value decomposition or EPS for Eigen Problem Solver  
     E.create(comm=MPI.COMM_SELF)  # create the solver in sequential 
->>>>>>> e82a120d
 
     E.setOperators(matrix)
     E.setFromOptions()
     E.setWhichEigenpairs(E.Which.LARGEST_MAGNITUDE)
     E.setDimensions(matrix.size[1]) # set the number of eigen val to compute
-<<<<<<< HEAD
-    # E.setTolerances(epsilon) # set the tolerance used for the convergence
-=======
     E.setTolerances(epsilon) # set the tolerance used for the convergence 
->>>>>>> e82a120d
 
     E.solve()
     nbmaxEv = E.getConverged() # number of eigenpairs
@@ -213,18 +194,9 @@
     eigenVectors = E.getInvariantSubspace() # Get orthonormal basis associated to eigenvalues
 
     for i in range(nbmaxEv):
-<<<<<<< HEAD
-        k = float(E.getEigenvalue(i).real)
-        if abs(k)<1.e-12:
-            k += 1.e-10
-        eigenValues.append(k)
-
-    E.destroy() # destroy the solver object
-=======
         eigenValues.append(float(E.getEigenvalue(i).real))
     
     E.destroy() # destroy the solver object 
->>>>>>> e82a120d
 
     eigenValues = np.array(eigenValues)
     idx = eigenValues.argsort()[::-1]
@@ -232,40 +204,7 @@
 
     eigenVectors = [eigenVectors[i] for i in idx]
 
-<<<<<<< HEAD
-    # if nbModes == None:
-    #     if epsilon == None:
-    #         nbModes  = matrix.size[0]
-    #     else:
-    #         nbModes = 0
-    #         bound = (epsilon ** 2) * eigenValues[0]
-    #         for e in eigenValues:
-    #             if e > bound:
-    #                 nbModes += 1
-    #         id_max2 = 0
-    #         bound = (1 - epsilon ** 2) * np.sum(eigenValues)
-    #         temp = 0
-    #         for e in eigenValues:
-    #             temp += e
-    #             if temp < bound:
-    #                 id_max2 += 1  # pragma: no cover
-
-    #         nbModes = max(nbModes, id_max2)
-
-    # if nbModes > matrix.size[0]:
-    #     print("nbModes taken to max possible value of "+str(matrix.shape[0])+" instead of provided value "+str(nbModes))
-    #     nbModes = matrix.size[0]
-
-    # index = np.where(eigenValues<0)
-    # if len(eigenValues[index])>0:
-    #     if index[0][0]<nbModes:
-    #         #print(nbModes, index[0][0])
-    #         print("removing numerical noise from eigenvalues, nbModes is set to "+str(index[0][0])+" instead of "+str(nbModes))
-    #         nbModes = index[0][0]
-
-=======
     
->>>>>>> e82a120d
     return eigenValues, eigenVectors
 
 ############################################################################################################
