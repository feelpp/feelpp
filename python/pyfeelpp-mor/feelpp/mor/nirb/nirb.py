--- conflicted
+++ resolved
@@ -455,12 +455,8 @@
 
         if Xi_train is None:        # Generate a set of parameters
             s = self.Dmu.sampling()
-<<<<<<< HEAD
-            s.sampling(numberOfInitSnapshots, samplingMode)
+            s.sample(numberOfInitSnapshots, samplingMode)
             s.writeOnFile("Xi_train_nirb.sample")
-=======
-            s.sample(numberOfInitSnapshots, samplingMode)
->>>>>>> 09beef08
             vector_mu = s.getVector()
         else:                       # Select in Xi_train a set of parameters
             if self.worldcomm.isMasterRank():
@@ -496,121 +492,6 @@
             print(f"[NIRB::computeSnapshots] Number of snapshot computed : {len(self.fineSnapShotList)}" )
 
         return vector_mu
-
-
-
-<<<<<<< HEAD
-=======
-    def initProblemGreedy(self, Ntrain, eps, Xi_train=None, Nmax=50, samplingMode="log-random", computeCoarse=False):
-        """Initialize the problem, using a greedy loop
-
-        Args:
-        -----
-            Ntrain (int): size of the train parameter set
-            eps (float): precision of the greedy loop
-            Xi_train (list of ParameterSpaceElement, optional): Train set for algorithm. If None is given, a set of size Ntrain is generated. Defaults to None.
-            Nmax (int, optional): maximal number of iterations. Defaults to 500.
-            samplingMode (str, optional): sampling mode. Defaults to "log-random".
-            computeCoarse (bool, optional): compute snapshots for coarse toolbox, used for rectification. Defaults to False.
-
-        Return:
-        ------
-            a tuple res where
-            - res[0] contains the sample of paramters selected
-            - res[1] contains a copy of Xi_train sample
-            - res[2] contains the evolution of Delta_max
-
-        Raises:
-            Exception: Coarse toolbox has not been initialized
-        """
-        if self.tbCoarse is None:
-            raise Exception("Coarse toolbox needed for computing coarse Snapshot. set initCoarse->True in initialization")
-        Nmax = min(Nmax, Ntrain)
-        if Xi_train is None:
-            s = self.Dmu.sampling()
-            s.sample(Ntrain, samplingMode)
-            Xi_train = s.getVector()
-        Xi_train_copy = Xi_train.copy()
-
-        Delta_star = eps+1
-        Deltas_conv = []
-        S = []
-        self.fineSnapShotList = []
-        self.coarseSnapShotList = []
-        self.coarseSnapShotListGreedy = []
-        N = 0
-
-        # Computation of coarse solutions
-        coarseSolutions = {}
-        for mu in tqdm(Xi_train_copy, desc="[NIRB] Computing coarse solutions", ncols=120):
-            coarseSolutions[mu] = self.getToolboxSolution(self.tbCoarse, mu)
-
-        for i in range(2):
-            mu0 = self.Dmu.element()
-            S.append(mu0)
-            self.fineSnapShotList.append(   self.getToolboxSolution(self.tbFine  , mu0) )
-            uH = self.getToolboxSolution(self.tbCoarse, mu0)
-            self.coarseSnapShotList.append(uH)
-            self.coarseSnapShotListGreedy.append(uH)
-            N += 1
-            self.orthonormalizeMatL2(self.coarseSnapShotListGreedy)
-        Delta_0 = np.abs(self.getReducedSolution(coarseSolutions, Xi_train_copy[0], 2).mean()
-                         - self.getReducedSolution(coarseSolutions, Xi_train_copy[1], 1).mean())
-
-        while Delta_star > eps and N < Nmax:
-            M = N - 1
-
-            Delta_star = -float('inf')
-
-            for i, mu in enumerate(tqdm(Xi_train_copy,desc=f"[NIRB] Greedy selection", ascii=False, ncols=120)):
-                uHN = self.getReducedSolution(coarseSolutions, mu, N)
-                uHM = self.getReducedSolution(coarseSolutions, mu, M)
-
-                Delta = np.abs( uHN.mean() - uHM.mean() ) / Delta_0
-
-                if Delta > Delta_star:
-                    Delta_star = Delta
-                    mu_star = mu
-                    idx = i
-
-            S.append(mu_star)
-            del Xi_train_copy[idx]
-            self.fineSnapShotList.append(  self.getToolboxSolution(self.tbFine  , mu_star))
-            uH = self.getToolboxSolution(self.tbCoarse, mu_star)
-            self.coarseSnapShotList.append(uH)
-            self.coarseSnapShotListGreedy.append(uH)
-            N += 1
-            self.orthonormalizeMatL2(self.coarseSnapShotListGreedy)
-
-            Deltas_conv.append(Delta_star)
-            if self.worldcomm.isMasterRank():
-                print(f"[nirb] Adding snapshot with mu = {mu_star}")
-                print(f"[nirb] Greedy loop done. N = {N}, Delta_star = {Delta_star}")
-
-        if self.worldcomm.isMasterRank():
-            print(f"[NIRB] Number of snapshot computed : {N}")
-
-        print(Deltas_conv)
-
-        return S, Xi_train, Deltas_conv
-
-
-    def generateOperators(self, coarse=False):
-        """Assemble L2 and H1 operators, stored in self.l2ScalarProduct and self.h1ScalarProduct
-        """
-        if self.l2ScalarProductMatrix is None or self.h1ScalarProductMatrix is None:
-            # Vh = feelpp.functionSpace(mesh=self.tbFine.mesh(), order=self.order)
-            self.l2ScalarProductMatrix = FppOp.mass(test=self.Xh, trial=self.Xh, range=feelpp.elements(self.tbFine.mesh()))
-            self.h1ScalarProductMatrix = FppOp.stiffness(test=self.Xh, trial=self.Xh, range=feelpp.elements(self.tbFine.mesh()))
-            self.l2ScalarProductMatrix.to_petsc().close()
-            self.h1ScalarProductMatrix.to_petsc().close()
-
-        if coarse:
-            self.l2ScalarProductMatrixCoarse = FppOp.mass(test=self.XH, trial=self.XH, range=feelpp.elements(self.tbCoarse.mesh()))
-            self.h1ScalarProductMatrixCoarse = FppOp.stiffness(test=self.XH, trial=self.XH, range=feelpp.elements(self.tbCoarse.mesh()))
-            self.l2ScalarProductMatrixCoarse.to_petsc().close()
-            self.h1ScalarProductMatrixCoarse.to_petsc().close()
->>>>>>> 09beef08
 
     def generateReducedBasis(self, tolerance=1.e-12):
         """Generate the reduced basis, and store it in the list self.reducedBasis
@@ -805,11 +686,7 @@
 
         if Xi_test is None:
             s = self.Dmu.sampling()
-<<<<<<< HEAD
-            s.sampling(Ns, 'log-random')
-=======
             s.sample(Ns,'log-random')
->>>>>>> 09beef08
             vector_mu = s.getVector()
         else:
             vector_mu = Xi_test
