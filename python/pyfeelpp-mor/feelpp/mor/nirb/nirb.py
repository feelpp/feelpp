--- conflicted
+++ resolved
@@ -518,11 +518,7 @@
 
         Nsnap = len(self.fineSnapShotList)
 
-<<<<<<< HEAD
         if self.correlationMatrix is None :
-=======
-        if self.correlationMatrix == None :
->>>>>>> b2863342
             self.correlationMatrix = np.zeros((Nsnap, Nsnap))
             for i, snap1 in enumerate(self.fineSnapShotList):
                 for j, snap2 in enumerate(self.fineSnapShotList):
@@ -1083,12 +1079,9 @@
         --------
             int: error code, 0 if all went well, 1 if not
         """
-<<<<<<< HEAD
 
         print("[NIRB] Loading data from ", os.path.abspath(path))
 
-=======
->>>>>>> b2863342
         reducedPath = os.path.join(path,'reducedBasis')
         reducedFilename = 'reducedBasis'
 
@@ -1192,16 +1185,12 @@
             name (str): name of the exporter
             toolbox (str, optional): mesh to use, "fine" or "coarse". Defaults to "fine".
         """
-<<<<<<< HEAD
         if toolbox == "fine":
             self.exporter = feelpp.exporter(self.tbFine.mesh(), name)
         elif toolbox == "coarse":
             self.exporter = feelpp.exporter(self.tbCoarse.mesh(), name)
         else:
             raise ValueError("toolbox should be either 'fine' or 'coarse'")
-=======
-        self.exporter = feelpp.exporter(self.tbFine.mesh() if toolbox == "fine" else self.tbCoarse.mesh(), name)
->>>>>>> b2863342
 
     def exportField(self, field, name):
         """export a field to the exporter, if it has already been initialized
