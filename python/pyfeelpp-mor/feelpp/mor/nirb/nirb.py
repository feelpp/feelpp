# -*- coding: utf-8 -*-
## Non intrusive reduced basis method with Feel++
## Thomas Saigre, Ali Elarif
## 09/2022


import feelpp
from .utils import *
import feelpp.operators as FppOp
# from NIRBinitCase import *
import numpy as np
import feelpp.toolboxes.heat as heat
import feelpp.toolboxes.fluid as fluid
import feelpp.interpolation as fi


import os

from mpi4py import MPI
comm = MPI.COMM_WORLD
rank = comm.Get_rank()
size = comm.Get_size()

class ToolboxModel():

    def __init__(self, dimension, H, h, toolboxType, cfg_path, model_path, geo_path, order=1) -> None:
        """Initialize the toolbox model class

        Args:
            dimension (int): dimension of the case
            H (float): coarse mesh size
            h (float): fine mesh size
            toolboxType (str): toolbox used (heat or fluid)
            cfg_path (str): path to cfg file
            model_path (str): path to json file
            geo_path (str): path to geo file
            method (str, optional): method used to generate the basis. Defaults to "POD".
            order (int, optional): order of discretization. Defaults to 1.
            doRectification (bool, optional): set rectification. Defaults to True.
        """

        assert dimension in [2,3]
        self.dimension = dimension
        # assert method in ["POD", "Greedy"]
        self.H = H
        self.h = h if h is not None else H**2
        # self.method = method
        self.order = order

        # self.doRectification = doRectification

        self.toolboxType = toolboxType
        assert toolboxType in ["heat", "fluid"], "toolboxType must be 'heat' or 'fluid'"
        self.cfg_path = cfg_path
        self.model_path = model_path
        self.geo_path = geo_path

        self.tbCoarse = None
        self.tbFine   = None
        self.onlineSol = None

        self.initModel()
        # if self.doRectification:
            # self.initRectification()
        if feelpp.Environment.isMasterRank():
            print(f"[NIRB] Initialization done")


    def initModel(self):
        """Initialize the model
        """
        self.model = loadModel(self.model_path)
        self.tbFine = self.setToolbox(self.h)
        self.Dmu = loadParameterSpace(self.model_path)
        self.onlineParam = self.Dmu.element()
        self.Ndofs = self.tbFine.mesh().numGlobalPoints()

        if feelpp.Environment.isMasterRank():
            print(f"[NIRB] Number of nodes on the fine mesh : {self.Ndofs}")


    def initCoarseToolbox(self):
        """Initialize the rectification problem
        """
        self.tbCoarse = self.setToolbox(self.H)
        if feelpp.Environment.isMasterRank():
            print(f"[NIRB] Number of nodes on the coarse mesh : {self.tbCoarse.mesh().numGlobalPoints()}")


    def setToolbox(self, hsize):
        """Set up the toolbox object for the given model and mesh

        Args:
            hsize (float): size of the mesh

        Returns:
            Toolbox: toolbox object
        """

        # load meshes
        mesh_ = feelpp.mesh(dim=self.dimension, realdim=self.dimension)
        mesh = feelpp.load(mesh_, self.geo_path, hsize)

        # set mesh and model properties
        if self.toolboxType == "heat":
            tb = heat.heat(dim=self.dimension, order=self.order)
        elif self.toolboxType == "fluid":
            tb = fluid.fluid(dim=self.dimension)
        else:
            raise ValueError("Unknown toolbox")

        tb.setMesh(mesh)
        tb.setModelProperties(self.model)

        tb.init()

        return tb

    def getField(self, toolbox):
        """Get field of interest from the toolbox

        Args:
            toolbox (Toolbox): Tolbox object

        Raises:
            ValueError: Unknow toolbox

        Returns:
            feelpp_.discr.Element_*: field of the solution
        """
        if self.toolboxType == "heat":
            return toolbox.fieldTemperature()
        elif self.toolboxType == "fluid":
            return toolbox.fieldVelocity()
        else:
            raise ValueError("Unknown toolbox")


    def getSolution(self, tb, mu):
        """Get the solution of the toolbox tb for the parameter mu

        Args:
            tb (Toolbox): Toolbox object
            mu (parameterSpaceElement): parameter

        Returns:
            feelpp_.discr.Element_*: field of the solution
        """
        assembleToolbox(tb, mu)
        tb.solve()
        return self.getField(tb)


    def createInterpolator(self, domain_tb, image_tb):
        """Create an interpolator between two toolboxes

        Args:
            domain_tb (Toolbox): coarse toolbox
            image_tb  (Toolbox): fine toolbox

        Returns:
            OperatorInterpolation: interpolator object
        """
        if self.toolboxType == "heat":
            Vh_image = image_tb.spaceTemperature()
            Vh_domain = domain_tb.spaceTemperature()
        elif self.toolboxType == "fluid":
            Vh_image = image_tb.spaceVelocity()
            Vh_domain = domain_tb.spaceVelocity()
        interpolator = fi.interpolator(domain = Vh_domain, image = Vh_image, range = image_tb.rangeMeshElements())
        return interpolator


class nirbOffline(ToolboxModel):

    def __init__(self, dimension, H, h, toolboxType, cfg_path, model_path, geo_path,
        method="POD", order=1, doRectification=True) -> None:
        """Initialize the NIRB class

        Args:
            dimension (int): dimension of the case
            H (float): coarse mesh size
            h (float): fine mesh size
            toolboxType (str): toolbox used (heat or fluid)
            cfg_path (str): path to cfg file
            model_path (str): path to json file
            geo_path (str): path to geo file
            method (str, optional): method used to generate the basis. Defaults to "POD".
            order (int, optional): order of discretization. Defaults to 1.
            doRectification (bool, optional): set rectification. Defaults to True.
        """

        super().__init__(dimension, H, h, toolboxType, cfg_path, model_path, geo_path, order)

        assert method in ["POD", "Greedy"]
        self.method = method
        self.doRectification = doRectification

        self.l2ScalarProductMatrix = None
        self.h1ScalarProductMatrix = None
        self.N = 0 # number of modes

        if self.doRectification:
            super().initCoarseToolbox()
        if feelpp.Environment.isMasterRank():
            print(f"[NIRB] Initialization done")



    def BiOrthonormalization(self):
        """Bi-orthonormalization of reduced basis
        """


        K = np.zeros((self.N,self.N))
        M = K.copy()

        # K = PETSc.Mat().createDense(size=(self.N,self.N))
        # K.setFromOptions()
        # K.setUp()
        # K.assemble()
        # M = K.copy()

        Udof, Umode = self.reducedBasis.createVecs()
        xr = Udof.copy()

        for i in range(self.N):
            xr[:] = self.reducedBasis[i,:]
            self.h1ScalarProductMatrix.mat().mult(xr,Udof)
            self.reducedBasis.mult(Udof,Umode)
            K[i,:] = Umode[:]

            self.l2ScalarProductMatrix.mat().mult(xr,Udof)
            self.reducedBasis.mult(Udof,Umode)
            M[i,:] = Umode[:]

        from scipy import linalg

        vc,vr=linalg.eigh(K, b=M) #eigenvalues
        eigenValues = vc.real
        idx = eigenValues.argsort()[::-1]
        eigenValues = eigenValues[idx]
        eigenVectors = vr[:, idx]

        for i in range(self.N):
            eigenVectors[i,:] /= np.sqrt(eigenValues[i])


        eigenMatrix = PETSc.Mat().createDense([self.N,self.N])
        eigenMatrix.setFromOptions()
        eigenMatrix.setUp()

        eigenMatrix[:,:] = eigenVectors.transpose()[:,:]

        eigenMatrix.assemble()

        bb = self.reducedBasis.copy()
        eigenMatrix.matMult(bb,self.reducedBasis)

        bb.destroy()
        eigenMatrix.destroy()



    def initProblem(self, numberOfInitSnapshots, samplingMode="log-random", computeCoarse=False):
        """Initialize the problem

        Args:
            numberOfInitSnapshots (int): number of snapshots to use for the initialization
            samplingMode (str, optional): sampling mode in the parameter space.(random, log-random, log-equidistribute, equidistribute) Defaults to "log-random".
            computeCoarse (bool, optional): compute snapshots for coarse toolbox, used for rectification. Defaults to False.
        """
        if self.doRectification:
            computeCoarse=True

        self.fineSnapShotList = []
        self.coarseSnapShotList = []

        s = self.Dmu.sampling()
        s.sampling(numberOfInitSnapshots, samplingMode)
        vector_mu = s.getVector()

        if computeCoarse:
            assert self.tbCoarse is not None, f"Coarse toolbox needed for computing coarse Snapshot. set doRectification->True"
            for mu in vector_mu:
                if feelpp.Environment.isMasterRank():
                    print(f"Running simulation with mu = {mu}")
                self.fineSnapShotList.append(self.getSolution(self.tbFine, mu))
                self.coarseSnapShotList.append(self.getSolution(self.tbCoarse, mu))

        else:
            for mu in vector_mu:
                if feelpp.Environment.isMasterRank():
                    print(f"Running simulation with mu = {mu}")
                self.fineSnapShotList.append(self.getSolution(self.tbFine, mu))

        if feelpp.Environment.isMasterRank():
            print(f"[NIRB] Number of snapshot computed : {len(self.fineSnapShotList)}" )


    def generateOperators(self):
        """Assemble L2 and H1 operators, stored in self.l2ScalarProduct and self.h1ScalarProduct
        """
        if self.l2ScalarProductMatrix is None or self.h1ScalarProductMatrix is None:
            Vh = feelpp.functionSpace(mesh=self.tbFine.mesh(), order=self.order)
            self.l2ScalarProductMatrix = FppOp.mass(test=Vh, trial=Vh, range=feelpp.elements(self.tbFine.mesh()))
            self.h1ScalarProductMatrix = FppOp.stiffness(test=Vh, trial=Vh, range=feelpp.elements(self.tbFine.mesh()))
            self.l2ScalarProductMatrix.mat().assemble()
            self.h1ScalarProductMatrix.mat().assemble()

    def generateReducedBasis(self, tolerance=1.e-6, regulParam=1.e-10):
        """Generate the reduced basis, and store it in self.reducedBasis

            Args : 
            tolerance(float), optional : the tolerance value for 
            regulParam(float), optional : the regularization parameter for rectification 
        """
        self.reducedBasis = self.PODReducedBasis(tolerance=tolerance)
        self.N = self.reducedBasis.size[0]
        if feelpp.Environment.isMasterRank():
            print(f"[NIRB] Number of modes : {self.N}")
        if self.doRectification:
            self.RectificationMat = self.Rectification(lambd=regulParam)


    def PODReducedBasis(self, tolerance=1.e-6):
        """
        Computes the reducedOrderBasis using the POD algorithm, from a given list of snapshots contained in self.fineSnapShotList

        Parameters
        ----------
        tolerance (float) : tolerance of the eigen value problem
            target accuracy of the data compression

        Returns
        -------
        ReducedBasis (petsc.Mat) : the reduced basis, of size (numberOfModes, numberOfDOFs)
        """

        Nsnap = len(self.fineSnapShotList)
        correlationMatrix = PETSc.Mat().create()
        correlationMatrix.setSizes([Nsnap,Nsnap])
        correlationMatrix.setFromOptions()
        correlationMatrix.setUp()

        for i, snap1 in enumerate(self.fineSnapShotList):
            for j, snap2 in enumerate(self.fineSnapShotList):
                    correlationMatrix[i,j] = self.scalarL2(snap1.to_petsc().vec(),snap2.to_petsc().vec())

        correlationMatrix.assemble()
        eigenValues, eigenVectors =  TruncatedEigenV(correlationMatrix, tolerance) # truncate only eigenvalu >0

        Nmode = len(eigenVectors)
        for i in range(Nmode):
            eigenVectors[i] /= np.sqrt(np.abs(eigenValues[i]))

        LS = []
        for i in range(Nsnap):
            LS.append(self.fineSnapShotList[i].to_petsc().vec()[:])


        reducedOrderBasis = PETSc.Mat().createDense(size=(Nmode,self.Ndofs))
        reducedOrderBasis.setFromOptions()
        reducedOrderBasis.setUp()
        reducedOrderBasis.assemble()

        vec = np.zeros(self.Ndofs)

        for i in range(Nmode):
            vec.fill(0.)
            for j in range(Nsnap):
                vec += eigenVectors[i][j]*LS[j]

            reducedOrderBasis[i,:] = vec

        reducedOrderBasis.assemble()

        return reducedOrderBasis

    def Rectification(self, lambd=1e-10):
        """ Compute the rectification matrix R given by :
                R = B_h*(B_H)^-1
                with B_h[i,j] = <U_h(s_i),\phi_j >
                and B_H[i,j] = <U_H(s_i),\phi_j >
        Args :
        lambd (float) : Tikonov regularization parameter
        """
        assert self.N == self.reducedBasis.size[0], f"need computation of reduced basis"

        interpolateOperator = self.createInterpolator(self.tbCoarse, self.tbFine)
        CoarseSnaps = []
        for snap in self.coarseSnapShotList:
            CoarseSnaps.append(interpolateOperator.interpolate(snap))

        BH = np.zeros((self.N,self.N))
        Bh = BH.copy()


        R = PETSc.Mat().createDense(size=(self.N,self.N))
        R.setFromOptions()
        R.setUp()
        R.assemble()

        lfine = []
        lcoarse = []

        Udof,Usnap = self.reducedBasis.createVecs()

        for i in range(self.N):
            lfine.append(self.fineSnapShotList[i].to_petsc().vec())
            lcoarse.append(CoarseSnaps[i].to_petsc().vec())

        CM = self.l2ScalarProductMatrix.mat()

        for i in range(self.N):
            CM.mult(lfine[i],Udof)
            self.reducedBasis.mult(Udof,Usnap)
            Bh[i,:] = Usnap[:]

            CM.mult(lcoarse[i],Udof)
            self.reducedBasis.mult(Udof,Usnap)
            BH[i,:] = Usnap[:]


        #regularization (AT@A +lambda I_d)^-1
        for i in range(self.N):
            R[i,:]=(np.linalg.inv(BH.transpose()@BH+lambd*np.eye(self.N))@BH.transpose()@Bh[:,i])

        return R


    """
    Handle Gram-Schmidt orthogonalization
    """
    def scalarL2(self, u, v):
        """Return the ernegy scalar product associed to the L2 scalar product matrix (mass matrix)
                    int_X(u v)

        Args:
            u (PETSc.Vec): vector
            v (PETSC.Vec): second vector

        Returns:
            float: v.T @ A @ u
        """
        return v.dot( self.l2ScalarProductMatrix.mat() * u )   # v.T @ A @ u

    def scalarH1(self, u, v):
        """Return the ernegy scalar product associed to the H1 scalar product matrix
                    int_X(\nabla u \nabla v)

        Args:
            u (PETSc.Vec): vector
            v (PETSC.Vec): second vector

        Returns:
            float: v.T @ A @ u
        """
        return v.dot( self.h1ScalarProductMatrix.mat() * u )   # v.T @ A @ u

    def normL2(self, u):
        """Compute the L2 norm of the given vector

        Args:
            u (PETSc.Vec): vector

        Returns:
            float: ||u||_X
        """
        return np.sqrt(self.scalarL2(u, u))

    def normH1(self, u):
        """Compute the H1 norm of the given vector

        Args:
            u (PETSc.Vec): vector

        Returns:
            float: ||u||_X
        """
        return np.sqrt(self.scalarH1(u, u))

    def orthonormalizeH1(self, nb=0):
        """Use Gram-Schmidt algorithm to orthonormalize the reduced basis using H1 norm
        (the optional argument is not needed)
        """
        ub,vb = self.reducedBasis.createVecs()
        Z = []
        for i in range(self.N):
            ub[:] = self.reducedBasis[i,:]
            Z.append(ub)

        # Z[0] /= self.normH1(Z[0])

        for n in range(0, len(Z)):
            s = Z[0].duplicate()
            s.set(0)
            for m in range(n):
                s += self.scalarH1(Z[n], Z[m]) * Z[m]
            z_tmp = Z[n] - s
            Z[n] = z_tmp / self.normH1(z_tmp)

        for i in range(self.N):
            self.reducedBasis[i,:] = Z[i][:]

        self.reducedBasis.assemble()

        if not (self.checkH1Orthonormalized() ) and nb < 10:
            self.orthonormalizeH1(nb=nb+1)
        elif rank == 0:
            # pass
            print(f"[NIRB] Gram-Schmidt H1 orthonormalization done after {nb+1} step"+['','s'][nb>0])


    def orthonormalizeL2(self, nb=0):
        """Use Gram-Schmidt algorithm to orthonormalize the reduced basis using L2 norm
        (the optional argument is not needed)
        """
        ub,vb = self.reducedBasis.createVecs()
        Z = []
        for i in range(self.N):
            ub[:] = self.reducedBasis[i,:]
            Z.append(ub)

        # Z[0] /= self.normL2(Z[0])

        for n in range(0, len(Z)):
            s = Z[0].duplicate()
            s.set(0)
            for m in range(n):
                s += self.scalarL2(Z[n], Z[m]) * Z[m]
            z_tmp = Z[n] - s
            Z[n] = z_tmp / self.normL2(z_tmp)

        for i in range(self.N):
            self.reducedBasis[i,:] = Z[i][:]

        self.reducedBasis.assemble()

        if not (self.checkL2Orthonormalized() ) and nb < 10:
            self.orthonormalizeL2(nb=nb+1)
        elif rank == 0:
            # pass
            print(f"[NIRB] Gram-Schmidt L2 orthonormalization done after {nb+1} step"+['','s'][nb>0])


    def checkH1Orthonormalized(self, tol=1e-8):
        """Check if the reduced basis is H1 orthonormalized.

        Args:
            tol (float, optional): Tolerance. Defaults to 1e-8.
        """
        h1ScalPetsc = self.h1ScalarProductMatrix.to_petsc().mat()
        # with the current version of petsc, we need to transpose the matrix
        self.reducedBasis.transpose()
        matH1 = h1ScalPetsc.PtAP(self.reducedBasis)
        self.reducedBasis.transpose()

        for i in range(self.N):
            for j in range(self.N):
                if i == j:
                    if abs(matH1[i, j] - 1) > tol:
                        return False
                    # assert abs(matH1[i, j] - 1) < tol, f"H1 [{i}, {j}] {matH1[i, j]}"
                else:
                    if abs(matH1[i, j]) > tol :
                        return False
                    # assert abs(matH1[i, j]) < tol, f"H1 [{i}, {j}] {matH1[i, j]}"
        return True

    def checkL2Orthonormalized(self, tol=1e-8):
        """Check if the reduced basis is L2 orthonormalized.

        Args:
            tol (float, optional): Tolerance. Defaults to 1e-8.
        """
        l2ScalPetsc = self.l2ScalarProductMatrix.to_petsc().mat()
        # h1ScalPetsc = self.h1ScalarProductMatrix.to_petsc().mat()
        # with the current version of petsc, we need to transpose the matrix
        self.reducedBasis.transpose()
        matL2 = l2ScalPetsc.PtAP(self.reducedBasis)
        # matH1 = h1ScalPetsc.PtAP(self.reducedBasis)
        self.reducedBasis.transpose()

        for i in range(self.N):
            for j in range(self.N):
                if i == j:
                    if abs(matL2[i, j] - 1) > tol:
                        return False
                    # assert abs(matL2[i, j] - 1) < tol, f"L2 [{i}, {j}] {matL2[i, j]}"
                    # assert abs(matH1[i, j] - 1) < tol, f"H1 [{i}, {j}] {matH1[i, j]}"
                else:
                    if abs(matL2[i, j]) > tol :
                        return False
                    # assert abs(matL2[i, j]) < tol, f"L2 [{i}, {j}] {matL2[i, j]}"
                    # assert abs(matH1[i, j]) < tol, f"H1 [{i}, {j}] {matH1[i, j]}"
        return True

    def saveData(self, path="./"):
        """Save the data generated by the offline phase

        Args:
            path (str, optional): Path where files are saved. Defaults to "./".
        """
        if not os.path.exists(path):
            os.makedirs(path)
        SavePetscArrayBin(os.path.join(path, "massMatrix.dat"), self.l2ScalarProductMatrix.mat())
        SavePetscArrayBin(os.path.join(path, "stiffnessMatrix.dat"), self.h1ScalarProductMatrix.mat())
        SavePetscArrayBin(os.path.join(path, "reducedBasisU.dat"), self.reducedBasis)
        if self.doRectification:
            SavePetscArrayBin("rectificationMatrix.dat", self.RectificationMat)
        if feelpp.Environment.isMasterRank():
            print(f"[NIRB] Data saved in {os.path.abspath(path)}")



### ONLINE PHASE ###

class nirbOnline(ToolboxModel):

    def __init__(self, dimension, H, h, toolboxType, cfg_path, model_path, geo_path,
        order=1, doRectification=True) -> None:
        """Initialize the NIRB online class

        Args:
            dimension (int): dimension of the case
            H (float): coarse mesh size
            h (float): fine mesh size
            toolboxType (str): toolbox used (heat or fluid)
            cfg_path (str): path to cfg file
            model_path (str): path to json file
            geo_path (str): path to geo file
            method (str, optional): method used to generate the basis. Defaults to "POD".
            order (int, optional): order of discretization. Defaults to 1.
            doRectification (bool, optional): set rectification. Defaults to True.
        """

        super().__init__(dimension, H, h, toolboxType, cfg_path, model_path, geo_path, order)

        self.doRectification = doRectification

        self.l2ScalarProductMatrix = None
        self.h1ScalarProductMatrix = None
        self.N = 0

        # super().initFeelpp()
        super().initCoarseToolbox()

        self.interpolationOperator = self.createInterpolator(self.tbCoarse, self.tbFine)
        self.Xh = feelpp.functionSpace(mesh=self.tbFine.mesh(), order=self.order)

        if feelpp.Environment.isMasterRank():
            print(f"[NIRB] Initialization done")


    def computeErrors(self, mu=None, exporter=None):
        """Compute errors between nirb solution and FE solution computed in fine mesh

        Args:
            mu (ParameterSpaceElement) : parameter
            exporter (feelpp.exporter) : Exporter to export data for visualization
        """
        if mu == None:
            mu =self.onlineParam
        
        fineSol = self.getSolution(self.tbFine, mu)
        # fineSol = self.interpSol

        error = []
        error.append(self.N)

        # norm(U_h - U_h^N)
        diffSol = (fineSol - self.onlineSol).to_petsc().vec()
        error.append(diffSol.norm())
        error.append(diffSol.norm(PETSc.NormType.NORM_INFINITY))

        # norm(U_H - U_h)
        diffSol = (fineSol - self.interpSol).to_petsc().vec()
        error.append(diffSol.norm())
        error.append(diffSol.norm(PETSc.NormType.NORM_INFINITY))

        # norm(U_H - U_h^N)
        diffSol = (self.interpSol - self.onlineSol).to_petsc().vec()
        error.append(diffSol.norm())
        error.append(diffSol.norm(PETSc.NormType.NORM_INFINITY))


        # # Export fine solution
        if exporter is not None:
            if self.order==1:
                exporter.addP1c("U_fine", fineSol)
            elif self.order==2:
                exporter.addP2c("U_fine", fineSol)

        return error

    def getCompressedSol(self, solution=None):
        """
        get the projection of given solution from fine mesh into the reduced space

        Parameters
        ----------
        solution (feelpp._discr.Element) : the solution to be projected

        return :
        uc (petsc.Vec) : the compressed solution, of size (self.N)
        """
        if solution is None:
            solution = self.interpSol

        ur,uc = self.reducedBasis.createVecs()

        self.l2ScalarProductMatrix.mult(solution.to_petsc().vec(),ur)
        self.reducedBasis.mult(ur,uc)
        self.compressedSol = uc
        return self.compressedSol

<<<<<<< HEAD
    def getInterpSol(self,exporter=None):
=======
    def getInterpSol(self, mu=None):
>>>>>>> 1da15ef1
        """Get the interpolate solution from coarse mesh to fine one

        Args:
            mu (ParameterSpaceElement): parameter
        
        Returns:
            interpSol (feelpp._discr.Element): interpolated solution on fine mesh
        """
<<<<<<< HEAD
        self.interpSol = self.solveOnline(exporter=exporter)
=======
        self.interpSol = self.solveOnline(mu)
>>>>>>> 1da15ef1
        return self.interpSol

    def getOnlineSol(self, exporter=None):
        """Get the Online nirb approximate solution
        """
        resPETSc = self.Xh.element().to_petsc()

        if self.doRectification:
            coef = self.compressedSol.copy()
            self.RectificationMat.mult(self.compressedSol,coef)
            self.reducedBasis.multTranspose(coef, resPETSc.vec())
            print("[NIRB] Solution computed with Rectification post-process ")
        else :
            self.reducedBasis.multTranspose(self.compressedSol, resPETSc.vec())

        self.onlineSol = self.Xh.element(resPETSc)

        if exporter is not None:
            if self.order==1:
                exporter.addP1c("U_nirb", self.onlineSol)
            elif self.order==2:
                exporter.addP2c("U_nirb", self.onlineSol)

        return self.onlineSol

    def loadData(self, path="./"):
        """Load the data generated by the offline phase

        Args:
            path (str, optional): Path where files are saved. Defaults to "./".
        """
        if feelpp.Environment.isMasterRank():
            print(f"[NIRB] Loading data from {os.path.abspath(path)}")
        self.l2ScalarProductMatrix = LoadPetscArrayBin(os.path.join(path, "massMatrix.dat"))
        self.l2ScalarProductMatrix.assemble()
        self.h1ScalarProductMatrix = LoadPetscArrayBin(os.path.join(path, "stiffnessMatrix.dat"))
        self.h1ScalarProductMatrix.assemble()
        self.reducedBasis = LoadPetscArrayBin(os.path.join(path, "reducedBasisU.dat"))
        self.reducedBasis.assemble()
        self.N = self.reducedBasis.size[0]
        if self.doRectification:
            self.RectificationMat = LoadPetscArrayBin("rectificationMatrix.dat")
            self.RectificationMat.assemble()

    def solveOnline(self, mu=None, exporter=None):
        """Solve the online problem with the given parameter mu
            Solve in Coarse mesh and interpolate in fine mesh
        """
        if mu is None :
            mu = self.onlineParam
        if self.tbCoarse is None:
            super().initCoarseToolbox()

        coarseSol = self.getSolution(self.tbCoarse, mu)
        interpolatedSol = self.interpolationOperator.interpolate(coarseSol)

        # Export
        if exporter is not None:
            if self.order == 1:
                exporter.addP1c("U_interp", interpolatedSol)
            elif self.order == 2:
                exporter.addP2c("U_interp", interpolatedSol)

        return interpolatedSol<|MERGE_RESOLUTION|>--- conflicted
+++ resolved
@@ -715,11 +715,7 @@
         self.compressedSol = uc
         return self.compressedSol
 
-<<<<<<< HEAD
-    def getInterpSol(self,exporter=None):
-=======
     def getInterpSol(self, mu=None):
->>>>>>> 1da15ef1
         """Get the interpolate solution from coarse mesh to fine one
 
         Args:
@@ -728,11 +724,7 @@
         Returns:
             interpSol (feelpp._discr.Element): interpolated solution on fine mesh
         """
-<<<<<<< HEAD
-        self.interpSol = self.solveOnline(exporter=exporter)
-=======
         self.interpSol = self.solveOnline(mu)
->>>>>>> 1da15ef1
         return self.interpSol
 
     def getOnlineSol(self, exporter=None):
