--- conflicted
+++ resolved
@@ -208,12 +208,7 @@
 
 class nirbOffline(ToolboxModel):
 
-<<<<<<< HEAD
-    def __init__(self, dimension, H, h, toolboxType, cfg_path, model_path, geo_path,
-        method="POD", order=1, doRectification=True, doBiorthonormal=False) -> None:
-=======
     def __init__(self, method="POD", doRectification=True, **kwargs) -> None:
->>>>>>> 8c12eb4d
         """Initialize the NIRB class
 
         Args:
@@ -234,7 +229,7 @@
         assert method in ["POD", "Greedy"]
         self.method = method
         self.doRectification = doRectification
-        self.doBiorthonormal = doBiorthonormal
+        # self.doBiorthonormal = doBiorthonormal
 
         self.l2ScalarProductMatrix = None
         self.h1ScalarProductMatrix = None
@@ -347,8 +342,8 @@
         
         if len(self.l2ProductBasis)==0:
             self.getl2ProductBasis()
-        if self.doBiorthonormal:
-            self.BiOrthonormalization()
+        # if self.doBiorthonormal:
+        #     self.BiOrthonormalization()
         if self.doRectification:
             self.RectificationMat = self.Rectification(lambd=regulParam)
 
