--- conflicted
+++ resolved
@@ -446,16 +446,11 @@
             tolerance(float), optional : tolerance of the eigen value problem target accuracy of the data compression
             regulParam(float), optional : the regularization parameter for rectification
         """
-<<<<<<< HEAD
         self.reducedBasis, RIC = self.PODReducedBasis(tolerance=tolerance)
         self.orthonormalizeL2()
-=======
-        self.reducedBasis, RIC= self.PODReducedBasis(tolerance=tolerance)
->>>>>>> e82a120d
         self.N = len(self.reducedBasis)
         if self.worldcomm.isMasterRank():
             print(f"[NIRB] Number of modes : {self.N}")
-        self.orthonormalizeL2()
 
         if len(self.l2ProductBasis)==0:
             self.getl2ProductBasis()
@@ -1131,17 +1126,10 @@
 
         return 0
 
-<<<<<<< HEAD
-
-    def normMat(self, Mat, u):
-        """ Compute the norm associated to matrix Mat
-
-=======
     def normMat(self, u, Mat=None):
         """ Compute the norm associated to matrix Mat in the fine mesh
-                ¶u¶ = sqrt(uT*Mat*u)
+                ||u|| = sqrt(uT*Mat*u)
             if Mat is not specified, L2 matrix will be computed 
->>>>>>> e82a120d
         Args:
         -----
             Mat (feelpp.__alg.SparseMatrix): the matrix. Defaults to None.
