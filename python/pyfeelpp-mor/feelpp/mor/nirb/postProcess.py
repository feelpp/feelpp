--- conflicted
+++ resolved
@@ -325,10 +325,6 @@
     plt.scatter(xf, df[keyUh[norm]], label=normUh[norm])
     plt.plot(xf, df[keyUh[norm]])
 
-<<<<<<< HEAD
-
-=======
->>>>>>> b2863342
     plt.legend()
     plt.yscale('log')
     plt.xlabel("Number of basis function (N)")
