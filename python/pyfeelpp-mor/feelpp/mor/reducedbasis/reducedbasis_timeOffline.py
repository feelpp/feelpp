from .reducedbasis_time import *
from .reducedbasisOffline import *
import scipy.linalg as sl

class reducedbasisTimeOffline(reducedbasisOffline, reducedbasisTime):
    """
    Class for the offline part of the reduced basis method for the time-dependent problem
    """
    def __init__(self, *, Mr, **kwargs):
        """Initialize the reduced basis method for the time-dependent problem

        Args:
            Mr (list of PETScMat) : affine decomposition of the mass matrix M
            **kwargs              : keyword arguments for the reducedbasisTime class
        """
        warnings.warn("This class is still in construction. Correction from the previous version are in progress")
        super().__init__(**kwargs)

        self.Mr = Mr
        self.Qm = len(Mr)
        if self.Qm > 0:
            warnings.warn(f"The decomposition of the mass matrix should be of size 1, not {self.Qm}.\
                When assembleM will be called, only Mr[0] will be returned")

        self.Fkp : dict # size K*Qf : Fkp[k,p] <-> F^{k,p}
        self.Mnr : dict # size N*Qm : Mnr[k,p] <-> M^{n,r}


    def assembleM(self, beta):
        """Assemble the matrix from a given vector of parameters
           M = sum_r beta[r]*Mr[r]

        Args:
            beta (list): list of parameters betaM

        Returns:
            PETSc.Mat: assembled matrix
        """
        assert( len(beta) == self.Qm ), f"Number of param ({len(beta)}) should be {self.Qm}"

        # The decopmposition of the mass matrix is not correct yet
        # M = self.Mr[0].duplicate()
        # for r in range(0, self.Qm):
        #     M += self.Mr[r] * beta[r]
        return self.Mr[0]


    def computeOfflineReducedBasis(self, mus, orth=True):
        """Compute the reduced basis from a set of parameters

        Args:
            mus (list of ParameterSpaceElement): list of parameters
            orth (bool, optional): orthonormalize the basis. Defaults to True.
        """
        super().computeOfflineReducedBasis(mus, orth=orth)
        self.generateMNr()

    
    def generateMNr(self) -> None:
        """Generate the reduced matrices MNr
        """
        self.MNr = []
        for _ in range(self.Qm):
            self.MNr.append(np.zeros((self.N, self.N)))
        for i,u in enumerate(self.Z):
            for j,v in enumerate(self.Z):
                for r in range(self.Qm):
                    self.MNr[r][i,j] = v.dot( self.Mr[r] * u)


    def computeOfflineError(self, g):
        """Store the offline data for error bound computation

        Args:
            g (function): right-hand side time-dependent function
        """
        super().computeOfflineError()   # compute LL

        self.Fkp = {}
        self.Mnr = {}

        pc = self.ksp.getPC()
        pc.setType(self.PC_TYPE)
        self.ksp.setOperators(self.Abar)
        sol = self.Fq[0].duplicate()

        for k in range(self.K):
            for p in range(self.Qf):
                rhs = self.Fq[p] * g((k+1)*self.dt)
                self.reshist = {}
                self.ksp.solve(rhs, sol)
                self.Fkp[k, p] = sol.copy()
        
        for n, ksi in enumerate(self.Z):
            for r, Mr in enumerate(self.Mr):
                self.reshist = {}
                self.ksp.solve( Mr * ksi, sol)
                self.Mnr[n, r] = sol.copy()
            
        self.FF = np.zeros((self.K, self.Qf, self.Qf))
        self.FM = np.zeros((self.K, self.Qf, self.Qm, self.N))
        self.FL = np.zeros((self.K, self.Qf, self.Qa, self.N))
        self.ML = np.zeros((self.Qm, self.N, self.Qa, self.N))
        self.MM = np.zeros((self.Qm, self.N, self.Qm, self.N))

        for k in range(self.K):
            for p in range(self.Qf):
                for p_ in range(self.Qf):
                    self.FF[k, p, p_] = self.scalarX(self.Fkp[k,p], self.Fkp[k,p_])
            
                for n in range(self.N):
                    for r in range(self.Qm):
                        self.FM[k,p,r,n] = self.scalarX(self.Fkp[k,p], self.Mnr[n,r])
                    for q in range(self.Qa):
                        self.FL[k,p,q,n] = self.scalarX(self.Lnq[n,q], self.Fkp[k,p])
        
        for n in range(self.N):
            for r in range(self.Qm):
                for n_ in range(self.N):
                    for q in range(self.Qa):
                        self.ML[r,n,q,n_] = self.scalarX(self.Lnq[n,q], self.Mnr[n,r])
                    for r_ in range(self.Qm):
                        self.MM[r,n,r_,n_] = self.scalarX(self.Mnr[n,r], self.Mnr[n_,r_])

    def expandOffline(self):
        super().expandOffline()
        # self.Fkp and self.FF are independent of N, so they don't change
        self.FM = np.concatenate( (self.FM,  np.zeros( (self.K, self.Qf, self.Qm, 1)   )), axis=3 )
        self.FL = np.concatenate( (self.FL,  np.zeros( (self.K, self.Qf, self.Qa, 1)   )), axis=3 )
        self.ML = np.concatenate( ( self.ML, np.zeros( (self.Qm, 1, self.Qa, self.N)   )), axis=1 )
        self.ML = np.concatenate( ( self.ML, np.zeros( (self.Qm, self.N+1, self.Qa, 1) )), axis=3 )
        self.MM = np.concatenate( ( self.MM, np.zeros( (self.Qm, 1, self.Qm, self.N)   )), axis=1 )
        self.MM = np.concatenate( ( self.MM, np.zeros( (self.Qm, self.N+1, self.Qm, 1) )), axis=3 )

        pc = self.ksp.getPC()
        pc.setType(self.PC_TYPE)
        self.ksp.setOperators(self.Abar)

        for r, Mr in enumerate(self.Mr):
            sol = self.Fq[0].duplicate()
            self.reshist = {}
            self.ksp.solve(-Mr*self.Z[-1], sol)
            self.Mnr[self.N, r] = sol.copy()
        
        for k in range(self.K):
            for p in range(self.Qf):
                for r in range(self.Qm):
                    self.FM[k,p,r,-1] = self.scalarX(self.Fkp[k,p], self.Mnr[self.N,r])
                for q in range(self.Qa):
                    self.FL[k,p,q,-1] = self.scalarX(self.Lnq[self.N,q], self.Fkp[k,p])
        
        for r in range(self.Qm):
            for q in range(self.Qa):
                self.ML[r, -1, q, -1] = self.scalarX(self.Lnq[self.N,q], self.Mnr[self.N,r])
            for r_ in range(self.Qm):
                for n in range(self.N):
                    self.MM[r,n,r_,-1] = self.scalarX(self.Mnr[n,r], self.Mnr[self.N,r_])
                    self.MM[r,-1,r_,n] = self.scalarX(self.Mnr[self.N,r], self.Mnr[n,r_])


    """
    Offline generation of the basis
    """
    def generateBasis(self, musk, g=lambda k:1 if k==0 else 0, orth=True) -> None:
        """Generate the reduced basis matrix from different parameters and different instants

        Args:
            musk (dict): dict as {mu:[k0,k1,...], ...} where ki are sorted instants
        """

        warnings.warn("reducedbasis_time::reducedbasisTimeOffline::generateBasis has not yet been corrected or tested")

        self.N = taille_dict(musk)
        self.Z = []
        ind = 0

        for mu in musk:
            beta = self.model.computeBetaQm(mu)
            Amu = self.assembleA(beta[0][0])
            Fmu = self.assembleF(beta[1][0][0])
            Mmu = self.assembleM(beta[2][0])
            mat = Mmu + self.dt * Amu

            u = Fmu.duplicate()
            u.set(0)    # initial solution TODO

            mx = musk[mu][-1]
            cur = 0

            for k in range(mx):
                rhs = g(k) * self.dt * Fmu + Mmu * u
                self.ksp.setOperators(mat)
                self.ksp.setConvergenceHistory()
                sol = Fmu.duplicate()
                sol.set(0)
                self.ksp.solve(rhs, sol)
                u = sol.copy()

                if k+1 == musk[mu][cur]:
                    self.Z.append(sol.copy())
                    ind += 1
                    cur += 1

        if orth:
            self.orthonormalizeZ()
        self.generateANq()
        self.generateFNp()
        self.generateLkNp()
        self.generateMNr()


    """Functions dealing with the POD-greedy algorithm
    """

    def computeCorrelationMatrix(self, mu, g, to_numpy=True):
        """Compute the correlation matrix for POD-greedy algorithm

        Args:
            mu (ParameterSpaceElement): parameter used
            g (function): right-hand side time-dependent function
            to_numpy (bool): if True, returns a numpy array, else a PETSc matrix

        Returns:
            np.ndarray (or PETSc.Mat): Correlation matrix C(mu)
        """
        eK = PETSc.Mat().create()
        eK.setSizes([self.NN, self.K])
        eK.setFromOptions()
        eK.setUp()

        uk = []

        betaA, betaF, betaM = self.model.computeBetaQm(mu)
            
        Amu = self.assembleA(betaA[0])
        Fmu = self.assembleF(betaF[0][0])
        Mmu = self.assembleM(betaM[0])

        mat = Mmu + self.dt * Amu
        self.ksp.setOperators(mat)

        u = self.Fq[0].duplicate()
        u.set(0)

        self.Z_to_matrix()
        ZT = self.Z_matrix.duplicate()
        ZT = ZT.transpose()
        ZZTX = self.Z_matrix * ZT * self.scal

        # build the matrix of error projections e^k(mu) = u^k(mu) - Z * ZT * Abar * u^k(mu)
        for k in range(self.K):

            rhs = g((k+1)*self.dt) * self.dt * Fmu + Mmu * u
            self.ksp.setConvergenceHistory()
            sol = self.Fq[0].duplicate()
            sol.set(0)
            self.ksp.solve(rhs, sol)
            
            eK[:,k] = sol - ZZTX * sol
            u = sol.copy()
            uk.append(sol.copy())
        
        eK.assemble()
        eKT = eK.copy()
        eKT = eKT.transpose()

        C = (eKT * self.Abar * eK) * 1./self.K
        if to_numpy:
            return C[:,:], uk
        else:
            return C, uk


    def computePODMode(self, mu, g, R=1, delta=None):
        """Compute the POD modes for a given parameter

        Args:
<<<<<<< HEAD
            mu (parameterSpaceElement): Paramter used
            g (function): function
            R (int, optional): Number of POD modes to compute. Defaults to 1.
            delta (float, optional): representativiness of the Nm first POD modes. If None, the R greatest POD modes are computed
=======
            mu (parameterSpaceElement): parameter used
            g (function): right-hand side time-dependent function
            R (int, optional): number of POD modes to compute. Defaults to 1.
            delta (float, optional): representativiness of the Nm first POD modes
>>>>>>> 3e52756a

        Returns:
            list: list of POD modes
        """
        C, uk = self.computeCorrelationMatrix(mu, g)
        values, vector = sl.eigh(C)
        ind = np.argsort(values)[::-1]
        res = []

        # Compute basis using R first POD modes
        if delta is None:
            for r in range(R):
                psi_max = vector[ind[r]]
                POD = self.Z[0].duplicate()
                POD.set(0)
                for k in range(self.K):
                    POD += float(psi_max[k]) * uk[k]
                res.append(POD)
        # Compute basis using delta
        else:
            sum_eigen = values.sum()

            Nm = 0
            sum_delta = 0
            while sum_delta < delta * sum_eigen:
                psi_max = vector[ind[Nm]]
                POD = self.Z[0].duplicate()
                POD.set(0)
                for k in range(self.K):
                    POD += float(psi_max[k]) * uk[k]
                res.append(POD)
                sum_delta += values[ind[Nm]]
                Nm += 1

        s = ["","s"][len(res)>1]
        print(f"[reducedbasis] POD-greedy, POD step : {len(res)} mode{s} computed")

        return res

    def greedyStep(self, xi_train, betas, g):
        mu_max = None
        i_max = 0
        Delta_max = -np.float('inf')
        for i,mu in enumerate(tqdm(xi_train,desc=f"[reducedBasis] POD-greedy, greedy step", ascii=False, ncols=120)):

            uN = self.solveTime(mu, g)

            Delta = self.computeOnlineError(mu, betas, g, computeEnergyNorm=True)
            Delta_tmp = Delta / self.EnNorm[-1]

            if Delta_tmp > Delta_max:
                i_max = i
                mu_max = mu
                Delta_max = Delta_tmp
        return Delta_max, i_max, mu_max

    def generateBasisPODGreedy(self, mu0, mu_train, g, eps_tol=1e-6, R=1, delta=0.9):
        """Run POD(t)-Greedy(µ) algorithm

        Args:
            mu0 (float): initial parameter
            mu_train (list of ParameterSpaceElement): parameter train set
            g (function): right-hand side time-dependent function
            eps_tol (float): stopping criterion.Default to 1e-6
            R (int, optional): number of POD modes to compute.
            delta (float, optional): representativiness of the Nm first POD modes

        Returns:
            TO BE SPECIFIED
        """
        SN = []

        mu_star = mu0
        Delta_max = 1 + eps_tol

        betas = {}
        for i,mu in enumerate(tqdm(mu_train, desc=f"[reducedBasis] Computing betas", ascii=False, ncols=120)):
            betas[mu] = self.model.computeBetaQm(mu)

        self.computeOfflineReducedBasis([mu0])
        self.computeOfflineErrorRhs()
        self.computeOfflineError(g)

        while Delta_max > eps_tol:

            mu = mu_star
            SN.append(mu_star)

            # POD(t) step
            POD = self.computePODMode(mu, g, R=R, delta=delta)
            for ksi in POD:
                self.Z.append(ksi)
                self.expandOffline()
                self.N += 1

            self.generateANq()
            self.generateFNp()
            self.generateLkNp()
            self.generateMNr()


            # Greedy(µ) step
            Delta_max, i_star, mu_star = self.greedyStep(mu_train, betas, g)

            Delta = Delta_max
            mu_train.pop(i_star)
            print(f"[reducedbasis] POD-greedy algorithm, N={self.N}, Δ={Delta} (tol={eps_tol})")

    def solveTimeForStudy(self, mu, g):
        """Compute both RB and FE solutions for a given parameter and a given time-dependent function

        Args:
            mu (parameterSpaceElement): parameter used
            g (function): right-hand side time-dependent function

        Returns:
            tuple: results
        """

        warnings.warn("reducedbasis_time::reducedbasisTimeOffline::solveTimeForStudy has not yet been corrected or tested")
        beta = self.model.computeBetaQm(mu)
        ANmu = self.assembleAN(beta[0][0])
        FNmu = self.assembleFN(beta[1][0][0])
        MNmu = np.array(self.assembleMN(beta[2][0]))

        Amu = self.assembleA(beta[0][0])
        Fmu = self.assembleF(beta[1][0][0])
        Mmu = self.assembleM(beta[2][0])

        mat = MNmu + self.dt * ANmu
        matLu = sl.lu_factor(mat)

        bigMat = Mmu + self.dt * Amu
        self.ksp.setOperators(bigMat)

        uN = np.zeros(self.N)
        u = self.Fq[0].duplicate()

        ones = self.Fq[0].duplicate()
        ones.set(1)
        onesN = np.ones(self.N)

        t = []
        sN = []
        s = []
        sDiff = []
        normN = []
        norm = []
        normDiff = []

        tmpN = np.zeros(self.K)
        tmp = np.zeros(self.K)
        tmpDiff = np.zeros(self.K)

        # résoudre dans le cas stationnaire au lieu de la boucle en temps TODO

        for k in range(1, self.K):
            t.append(k * self.dt)
            gk = g(k * self.dt)

            solN = sl.lu_solve(matLu, gk * self.dt * FNmu + MNmu @ uN)
            uN = solN.copy()

            rhs = float(gk) * self.dt * Fmu + Mmu * u
            self.ksp.setConvergenceHistory()
            sol = self.Fq[0].duplicate()
            sol.set(0)
            self.ksp.solve(rhs, sol)
            u = sol.copy()

            sN.append(onesN @ MNmu @ uN)
            s.append(ones.dot(Mmu * u))
            sDiff.append(np.abs(s[-1] - sN[-1]))

            uplus = self.projFE(uN)
            diff = u - uplus
            
            tmpN[k] = uplus.dot( Amu * uplus )
            tmp[k] = u.dot( Amu * u )
            tmpDiff[k] = diff.dot(Amu * diff)

            normN.append( np.sqrt(uplus.dot(Mmu * uplus) + self.dt * tmpN.sum()) )
            norm.append( np.sqrt(u.dot(Mmu * u) + self.dt * tmp.sum()) )
            normDiff.append( np.sqrt(diff.dot(Mmu * diff) + self.dt * tmpDiff.sum()) )

        return t, sN, s, sDiff, normN, norm, normDiff<|MERGE_RESOLUTION|>--- conflicted
+++ resolved
@@ -275,17 +275,10 @@
         """Compute the POD modes for a given parameter
 
         Args:
-<<<<<<< HEAD
-            mu (parameterSpaceElement): Paramter used
-            g (function): function
-            R (int, optional): Number of POD modes to compute. Defaults to 1.
-            delta (float, optional): representativiness of the Nm first POD modes. If None, the R greatest POD modes are computed
-=======
-            mu (parameterSpaceElement): parameter used
+            mu (parameterSpaceElement): paramter used
             g (function): right-hand side time-dependent function
             R (int, optional): number of POD modes to compute. Defaults to 1.
-            delta (float, optional): representativiness of the Nm first POD modes
->>>>>>> 3e52756a
+            delta (float, optional): representativiness of the Nm first POD modes. If None, the R greatest POD modes are computed
 
         Returns:
             list: list of POD modes
