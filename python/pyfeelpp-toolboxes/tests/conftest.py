from logging import getLogger
import sys

import py
import pytest
import feelpp.core as fppc
import feelpp.toolboxes.core as tb
log = getLogger(__name__)
MPI_ARGS = ("mpirun", "-n")
PYTEST_ARGS = (sys.executable, "-mpytest")


@pytest.fixture
def has_mpi4py():
    try:
        import mpi4py
        return True
    except ImportError:
        return False



class InitFeelpp:
    def __init__(self,config):
        try:
            print('[conftest] init_feelpp;', __file__, flush=True)
            sys.argv=['test_pyfeelpptoolboxes']
            self.e = fppc.Environment(
                sys.argv, opts= fppc.backend_options("Iv")
                                .add(tb.toolboxes_options("electric"))
                                .add(tb.toolboxes_options("fluid"))
                                .add(tb.toolboxes_options("heat"))
                                .add(tb.toolboxes_options("solid"))
                                .add(tb.toolboxes_options("heat-fluid"))
                                .add(tb.toolboxes_options("thermo-electric"))
                                .add(tb.toolboxes_options("coefficient-form-pdes", "cfpdes")),
                config=config
                                )
<<<<<<< HEAD
            print('is master? ', fppc.Environment.worldCommPtr().isMasterRank())
=======
            print('[conftest] is master? ', feelpp.Environment.worldCommPtr().isMasterRank(),flush=True)
>>>>>>> 7799ce12
        except Exception as err:
            print('Exception caught while initializing Feel++: '.format(err))
            return 


@pytest.fixture(scope="session", autouse=True)
def init_feelpp():
    return InitFeelpp(fppc.globalRepository("pyfeelpptoolboxes-tests"))<|MERGE_RESOLUTION|>--- conflicted
+++ resolved
@@ -36,11 +36,7 @@
                                 .add(tb.toolboxes_options("coefficient-form-pdes", "cfpdes")),
                 config=config
                                 )
-<<<<<<< HEAD
-            print('is master? ', fppc.Environment.worldCommPtr().isMasterRank())
-=======
-            print('[conftest] is master? ', feelpp.Environment.worldCommPtr().isMasterRank(),flush=True)
->>>>>>> 7799ce12
+            print('[conftest] is master? ', fppc.Environment.worldCommPtr().isMasterRank(),flush=True)
         except Exception as err:
             print('Exception caught while initializing Feel++: '.format(err))
             return 
