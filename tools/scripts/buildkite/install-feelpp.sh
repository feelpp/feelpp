#!/bin/bash

set -eo pipefail

component=${1:-base}

COMPONENTS=(base toolboxes crb) 

<<<<<<< HEAD
# Combines a dockerfile template with a generated FROM line
dockerfile_from() {
    local dockerfile="$1"
    local from="$2"
    printf 'FROM %s\n%s' "$from" "$(<$dockerfile)"
}

tag_from_target() {
    splitfrom=(`echo "$TARGET" | tr ":" "\n"`)
    fromos=${splitfrom[0]}
    fromtag=${splitfrom[1]}

    tools/scripts/buildkite/list.sh | grep "${BUILDKITE_BRANCH}-${fromos}-${fromtag}"  | while read line ; do
        tokens=($line)
        image=${tokens[0]}
        printf "%s" "$image" 
    done
}
extratags_from_target() {
    splitfrom=(`echo "$TARGET" | tr ":" "\n"`)
    fromos=${splitfrom[0]}
    fromtag=${splitfrom[1]}

    tools/scripts/buildkite/list.sh | grep "${BUILDKITE_BRANCH}-${fromos}-${fromtag}"  | while read line ; do
        tokens=($line)
        extratags=${tokens[@]:5}
        printf "%s" "${extratags}" 
    done
}
=======
source $(dirname $0)/common.sh
>>>>>>> 2cd55895

echo '--- clone/pull feelpp/docker'
if [ -d docker ]; then (cd docker; git pull) else git clone --depth=1 https://github.com/feelpp/docker; fi

#tag=$(echo "${BUILDKITE_BRANCH}" | sed -e 's/\//-/g')-$(cut -d- -f 2- <<< $(tag_from_target $TARGET))
#tag=$(cut -d- -f 2- <<< $(tag_from_target $TARGET))
<<<<<<< HEAD
tag=$(tag_from_target $TARGET)
=======
BRANCHTAG=$(echo "${BUILDKITE_BRANCH}" | sed -e 's/\//-/g')
tag=$(tag_from_target $TARGET $BRANCHTAG $FEELPP_VERSION)
>>>>>>> 2cd55895
echo "--- Building feelpp-${component}:${tag}"

if [ "${component}" = "base" ] ; then
    dockerfile_from "docker/feelpp-${component}/Dockerfile.template" "feelpp/feelpp-libs:${tag}" > docker/feelpp-${component}/dockerfile.tmp
else
    dockerfile_from "docker/feelpp-${component}/Dockerfile.template" "feelpp/feelpp-base:${tag}" > docker/feelpp-${component}/dockerfile.tmp
fi    
docker build \
       --tag=feelpp/feelpp-${component}:${tag} \
       --build-arg=BUILD_JOBS=${JOBS}\
       --build-arg=BRANCH=${BUILDKITE_BRANCH}\
       --build-arg=CXX="${CXX}"\
       --build-arg=CC="${CC}" \
       --no-cache=true \
       -f docker/feelpp-${component}/dockerfile.tmp \
       docker/feelpp-${component}


<<<<<<< HEAD
if [ "${BUILDKITE_BRANCH}" = "develop" -o "${BUILDKITE_BRANCH}" = "master" ]; then
    echo "--- Tagging feelpp-${component}:${tag}"
    extratags=`extratags_from_target $TARGET`
    # add extra tags
    for tagalias in ${extratags[@]}; do
        echo "Tagging feelpp/feelpp-${component}:$tag as feelpp/feelpp-${component}:$tagalias"
        docker tag "feelpp/feelpp-${component}:$tag" "feelpp/feelpp-${component}:$tagalias"
    done
fi
=======
echo "--- Tagging feelpp-${component}:${tag}"
extratags=$(extratags_from_target $TARGET $BRANCHTAG $FEELPP_VERSION)
# add extra tags
for tagalias in ${extratags[@]}; do
    echo "Tagging feelpp/feelpp-${component}:$tag as feelpp/feelpp-${component}:$tagalias"
    docker tag "feelpp/feelpp-${component}:$tag" "feelpp/feelpp-${component}:$tagalias"
done

>>>>>>> 2cd55895
    

<|MERGE_RESOLUTION|>--- conflicted
+++ resolved
@@ -6,51 +6,15 @@
 
 COMPONENTS=(base toolboxes crb) 
 
-<<<<<<< HEAD
-# Combines a dockerfile template with a generated FROM line
-dockerfile_from() {
-    local dockerfile="$1"
-    local from="$2"
-    printf 'FROM %s\n%s' "$from" "$(<$dockerfile)"
-}
-
-tag_from_target() {
-    splitfrom=(`echo "$TARGET" | tr ":" "\n"`)
-    fromos=${splitfrom[0]}
-    fromtag=${splitfrom[1]}
-
-    tools/scripts/buildkite/list.sh | grep "${BUILDKITE_BRANCH}-${fromos}-${fromtag}"  | while read line ; do
-        tokens=($line)
-        image=${tokens[0]}
-        printf "%s" "$image" 
-    done
-}
-extratags_from_target() {
-    splitfrom=(`echo "$TARGET" | tr ":" "\n"`)
-    fromos=${splitfrom[0]}
-    fromtag=${splitfrom[1]}
-
-    tools/scripts/buildkite/list.sh | grep "${BUILDKITE_BRANCH}-${fromos}-${fromtag}"  | while read line ; do
-        tokens=($line)
-        extratags=${tokens[@]:5}
-        printf "%s" "${extratags}" 
-    done
-}
-=======
 source $(dirname $0)/common.sh
->>>>>>> 2cd55895
 
 echo '--- clone/pull feelpp/docker'
 if [ -d docker ]; then (cd docker; git pull) else git clone --depth=1 https://github.com/feelpp/docker; fi
 
 #tag=$(echo "${BUILDKITE_BRANCH}" | sed -e 's/\//-/g')-$(cut -d- -f 2- <<< $(tag_from_target $TARGET))
 #tag=$(cut -d- -f 2- <<< $(tag_from_target $TARGET))
-<<<<<<< HEAD
-tag=$(tag_from_target $TARGET)
-=======
 BRANCHTAG=$(echo "${BUILDKITE_BRANCH}" | sed -e 's/\//-/g')
 tag=$(tag_from_target $TARGET $BRANCHTAG $FEELPP_VERSION)
->>>>>>> 2cd55895
 echo "--- Building feelpp-${component}:${tag}"
 
 if [ "${component}" = "base" ] ; then
@@ -69,17 +33,6 @@
        docker/feelpp-${component}
 
 
-<<<<<<< HEAD
-if [ "${BUILDKITE_BRANCH}" = "develop" -o "${BUILDKITE_BRANCH}" = "master" ]; then
-    echo "--- Tagging feelpp-${component}:${tag}"
-    extratags=`extratags_from_target $TARGET`
-    # add extra tags
-    for tagalias in ${extratags[@]}; do
-        echo "Tagging feelpp/feelpp-${component}:$tag as feelpp/feelpp-${component}:$tagalias"
-        docker tag "feelpp/feelpp-${component}:$tag" "feelpp/feelpp-${component}:$tagalias"
-    done
-fi
-=======
 echo "--- Tagging feelpp-${component}:${tag}"
 extratags=$(extratags_from_target $TARGET $BRANCHTAG $FEELPP_VERSION)
 # add extra tags
@@ -88,6 +41,5 @@
     docker tag "feelpp/feelpp-${component}:$tag" "feelpp/feelpp-${component}:$tagalias"
 done
 
->>>>>>> 2cd55895
     
 
