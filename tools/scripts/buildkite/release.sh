#!/bin/bash

set -euo pipefail
<<<<<<< HEAD
=======

source $(dirname $0)/common.sh

>>>>>>> 2cd55895
#set -x
if [ -v DOCKER_PASSWORD -a -v DOCKER_LOGIN ]; then
    docker login --username="${DOCKER_LOGIN}" --password="${DOCKER_PASSWORD}";
fi

FEELPP_DIR=@CMAKE_INSTALL_PREFIX@

if [ -f ${FEELPP_DIR}/share/feelpp/scripts/list.sh ]; then 
    LIST=${FEELPP_DIR}/share/feelpp/scripts/list.sh;
else
    LIST=tools/scripts/buildkite/list.sh
fi
    

build="$(basename "$0")"
BRANCH=${BUILDKITE_BRANCH:-develop}
<<<<<<< HEAD
=======
VERSION=${FEELPP_VERSION}
>>>>>>> 2cd55895
if [ -z ${TARGET:-""} ]; then
    TARGET=ubuntu:17.04
fi
latest=false
noop=false

usage() {
    echo >&2 "usage: $build "
    echo >&2 "              [-t|--target target host os, default: $TARGET]"
    echo >&2 "              [-b|--branch project git branch, default: $BRANCH]"
    echo >&2 "              [--version project version, default: $VERSION]"
    echo >&2 "              [--latest true|false, default=$latest]"
    echo >&2 "   ie: $build -t ubuntu:16.10 -b develop --latest true feelpp-libs feelpp-base"
    exit 1
}

fromos=
fromtag=

tag=
while [ -n "$1" ]; do
    case "$1" in
        -t|--target) TARGET="$2" ; shift 2 ;;
        -b|--branch) BRANCH="$2" ; shift 2 ;;
        --version) VERSION="$2" ; shift 2 ;;
        --latest) latest="$2" ; shift 2 ;;
        --noop) noop="$2" ; shift 2 ;;
        -h|--help) usage ;;
        --) shift ; break ;;
    esac
done

BRANCHTAG=$(echo "${BRANCH}" | sed -e 's/\//-/g')
CONTAINERS=${*:-feelpp-libs}
echo $CONTAINERS

<<<<<<< HEAD
tag_from_target() {
    splitfrom=(`echo "$TARGET" | tr ":" "\n"`)
    fromos=${splitfrom[0]}
    fromtag=${splitfrom[1]}

    $LIST | grep "${BRANCH}-${fromos}-${fromtag}"  | while read line ; do
        tokens=($line)
        image=${tokens[0]}
        printf "%s" "$image" 
    done
}
extratags_from_target() {
    splitfrom=(`echo "$TARGET" | tr ":" "\n"`)
    fromos=${splitfrom[0]}
    fromtag=${splitfrom[1]}

    $LIST | grep "${BRANCH}-${fromos}-${fromtag}"  | while read line ; do
        tokens=($line)
        extratags=${tokens[@]:5}
        printf "%s" "${extratags}" 
    done
}
=======
>>>>>>> 2cd55895

for container in ${CONTAINERS}; do
    echo "--- Pushing Container feelpp/${container}"

    #tag=$(echo "${BRANCH}" | sed -e 's/\//-/g')-$(cut -d- -f 2- <<< $(tag_from_target $TARGET))
    #tag=$(cut -d- -f 2- <<< $(tag_from_target $TARGET))
<<<<<<< HEAD
    tag=$(tag_from_target $TARGET)
=======
    tag=$(tag_from_target $TARGET $BRANCHTAG $VERSION)
>>>>>>> 2cd55895
        
    echo "--- Pushing feelpp/${container}:$tag"

    if [ "$noop" = "false" ]; then
        docker push "feelpp/${container}:$tag";
    else
        echo "docker push \"feelpp/${container}:$tag\"";
    fi

    
    # if [ "${latest}" = "true" ]; then
    #     echo "--- Tagging ${container}:${tag}"
    #     echo "Tagging feelpp/${container}:$tag as feelpp/${container}:latest"
    #     if [ "$noop" = "false" ]; then
    #         docker tag "feelpp/${container}:$tag" "feelpp/${container}:latest";
    #         docker push  "feelpp/${container}:latest";
    #     else
    #         echo "docker tag \"feelpp/${container}:$tag\" \"feelpp/${container}:latest\"";
    #         echo "docker push  \"feelpp/${container}:latest\"";
    #     fi
    # fi

    if [ "${BRANCH}" = "develop" -o  "${BRANCH}" = "master" ]; then
        #extratags=$(echo "${BRANCH}" | sed -e 's/\//-/g')-$(cut -d- -f 2- <<< $(extratags_from_target $TARGET))
        #extratags=$(cut -d- -f 2- <<< $(extratags_from_target $TARGET))
<<<<<<< HEAD
        extratags=$(extratags_from_target $TARGET)
=======
        extratags=$(extratags_from_target $TARGET $BRANCHTAG $VERSION)
>>>>>>> 2cd55895
        for aliastag in ${extratags[@]} ; do
            echo "--- Pushing feelpp/${container}:$aliastag"
            if [ "$noop" = "false" ]; then
                docker tag "feelpp/${container}:$tag" "feelpp/${container}:$aliastag";
                docker push "feelpp/${container}:$aliastag";
            else
                echo "docker tag \"feelpp/${container}:$tag\" \"feelpp/${container}:$aliastag\"";
                echo "docker push \"feelpp/${container}:$aliastag\"";
            fi
        done
    fi
done

echo -e "\033[33;32m--- All tags released!\033[0m"<|MERGE_RESOLUTION|>--- conflicted
+++ resolved
@@ -1,12 +1,9 @@
 #!/bin/bash
 
 set -euo pipefail
-<<<<<<< HEAD
-=======
 
 source $(dirname $0)/common.sh
 
->>>>>>> 2cd55895
 #set -x
 if [ -v DOCKER_PASSWORD -a -v DOCKER_LOGIN ]; then
     docker login --username="${DOCKER_LOGIN}" --password="${DOCKER_PASSWORD}";
@@ -23,10 +20,7 @@
 
 build="$(basename "$0")"
 BRANCH=${BUILDKITE_BRANCH:-develop}
-<<<<<<< HEAD
-=======
 VERSION=${FEELPP_VERSION}
->>>>>>> 2cd55895
 if [ -z ${TARGET:-""} ]; then
     TARGET=ubuntu:17.04
 fi
@@ -63,42 +57,13 @@
 CONTAINERS=${*:-feelpp-libs}
 echo $CONTAINERS
 
-<<<<<<< HEAD
-tag_from_target() {
-    splitfrom=(`echo "$TARGET" | tr ":" "\n"`)
-    fromos=${splitfrom[0]}
-    fromtag=${splitfrom[1]}
-
-    $LIST | grep "${BRANCH}-${fromos}-${fromtag}"  | while read line ; do
-        tokens=($line)
-        image=${tokens[0]}
-        printf "%s" "$image" 
-    done
-}
-extratags_from_target() {
-    splitfrom=(`echo "$TARGET" | tr ":" "\n"`)
-    fromos=${splitfrom[0]}
-    fromtag=${splitfrom[1]}
-
-    $LIST | grep "${BRANCH}-${fromos}-${fromtag}"  | while read line ; do
-        tokens=($line)
-        extratags=${tokens[@]:5}
-        printf "%s" "${extratags}" 
-    done
-}
-=======
->>>>>>> 2cd55895
 
 for container in ${CONTAINERS}; do
     echo "--- Pushing Container feelpp/${container}"
 
     #tag=$(echo "${BRANCH}" | sed -e 's/\//-/g')-$(cut -d- -f 2- <<< $(tag_from_target $TARGET))
     #tag=$(cut -d- -f 2- <<< $(tag_from_target $TARGET))
-<<<<<<< HEAD
-    tag=$(tag_from_target $TARGET)
-=======
     tag=$(tag_from_target $TARGET $BRANCHTAG $VERSION)
->>>>>>> 2cd55895
         
     echo "--- Pushing feelpp/${container}:$tag"
 
@@ -124,11 +89,7 @@
     if [ "${BRANCH}" = "develop" -o  "${BRANCH}" = "master" ]; then
         #extratags=$(echo "${BRANCH}" | sed -e 's/\//-/g')-$(cut -d- -f 2- <<< $(extratags_from_target $TARGET))
         #extratags=$(cut -d- -f 2- <<< $(extratags_from_target $TARGET))
-<<<<<<< HEAD
-        extratags=$(extratags_from_target $TARGET)
-=======
         extratags=$(extratags_from_target $TARGET $BRANCHTAG $VERSION)
->>>>>>> 2cd55895
         for aliastag in ${extratags[@]} ; do
             echo "--- Pushing feelpp/${container}:$aliastag"
             if [ "$noop" = "false" ]; then
