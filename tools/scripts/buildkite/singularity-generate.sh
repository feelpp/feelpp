#!/bin/bash

containers="$@"

set -euo pipefail

source $(dirname $0)/common.sh

BRANCHTAG=$(echo "${BUILDKITE_BRANCH}" | sed -e 's/\//-/g')
FEELPP_DOCKER_TAG=$(tag_from_target $TARGET $BRANCHTAG $FEELPP_VERSION)

echo '--- clone/pull feelpp/docker'
if [ -d docker ]; then (cd docker; git pull) else git clone --depth=1 https://github.com/feelpp/docker; fi

cd ./docker/singularity

for cont in ${containers}
do
    echo "--- generate singularity image for ${cont} docker container using tag: ${FEELPP_DOCKER_TAG}"
<<<<<<< HEAD
=======
    docker pull ${cont}:${FEELPP_DOCKER_TAG}
>>>>>>> 29a99b41
    ./generate_bootstrap.sh "${cont}:${FEELPP_DOCKER_TAG}"
    ./generate_image.sh "${cont}:${FEELPP_DOCKER_TAG}"
done<|MERGE_RESOLUTION|>--- conflicted
+++ resolved
@@ -17,10 +17,7 @@
 for cont in ${containers}
 do
     echo "--- generate singularity image for ${cont} docker container using tag: ${FEELPP_DOCKER_TAG}"
-<<<<<<< HEAD
-=======
     docker pull ${cont}:${FEELPP_DOCKER_TAG}
->>>>>>> 29a99b41
     ./generate_bootstrap.sh "${cont}:${FEELPP_DOCKER_TAG}"
     ./generate_image.sh "${cont}:${FEELPP_DOCKER_TAG}"
 done