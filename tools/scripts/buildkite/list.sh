--- conflicted
+++ resolved
@@ -27,17 +27,11 @@
   ubuntu
 )
 
-<<<<<<< HEAD
-FEELPP_VERSIONS=(
-    master
-    develop
-=======
 FEELPP_BRANCHES=(
     #master
     #develop
     $1
     #${BRANCHTAG}
->>>>>>> 2cd55895
 )
 
 # Returns the major version for a given X.X.X docker version
