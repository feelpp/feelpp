--- conflicted
+++ resolved
@@ -99,13 +99,8 @@
         .def("functionSpace",static_cast<space_ptr_t const&(element_t::*)() const>(&element_t::functionSpace), "Get funtion space from element")
         .def("size", static_cast< size_type (element_t::*)() const>(&element_t::size), "Get size of element")
         
-<<<<<<< HEAD
-        .def("save", &element_t::saveImpl, py::arg("path"), py::arg("type")="binary", py::arg("suffix")="", py::arg("sep")="", "save functionspace element in file ")
-        .def("load", &element_t::loadImpl, py::arg("path"), py::arg("type")="binary", py::arg("suffix")="", py::arg("sep")="", "load functionspace element from file ");
-=======
         .def("save", &element_t::saveImpl, py::arg("path"), py::arg("name"), py::arg("type")="default", py::arg("suffix")="", py::arg("sep")="", "save functionspace element in file ")
         .def("load", &element_t::loadImpl, py::arg("path"), py::arg("name"), py::arg("type")="default", py::arg("suffix")="", py::arg("sep")="", "load functionspace element from file ");
->>>>>>> e29c13d0
 
         if constexpr( space_t::is_scalar )
             {
