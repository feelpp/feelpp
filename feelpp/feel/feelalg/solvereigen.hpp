/* -*- mode: c++; coding: utf-8; tab-width: 4; indent-tabs-mode: nil; c-basic-offset: 4; show-trailing-whitespace: t -*- vim:fenc=utf-8:ft=cpp:et:sw=4:ts=4:sts=4

  This file is part of the Feel library

  Author(s): Christophe Prud'homme <christophe.prudhomme@feelpp.org>
       Date: 2007-07-04

  Copyright (C) 2007-2011 Université Joseph Fourier (Grenoble I)

  This library is free software; you can redistribute it and/or
  modify it under the terms of the GNU Lesser General Public
  License as published by the Free Software Foundation; either
  version 3.0 of the License, or (at your option) any later version.

  This library is distributed in the hope that it will be useful,
  but WITHOUT ANY WARRANTY; without even the implied warranty of
  MERCHANTABILITY or FITNESS FOR A PARTICULAR PURPOSE.  See the GNU
  Lesser General Public License for more details.

  You should have received a copy of the GNU Lesser General Public
  License along with this library; if not, write to the Free Software
  Foundation, Inc., 51 Franklin Street, Fifth Floor, Boston, MA  02110-1301  USA
*/
/**
   \file solvereigen.hpp
   \author Christophe Prud'homme <christophe.prudhomme@feelpp.org>
   \date 2007-07-04
 */
#ifndef __SolverEigen_H
#define __SolverEigen_H 1

#include <boost/tuple/tuple.hpp>
#include <boost/parameter.hpp>
#include <feel/feelcore/parameter.hpp>

#include <feel/feelalg/enums.hpp>
#include <feel/feelcore/traits.hpp>
#include <feel/feelalg/vector.hpp>
#include <feel/feelalg/matrixsparse.hpp>

namespace Feel
{
/**
 * \class SolverEigen
 * \brief base class for eigen solvers
 *
 *  @author Christophe Prud'homme
 */
template<typename T>
class SolverEigen
{
public:


    /** @name Typedefs
     */
    //@{

    typedef T value_type;
    typedef typename type_traits<T>::real_type real_type;

    typedef SolverEigen<value_type> solvereigen_type;
    typedef std::shared_ptr<solvereigen_type> solvereigen_ptrtype;
    typedef DataMap<> datamap_type;
    typedef std::shared_ptr<datamap_type> datamap_ptrtype;
    using size_type = typename datamap_type::size_type;
    typedef boost::tuple<size_type, size_type, std::vector<double> > solve_return_type;

    typedef Vector<value_type> vector_type;
    typedef std::shared_ptr<vector_type> vector_ptrtype;
    typedef MatrixSparse<value_type> sparse_matrix_type;
    typedef std::shared_ptr<sparse_matrix_type> sparse_matrix_ptrtype;

    typedef boost::tuple<real_type, real_type, vector_ptrtype> eigenpair_type;
    typedef std::map<real_type, eigenpair_type> eigenmodes_type;


    //@}

    /** @name Constructors, destructor
     */
    //@{

    /**
     *  Constructor. Initializes Solver data structures
     */
    SolverEigen();

    /**
     *  Constructor. Initializes Solver data structures
     *
     * The \p prefix parameter allows to set different eigensolver options for
     * different eigensolver. It allows to distinguish between these options
     * \code
     * // register two slepc eigensolver options
     * add_options( solvereigen_options( "eigen1" ) ).add_options( solvereigen_options( "eigen2" ));
     * // build an eigen solver associated with option set eigen1
     * SolverEigen<double>::build( vm, "eigen1" );
     * \endcode
     *
     * \param vm variables map
     * \param prefix string that allows for various options of the same type
     */
    SolverEigen( po::variables_map const& vm, std::string const& prefix = "" );

    /**
     * copy constructor
     */
    SolverEigen( SolverEigen const & );

    /**
     * Destructor.
     */
    virtual ~SolverEigen();

    /**
     * Builds a \p SolverEigen using the linear solver package
     * specified by \p solver_package
     */
    static std::shared_ptr<SolverEigen<value_type> > build( const SolverPackage solver_package = SOLVERS_SLEPC );

    /**
     * Builds a \p SolverEigen using the linear solver package
     * specified by \p vm
     * \param vm variables_map that contains the command line options and their defaults
     * \param prefix string that allows for various options of the same type
     */
    static std::shared_ptr<SolverEigen<value_type> > build( po::variables_map const& vm,
            std::string const& prefix = std::string() );

    /**
     * Returns the \p ith eigenvalue (real and imaginary part), and
     * copies the \ ith eigen vector to the solution vector.
     */
    virtual eigenpair_type eigenPair ( unsigned int i ) = 0;

    /*
     * Returns the eigen modes in a map
     */
    virtual eigenmodes_type eigenModes () = 0;

    //@}

    /** @name Operator overloads
     */
    //@{


    //@}

    /** @name Accessors
     */
    //@{

    /**
     * \return the prefix that differentiates the eigen solvers
     */
    std::string const& prefix() const
    {
        return M_prefix;
    }

    /**
     * Returns the type of eigensolver to use.
     */
    EigenSolverType eigenSolverType () const
    {
        return M_eigen_solver_type;
    }

    /**
     * Returns the type of the eigen problem.
     */
    EigenProblemType eigenProblemType () const
    {
        return M_eigen_problem_type;
    }

    /**
     * Returns the position of the spectrum to compute.
     */
    PositionOfSpectrum postitionOfSpectrum () const
    {
        return M_position_of_spectrum;
    }

    /**
     * Returns the spectral transforms
     */
    SpectralTransformType spectralTransform() const
    {
        return M_spectral_transform;
    }

    /**
     * Returns the number of eigenvalues to compute
     */
    size_type numberOfEigenvalues() const
    {
        return M_nev;
    }

    /**
     * Returns the dimension of the subspace
     */
    size_type numberOfEigenvaluesConverged() const
    {
        return M_ncv;
    }

    /**
     * Returns the maximum projected dimension
     */
    size_type maximumProjectedDimension() const
    {
        return M_mpd;
    }

    /**
     * Returns the start of the interval
     */
    double intervalA() const
    {
        return M_interval_a;
    }

    /**
     * Returns the end of the interval
     */
    double intervalB() const
        {
            return M_interval_b;
        }

    /**
     * Returns the tolerance to be reached by eigenvalue solver
     */
    value_type tolerance() const
    {
        return M_tolerance;
    }

    /**
     * Returns the maximum number of iterations
     */
    size_type maxIterations() const
    {
        return M_maxit;
    }

    //@}

    /** @name  Mutators
     */
    //@{


    /**
     * Sets the type of eigensolver to use.
     */
    void setEigenSolverType ( const EigenSolverType est )
    {
        M_eigen_solver_type = est;
    }

    /**
     * Sets the type of the eigenproblem.
     */
    void setEigenProblemType ( EigenProblemType ept )
    {
        M_eigen_problem_type = ept;
    }

    /**
     * Sets the position of the spectrum.
     */
    void setPositionOfSpectrum ( PositionOfSpectrum pos )
    {
        M_position_of_spectrum= pos;
    }

    /**
     * set the spectral transform
     */
    void setSpectralTransform( SpectralTransformType st )
    {
        M_spectral_transform = st;
    }

    /**
     * set the tolerance
     * \param tol tolerance to reach
     */
    void setTolerance( value_type tol )
    {
        M_tolerance = tol;
    }

    /**
     * set the max number of iterations
     * \param maxiter maximum number of iterations
     */
    void setMaxIterations( size_type maxiter )
    {
        M_maxit = maxiter;
    }

    /**
     * set the number of eigenvalues to compute
     */
    void setNumberOfEigenValues( size_type nev )
    {
        M_nev = nev;
    }

    /**
     * set the dimension of the subspace
     */
    void setNumberOfEigenValuesConverged( size_type ncv )
    {
        M_ncv = ncv;
    }

    /**
     * set the maximum projected dimension
     */
    void setMaximumProjectedDimension( size_type mpd )
    {
        M_mpd = mpd;
    }

    /**
     * set the interval
     */
    void setInterval( double interval_a, double interval_b )
    {
        M_interval_a = interval_a;
        M_interval_b = interval_b;
    }

    datamap_type const& mapRow() const
    {
        return *M_mapRow;
    }
    datamap_type const& mapCol() const
    {
        return *M_mapCol;
    }
    datamap_ptrtype const& mapRowPtr() const
    {
        return M_mapRow;
    }
    datamap_ptrtype const& mapColPtr() const
    {
        return M_mapCol;
    }

    void setMapRow( datamap_ptrtype const& d )
    {
        M_mapRow=d;
    }
    void setMapCol( datamap_ptrtype const& d )
    {
        M_mapCol=d;
    }

    //@}

    /** @name  Methods
     */
    //@{

    /**
     * @returns true if the data structures are
     * initialized, false otherwise.
     */
    bool initialized () const
    {
        return M_is_initialized;
    }

    /**
     * Release all memory and clear data structures.
     */
    virtual void clear () {}

    /**
     * Initialize data structures if not done so already.
     */
    virtual void init () = 0;


    BOOST_PARAMETER_MEMBER_FUNCTION( ( solve_return_type ),
                                     solve,
                                     tag,
                                     ( required
                                       ( matrixA,( sparse_matrix_ptrtype ) )
                                       ( matrixB,( sparse_matrix_ptrtype ) ) )
                                     ( optional
                                       ( maxit,( size_type ), 1000 )
                                       ( tolerance,( double ), 1e-11 )
                                     )
                                   )
    {
        this->setMaxIterations( maxit );
        this->setTolerance( tolerance );
        solve_return_type ret =  solve( matrixA, matrixB, M_nev, M_ncv, this->tolerance(), this->maxIterations() );
        return ret;
    }

    /**
     * Solves the standard eigen problem and returns the
     * number of converged eigenpairs and the number
     * of iterations.
     */
    virtual solve_return_type solve ( MatrixSparse<value_type> &matrix_A,
                                      int nev,
                                      int ncv,
                                      const double tol,
                                      const unsigned int m_its ) = 0;

    /**
     * Solves the standard eigen problem and returns the
     * number of converged eigenpairs and the number
     * of iterations.
     */
    solve_return_type solve ( std::shared_ptr<MatrixSparse<value_type> > &matrix_A,
                              int nev,
                              int ncv,
                              const double tol,
                              const unsigned int m_its )
    {
        return this->solve( *matrix_A, nev, ncv, tol, m_its );
    }


    /**
     * Solves the generalized eigen value problem \f$A x = \lambda
     * Bx\f$ and returns the number of converged eigenpairs and the
     * number of iterations.
     */
    virtual solve_return_type solve ( MatrixSparse<value_type> &matrix_A,
                                      MatrixSparse<value_type> &matrix_B,
                                      int nev,
                                      int ncv,
                                      const double tol,
                                      const unsigned int m_its ) = 0;

    /**
     * Solves the generalized eigen value problem \f$A x = \lambda
     * Bx\f$ and returns the number of converged eigenpairs and the
     * number of iterations.
     */
    solve_return_type solve ( std::shared_ptr<MatrixSparse<value_type> > &matrix_A,
                              std::shared_ptr<MatrixSparse<value_type> > &matrix_B,
                              int nev,
                              int ncv,
                              const double tol,
                              const unsigned int m_its )
    {
        return this->solve( *matrix_A, *matrix_B, nev, ncv, tol, m_its );
    }

    //@}





protected:

    /** prefix to differentiate eigen solvers */
    std::string M_prefix;

    /**
     * Enum stating which type of eigensolver to use.
     */
    EigenSolverType M_eigen_solver_type;

    /**
     * Enum stating which type of eigen problem we deal with.
     */
    EigenProblemType M_eigen_problem_type;

    /**
     * Enum stating where to evaluate the spectrum.
     */
    PositionOfSpectrum M_position_of_spectrum;

    /**
     * spectral transformation type
     */
    SpectralTransformType M_spectral_transform;

    /**
     * Flag indicating if the data structures have been initialized.
     */
    bool M_is_initialized;

    //! number of eigenvalues
    size_type M_nev;

    //! dimension of the subspace
    size_type M_ncv;

    //! maximum projected dimension
    size_type M_mpd;

    //! start of the interval
    double M_interval_a;
    //! end of the interval
    double M_interval_b;

    //! max number of iterations
    size_type M_maxit;

    //! tolerance
    value_type M_tolerance;

    // datamap
    datamap_ptrtype M_mapRow,M_mapCol;

};

/**
 * \fn eigs
 * \brief solve for \f$A x =\lambda B x\f$
 *
 * \param A sparse matrix
 * \param B sparse matrix
 * \param ncv number of converged eigen values (dimension of Krylov space)
 * \param nev number of eigen values
 * \param backend type of backend (default BACKEND_PETSC)
 * \param solver type of solver (default KRYLOVSCHUR)
 * \param problem type of problem (default GHEP)
 * \param transform type of spectral transform (default SHIFT)
 * \param spectrum type of eigenvalue (default LARGEST_MAGNITUDE)
 * \param maxit number of maximum iterations
 * \param tolerance tolerance for the eigenvalue solver (default 1e-11)
 *
 * \return eigen modes
 */
BOOST_PARAMETER_FUNCTION( ( typename SolverEigen<double>::eigenmodes_type ),
                                 eigs,
                                 tag,
                                 ( required
                                   ( matrixA,( d_sparse_matrix_ptrtype ) )
                                   ( matrixB,( d_sparse_matrix_ptrtype ) ) )
                                 ( optional
                                   ( nev, ( int ), ioption(_name="solvereigen.nev") )
                                   ( ncv, ( int ), ioption(_name="solvereigen.ncv") )
                                   ( mpd, ( int ), ioption(_name="solvereigen.mpd") )
                                   ( interval_a, ( double ), doption("solvereigen.interval-a") )
                                   ( interval_b, ( double ), doption("solvereigen.interval-b") )
                                   ( backend,( BackendType ), BACKEND_DEFAULT )
                                   ( solver,( EigenSolverType ), KRYLOVSCHUR )
                                   ( problem,( EigenProblemType ), GHEP )
                                   ( transform,( SpectralTransformType ), SHIFT )
                                   ( spectrum,( PositionOfSpectrum ), LARGEST_MAGNITUDE )
                                   ( maxit,( int ), ioption(_name="solvereigen.maxiter") )
                                   ( tolerance,( double ), doption(_name="solvereigen.tolerance") )
                                   ( verbose,( bool ), boption(_name="solvereigen.verbose") )
                                 )
                               )
{
    typedef std::shared_ptr<Vector<double> > vector_ptrtype;
    //std::shared_ptr<SolverEigen<double> > eigen = SolverEigen<double>::build(  backend );
    std::shared_ptr<SolverEigen<double> > eigen = SolverEigen<double>::build();
    eigen->setEigenSolverType( solver );
    eigen->setEigenProblemType( problem );
    eigen->setPositionOfSpectrum( spectrum );
    eigen->setNumberOfEigenValues( nev );
    eigen->setNumberOfEigenValuesConverged( ncv );
<<<<<<< HEAD
    eigen->setMaximumProjectedDimension( (mpd>0)?mpd:invalid_v<size_type> );
=======
    eigen->setMaximumProjectedDimension( (mpd>0)?mpd:invalid_v<uint32_type> );
>>>>>>> e29c13d0
    eigen->setInterval( interval_a, interval_b );
    eigen->setMaxIterations( maxit );
    eigen->setSpectralTransform( transform );
    eigen->setTolerance( tolerance );
    eigen->setMapRow( matrixA->mapRowPtr() );
    eigen->setMapCol( matrixA->mapColPtr() );

    LOG(INFO) << "number of eigen values = " << nev << "\n";
    LOG(INFO) << "number of eigen values converged = " << ncv << "\n";
    LOG(INFO) << "number of eigen value solver iterations = " << maxit << "\n";
    LOG(INFO) << "eigenvalue tolerance = " << tolerance << "\n";

    unsigned int nconv, nits;
    std::vector<double> err( ncv );
    boost::tie( nconv, nits, err )  = eigen->solve( _matrixA=matrixA,
                                                    _matrixB=matrixB,
                                                    _maxit=maxit,
                                                    _tolerance=tolerance );

    if ( verbose )
    {
        int i = 0;
        for( auto e : err )
        {
            if ( Environment::worldComm().isMasterRank() )
            {
                std::cout << i++ << "-th mode error ||A x - lambda B x ||/||x|| = " << e << "\n";
            }
        }
    }

    return eigen->eigenModes();
}

template<typename Args>
struct compute_eigs_return_type
{
    typedef typename parameter::value_type<Args, tag::formA>::type A_type;
    typedef typename parameter::value_type<Args, tag::formB>::type B_type;
    typedef typename A_type::value_type value_type;

    // return a vector trial space element
    typedef std::vector<std::pair<value_type,typename A_type::element_2_type> > type;
};

BOOST_PARAMETER_FUNCTION( ( typename compute_eigs_return_type<Args>::type ),
                                 veigs,
                                 tag,
                                 ( required
                                   ( formA, *)//*(mpl::is_convertible<mpl::_,BilinearFormBase>) )
                                   ( formB, *))//*(mpl::is_convertible<mpl::_,BilinearFormBase>) ) )
                                 ( optional
                                   ( nev, ( int ), ioption(_name="solvereigen.nev") )
                                   ( ncv, ( int ), ioption(_name="solvereigen.ncv") )
                                   ( mpd, ( int ), ioption(_name="solvereigen.mpd") )
                                   ( interval_a, ( double ), doption("solvereigen.interval-a") )
                                   ( interval_b, ( double ), doption("solvereigen.interval-b") )
                                   ( solver,( std::string ), soption(_name="solvereigen.solver") )
                                   ( problem,( std::string ), soption(_name="solvereigen.problem") )
                                   ( transform,( std::string ), soption(_name="solvereigen.transform") )
                                   ( spectrum,( std::string ), soption(_name="solvereigen.spectrum")  )
                                   ( maxit,( size_type ), ioption(_name="solvereigen.maxiter") )
                                   ( tolerance,( double ), doption(_name="solvereigen.tolerance") )
                                   ( verbose,( bool ), boption(_name="solvereigen.verbose") )
                                 )
                               )
{
    typedef std::shared_ptr<Vector<double> > vector_ptrtype;
    //std::shared_ptr<SolverEigen<double> > eigen = SolverEigen<double>::build(  backend );
    using size_type = typename SolverEigen<double>::size_type;
    std::shared_ptr<SolverEigen<double> > eigen = SolverEigen<double>::build();
    eigen->setEigenSolverType( (EigenSolverType)EigenMap[solver] );
    eigen->setEigenProblemType( (EigenProblemType)EigenMap[problem] );
    eigen->setPositionOfSpectrum( (PositionOfSpectrum)EigenMap[spectrum] );
    eigen->setNumberOfEigenValues( nev );
    eigen->setNumberOfEigenValuesConverged( ncv );
    eigen->setMaximumProjectedDimension( (mpd>0)?mpd:invalid_v<size_type> );
    eigen->setInterval( interval_a, interval_b );
    eigen->setMaxIterations( maxit );
    eigen->setSpectralTransform( (SpectralTransformType)EigenMap[transform] );
    eigen->setTolerance( tolerance );
    eigen->setMapRow( formA.matrixPtr()->mapRowPtr() );
    eigen->setMapCol( formA.matrixPtr()->mapColPtr() );

    LOG(INFO) << "number of eigen values = " << nev << "\n";
    LOG(INFO) << "number of eigen values converged = " << ncv << "\n";
    LOG(INFO) << "number of eigen value solver iterations = " << maxit << "\n";
    LOG(INFO) << "eigenvalue tolerance = " << tolerance << "\n";

    unsigned int nconv, nits;
    std::vector<double> err( ncv );
    boost::tie( nconv, nits, err )  = eigen->solve( _matrixA=formA.matrixPtr(),
                                                    _matrixB=formB.matrixPtr(),
                                                    _maxit=maxit,
                                                    _tolerance=tolerance );

    if ( verbose )
    {
        int i = 0;
        for( auto e : err )
        {
            if ( Environment::worldComm().isMasterRank() )
            {
                std::cout << i++ << "-th mode error ||A x - lambda B x ||/||x|| = " << e << "\n";
            }
        }
    }

    auto modes = eigen->eigenModes();
    auto Xh = formA.trialSpace();
    auto femodes = std::vector<std::pair<double, decltype( Xh->element() )> >( modes.size(), std::make_pair(0.,Xh->element() ) );

    if ( !modes.empty() )
    {
        LOG(INFO) << "eigenvalue " << 0 << " = (" << modes.begin()->second.get<0>() << "," <<  modes.begin()->second.get<1>() << ")\n";

        int i = 0;
        for( auto const& mode : modes )
        {
            if ( Environment::worldComm().isMasterRank() )
                std::cout << " -- eigenvalue " << i << " = (" << mode.second.get<0>() << "," <<  mode.second.get<1>() << ")\n";
            femodes[i].first = mode.second.get<0>();
            femodes[i].second = *mode.second.get<2>();
            femodes[i].second.close();
            ++i;
        }
    }
    return femodes;

}


} // Feel
#endif /* __SolverEigen_H */<|MERGE_RESOLUTION|>--- conflicted
+++ resolved
@@ -571,11 +571,7 @@
     eigen->setPositionOfSpectrum( spectrum );
     eigen->setNumberOfEigenValues( nev );
     eigen->setNumberOfEigenValuesConverged( ncv );
-<<<<<<< HEAD
-    eigen->setMaximumProjectedDimension( (mpd>0)?mpd:invalid_v<size_type> );
-=======
     eigen->setMaximumProjectedDimension( (mpd>0)?mpd:invalid_v<uint32_type> );
->>>>>>> e29c13d0
     eigen->setInterval( interval_a, interval_b );
     eigen->setMaxIterations( maxit );
     eigen->setSpectralTransform( transform );
