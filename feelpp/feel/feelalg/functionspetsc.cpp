--- conflicted
+++ resolved
@@ -301,13 +301,8 @@
     case KSP_DIVERGED_PCSETUP_FAILED : return "DIVERGED_PCSETUP_FAILED";
 #else
     case KSP_DIVERGED_PC_FAILED      : return "DIVERGED_PC_FAILED";
-<<<<<<< HEAD
-#endif
-#endif
-=======
-#endif
-#endif
->>>>>>> 48c23571
+#endif
+#endif
     case KSP_CONVERGED_ITERATING     : return "CONVERGED_ITERATING";
 
     default: return "INDEFINE_KSP_REASON";
