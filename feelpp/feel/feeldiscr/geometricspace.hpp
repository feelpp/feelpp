/* -*- mode: c++; coding: utf-8; tab-width: 4; indent-tabs-mode: nil; c-basic-offset: 4; show-trailing-whitespace: t -*- vim:fenc=utf-8:ft=cpp:et:sw=4:ts=4:sts=4

   This file is part of the Feel library

   Author(s): Vincent Chabannes <vincent.chabannes@feelpp.org>
   Date: 2016-09-09

   Copyright (C) 2016 Feel++ Consortium

   This library is free software; you can redistribute it and/or
   modify it under the terms of the GNU Lesser General Public
   License as published by the Free Software Foundation; either
   version 3.0 of the License, or (at your option) any later version.

   This library is distributed in the hope that it will be useful,
   but WITHOUT ANY WARRANTY; without even the implied warranty of
   MERCHANTABILITY or FITNESS FOR A PARTICULAR PURPOSE.  See the GNU
   Lesser General Public License for more details.

   You should have received a copy of the GNU Lesser General Public
   License along with this library; if not, write to the Free Software
   Foundation, Inc., 51 Franklin Street, Fifth Floor, Boston, MA  02110-1301  USA
*/
/**
   \file geometricspace.hpp
   \author Vincent Chabannes <vincent.chabannes@feelpp.org>
   \date 2016-09-09
*/
#ifndef FEELPP_GEOMETRIC_SPACE_HPP
#define FEELPP_GEOMETRIC_SPACE_HPP 1

namespace Feel
{

struct GeometricSpaceBase : public CommObject
{
    using super = CommObject;
    GeometricSpaceBase() : super( Environment::worldCommPtr() ) {}
    explicit GeometricSpaceBase( worldcomm_ptr_t const& w ) : super( w ) {}
    GeometricSpaceBase( GeometricSpaceBase const& ) = default;
    GeometricSpaceBase( GeometricSpaceBase && ) = default;
    GeometricSpaceBase& operator=( GeometricSpaceBase const& ) = default;
    GeometricSpaceBase& operator=( GeometricSpaceBase && ) = default;
    virtual ~GeometricSpaceBase() = default;

};
struct ContextGeometricBase {};

template <typename MeshType>
class GeometricSpace :
        public GeometricSpaceBase,
        public std::enable_shared_from_this<GeometricSpace<MeshType> >
{
    typedef GeometricSpace<MeshType> self_type;
public :

    using super = GeometricSpaceBase;
    typedef self_type geometricspace_type;
    typedef std::shared_ptr<geometricspace_type> geometricspace_ptrtype;

    typedef MeshType mesh_type;
    typedef std::shared_ptr<mesh_type> mesh_ptrtype;
    typedef typename mesh_type::element_type element_type;
    typedef typename element_type::gm_type gm_type;
    typedef typename gm_type::template Context<vm::POINT, element_type> gmc_type;
    typedef std::shared_ptr<gmc_type> gmc_ptrtype;


    explicit GeometricSpace( worldcomm_ptr_t const& worldComm = Environment::worldCommPtr() )
        :
        super( worldComm )
        {}

    explicit GeometricSpace( mesh_ptrtype const& mesh )
        :
        super( mesh->worldCommPtr() ),
        M_mesh( mesh )
        {}

    mesh_ptrtype const& mesh() const { return M_mesh; }

    void setMesh( mesh_ptrtype const& mesh )
        {
            M_mesh = mesh;
        }

    class ContextGeometric : public ContextGeometricBase
    {
    public :
        typedef std::shared_ptr<gmc_type> geometric_mapping_context_ptrtype;

        ContextGeometric() = default;

        ContextGeometric( geometricspace_ptrtype const& Xh )
            :
            M_Xh( Xh )
            {}
        ContextGeometric( geometricspace_ptrtype const& Xh, geometric_mapping_context_ptrtype const& gmc )
            :
            M_Xh( Xh ),
            M_gmc( gmc )
            {}

        geometric_mapping_context_ptrtype const& gmContext() const
        {
            return M_gmc;
        }

        void setMeshGeoContext( mesh_ptrtype const& meshGeoContext )
        {
            M_meshGeoContext = meshGeoContext;
        }

    private :
        friend class boost::serialization::access;

        template<class Archive>
        void save( Archive & ar, const unsigned int version ) const
            {
                CHECK( M_gmc ) << "no gmc defined";
                auto const& meshEltCtx = M_gmc->element();
                ar & BOOST_SERIALIZATION_NVP( meshEltCtx );
                ar & boost::serialization::make_nvp( "gmContext", *M_gmc );
            }
        template<class Archive>
        void load( Archive & ar, const unsigned int version )
            {
                element_type meshEltCtx;
                ar & BOOST_SERIALIZATION_NVP( meshEltCtx );

                if ( M_meshGeoContext )
                {
                    // std::cout << "geospace ContextGeo with minimal mesh\n";
                    if ( !M_meshGeoContext->hasElement( meshEltCtx.id() ) )
                    {
                        M_meshGeoContext->addElement( meshEltCtx, false );
                    }
                    auto const& meshEltCtxRegister = M_meshGeoContext->element( meshEltCtx.id() );
                    M_gmc.reset( new gmc_type( M_meshGeoContext->gm(),meshEltCtxRegister ) );
                    ar & boost::serialization::make_nvp( "gmContext", *M_gmc );
                }
                else if ( M_Xh && M_Xh->mesh() )
                {
                    // std::cout << "geospace ContextGeo with full mesh\n";
                    CHECK ( M_Xh->mesh()->hasElement( meshEltCtx.id()/*, meshEltCtx.processId()*/ ) ) << "fails because mesh doesnt have the element reloaded for gmc";
                    auto const& meshEltCtxRegister = M_Xh->mesh()->element( meshEltCtx.id()/*, meshEltCtx.processId()*/ );
                    M_gmc.reset( new gmc_type( M_Xh->mesh()->gm(),meshEltCtxRegister ) );
                    ar & boost::serialization::make_nvp( "gmContext", *M_gmc );

                }
            }
        BOOST_SERIALIZATION_SPLIT_MEMBER()

    private :
        geometricspace_ptrtype M_Xh;
        geometric_mapping_context_ptrtype M_gmc;
        mesh_ptrtype M_meshGeoContext;
    };

    class Context
        :
        public std::map<int,std::shared_ptr<ContextGeometric>>
    {
    public:
        typedef std::map<int,std::shared_ptr<ContextGeometric>> super_type;
        typedef typename super_type::iterator iterator;

        typedef geometricspace_type functionspace_type;

        typedef typename mesh_type::node_type node_type;
        typedef typename matrix_node<typename node_type::value_type>::type matrix_node_type;


        Context( geometricspace_ptrtype const& Xh )
            :
            M_Xh( Xh ),
            M_ctxHaveBeenMpiBroadcasted( false )
            {}

        geometricspace_ptrtype functionSpace() const
            {
                return M_Xh;
            }
        geometricspace_type* ptrFunctionSpace() const
            {
                return M_Xh.get();
            }

        int nPoints() const
        {
            return M_t.size();
        }

        bool ctxHaveBeenMpiBroadcasted() const { return M_ctxHaveBeenMpiBroadcasted; }

        void removeCtx()
        {
            this->clear();
            M_t.clear();
            M_t_proc.clear();
            M_meshGeoContext.reset();
        }


        std::pair<iterator, bool>
        add( node_type const& t )
        {
            M_t.push_back( t );

            std::pair<iterator, bool> ret = std::make_pair(this->end(),false);

            //rank of the current processor
            rank_type proc_number = M_Xh->mesh()->worldComm().globalRank();
            //total number of processors
            rank_type nprocs = M_Xh->mesh()->worldComm().globalSize();

            // localise t in space, find geometrical element in which t belongs
            matrix_node_type m( mesh_type::nRealDim, 1 );
            for(int i = 0; i < mesh_type::nRealDim; ++i )
                m(i,0) = t(i);
            auto loc =  M_Xh->mesh()->tool_localization();
            loc->setExtrapolation( false );
<<<<<<< HEAD
            auto analysis = loc->run_analysis( m, invalid_v<size_type> );
=======
            auto analysis = loc->run_analysis( m, invalid_v<typename mesh_type::size_type> );
>>>>>>> e29c13d0
            auto found_points = analysis.template get<0>();
            bool found = found_points[0];

            std::vector<int> found_pt( nprocs, 0 );
            std::vector<int> global_found_pt( nprocs, 0 );

            if( found ) //we are on the proc that have the searched point
            {

                found_pt[proc_number]=1;

                auto it = loc->result_analysis_begin();
                auto en = loc->result_analysis_end();
                DCHECK( boost::next(it) == en ) << "Logic problem in finding one point in the mesh\n";
                auto eid = it->first;
                auto xref = boost::get<1>( *(it->second.begin()) );
                DVLOG(2) << "found point " << t << " in element " << eid << " on proc "<<proc_number<<"\n";
                DVLOG(2) << "  - reference coordinates " << xref << "\n";

                typename mesh_type::gm_type::precompute_type::matrix_node_t_type p(mesh_type::nDim,1);

                ublas::column( p, 0 ) = xref;
                // compute for each basis function in reference element its
                // value at \hat{t} in reference element
                auto gmpc = M_Xh->mesh()->gm()->preCompute( M_Xh->mesh()->gm(), p );
                DVLOG(2) << "build precompute data structure for geometric mapping\n";
                // build geometric mapping
                auto gmc = M_Xh->mesh()->gm()->template context<gmc_type::context>( M_Xh->mesh()->element( eid ), gmpc );
                DVLOG(2) << "build geometric mapping context\n";

                int number = M_t.size()-1;
                ret = this->insert( std::make_pair( number , std::make_shared<ContextGeometric>( M_Xh, gmc ) ) );

                if ( nprocs > 1 )
                    mpi::all_reduce( M_Xh->mesh()->comm(), found_pt.data(), found_pt.size(), global_found_pt.data(), std::plus<int>() );
                else
                    global_found_pt[ 0 ] = found_pt[ 0 ];

            }//if( found )
            else
            {
                if ( nprocs > 1 )
                    mpi::all_reduce( M_Xh->mesh()->comm(), found_pt.data(), found_pt.size(), global_found_pt.data(), std::plus<int>() );

            }//not found case

            //verify that the point is on a proc
            bool found_on_a_proc = false;
            for (int i = 0 ; i < global_found_pt.size(); ++i )
            {
                if ( global_found_pt[i] != 0 )
                {
                    DVLOG(2) << "processor " << i << " has the point " << t << "\n";
                    found_on_a_proc = true;
                    M_t_proc.push_back(i);
                    break;
                }
            }
            CHECK( found_on_a_proc ) << "the point " << t << " was not found ! \n";

            // update geo context for each process + define context mesh
            int mynumber = M_t.size()-1;
            this->syncCtx( mynumber );

            return ret;
        }

    private :
        void syncCtx( int ptId )
        {
            rank_type procId = M_t_proc[ptId];
            rank_type myrank = M_Xh->worldComm().rank();

            if ( !M_meshGeoContext )
                M_meshGeoContext = std::make_shared<mesh_type>( M_Xh->worldCommPtr() );

            std::shared_ptr<ContextGeometric> geoCtxReload;
            if ( myrank == procId )
            {
                // update additional mesh used in rb context
                CHECK( this->find( ptId ) != this->end() ) << "point id is not saved on this process";
                geoCtxReload = this->operator[]( ptId );
                CHECK( geoCtxReload ) << "geoCtxReload not init";
                geoCtxReload->setMeshGeoContext( M_meshGeoContext );
                auto const& modelMeshEltCtx = geoCtxReload->gmContext()->element();
                if ( !M_meshGeoContext->hasElement( modelMeshEltCtx.id(), modelMeshEltCtx.processId() ) )
                {
                    element_type meshEltCtx = modelMeshEltCtx;
                    M_meshGeoContext->addElement( meshEltCtx, false );
                }
            }
            else
            {
                // create a new geo context
                geoCtxReload.reset( new ContextGeometric( M_Xh ) );
                geoCtxReload->setMeshGeoContext( M_meshGeoContext );
            }
            // recv geo context from process which have localized the point
            mpi::broadcast( M_Xh->worldComm().globalComm(), *geoCtxReload, procId );

            // save geo context with process which doesnt have localized the point
            if ( myrank != procId )
                this->operator[]( ptId ) = geoCtxReload;

            //std::cout << "["<<M_Xh->worldComm().rank()<<"] M_meshGeoContext->numElements() : " << M_meshGeoContext->numElements() << "\n";

        }

        friend class boost::serialization::access;

        template<class Archive>
        void save( Archive & ar, const unsigned int version ) const
            {
                ar & BOOST_SERIALIZATION_NVP( M_t );
                ar & BOOST_SERIALIZATION_NVP( M_t_proc );

                std::vector<int> geoCtxKeys;
                for ( auto const& geoCtxPair : *this )
                    geoCtxKeys.push_back( geoCtxPair.first );
                ar & BOOST_SERIALIZATION_NVP( geoCtxKeys );

                for ( int geoCtxKey : geoCtxKeys )
                {
                    std::string geoctxNameInSerialization = (boost::format("geoSpaceContext_%1%")%geoCtxKey).str();
                    // std::cout << "geospace::Context save name : " << geoctxNameInSerialization << "\n";
                    ar & boost::serialization::make_nvp( geoctxNameInSerialization.c_str(), *(this->find( geoCtxKey )->second) );
                }
            }
        template<class Archive>
        void load( Archive & ar, const unsigned int version )
            {
                ar & BOOST_SERIALIZATION_NVP( M_t );
                ar & BOOST_SERIALIZATION_NVP( M_t_proc );

                std::vector<int> geoCtxKeys;
                ar & BOOST_SERIALIZATION_NVP( geoCtxKeys );

                if ( !M_meshGeoContext )
                    M_meshGeoContext = std::make_shared<mesh_type>( M_Xh->worldCommPtr() );

                for ( int geoCtxKey : geoCtxKeys )
                {
                    std::shared_ptr<ContextGeometric> geoCtxReload( new ContextGeometric( M_Xh ) );
                    geoCtxReload->setMeshGeoContext( M_meshGeoContext );
                    std::string geoctxNameInSerialization = (boost::format("geoSpaceContext_%1%")%geoCtxKey).str();
                    // std::cout << "geospace::Context load name : " << geoctxNameInSerialization << "\n";
                    ar & boost::serialization::make_nvp( geoctxNameInSerialization.c_str(), *geoCtxReload );
                    /*ret =*/ this->insert( std::make_pair( geoCtxKey , geoCtxReload ) );
                }
            }
        BOOST_SERIALIZATION_SPLIT_MEMBER()

    private :
        geometricspace_ptrtype M_Xh;
        std::vector<node_type> M_t;
        std::vector<int> M_t_proc;//point number i is on proc M_t_proc[i]
        mesh_ptrtype M_meshGeoContext;
        bool M_ctxHaveBeenMpiBroadcasted;

    };

    Context context() /*const*/ { return Context( this->shared_from_this() ); }

    std::shared_ptr<ContextGeometric> contextBasis( std::pair<int, std::shared_ptr<ContextGeometric>> const& p, Context const& c ) const { return p.second; }

private :
    mesh_ptrtype M_mesh;

};

} //namespace Feel

#endif // FEELPP_GEOMETRIC_SPACE_HPP<|MERGE_RESOLUTION|>--- conflicted
+++ resolved
@@ -220,11 +220,7 @@
                 m(i,0) = t(i);
             auto loc =  M_Xh->mesh()->tool_localization();
             loc->setExtrapolation( false );
-<<<<<<< HEAD
-            auto analysis = loc->run_analysis( m, invalid_v<size_type> );
-=======
             auto analysis = loc->run_analysis( m, invalid_v<typename mesh_type::size_type> );
->>>>>>> e29c13d0
             auto found_points = analysis.template get<0>();
             bool found = found_points[0];
 
