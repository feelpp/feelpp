--- conflicted
+++ resolved
@@ -3278,16 +3278,10 @@
 
 } // namespace details
 
-<<<<<<< HEAD
-template <typename Shape, typename T, int Tag, typename IndexT, bool EnableSharedFromThis>
-template <typename TheShape>
+
+template <typename Shape, typename T, int Tag, typename IndexT, bool EnableSharedFromThis>
 void
-     Mesh<Shape, T, Tag, IndexT, EnableSharedFromThis>::removeMarkerNameWithoutEntity( std::enable_if_t<TheShape::nDim == 0>* )
-=======
-template <typename Shape, typename T, int Tag, typename IndexT>
-void
-Mesh<Shape, T, Tag, IndexT>::removeMarkerNameWithoutEntity()
->>>>>>> dd2f9e96
+Mesh<Shape, T, Tag, IndexT, EnableSharedFromThis>::removeMarkerNameWithoutEntity()
 {
     std::vector<std::vector<std::string>> markersEntity( nDim + 1 );
     std::vector<std::vector<size_type>> nMarkedEntity( nDim + 1 );
@@ -3299,129 +3293,11 @@
         int markerDim = m.second[1];
         index_type markerFlag = m.second[0];
 
-<<<<<<< HEAD
-    for ( std::string const& markerName : markersToRemove )
-        this->M_markername.erase( markerName );
-}
-template <typename Shape, typename T, int Tag, typename IndexT, bool EnableSharedFromThis>
-template <typename TheShape>
-void
-     Mesh<Shape, T, Tag, IndexT, EnableSharedFromThis>::removeMarkerNameWithoutEntity( std::enable_if_t<TheShape::nDim == 1>* )
-{
-    std::vector<std::vector<std::string>> markersEntity( nDim + 1 );
-    std::vector<std::vector<size_type>> nMarkedEntity( nDim + 1 );
-    std::vector<std::string> markersToRemove;
-    for ( auto const& m : this->markerNames() )
-    {
-        std::string const& markerName = m.first;
-        int markerDim = m.second[1];
-        switch ( markerDim )
-        {
-        case 1:
-            markersEntity[1].push_back( markerName );
-            nMarkedEntity[1].push_back( nelements( markedelements( *this, markerName ), false ) );
-            break;
-        case 0:
-            markersEntity[0].push_back( markerName );
-            nMarkedEntity[0].push_back( nelements( markedpoints( *this, markerName ), false ) );
-            break;
-        default:
-            markersToRemove.push_back( markerName );
-            break;
-        }
-=======
         mapMarkerFlagToContainer[markerDim][markerFlag] = nMarkedEntity[markerDim].size();
         markersEntity[markerDim].push_back( markerName );
         nMarkedEntity[markerDim].push_back( 0 );
->>>>>>> dd2f9e96
-    }
-
-<<<<<<< HEAD
-    for ( int d = 0; d <= nDim; ++d )
-        for ( int k = 0; k < nMarkedEntity[d].size(); ++k )
-            if ( nMarkedEntity[d][k] == 0 )
-                markersToRemove.push_back( markersEntity[d][k] );
-
-    for ( std::string const& markerName : markersToRemove )
-        this->M_markername.erase( markerName );
-}
-template <typename Shape, typename T, int Tag, typename IndexT, bool EnableSharedFromThis>
-template <typename TheShape>
-void
-     Mesh<Shape, T, Tag, IndexT, EnableSharedFromThis>::removeMarkerNameWithoutEntity( std::enable_if_t<TheShape::nDim == 2>* )
-{
-    std::vector<std::vector<std::string>> markersEntity( nDim + 1 );
-    std::vector<std::vector<size_type>> nMarkedEntity( nDim + 1 );
-    std::vector<std::string> markersToRemove;
-    for ( auto const& m : this->markerNames() )
-    {
-        std::string const& markerName = m.first;
-        int markerDim = m.second[1];
-        switch ( markerDim )
-        {
-        case 2:
-            markersEntity[2].push_back( markerName );
-            nMarkedEntity[2].push_back( nelements( markedelements( *this, markerName ), false ) );
-            break;
-        case 1:
-            markersEntity[1].push_back( markerName );
-            nMarkedEntity[1].push_back( nelements( markedfaces( *this, markerName ), false ) );
-            break;
-        case 0:
-            markersEntity[0].push_back( markerName );
-            nMarkedEntity[0].push_back( nelements( markedpoints( *this, markerName ), false ) );
-            break;
-        default:
-            markersToRemove.push_back( markerName );
-            break;
-        }
-    }
-    mpi::all_reduce( this->worldComm(), mpi::inplace( nMarkedEntity ), Feel::details::RemoveMarkerNameWithoutEntityForAllReduce<index_type>() );
-
-    for ( int d = 0; d <= nDim; ++d )
-        for ( int k = 0; k < nMarkedEntity[d].size(); ++k )
-            if ( nMarkedEntity[d][k] == 0 )
-                markersToRemove.push_back( markersEntity[d][k] );
-
-    for ( std::string const& markerName : markersToRemove )
-        this->M_markername.erase( markerName );
-}
-template <typename Shape, typename T, int Tag, typename IndexT, bool EnableSharedFromThis>
-template <typename TheShape>
-void
-     Mesh<Shape, T, Tag, IndexT, EnableSharedFromThis>::removeMarkerNameWithoutEntity( std::enable_if_t<TheShape::nDim == 3>* )
-{
-    std::vector<std::vector<std::string>> markersEntity( nDim + 1 );
-    std::vector<std::vector<size_type>> nMarkedEntity( nDim + 1 );
-    std::vector<std::string> markersToRemove;
-    for ( auto const& m : this->markerNames() )
-    {
-        std::string const& markerName = m.first;
-        int markerDim = m.second[1];
-        switch ( markerDim )
-        {
-        case 3:
-            markersEntity[3].push_back( markerName );
-            nMarkedEntity[3].push_back( nelements( markedelements( *this, markerName ), false ) );
-            break;
-        case 2:
-            markersEntity[2].push_back( markerName );
-            nMarkedEntity[2].push_back( nelements( markedfaces( *this, markerName ), false ) );
-            break;
-        case 1:
-            markersEntity[1].push_back( markerName );
-            nMarkedEntity[1].push_back( nelements( markededges( *this, markerName ), false ) );
-            break;
-        case 0:
-            markersEntity[0].push_back( markerName );
-            nMarkedEntity[0].push_back( nelements( markedpoints( *this, markerName ), false ) );
-            break;
-        default:
-            markersToRemove.push_back( markerName );
-            break;
-        }
-    }
-=======
+    }
+
     auto updateMarkedEntityCounter =
         [&nMarkedEntity,&mapMarkerFlagToContainer]( auto itBegin, auto itEnd )
             {
@@ -3450,7 +3326,6 @@
         updateMarkedEntityCounter( this->beginFace(), this->endFace() );
     updateMarkedEntityCounter( this->beginPoint(), this->endPoint() );
 
->>>>>>> dd2f9e96
     mpi::all_reduce( this->worldComm(), mpi::inplace( nMarkedEntity ), Feel::details::RemoveMarkerNameWithoutEntityForAllReduce<index_type>() );
 
     for ( int d = 0; d <= nDim; ++d )
