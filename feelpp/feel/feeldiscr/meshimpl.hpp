/* -*- mode: c++; coding: utf-8; tab-width: 4; indent-tabs-mode: nil; c-basic-offset: 4; show-trailing-whitespace: t -*- vim:fenc=utf-8:ft=cpp:et:sw=4:ts=4:sts=4

  This file is part of the Feel library

  Author(s): Christophe Prud'homme <christophe.prudhomme@feelpp.org>
       Date: 2007-08-07

  Copyright (C) 2007-2010 Université Joseph Fourier (Grenoble I)
  Copyright (C) 2011-2016 Feel++ Consortium

  This library is free software; you can redistribute it and/or
  modify it under the terms of the GNU Lesser General Public
  License as published by the Free Software Foundation; either
  version 3.0 of the License, or (at your option) any later version.

  This library is distributed in the hope that it will be useful,
  but WITHOUT ANY WARRANTY; without even the implied warranty of
  MERCHANTABILITY or FITNESS FOR A PARTICULAR PURPOSE.  See the GNU
  Lesser General Public License for more details.

  You should have received a copy of the GNU Lesser General Public
  License along with this library; if not, write to the Free Software
  Foundation, Inc., 51 Franklin Street, Fifth Floor, Boston, MA  02110-1301  USA
*/
/**
   \file meshimpl.hpp
   \author Christophe Prud'homme <christophe.prudhomme@feelpp.org>
   \date 2007-08-07
 */
#ifndef FEELPP_MESHIMPL_HPP
#define FEELPP_MESHIMPL_HPP 1

#include <boost/preprocessor/comparison/greater_equal.hpp>
#include <boost/preprocessor/list/first_n.hpp>
#include <unordered_map>
#include <unordered_set>

#include <feel/feelconfig.h>
#include <feel/feeltiming/tic.hpp>

#include <feel/feelalg/glas.hpp>
#include <feel/feelalg/solvernonlinearpetsc.hpp>
#include <feel/feeldiscr/mesh.hpp>
#include <feel/feelfilters/gmshenums.hpp>
#include <feel/feelmesh/geoentity.hpp>
#include <feel/feelmesh/hypercube.hpp>
#include <feel/feelmesh/simplex.hpp>

namespace Feel
{
#if defined( FEELPP_INSTANTIATION_MODE )

#define DIMS1 BOOST_PP_TUPLE_TO_LIST( 1, ( 1 ) )
#define RDIMS1 BOOST_PP_TUPLE_TO_LIST( 3, ( 1, 2, 3 ) )
#define ORDERS1 BOOST_PP_TUPLE_TO_LIST( 5, ( 1, 2, 3, 4, 5 ) )
<<<<<<< HEAD

#define DIMS2 BOOST_PP_TUPLE_TO_LIST( 1, ( 2 ) )
#define RDIMS2 BOOST_PP_TUPLE_TO_LIST( 2, ( 2, 3 ) )
#define ORDERS2 BOOST_PP_TUPLE_TO_LIST( 5, ( 1, 2, 3, 4, 5 ) )

#define DIMS3 BOOST_PP_TUPLE_TO_LIST( 1, ( 3 ) )
#define RDIMS3 BOOST_PP_TUPLE_TO_LIST( 1, ( 3 ) )
#define ORDERS3 BOOST_PP_TUPLE_TO_LIST( 4, ( 1, 2, 3, 4 ) )

#define FACTORY_SIMPLEX_CODE( LDIM, LORDER, RDIM ) template class Mesh<Simplex<LDIM, LORDER, RDIM>>;
#define FACTORY_HYPERCUBE_CODE( LDIM, LORDER, RDIM ) template class Mesh<Hypercube<LDIM, LORDER, RDIM>>;

#define FACTORY_SIMPLEX_OP( _, GDO ) FACTORY_SIMPLEX_CODE GDO
#define FACTORY_HYPERCUBE_OP( _, GDO ) FACTORY_HYPERCUBE_CODE GDO

#define FACTORY_SIMPLEX_E( LDIM, LORDER, RDIM ) extern template class Mesh<Simplex<LDIM, LORDER, RDIM>>;
#define FACTORY_HYPERCUBE_E( LDIM, LORDER, RDIM ) extern template class Mesh<Hypercube<LDIM, LORDER, RDIM>>;

#define FACTORY_SIMPLEX_OP_E( _, GDO ) FACTORY_SIMPLEX_E GDO
#define FACTORY_HYPERCUBE_OP_E( _, GDO ) FACTORY_HYPERCUBE_E GDO

=======

#define DIMS2 BOOST_PP_TUPLE_TO_LIST( 1, ( 2 ) )
#define RDIMS2 BOOST_PP_TUPLE_TO_LIST( 2, ( 2, 3 ) )
#define ORDERS2 BOOST_PP_TUPLE_TO_LIST( 5, ( 1, 2, 3, 4, 5 ) )

#define DIMS3 BOOST_PP_TUPLE_TO_LIST( 1, ( 3 ) )
#define RDIMS3 BOOST_PP_TUPLE_TO_LIST( 1, ( 3 ) )
#define ORDERS3 BOOST_PP_TUPLE_TO_LIST( 4, ( 1, 2, 3, 4 ) )

#define FACTORY_SIMPLEX_CODE( LDIM, LORDER, RDIM ) template class Mesh<Simplex<LDIM, LORDER, RDIM>>;
#define FACTORY_HYPERCUBE_CODE( LDIM, LORDER, RDIM ) template class Mesh<Hypercube<LDIM, LORDER, RDIM>>;

#define FACTORY_SIMPLEX_OP( _, GDO ) FACTORY_SIMPLEX_CODE GDO
#define FACTORY_HYPERCUBE_OP( _, GDO ) FACTORY_HYPERCUBE_CODE GDO

#define FACTORY_SIMPLEX_E( LDIM, LORDER, RDIM ) extern template class Mesh<Simplex<LDIM, LORDER, RDIM>>;
#define FACTORY_HYPERCUBE_E( LDIM, LORDER, RDIM ) extern template class Mesh<Hypercube<LDIM, LORDER, RDIM>>;

#define FACTORY_SIMPLEX_OP_E( _, GDO ) FACTORY_SIMPLEX_E GDO
#define FACTORY_HYPERCUBE_OP_E( _, GDO ) FACTORY_HYPERCUBE_E GDO

>>>>>>> e29c13d0
#if !defined( FEELPP_MESH_IMPL_NOEXTERN_1D )

BOOST_PP_LIST_FOR_EACH_PRODUCT( FACTORY_SIMPLEX_OP_E, 3, ( DIMS1, BOOST_PP_LIST_FIRST_N( FEELPP_MESH_MAX_ORDER, ORDERS1 ), RDIMS1 ) )
BOOST_PP_LIST_FOR_EACH_PRODUCT( FACTORY_HYPERCUBE_OP_E, 3, ( DIMS1, BOOST_PP_LIST_FIRST_N( FEELPP_MESH_MAX_ORDER, ORDERS1 ), RDIMS1 ) )

#endif

#if !defined( FEELPP_MESH_IMPL_NOEXTERN_2D )

BOOST_PP_LIST_FOR_EACH_PRODUCT( FACTORY_SIMPLEX_OP_E, 3, ( DIMS2, BOOST_PP_LIST_FIRST_N( FEELPP_MESH_MAX_ORDER, ORDERS2 ), RDIMS2 ) )
BOOST_PP_LIST_FOR_EACH_PRODUCT( FACTORY_HYPERCUBE_OP_E, 3, ( DIMS2, BOOST_PP_LIST_FIRST_N( FEELPP_MESH_MAX_ORDER, ORDERS2 ), RDIMS2 ) )

#endif

#if !defined( FEELPP_MESH_IMPL_NOEXTERN_3D )

BOOST_PP_LIST_FOR_EACH_PRODUCT( FACTORY_SIMPLEX_OP_E, 3, ( DIMS3, BOOST_PP_LIST_FIRST_N( FEELPP_MESH_MAX_ORDER, ORDERS3 ), RDIMS3 ) )
BOOST_PP_LIST_FOR_EACH_PRODUCT( FACTORY_HYPERCUBE_OP_E, 3, ( DIMS3, BOOST_PP_LIST_FIRST_N( FEELPP_MESH_MAX_ORDER, ORDERS3 ), RDIMS3 ) )

#endif // FEELPP_MESH_IMPL_NOEXTERN_3D
#endif // FEELPP_INSTANTIATION_MODE

namespace meshdetail
{
template <typename MeshType>
typename MeshType::gm1_ptrtype
initGm1( typename MeshType::gm_ptrtype gm, mpl::true_ /**/ )
{
    return gm;
}
template <typename MeshType>
typename MeshType::gm1_ptrtype
initGm1( typename MeshType::gm_ptrtype gm, mpl::false_ /**/ )
{
    return typename MeshType::gm1_ptrtype( new typename MeshType::gm1_type );
}
} // namespace meshdetail

template <typename MeshT>
void print( MeshT* m )
{
    std::cout << "Mesh: npoints: " << m->numPoints() << std::endl;
    std::for_each( m->beginPoint(), m->endPoint(),
                   []( auto const& p ) {
                       std::cout << p.first << " " << p.second.id() << " ";
                       std::for_each( p.second.begin(), p.second.end(),
                                      []( auto const& c ) { std::cout << c << " "; } );
                       std::cout << std::endl;
                   } );
    std::cout << "Mesh nElements: " << m->numElements() << std::endl;
    std::for_each( m->beginElement(), m->endElement(),
                   []( auto const& ep ) {
                       auto const& e = ep.second;
                       std::cout << e.id() << " ";
                       std::for_each( e.beginPoint(), e.endPoint(),
                                      []( auto const& c ) { std::cout << c->id() << " "; } );
                       //{ std::cout << c->id() << " " << c->hasMarker() << " "; } );
                       std::cout << std::endl;
                   } );
}

// Constructor.
template <typename Shape, typename T, int Tag, typename IndexT>
<<<<<<< HEAD
Mesh<Shape, T, Tag, IndexT>::Mesh( std::string const& name, worldcomm_ptr_t const& worldComm )
=======
Mesh<Shape, T, Tag, IndexT>::Mesh( std::string const& name, worldcomm_ptr_t const& worldComm, std::string const& props )
>>>>>>> e29c13d0
    : super( worldComm ),
      super2( "Mesh", name ),
      M_numGlobalElements( 0 ),
      M_gm( new gm_type ),
      M_gm1( Feel::meshdetail::initGm1<type>( M_gm, mpl::bool_<nOrder == 1>() ) ),
      M_meas( 0 ),
      M_measbdy( 0 ),
      M_substructuring( false ),
<<<<<<< HEAD
=======
      M_structure_property( props ),
>>>>>>> e29c13d0
      //M_part(),
      M_tool_localization( std::make_shared<Localization<self_type>>() )
{
    VLOG( 2 ) << "[Mesh] constructor called\n";
    CHECK( this->hasWorldComm() ) << "Invalid mesh worldComm";
}
template <typename Shape, typename T, int Tag, typename IndexT>
void Mesh<Shape, T, Tag, IndexT>::partition( const uint16_type n_parts )
{
    //M_part->partition( *this, n_parts );
}

template <typename Shape, typename T, int Tag, typename IndexT>
void Mesh<Shape, T, Tag, IndexT>::updateForUse()
{
    VLOG( 2 ) << "component                  MESH_RENUMBER: " << this->components().test( MESH_RENUMBER ) << "\n";
    VLOG( 2 ) << "component MESH_UPDATE_ELEMENTS_ADJACENCY: " << this->components().test( MESH_UPDATE_ELEMENTS_ADJACENCY ) << "\n";
    VLOG( 2 ) << "component              MESH_UPDATE_EDGES: " << this->components().test( MESH_UPDATE_EDGES ) << "\n";
    VLOG( 2 ) << "component              MESH_UPDATE_FACES: " << this->components().test( MESH_UPDATE_FACES ) << "\n";
    VLOG( 2 ) << "component                 MESH_PARTITION: " << this->components().test( MESH_PARTITION ) << "\n";
    VLOG( 2 ) << "component        MESH_NO_UPDATE_MEASURES: " << this->components().test( MESH_NO_UPDATE_MEASURES ) << "\n";
    VLOG( 2 ) << "component         MESH_GEOMAP_NOT_CACHED: " << this->components().test( MESH_GEOMAP_NOT_CACHED ) << "\n";

    boost::timer ti;

    VLOG( 2 ) << "is already updated? : " << this->isUpdatedForUse() << "\n";
    if ( !this->isUpdatedForUse() )
    {
        if ( this->components().test( MESH_RENUMBER ) )
        {
            //this->renumber();
            VLOG( 2 ) << "[Mesh::updateForUse] renumber : " << ti.elapsed() << "\n";
        }

        element_iterator iv, en;
#if 0

        // partition mesh
        if ( this->components().test( MESH_PARTITION ) || ( MeshBase::worldComm().localSize() > 1 ) )
        {
            boost::timer ti1;
            this->partition();
            VLOG(2) << "[Mesh::updateForUse] partition time : " << ti1.elapsed() << "\n";
        }

#endif

        if ( this->components().test( MESH_UPDATE_FACES ) || this->components().test( MESH_UPDATE_FACES_MINIMAL ) )
        {
            tic();
            // update connectivities of entities of co dimension 1
            this->updateEntitiesCoDimensionOne();
            // update permutation of entities of co-dimension 1
            this->updateEntitiesCoDimensionOnePermutation();
            if ( this->components().test( MESH_CHECK ) )
                this->check();
            toc( "Mesh::updateForUse update entities of codimension 1", FLAGS_v > 0 );
            VLOG( 1 ) << "[Mesh::updateForUse] update entities of codimension 1";
        }
        else if ( this->components().test( MESH_UPDATE_ELEMENTS_ADJACENCY ) )
        {
            tic();
            this->updateAdjacencyElements();
            toc( "Mesh::updateForUse update adjacency elements", FLAGS_v > 0 );
        }

        if ( this->components().test( MESH_UPDATE_EDGES ) )
        {
            tic();
            // update connectivities of entities of co dimension 2 (edges in 3D)
            this->updateEntitiesCoDimensionTwo();
            toc( "Mesh::updateForUse update entities of codimension 2", FLAGS_v > 0 );
            VLOG( 1 ) << "[Mesh::updateForUse] update entities of codimension 2";
        }

        if ( MeshBase<IndexT>::worldComm().localSize() > 1 )
        {
            tic();
            auto rangeGhostElement = this->ghostElements();
            auto itghost = std::get<0>( rangeGhostElement );
            auto const enghost = std::get<1>( rangeGhostElement );
            for ( ; itghost != enghost; ++itghost )
                this->addNeighborSubdomain( boost::unwrap_ref( *itghost ).processId() );

            // update mesh entities with parallel data
            if ( false )
                this->updateEntitiesCoDimensionGhostCellByUsingBlockingComm();
            else
                this->updateEntitiesCoDimensionGhostCellByUsingNonBlockingComm();

            // auto ipfRange = this->interProcessFaces();
            auto rangeInterProcessFaces = this->interProcessFaces();
            auto itf = std::get<0>( rangeInterProcessFaces );
            auto enf = std::get<1>( rangeInterProcessFaces );
            for ( ; itf != enf; ++itf )
                this->addFaceNeighborSubdomain( boost::unwrap_ref( *itf ).partition2() );
            toc( "Mesh::updateForUse update ghost data", FLAGS_v > 0 );
        }

        if ( ( this->components().test( MESH_UPDATE_FACES ) || this->components().test( MESH_UPDATE_FACES_MINIMAL ) ) &&
             ( nDim < 3 || this->components().test( MESH_UPDATE_EDGES ) ) )
        {
            tic();
            updateOnBoundary();
            toc( "Mesh::updateForUse update on boundary", FLAGS_v > 0 );
            VLOG( 1 ) << "[Mesh::updateForUse] update on boundary ";
        }

        if ( this->components().test( MESH_ADD_ELEMENTS_INFO ) )
        {
            tic();
            boost::tie( iv, en ) = this->elementsRange();
            for ( ; iv != en; ++iv )
            {
                auto& eltModified = iv->second;
                size_type eltId = eltModified.id();
                for ( uint16_type i = 0; i < eltModified.numPoints; ++i )
                    eltModified.point( i ).addElement( eltId, i );
            }
            toc( "Mesh::updateForUse update add element info", FLAGS_v > 0 );
            VLOG( 1 ) << "[Mesh::updateForUse] update add element info";
        }

        if ( true )
        {
            VLOG( 2 ) << "Adding element information to marked points";
            tic();
            boost::tie( iv, en ) = this->elementsRange();
            for ( ; iv != en; ++iv )
            {
                auto& eltModified = iv->second;
                VLOG( 3 ) << "looking into element " << eltModified.id();

                DCHECK( eltModified.isValid() ) << "Element " << eltModified << " with invalid point";
                // first look if the element has a point with a marker
                // if not we skip this element
                if ( eltModified.hasPointWithMarker() )
                {
                    int index_pt = 0;
                    std::for_each( std::begin( eltModified.points() ), std::end( eltModified.points() ),
                                   [&eltModified, &index_pt]( auto* p ) {
                                       if ( p->hasMarker() )
                                       {
                                           p->addElement( eltModified.id(), index_pt );
                                       }
                                       ++index_pt;
                                   } );
                }
            }
#if 0
            //auto& mpts = this->pointsByMarker();
            //auto& mpts = this->pointsRange();
            for( auto p_it = this->beginPoint(), p_en=this->endPoint(); p_it != p_en; ++p_it )
            {
                auto & pt = p_it->second;
                if ( pt.hasMarker() )
                {
                    if (!pt.elements().size())
                    {
                        pt.setProcessId( invalid_rank_type_value );
                    }
                }
            }
#endif
            toc( "Mesh::updateForUse register elements associated to marked points", FLAGS_v > 0 );
            VLOG( 1 ) << "[Mesh::updateForUse] update add element info for marked points";
        }

        // update number of vertices
        if ( this->numVertices() == 0 )
        {
            if ( nOrder == 1 )
                this->setNumVertices( this->numPoints() );
            else
            {
                tic();
                boost::tie( iv, en ) = this->elementsRange();
                std::unordered_set<size_type> vertexIds;
                vertexIds.reserve( this->numPoints() );
                for ( ; iv != en; ++iv )
                {
                    for ( int p = 0; p < element_type::numVertices; ++p )
                        vertexIds.insert( iv->second.point( p ).id() );
                }
                this->setNumVertices( vertexIds.size() );
                vertexIds.clear();
                std::unordered_set<size_type>().swap( vertexIds );
                toc( "Mesh::updateForUse update number of vertices", FLAGS_v > 0 );
            }
        }

        this->updateNumGlobalElements<mesh_type>();

        if ( this->components().test( MESH_PROPAGATE_MARKERS ) )
        {
            tic();
            propagateMarkers( mpl::int_<nDim>() );
            toc( "Mesh::updateForUse update propagate markers", FLAGS_v > 0 );
            VLOG( 1 ) << "[Mesh::updateForUse] update propagate markers";
        }

        tic();
        this->updateCommonDataInEntities();
        toc( "Mesh::updateForUse update setMesh in elements and faces", FLAGS_v > 0 );
        VLOG( 1 ) << "[Mesh::updateForUse] update setMesh in elements and faces";

        if ( !this->components().test( MESH_NO_UPDATE_MEASURES ) )
        {
            tic();
            // update meas, measface, hAverage, hMin, hMax, measure of the mesh and measure of the boundary mesh
            this->updateMeasures();
            toc( "Mesh::updateForUse update mesh measures", FLAGS_v > 0 );
            VLOG( 1 ) << "[Mesh::updateForUse] update mesh measures";
        }

        // attach mesh in the localisation tool
        M_tool_localization->setMesh( this->shared_from_this(), false );

        if ( this->components().test( MESH_CHECK ) )
        {
            tic();
            // check mesh connectivity
            this->check();
            toc( "Mesh::updateForUse check", FLAGS_v > 0 );
            VLOG( 1 ) << "[Mesh::updateForUse] check";
        }

        this->applyUpdateInformationObject();

    } // isUpdatedForUse

    if ( !this->components().test( MESH_GEOMAP_NOT_CACHED ) && !M_is_gm_cached )
    {
        tic();
        M_gm->initCache( this );
        if ( nOrder > 1 )
            M_gm1->initCache( this );
        M_is_gm_cached = true;
        toc( "Mesh::updateForUse update geomap cache", FLAGS_v > 0 );
        VLOG( 1 ) << "[Mesh::updateForUse] update geomap cache";
    }

    this->setUpdatedForUse( true );

    if ( Environment::isMasterRank() && FLAGS_v >= 1 )
    {
        std::cout << "[Mesh::updateForUse] total time : " << ti.elapsed() << "s\n";
        auto mem = Environment::logMemoryUsage( "memory usage after update for use" );
        std::cout << "[Mesh::updateForUse] resident memory : " << mem.memory_usage / 1.e9 << "GBytes\n";
    }
}

template <typename Shape, typename T, int Tag, typename IndexT>
<<<<<<< HEAD
=======
void Mesh<Shape, T, Tag, IndexT>::updateForUseAfterMovingNodes( bool upMeasures )
{
    // reset geomap cache
    if ( this->gm()->isCached() )
    {
        this->gm()->initCache( this/*imesh.get()*/ );
        if ( mesh_type::nOrder > 1 )
            this->gm1()->initCache( this/*imesh.get()*/ );
    }

    // update measures
    if ( upMeasures )
        this->updateMeasures();

    // reset localisation tool
    this->tool_localization()->reset();

#if !defined( __INTEL_COMPILER )
    // notify observers that the mesh has changed
    LOG(INFO) << "Notify observers that the mesh has changed\n";
    this->meshChanged( MESH_CHANGES_POINTS_COORDINATES );
#endif
}

template <typename Shape, typename T, int Tag, typename IndexT>
>>>>>>> e29c13d0
void Mesh<Shape, T, Tag, IndexT>::updateMeasures()
{
    if ( this->components().test( MESH_NO_UPDATE_MEASURES ) )
        return;

    boost::timer ti;

    M_local_meas = 0;
    M_local_measbdy = 0;

    typedef typename element_type::quad_meas_type quad_meas_type;
    typedef typename element_type::quad_meas1_type quad_meas1_type;
    quad_meas_type thequad = element_type::imMeasure();
    quad_meas1_type thequad1 = element_type::imMeasureOrder1();
    typename gm_type::precompute_ptrtype pc;
    typename gm_type::faces_precompute_type pcf;
    typename gm1_type::precompute_ptrtype pc1;
    typename gm1_type::faces_precompute_type pcf1;
    // assume that a high order mesh is straightened (probably we need to store this info in the mesh)
    bool meshIsStraightened = ( nOrder > 1 );
    bool updateMeasureWithPc = true;
    if ( updateMeasureWithPc )
    {
        pc = M_gm->preCompute( M_gm, thequad.points() );
        if ( nDim == nRealDim ) // else not works
            pcf = M_gm->preComputeOnFaces( M_gm, thequad.allfpoints() );
        if ( meshIsStraightened )
        {
            pc1 = M_gm1->preCompute( M_gm1, thequad1.points() );
            if ( nDim == nRealDim )
                pcf1 = M_gm1->preComputeOnFaces( M_gm1, thequad1.allfpoints() );
        }
    }

    element_iterator iv, en;
    boost::tie( iv, en ) = this->elementsRange();

    if ( iv != en )
    {
        auto const& eltInit = iv->second;
        std::shared_ptr<typename gm_type::template Context<vm::JACOBIAN, element_type>> ctx;
        std::shared_ptr<typename gm_type::template Context</*vm::POINT|*/ vm::NORMAL | vm::KB | vm::JACOBIAN, element_type>> ctxf;
        std::shared_ptr<typename gm1_type::template Context<vm::JACOBIAN, element_type>> ctx1;
        std::shared_ptr<typename gm1_type::template Context</*vm::POINT|*/ vm::NORMAL | vm::KB | vm::JACOBIAN, element_type>> ctxf1;
        if ( pc )
            ctx = M_gm->template context<vm::JACOBIAN>( eltInit, pc );
        if ( !pcf.empty() )
            ctxf = M_gm->template context</*vm::POINT|*/ vm::NORMAL | vm::KB | vm::JACOBIAN>( eltInit, pcf, 0 );
        if ( pc1 )
            ctx1 = M_gm1->template context<vm::JACOBIAN>( eltInit, pc1 );
        if ( !pcf1.empty() )
            ctxf1 = M_gm1->template context</*vm::POINT|*/ vm::NORMAL | vm::KB | vm::JACOBIAN>( eltInit, pcf1, 0 );

        for ( ; iv != en; ++iv )
        {
            auto& elt = iv->second;

            if ( meshIsStraightened && !elt.isOnBoundary() )
            {

                ctx1->update( elt );
                elt.updateWithCtx( thequad1, ctx1, ctxf1 );
            }
            else
            {
                ctx->update( elt );
                elt.updateWithCtx( thequad, ctx, ctxf );
            }
            // only compute meas for active element (no ghost)
            if ( !elt.isGhostCell() )
                M_local_meas += elt.measure();

            if constexpr ( nDim == 1 || nDim != nRealDim )
                M_local_measbdy = 0;
            else
                for ( int f = 0; f < elt.numTopologicalFaces; ++f )
                    M_local_measbdy += elt.faceMeasure( f );
        } // for element loop
    }     // if ()
#if BOOST_VERSION >= 105500
    std::vector<value_type> gmeas{M_local_meas, M_local_measbdy};
    mpi::all_reduce( MeshBase<IndexT>::worldComm(), mpi::inplace( gmeas.data() ), 2, std::plus<value_type>() );
#else
    std::vector<value_type> lmeas{M_local_meas, M_local_measbdy};
    std::vector<value_type> gmeas( 2, 0.0 );
    mpi::all_reduce( MeshBase::worldComm(), lmeas.data(), 2, gmeas.data(), std::plus<value_type>() );
#endif
    M_meas = gmeas[0];
    M_measbdy = gmeas[1];

    // now that all elements have been updated, build inter element
    // data such as the measure of point element neighbors
    if ( this->components().test( MESH_ADD_ELEMENTS_INFO ) )
    {
        boost::tie( iv, en ) = this->elementsRange();
        for ( ; iv != en; ++iv )
        {
            auto& eltModified = iv->second;
            value_type meas = 0;
            for ( auto const& _elt : eltModified.pointElementNeighborIds() )
            {
                // warning : only compute meas for active element (no ghost)
                if ( this->hasElement( _elt ) )
                    meas += this->element( _elt ).measure();
            }
            eltModified.setMeasurePointElementNeighbors( meas );
        }
    }
    VLOG( 1 ) << "[Mesh::updateMeasures] update measures : " << ti.elapsed() << "\n";

    // compute h information: average, min and max
    {
        ti.restart();
        M_h_avg = 0;
        M_h_min = std::numeric_limits<value_type>::max();
        M_h_max = 0;
        for ( auto const& eltWrap : elements( this->shared_from_this() ) )
        {
            auto const& elt = unwrap_ref( eltWrap );
            M_h_avg += elt.h();
            M_h_min = std::min( M_h_min, elt.h() );
            M_h_max = std::max( M_h_max, elt.h() );
        }
        M_h_avg /= this->numGlobalElements();
        value_type reduction[3] = {M_h_avg, M_h_min, M_h_max};
        MPI_Op op;
        MPI_Op_create( (MPI_User_function*)(Functor::AvgMinMax<value_type, WorldComm::communicator_type>), 1, &op );
        MPI_Allreduce( MPI_IN_PLACE, reduction, 3, mpi::get_mpi_datatype<value_type>(), op, MeshBase<IndexT>::worldComm() );
        MPI_Op_free( &op );

        M_h_avg = reduction[0];
        M_h_min = reduction[1];
        M_h_max = reduction[2];

        LOG( INFO ) << "h average : " << this->hAverage() << "\n";
        LOG( INFO ) << "    h min : " << this->hMin() << "\n";
        LOG( INFO ) << "    h max : " << this->hMax() << "\n";
        VLOG( 1 ) << "[Mesh::updateForUse] update measures : " << ti.elapsed() << "\n";
    }
}

template <typename Shape, typename T, int Tag, typename IndexT>
typename Mesh<Shape, T, Tag, IndexT>::self_type&
Mesh<Shape, T, Tag, IndexT>::operator+=( self_type const& m )
{
    std::map<std::vector<double>, size_type> mapDel;
    for ( auto it = m.beginPoint(), en = m.endPoint();
          it != en;
          ++it )
    {
        bool found = false;
        if ( it->second.isOnBoundary() )
        {
            for ( auto pit = this->beginPoint(), pen = this->endPoint();
                  pit != pen;
                  ++pit )
            {
                auto const& thepoint = pit->second;
                if ( thepoint.isOnBoundary() )
                {
                    if ( ublas::norm_2( thepoint.node() - pit->second.node() ) < 1e-10 )
                    {
                        found = true;
                        std::vector<double> ublasCopy( nDim );
                        std::copy( thepoint.node().begin(), thepoint.node().end(), ublasCopy.begin() );
                        // std::cout << "Attention ! Le point " << it->id() << " doit etre remplace par le point " << pit->id() << " (" << it->node() << " ~= " << pit->node() << ")" << std::endl;
                        mapDel.insert( std::pair<std::vector<double>, size_type>( ublasCopy, pit->second.id() ) );
                        break;
                    }
                }
            }
        }
        if ( !found )
            this->addPoint( it->second );
    }
    for ( auto it = m.beginFace(), en = m.endFace(); it != en; ++it )
    {
        // eventually need work
        if ( !it->second.isOnBoundary() )
        {
            face_type f = it->second;
            f.disconnect();
            this->addFace( f );
        }
    }
    for ( auto it = m.beginElement(), en = m.endElement(); it != en; ++it )
    {
        element_type e = it->second;
        for ( uint16_type p = 0; p < e.numPoints; ++p )
        {
            if ( e.point( p ).isOnBoundary() )
            {
                std::vector<double> ublasCopy( nDim );
                std::copy( e.point( p ).node().begin(), e.point( p ).node().end(), ublasCopy.begin() );
                auto itMap = mapDel.find( ublasCopy );
                if ( itMap != mapDel.end() )
                {
                    //    std::cout << "Attention ! Le point " << it->point(p).id() << " va etre remplace par le point " << this->point(itMap->second).id() << std::endl;
                    e.setPoint( p, this->point( itMap->second ) );
                }
            }
        }
        this->addElement( e );
    }
    this->setUpdatedForUse( false );
    this->updateForUse();
    return *this;
}
template <typename Shape, typename T, int Tag, typename IndexT>
void
    Mesh<Shape, T, Tag, IndexT>::propagateMarkers( mpl::int_<2> )
{
    // propagate top-down marker from face if edge has not been marked
    for ( auto itf = this->beginFace(), enf = this->endFace(); itf != enf; ++itf )
    {
        auto const& f = itf->second;
        if ( !f.hasMarker() )
            return;

        // update points
        for ( int i = 0; i < face_type::numPoints; ++i )
        {
            if ( !f.point( i ).hasMarker() )
            {
                // inherit marker from face
                this->pointIterator( f.point( i ).id() )->second.setMarker( f.marker().value() );
            }
        }
    }
}

template <typename Shape, typename T, int Tag, typename IndexT>
void
    Mesh<Shape, T, Tag, IndexT>::propagateMarkers( mpl::int_<3> )
{
#if 0
    // first propagate top-down  marker from edges if points have not been marked
    for ( auto ite = this->beginEdge(), ene= this->endEdge(); ite !=ene; ++ite )
    {
        auto const& e = ite->second;
        if ( !e.hasMarker() )
            return;

        for( int i = 0; i < edge_type::numPoints; ++i )
        {
            if ( !e.point( i ).hasMarker() )
            {
                // inherit marker from edge
                this->pointIterator( e.point( i ).id() )->second.setMarker( e.marker().value() );
            }
        }
    }

    // then propagate top-down marker from face if edge has not been marked
    for ( auto itf = this->beginFace(), enf= this->endFace(); itf !=enf; ++itf )
    {
        auto const& f = itf->second;
        if ( !f.hasMarker() )
            return;

        // update points
        for( int i = 0; i < face_type::numPoints; ++i )
        {
            if ( !f.point( i ).hasMarker() )
            {
                // inherit marker from edge
                this->pointIterator( f.point( i ).id() )->second.setMarker( f.marker().value() );
            }
        }
        // update edges
        for( int i = 0; i < face_type::numEdges; ++i )
        {
            if ( !f.edge( i ).hasMarker() )
            {
                // inherit marker from edge
                this->edgeIterator( f.edge(i).id() )->second.setMarker( f.marker().value() );
            }
        }
    }
#else
    CHECK( 0 ) << "propagateMarkers not yet implemented";
#endif
}

template <typename Shape, typename T, int Tag, typename IndexT>
template <typename TheShape>
void
    Mesh<Shape, T, Tag, IndexT>::updateCommonDataInEntities( std::enable_if_t<TheShape::nDim == 0>* )
{
    for ( auto itp = this->beginPoint(), enp = this->endPoint(); itp != enp; ++itp )
        itp->second.setMesh( this );
}
template <typename Shape, typename T, int Tag, typename IndexT>
template <typename TheShape>
void
    Mesh<Shape, T, Tag, IndexT>::updateCommonDataInEntities( std::enable_if_t<TheShape::nDim == 1>* )
{
<<<<<<< HEAD
    auto geondEltCommon = std::make_shared<GeoNDCommon<typename element_type::super>>( this, this->gm(), this->gm1() );
    for ( auto iv = this->beginElement(), en = this->endElement(); iv != en; ++iv )
        iv->second.setCommonData( geondEltCommon );
=======
    //M_geondEltCommon = std::make_shared<GeoNDCommon<typename element_type::super>>( this, this->gm(), this->gm1() );
    //for ( auto iv = this->beginElement(), en = this->endElement(); iv != en; ++iv )
    //iv->second.setCommonData( M_geondEltCommon.get() );
>>>>>>> e29c13d0
    for ( auto itf = this->beginFace(), ite = this->endFace(); itf != ite; ++itf )
        itf->second.setMesh( this );
    for ( auto itp = this->beginPoint(), enp = this->endPoint(); itp != enp; ++itp )
        itp->second.setMesh( this );
}
template <typename Shape, typename T, int Tag, typename IndexT>
template <typename TheShape>
void
    Mesh<Shape, T, Tag, IndexT>::updateCommonDataInEntities( std::enable_if_t<TheShape::nDim == 2>* )
{
<<<<<<< HEAD
    auto geondEltCommon = std::make_shared<GeoNDCommon<typename element_type::super>>( this, this->gm(), this->gm1() );
    auto geondFaceCommon = std::make_shared<GeoNDCommon<typename face_type::super>>( this /*,this->gm(), this->gm1()*/ );
    for ( auto iv = this->beginElement(), en = this->endElement(); iv != en; ++iv )
        iv->second.setCommonData( geondEltCommon );
    for ( auto itf = this->beginFace(), ite = this->endFace(); itf != ite; ++itf )
        itf->second.setCommonData( geondFaceCommon );
=======
    //M_geondEltCommon = std::make_shared<GeoNDCommon<typename element_type::super>>( this, this->gm(), this->gm1() );
    M_geondFaceCommon = std::make_shared<GeoNDCommon<typename face_type::super>>( this /*,this->gm(), this->gm1()*/ );
    //for ( auto iv = this->beginElement(), en = this->endElement(); iv != en; ++iv )
    // iv->second.setCommonData( M_geondEltCommon.get() );
    for ( auto itf = this->beginFace(), ite = this->endFace(); itf != ite; ++itf )
        itf->second.setCommonData( M_geondFaceCommon.get() );
>>>>>>> e29c13d0
    for ( auto itp = this->beginPoint(), enp = this->endPoint(); itp != enp; ++itp )
        itp->second.setMesh( this );
}
template <typename Shape, typename T, int Tag, typename IndexT>
template <typename TheShape>
void
    Mesh<Shape, T, Tag, IndexT>::updateCommonDataInEntities( std::enable_if_t<TheShape::nDim == 3>* )
{
<<<<<<< HEAD
    auto geondEltCommon = std::make_shared<GeoNDCommon<typename element_type::super>>( this, this->gm(), this->gm1() );
    auto geondFaceCommon = std::make_shared<GeoNDCommon<typename face_type::super>>( this /*,this->gm(), this->gm1()*/ );
    auto geondEdgeCommon = std::make_shared<GeoNDCommon<typename edge_type::super>>( this /*,this->gm(), this->gm1()*/ );
    for ( auto iv = this->beginElement(), en = this->endElement(); iv != en; ++iv )
        iv->second.setCommonData( geondEltCommon );
    for ( auto itf = this->beginFace(), ite = this->endFace(); itf != ite; ++itf )
        itf->second.setCommonData( geondFaceCommon );
=======
    //M_geondEltCommon = std::make_shared<GeoNDCommon<typename element_type::super>>( this, this->gm(), this->gm1() );
    M_geondFaceCommon = std::make_shared<GeoNDCommon<typename face_type::super>>( this /*,this->gm(), this->gm1()*/ );
    M_geondEdgeCommon = std::make_shared<GeoNDCommon<typename edge_type::super>>( this /*,this->gm(), this->gm1()*/ );
    //for ( auto iv = this->beginElement(), en = this->endElement(); iv != en; ++iv )
    //    iv->second.setCommonData( M_geondEltCommon.get() );
    for ( auto itf = this->beginFace(), ite = this->endFace(); itf != ite; ++itf )
        itf->second.setCommonData( M_geondFaceCommon.get() );
>>>>>>> e29c13d0
    for ( auto ite = this->beginEdge(), ene = this->endEdge(); ite != ene; ++ite )
        ite->second.setCommonData( M_geondEdgeCommon.get() );
    for ( auto itp = this->beginPoint(), enp = this->endPoint(); itp != enp; ++itp )
        itp->second.setMesh( this );
}

template <typename Shape, typename T, int Tag, typename IndexT>
void
    Mesh<Shape, T, Tag, IndexT>::renumber( mpl::bool_<true> )
{
#if 0
    size_type next_free_node = 0;

    // map old/new ids
    std::vector<size_type> node_map( this->numPoints(), invalid_v<size_type> );
    //std::map<size_type> node_map( this->numPoints(), invalid_v<size_type> );
    //std::vector<point_type> pt_map( this->numPoints() );
    typedef std::map<size_type,point_type> ptmap_type;
    ptmap_type pt_map;

    typedef typename ptmap_type::iterator ptmap_iterator;
    typedef std::vector<size_type>::iterator nm_iterator;

    // first collect all point id that will be swapped in a dictionary
    for ( element_const_iterator elt = this->beginElement();
            elt != this->endElement(); ++elt )
    {
        element_type const& __element = *elt;

        DVLOG(2) << "mesh::renumber] element id " << __element.id() <<  " proc " << __element.processId() << "\n";
#if !defined( NDEBUG )
        for ( int i = 0; i < __element.nPoints(); ++i )
        {
            DVLOG(2) << "point id = " << __element.point( i ).id() << "\n";
        }
#endif

        // renumber the nodes of the element
        for ( int i = 0; i < __element.nPoints(); ++i )
        {
            point_type  __pt = __element.point( i );
            size_type __true_id = __pt.id();
            size_type __id = __true_id;

            // did we already change the id? if yes get the
            //  id it was changed to
            if ( node_map[ __true_id ] != invalid_v<size_type> )
            {
                __id = node_map[__true_id];

                DVLOG_IF(2,(__id >= next_free_node )) << "next_free_node = " << next_free_node
                                                      << " point id = " << __id << "\n";
            }

            // don't renumber if already done
            if ( __id == next_free_node )
            {
                node_map[ __true_id ] = next_free_node;
                pt_map[next_free_node] = __pt;
                pt_map[next_free_node].setId( next_free_node );
                ++next_free_node;
            }

            else if ( __id > next_free_node )
            {
                // first check if next_free_node has been
                // already taken by another point, if so
                // then affect this point id to __id
                nm_iterator nm_it = std::find( node_map.begin(),
                                               node_map.end(),
                                               next_free_node );

                if ( nm_it != node_map.end() )
                    *nm_it = __id;

                else
                    node_map[ next_free_node ] = __id;

                // must use \p __true_id here as it is the
                // original point id we started with
                node_map[ __true_id ] = next_free_node;
                pt_map[next_free_node] = __pt;
                pt_map[next_free_node].setId( next_free_node );

                DVLOG(2) << "next_free_node = " << next_free_node
                         << " swapping point " << __true_id
                         << " and point " << next_free_node << "\n";

                // next free node
                ++next_free_node;
            } // if
        } // for

        //__element.setId(
    }

    VLOG(2) << "[mesh::renumber] done collecting ids\n";
#if !defined( NDEBUG )
    std::vector<size_type> check_id( node_map );
    std::unique( check_id.begin(), check_id.end() );

    FEELPP_ASSERT( check_id.size() == node_map.size() )( node_map.size() )( check_id.size() ).error( "all ids must be unique" );

    // in parallel this will generate a lot of warning since all the points are
    //loaded into the mesh data structure including the ones not belonging to
    //the current processor. Do the test only in sequential
    if ( Environment::numberOfProcessors() == 1 )
    {
        FEELPP_ASSERT( std::find( node_map.begin(),node_map.end(), invalid_v<size_type> ) == node_map.end() ).warn("invalid size_type value found as id " );
    }

#endif /* NDEBUG */

    // now we can replace the points id
    //for( size_type p = 0; p < pt_map.size(); ++p )
    ptmap_iterator ptmapit = pt_map.begin();
    ptmap_iterator ptmapen = pt_map.end();

    for ( ; ptmapit != ptmapen; ++ptmapit )
    {
        point_iterator ptit = this->points().find( ptmapit->first );
#if !defined( NDEBUG )
        VLOG(2) << "[mesh::replace] replacing point " << ptit->id()
                      <<  " with " << ptmapit->second.id() << "\n";
#endif
        bool __rep1 = this->points().replace( ptit, ptmapit->second );
        FEELPP_ASSERT( __rep1 )( __rep1 )( ptit->id() )( ptmapit->second.id() ) .warn( "invalid point replacement" );

    }

    VLOG(2) << "[mesh::renumber] done replace point ids\n";

    for ( element_iterator elt = this->beginElement();
            elt != this->endElement(); ++elt )
    {
        element_type __element = *elt;
        DVLOG(2) << "mesh::renumber] element id " << __element.id() <<  " proc " << __element.processId() << "\n";

        // renumber the nodes of the element
        for ( int i = 0; i < __element.nPoints(); ++i )
        {

            size_type __true_id =__element.point( i ).id();
            auto& new_pt = this->point( node_map[__true_id] );
            this->elements().modify( elt,[i,&new_pt]( element_type& e ) { e.setPoint( i, new_pt ); } );

            DVLOG(2) << "point id = " << __true_id << " node map " <<  node_map[__true_id] << " "
                     << "new point id = " << elt->point( i ).id() << "\n";
        }
    }

    VLOG(2) << "[mesh::renumber] done replace point ids in elements\n";

    for ( face_iterator elt = this->beginFace();
            elt != this->endFace(); ++elt )
    {
        face_type __face = *elt;
        DVLOG(2) << "face id: " << __face.id() << "\n";

        // renumber the nodes of the face
        for ( int i = 0; i < __face.nPoints(); ++i )
        {
            size_type __true_id =__face.point( i ).id();
            this->faces().modify( elt,
                                  lambda::bind( &face_type::setPoint,
                                                lambda::_1,
                                                lambda::constant( i ),
                                                boost::cref( this->point( node_map[__true_id] ) ) ) );
            face_type __face2 = *elt;

            DVLOG(2) << "id1= " << __face2.point( 0 ).id() << " id2= " << __face2.point( 1 ).id()<< "\n";
            DVLOG(2) << "point lid = " << i << " id = " << __true_id
                     << " nid = " << this->point( node_map[__true_id] ).id()
                     << " new point id = " << elt->point( i ).id() << "\n";
        }
    }
    renumber( node_map, mpl::int_<nDim>() );

    if ( Shape == SHAPE_TETRA && nOrder==1 )
    {
        localrenumber();

#if !defined( NDEBUG )
        checkLocalPermutation( mpl::bool_< ( Shape == SHAPE_TETRA ) >() );
#endif
    }

    // should we renumber also the faces and elements ?

#endif
}

template <typename Shape, typename T, int Tag, typename IndexT>
void Mesh<Shape, T, Tag, IndexT>::renumber( std::vector<size_type> const& node_map, mpl::int_<1> )
{
}
template <typename Shape, typename T, int Tag, typename IndexT>
void Mesh<Shape, T, Tag, IndexT>::renumber( std::vector<size_type> const& node_map, mpl::int_<2> )
{
}

template <typename Shape, typename T, int Tag, typename IndexT>
void Mesh<Shape, T, Tag, IndexT>::renumber( std::vector<size_type> const& node_map, mpl::int_<3> )
{
#if 0
    for ( auto elt = this->beginEdge();
            elt != this->endEdge(); ++elt )
    {
        edge_type __edge = elt->second;

        DVLOG(2) << "edge id: " << __edge.id() << "\n";

        // renumber the nodes of the face
        for ( int i = 0; i < __edge.nPoints(); ++i )
        {
            size_type __true_id =__edge.point( i ).id();
            this->edges().modify( elt,
                                  lambda::bind( &edge_type::setPoint,
                                                lambda::_1,
                                                lambda::constant( i ),
                                                boost::cref( this->point( node_map[__true_id] ) ) ) );
            edge_type __edge2 = *elt;

            DVLOG(2) << "renumber edge: id1= " << __edge2.point( 0 ).id() << " id2= " << __edge2.point( 1 ).id()<< "\n";
            DVLOG(2) << "renumber edge: point lid = " << i << " id = " << __true_id
                     << " nid = " << this->point( node_map[__true_id] ).id()
                     << " new point id = " << elt->point( i ).id() << "\n";

        }
    }
#else
    CHECK( 0 ) << "renumber not implemented yet";
#endif
}
template <typename Shape, typename T, int Tag, typename IndexT>
void Mesh<Shape, T, Tag, IndexT>::localrenumber()
{
#if 0
    for ( element_const_iterator elt = this->beginElement();
            elt != this->endElement(); ++elt )
    {
        element_type __element = *elt;

        int16_type n_swap = 0;

        for ( uint16_type i=Shape::numVertices-1; i > 1; --i )
        {
            uint16_type min_index = 0;

            for ( uint16_type j=1; j < __element.nPoints()+i-( Shape::numVertices-1 ); ++j )
            {
                if ( __element.point( j ).id() < __element.point( min_index ).id() )
                    min_index = j;
            }

            if ( i != min_index )
            {
                __element.swapPoints( i, min_index );
                n_swap += int16_type( 1 );
            }
        }

        // Adds consistent permutation anti-clockwise for the two last points
        if ( n_swap == 1 )
            __element.swapPoints( 0,1 );

        // Modify the points ids
        if ( n_swap > 0 )
        {
            for ( uint16_type i=0; i < __element.nPoints(); ++i )
            {
                auto& new_pt = this->point( __element.point( i ).id() );
                this->elements().modify( elt, [i,&new_pt]( element_type& e ) { e.setPoint( i, new_pt ); } );
            }
        }
    }
#else
    CHECK( 0 ) << "localrenumber not implemented yet";
#endif
} /** void LocalRenumber **/

template <typename Shape, typename T, int Tag, typename IndexT>
void Mesh<Shape, T, Tag, IndexT>::updateEntitiesCoDimensionOne()
{
    bool updateComponentFacesMinimal = !this->components().test( MESH_UPDATE_FACES ) && this->components().test( MESH_UPDATE_FACES_MINIMAL );
    if ( updateComponentFacesMinimal )
        this->updateEntitiesCoDimensionOneMinimal();
    else
    {
        //updateEntitiesCoDimensionOne( mpl::bool_<nDim==nRealDim>() );
        this->updateEntitiesCoDimensionOne( mpl::bool_<true>() );
    }
}
template <typename Shape, typename T, int Tag, typename IndexT>
void
    Mesh<Shape, T, Tag, IndexT>::updateEntitiesCoDimensionOne( mpl::bool_<false> )
{
}

template <typename Shape, typename T, int Tag, typename IndexT>
void
    Mesh<Shape, T, Tag, IndexT>::updateEntitiesCoDimensionOne( mpl::bool_<true> )
{
    const bool updateComponentAddElements = this->components().test( MESH_ADD_ELEMENTS_INFO );

    rank_type currentPid = MeshBase<IndexT>::worldComm().localRank();
    rank_type numPartition = MeshBase<IndexT>::worldComm().localSize();

    // stores local vertex ids of the faces to identify them
    std::vector<size_type> lids( face_type::numVertices );

    size_type next_face = 0;
    bool faceinserted = false;
    const uint16_type _numLocalFaces = this->numLocalFaces();
    // element_iterator iv,  en;
    // boost::tie( iv, en ) = this->elementsRange();
    auto iv = this->beginOrderedElement();
    auto en = this->endOrderedElement();

    size_type nElt = std::distance( iv, en );
    typedef std::unordered_map<std::vector /*set*/<size_type>, std::tuple<element_type*, uint16_type, face_type*>, Feel::HashTables::HasherContainers<size_type>> pointstoface_container_type;
    pointstoface_container_type _faces( nElt * _numLocalFaces );
    typename pointstoface_container_type::iterator _faceit;

    tic();
    // First We check if we have already Faces stored
    if ( !this->faces().empty() )
    {
        face_iterator __it = this->beginFace();
        face_iterator __en = this->endFace();
        LOG( INFO ) << "We have " << std::distance( __it, __en ) << " faces in the database";
        for ( ; __it != __en; )
        {
            auto& face = __it->second;
            for ( int f = 0; f < face_type::numVertices; ++f )
            {
                lids[f] = face.point( f ).id();
            }
            std::sort( lids.begin(), lids.end() );

            boost::tie( _faceit, faceinserted ) = _faces.emplace( std::piecewise_construct,
                                                                  std::forward_as_tuple( lids ),
                                                                  std::forward_as_tuple( nullptr, invalid_uint16_type_value, &face ) );

            DVLOG_IF( 2, faceinserted ) << "added face with id " << face.id() << "\n";
            DVLOG_IF( 2, !faceinserted ) << "not added face with id " << face.id()
                                         << " was already face with id = " << std::get<2>( _faceit->second )->id() << "\n";

            if ( faceinserted )
            {
                next_face = std::max( next_face, face.id() + 1 );
                ++__it;
            }
            else
            {
                // if ( __it->hasMarker() && ( !facePtr->hasMarker() || ( __it->marker() != facePtr->marker() ) ) )
                //     facePtr->setMarker( __it->marker().value() );
                __it = this->eraseFace( __it );
            }
        }
    }
    toc( "Mesh.updateEntitiesCoDimensionOne.add_faces", FLAGS_v > 1 );

    bool inserted = false;
    face_iterator __fit;

    std::vector<uint16_type> myfToP( face_type::numVertices * _numLocalFaces );
    for ( uint16_type j = 0; j < _numLocalFaces; j++ )
    {
        for ( int f = 0; f < face_type::numVertices; ++f )
            myfToP[j * face_type::numVertices + f] = ( nDim == 1 ) ? j : /*iv->*/ element_type::fToP( j, f );
    }

    // std::vector< std::set<size_type> > pointsFromFace( this->numLocalFaces() );
    // std::array<size_type,element_type::numVertices> pointIdInElt;
    Eigen::Matrix<size_type, element_type::numVertices, 1> pointIdInElt;
    // for ( uint16_type f = 0; f < element_type::numVertices; ++f )
    //     pointIdInElt[f] = iv->point( f ).id();

    // std::set<size_type> s;
    tic();

    // get an ordering by process (need in // for have a deterministic choice of face connection (0 and 1) and therfore to define the permutations )
    std::map<rank_type, std::vector<element_type*>, std::less<rank_type>> elementsByProcOrdering;
    for ( ; iv != en; ++iv )
    {
        auto& elt = unwrap_ref( *iv );
        rank_type pid = elt.processId();
        elementsByProcOrdering[pid].push_back( &elt );
    }
    // iterator over all element
    for ( auto const& elementsByProcPair : elementsByProcOrdering )
    {
        for ( element_type* eltPtr : elementsByProcPair.second )
        {
            element_type& elt = *eltPtr;
            const size_type eltId = elt.id();
            const rank_type eltPid = elt.processId();

            for ( uint16_type f = 0; f < element_type::numVertices; ++f )
                pointIdInElt[f] = elt.point( f ).id();

            for ( uint16_type j = 0; j < _numLocalFaces; j++ )
            {
#if !defined( NDEBUG )
                DVLOG( 2 ) << "------------------------------------------------------------\n";
                DVLOG( 2 ) << "Element id: " << eltId << " local face id: " << j << "\n";
#endif
                for ( uint16_type f = 0; f < face_type::numVertices; ++f )
                {
                    // uint16_type pt_localid = ( nDim==1 )?j:/*__element.*/element_type::fToP( j, f );
                    // lids[f]= __element.point( pt_localid ).id();
                    lids[f] = pointIdInElt[myfToP[j * face_type::numVertices + f]];

#if !defined( NDEBUG )
                    VLOG( 3 ) << "add point local id " << f << " to face " << j << " " << elt.fToP( j, f )
                              << " global id " << myfToP[j * face_type::numVertices + f] /*__element.point( pt_localid ).id()*/ << "\n";
#endif
                }
                std::sort( lids.begin(), lids.end() );

                //boost::tie( _faceit, faceinserted ) = _faces.insert( std::make_pair( lids, nullptr/*next_face*/ ) );
                boost::tie( _faceit, faceinserted ) = _faces.emplace( std::piecewise_construct,
                                                                      std::forward_as_tuple( lids ),
                                                                      std::forward_as_tuple( eltPtr, j, nullptr ) );

                if ( faceinserted )
                {
                    DVLOG( 2 ) << "creating a new face : " << next_face << "\n";

                    face_type newFace;
                    newFace.setId( next_face++ );
                    newFace.setProcessIdInPartition( currentPid );
                    newFace.setProcessId( eltPid );
                    newFace.setOnBoundary( true, face_type::nDim );
                    newFace.setConnection0( boost::make_tuple( &elt, j ) );
                    for ( size_type k = 0; k < face_type::numPoints; ++k )
                        newFace.setPoint( k, elt.point( /*ele.*/ element_type::fToP( j, k ) ) );
                    if ( updateComponentAddElements )
                        newFace.addElement( eltId );
                    auto res = this->addFace( newFace );
                    auto& faceInserted = res.first->second;
                    elt.setFace( j, faceInserted );
                    std::get<2>( _faceit->second ) = &faceInserted;

#if !defined( NDEBUG )
                    DVLOG( 2 ) << "Adding [new] face info : \n";
                    DVLOG( 2 ) << "element id: " << eltId << "\n";
                    DVLOG( 2 ) << "process id: " << faceInserted.processId() << "\n";
                    DVLOG( 2 ) << "id: " << faceInserted.id() << "\n";
                    DVLOG( 2 ) << "bdy: " << faceInserted.isOnBoundary() << "\n";
                    DVLOG( 2 ) << "ad_first: " << faceInserted.ad_first() << "\n";
                    DVLOG( 2 ) << "pos_first: " << faceInserted.pos_first() << "\n";
                    DVLOG( 2 ) << "proc_first: " << faceInserted.proc_first() << "\n";
#endif
                }
                else
                {
                    DVLOG( 2 ) << "found the face in element " << eltId << " and local face: " << j << "\n";

#if 0
                    face_type* facePtr =  _faceit->second;
                    face_type const& cface = *facePtr;
                    if ( updateComponentAddElements )
                        facePtr->addElement( __element_id );

                    // the three conditions below typically arise after reading a serialized mesh
                    if ( cface.isConnectedTo0() && cface.connection0().template get<0>() == 0 && ( __element_id == cface.ad_first() ) )
                    {
                        DVLOG(2) << "fixing connection 0 in face\n";
                        // reconnect the elements to the face
                        auto connect0 = facePtr->connection0();
                        connect0.template get<0>() = boost::addressof( __element );
                        facePtr->setConnection0( connect0 );
                    }
                    if ( cface.isConnectedTo1() && cface.connection1().template get<0>() == 0 && ( __element_id == cface.ad_second() ) )
                    {
                        DVLOG(2) << "fixing connection 1 in face\n";
                        // reconnect the elements to the face
                        auto connect1 = cface.connection1();
                        connect1.template get<0>() = boost::addressof( __element );
                        facePtr->setConnection1( connect1 );
                    }
                    if ( cface.isConnectedTo0() && cface.isConnectedTo1() )
                    {
                        DVLOG(2) << "internal face, fixing process id if necessary\n";
                        FEELPP_ASSERT( __element.facePtr( j ) )( j )( __element.id() ).warn( "invalid element face error" );
                        FEELPP_ASSERT( cface.isConnectedTo0() && cface.isConnectedTo1() )
                            ( cface.isConnectedTo0() )( cface.isConnectedTo1() ).error ("inconsistent data structure" );
                        if ( cface.processId()!=MeshBase<IndexT>::worldComm().localRank() )
                        {
                            if ( ( cface.element0().processId()==MeshBase<IndexT>::worldComm().localRank() ) ||
                                 ( cface.element1().processId()==MeshBase<IndexT>::worldComm().localRank() ) )
                                facePtr->setProcessId( currentPid );
                        }
                    }
#endif

                    auto& f2eVal = _faceit->second;
                    element_type* elt0 = std::get<0>( f2eVal );
                    face_type* facePtr = std::get<2>( f2eVal );
                    if ( !elt0 )
                    {
                        // the face could have been entered apriori given by
                        // the mesh generator, so just set the connection0
                        // properly .
                        CHECK( facePtr != nullptr ) << "invalid face";
                        facePtr->setConnection0( boost::make_tuple( eltPtr, j ) );
                        facePtr->setProcessId( eltPid );
                        facePtr->setOnBoundary( true, face_type::nDim );
                        if ( updateComponentAddElements )
                            facePtr->addElement( eltId );
                        std::get<0>( _faceit->second ) = &elt;
                        std::get<1>( _faceit->second ) = j;
                        elt.setFace( j, *facePtr );
#if !defined( NDEBUG )
                        DVLOG( 2 ) << "adding [!isConnectedTo0] face info : \n";
                        DVLOG( 2 ) << "id: " << facePtr->id() << "\n";
                        DVLOG( 2 ) << "process id: " << facePtr->processId() << "\n";
                        DVLOG( 2 ) << "bdy: " << facePtr->isOnBoundary() << "\n";
                        if ( facePtr->hasMarker() )
                            DVLOG( 2 ) << "marker: " << facePtr->marker() << "\n";
                        DVLOG( 2 ) << "ad_first: " << facePtr->ad_first() << "\n";
                        DVLOG( 2 ) << "pos_first: " << facePtr->pos_first() << "\n";
                        DVLOG( 2 ) << "proc_first: " << facePtr->proc_first() << "\n";
#endif
                    }
                    else
                    {
                        // found an internal faces
                        elt0->setNeighbor( std::get<1>( f2eVal ), eltId );
                        elt.setNeighbor( j, elt0->id() );

                        CHECK( facePtr && facePtr->isConnectedTo0() ) << "invalid face";
                        if ( !facePtr->isConnectedTo1() ) // add connection1 to the face
                        {
                            facePtr->setConnection1( boost::make_tuple( eltPtr, j ) );
                            facePtr->setOnBoundary( false );
                            elt.setFace( j, *facePtr );
                            if ( updateComponentAddElements )
                                facePtr->addElement( eltId );
                            // fix duplication of point in connection1 with 3d mesh at order 3 and 4
                            this->fixPointDuplicationInHOMesh( elt, *facePtr, mpl::bool_ < nDim == 3 && nOrder >= 3 > () );

                            // force processId equal to M_comm.rank() if face on interprocessfaces
                            if ( facePtr->processId() != currentPid )
                            {
                                if ( ( facePtr->element0().processId() == currentPid ) || ( facePtr->element1().processId() == currentPid ) )
                                    facePtr->setProcessId( currentPid );
                            }

#if !defined( NDEBUG )
                            DVLOG( 2 ) << "adding face info : \n";
                            DVLOG( 2 ) << "id: " << facePtr->id() << "\n";
                            DVLOG( 2 ) << "process id: " << facePtr->processId() << "\n";
                            DVLOG( 2 ) << "bdy: " << facePtr->isOnBoundary() << "\n";
                            if ( facePtr->hasMarker() )
                                DVLOG( 2 ) << "marker: " << facePtr->marker() << "\n";
                            DVLOG( 2 ) << "ad_first: " << facePtr->ad_first() << "\n";
                            DVLOG( 2 ) << "pos_first: " << facePtr->pos_first() << "\n";
                            DVLOG( 2 ) << "proc_first: " << facePtr->proc_first() << "\n";
                            DVLOG( 2 ) << "ad_second: " << facePtr->ad_second() << "\n";
                            DVLOG( 2 ) << "pos_second: " << facePtr->pos_second() << "\n";
                            DVLOG( 2 ) << "proc_second: " << facePtr->proc_second() << "\n";
#endif
                        }

#if !defined( NDEBUG )
                        CHECK( ( facePtr->processId() == facePtr->proc_first() ) ||
                               ( facePtr->processId() == facePtr->proc_second() ) )
                            << "invalid process id " << facePtr->processId() << " with element proc first = " << facePtr->proc_first()
                            << " and element proc second " << facePtr->proc_second();
#endif
                    }
                }
            } // face loop
        }     // element loop
    }
    toc( "Mesh.updateEntitiesCoDimensionOne.add_faces_from_elements", FLAGS_v > 1 );
    DVLOG( 2 ) << "[Mesh::updateFaces] finish elements loop";

    if ( !(nDim == 1 && nOrder > 1) ) // not remove faces in this case (can be internal point)
    {
        tic();
        // clean faces not connected to an element
        face_iterator f_it = this->beginFace();
        face_iterator f_en = this->endFace();
        for ( ; f_it != f_en; )
        {
            auto const& face = f_it->second;
            // cleanup the face data structure :
            if ( !face.isConnectedTo0() )
            {
                DLOG( INFO ) << "removing face id : " << face.id();
                // remove all faces that are not connected to any elements
                f_it = this->eraseFace( f_it );
                //++f_it;
            }
            else
                ++f_it;
        }
        toc( "Mesh.updateEntitiesCoDimensionOne.clean_faces", FLAGS_v > 1 );
    }

    LOG( INFO ) << "We have now " << std::distance( this->beginFace(), this->endFace() ) << " faces in the mesh";
}

template <typename Shape, typename T, int Tag, typename IndexT>
void Mesh<Shape, T, Tag, IndexT>::updateEntitiesCoDimensionOneMinimal()
{
    rank_type currentPid = MeshBase<IndexT>::worldComm().localRank();
    rank_type numPartition = MeshBase<IndexT>::worldComm().localSize();

    const uint16_type _numLocalFaces = this->numLocalFaces();
    std::vector<uint16_type> myfToP( face_type::numVertices * _numLocalFaces );
    for ( uint16_type j = 0; j < _numLocalFaces; j++ )
    {
        for ( int f = 0; f < face_type::numVertices; ++f )
            myfToP[j * face_type::numVertices + f] = ( nDim == 1 ) ? j : /*iv->*/ element_type::fToP( j, f );
    }

    const bool updateComponentAddElements = this->components().test( MESH_ADD_ELEMENTS_INFO );

    // special trick (at this time, we need also to add active faces which touch interprocess boundary)
    // else mpi dof table can be not build
    std::unordered_set<size_type> ptsTouchInterProcess;
    if ( numPartition > 1 )
    {
        auto rangeGhostElement = this->ghostElements();
        auto ghostelt_it = std::get<0>( rangeGhostElement );
        auto const ghostelt_en = std::get<1>( rangeGhostElement );
        for ( ; ghostelt_it != ghostelt_en; ++ghostelt_it )
        {
            auto const& ghostelt = boost::unwrap_ref( *ghostelt_it );
            for ( uint16_type vLocId = 0; vLocId < element_type::numVertices; ++vLocId )
            {
                auto const& thept = ghostelt.point( vLocId );
                if ( thept.processId() != invalid_rank_type_value )
                    ptsTouchInterProcess.insert( thept.id() );
            }
        }
    }

    bool faceinserted = false;

    Eigen::Matrix<size_type, element_type::numVertices, 1> pointIdInElt;
    std::vector<size_type> lids( face_type::numVertices );

    element_iterator iv, en;
    boost::tie( iv, en ) = this->elementsRange();
    size_type nElt = std::distance( iv, en );

    typedef std::unordered_map<std::vector /*set*/<size_type>, std::tuple<element_type*, uint16_type, face_type*>, Feel::HashTables::HasherContainers<size_type>> pointstoface_container_type;
    pointstoface_container_type _faces( nElt * _numLocalFaces );
    typename pointstoface_container_type::iterator _faceit;

    size_type next_face = 0;

    // First We check if we have already Faces stored
    if ( !this->faces().empty() )
    {
        face_iterator __it = this->beginFace();
        face_iterator __en = this->endFace();
        LOG( INFO ) << "We have " << std::distance( __it, __en ) << " faces in the database";
        for ( ; __it != __en; )
        {
            auto& face = __it->second;
            for ( int f = 0; f < face_type::numVertices; ++f )
            {
                lids[f] = face.point( f ).id();
            }
            std::sort( lids.begin(), lids.end() );

            boost::tie( _faceit, faceinserted ) = _faces.emplace( std::piecewise_construct,
                                                                  std::forward_as_tuple( lids ),
                                                                  std::forward_as_tuple( nullptr, invalid_uint16_type_value, &face ) );

            DVLOG_IF( 2, faceinserted ) << "added face with id " << face.id() << "\n";
            DVLOG_IF( 2, !faceinserted ) << "not added face with id " << face.id()
                                         << " was already face with id = " << std::get<2>( _faceit->second )->id() << "\n";

            if ( faceinserted )
            {
                next_face = std::max( next_face, face.id() + 1 );
                ++__it;
            }
            else
            {
                // if ( __it->hasMarker() && ( !facePtr->hasMarker() || ( __it->marker() != facePtr->marker() ) ) )
                //     facePtr->setMarker( __it->marker().value() );
                __it = this->eraseFace( __it );
            }
        }
    }

    // get an ordering by process (need in // for have a deterministic choice of face connection (0 and 1) and therfore to define the permutations )
    std::map<rank_type, std::vector<element_type*>, std::less<rank_type>> elementsByProcOrdering;
    for ( ; iv != en; ++iv )
    {
        auto& elt = iv->second;
        rank_type pid = elt.processId();
        elementsByProcOrdering[pid].push_back( &elt );
    }
    // iterator over all element
    for ( auto const& elementsByProcPair : elementsByProcOrdering )
    {
        for ( element_type* eltPtr : elementsByProcPair.second )
        {
            element_type& elt = *eltPtr;

            const size_type eltId = elt.id();
            const rank_type eltPid = elt.processId();

            for ( uint16_type f = 0; f < element_type::numVertices; ++f )
                pointIdInElt[f] = elt.point( f ).id();

            for ( uint16_type j = 0; j < _numLocalFaces; j++ )
            {
                for ( uint16_type f = 0; f < face_type::numVertices; ++f )
                    lids[f] = pointIdInElt[myfToP[j * face_type::numVertices + f]];
                std::sort( lids.begin(), lids.end() );

                boost::tie( _faceit, faceinserted ) = _faces.emplace( std::piecewise_construct,
                                                                      std::forward_as_tuple( lids ),
                                                                      std::forward_as_tuple( eltPtr, j, nullptr ) );
                if ( faceinserted )
                {
                    //DVLOG(2) << "Connection0 face id: " << next_face << " to element id: " << eltId << " local face id: " << j << "\n";
                }
                else // already stored
                {
                    //DVLOG(2) << "Connection1 face id: " << faceIdRegistered << " to element id: " << eltId << " local face id: " << j << "\n";
                    auto& f2eVal = _faceit->second;
                    element_type* elt0 = std::get<0>( f2eVal );
                    face_type* facePtr = std::get<2>( f2eVal );
                    if ( !elt0 )
                    {
                        // found an face already stored by the mesh importer
                        CHECK( facePtr != nullptr ) << "invalid face";
                        facePtr->setConnection0( boost::make_tuple( eltPtr, j ) );
                        facePtr->setProcessId( eltPid );
                        facePtr->setOnBoundary( true, face_type::nDim );
                        std::get<0>( _faceit->second ) = &elt;
                        std::get<1>( _faceit->second ) = j;
                        elt.setFace( j, *facePtr );
                    }
                    else
                    {
                        // found an internal faces
                        elt0->setNeighbor( std::get<1>( f2eVal ), eltId );
                        elt.setNeighbor( j, elt0->id() );

                        if ( facePtr ) // face already built
                        {
                            facePtr->setOnBoundary( false );
                            // force processId equal to M_comm.rank() if face on interprocessfaces
                            if ( ( elt0->processId() == currentPid ) || ( elt.processId() == currentPid ) )
                                facePtr->setProcessId( currentPid );
                            facePtr->setConnection1( boost::make_tuple( eltPtr, j ) );
                            elt.setFace( j, *facePtr );
                            if ( updateComponentAddElements )
                                facePtr->addElement( eltId );
                            // fix duplication of point in connection1 with 3d mesh at order 3 and 4
                            this->fixPointDuplicationInHOMesh( elt, *facePtr, mpl::bool_ < nDim == 3 && nOrder >= 3 > () );
                        }
                        else //maybe a new face to build
                        {
                            // add internal faces in ghost element and connected to interprocess faces
                            if ( numPartition > 1 )
                            {
                                bool isFaceOnGhostElt = ( elt0->processId() != currentPid ) || ( eltPid != currentPid );
                                bool isFaceConnectedToInterProcess = isFaceOnGhostElt;
                                if ( !isFaceConnectedToInterProcess )
                                {
                                    for ( uint16_type vLocId = 0; vLocId < face_type::numVertices; ++vLocId )
                                    {
                                        if ( ptsTouchInterProcess.find( lids[vLocId] ) != ptsTouchInterProcess.end() )
                                        {
                                            isFaceConnectedToInterProcess = true;
                                            break;
                                        }
                                    }
                                }
                                if ( isFaceConnectedToInterProcess )
                                {
                                    face_type newFace;
                                    newFace.setId( next_face++ );
                                    newFace.setProcessIdInPartition( currentPid );
                                    // force processId equal to M_comm.rank() if face on interprocessfaces
                                    if ( ( elt0->processId() == currentPid ) || ( elt.processId() == currentPid ) )
                                        newFace.setProcessId( currentPid );
                                    newFace.setOnBoundary( false );
                                    uint16_type posElt0 = std::get<1>( f2eVal );
                                    newFace.setConnection0( boost::make_tuple( elt0, posElt0 ) );
                                    newFace.setConnection1( boost::make_tuple( eltPtr, j ) );
                                    for ( size_type k = 0; k < face_type::numPoints; ++k )
                                        newFace.setPoint( k, elt0->point( /*ele.*/ element_type::fToP( posElt0, k ) ) );

                                    if ( updateComponentAddElements )
                                    {
                                        newFace.addElement( elt0->id() );
                                        newFace.addElement( eltId );
                                    }

                                    auto res = this->addFace( newFace );
                                    auto& faceInserted = res.first->second;
                                    elt0->setFace( posElt0, faceInserted );
                                    elt.setFace( j, faceInserted );
                                    std::get<2>( _faceit->second ) = &faceInserted;
                                    // fix duplication of point in connection1 with 3d mesh at order 3 and 4
                                    this->fixPointDuplicationInHOMesh( elt, faceInserted, mpl::bool_ < nDim == 3 && nOrder >= 3 > () );
                                }
                            } // numPartition > 1
                        }
                    }
                }
            } // local face
        }     // element loop
    }

    // add boundary faces if not present
    boost::tie( iv, en ) = this->elementsRange();
    for ( ; iv != en; ++iv )
    {
        element_type& elt = iv->second;
        const size_type eltId = elt.id();
        const rank_type eltPid = elt.processId();
        for ( uint16_type j = 0; j < _numLocalFaces; j++ )
        {
            if ( elt.facePtr( j ) )
                continue;
            if ( elt.hasNeighbor( j ) )
                continue;
            face_type newFace;
            newFace.setId( next_face++ );
            newFace.setProcessIdInPartition( currentPid );
            newFace.setProcessId( eltPid );
            newFace.setOnBoundary( true, face_type::nDim );
            newFace.setConnection0( boost::make_tuple( &elt, j ) );
            for ( size_type k = 0; k < face_type::numPoints; ++k )
                newFace.setPoint( k, elt.point( /*ele.*/ element_type::fToP( j, k ) ) );
            if ( updateComponentAddElements )
                newFace.addElement( eltId );
            auto res = this->addFace( newFace );
            auto& faceInserted = res.first->second;
            elt.setFace( j, faceInserted );
        }
    }

    // clean faces not connected to an element
    face_iterator f_it = this->beginFace();
    face_iterator f_en = this->endFace();
    for ( ; f_it != f_en; )
    {
        auto const& face = f_it->second;
        // cleanup the face data structure :
        if ( !face.isConnectedTo0() )
        {
            DLOG( INFO ) << "removing face id : " << face.id();
            // remove all faces that are not connected to any elements
            f_it = this->eraseFace( f_it );
            //++f_it;
        }
        else
            ++f_it;
    }
}

#if 0
// this version is a lit bit less efficiently
template<typename Shape, typename T, int Tag, typename IndexT>
void
Mesh<Shape, T, Tag, IndexT>::updateAdjacencyElements()
{
    VLOG(2) << "Compute adjacency graph\n";
    //boost::unordered_map<std::set<int>, size_type > _faces;
    //typename boost::unordered_map<std::set<int>, size_type >::iterator _faceit;
    boost::unordered_map<std::set<size_type>, size_type > _faces;
    typename boost::unordered_map<std::set<size_type>, size_type >::iterator _faceit;
    //std::map<std::set<size_type>, size_type > _faces;
    //typename std::map<std::set<size_type>, size_type >::iterator _faceit;
    std::vector< std::vector<std::tuple<size_type,rank_type,uint16_type> > > f2e;
    size_type next_face = 0;
    bool faceinserted = false;

    element_iterator iv,  en;
    boost::tie( iv, en ) = this->elementsRange();

    const uint16_type _numLocalFaces = this->numLocalFaces();
    for ( ; iv != en; ++iv )
    {
        const size_type eltId = iv->id();
        const rank_type eltPid = iv->processId();
        for ( uint16_type j = 0; j < _numLocalFaces; j++ )
        {
            std::set<size_type> s;
            //std::set<int> s;
            for ( uint16_type f = 0; f < face_type::numVertices; ++f )
            {
                if ( nDim == 1 )
                    s.insert( iv->point( j ).id() );
                else
                    s.insert( iv->point( iv->fToP( j, f ) ).id() );
            }

            boost::tie( _faceit, faceinserted ) = _faces.insert( std::make_pair( s, next_face ) );

            auto const& faceIdRegistered = _faceit->second;
            DVLOG(2) << "Connect face id: " << faceIdRegistered << " to element id: " << eltId << " local face id: " << j << " process id:" << eltPid << "\n";

            if ( faceinserted )
            {
                f2e.push_back( std::vector<std::tuple<size_type,rank_type,uint16_type> >(1,std::make_tuple(eltId,eltPid,j) ) );
                ++next_face;
            }
            else // already stored
            {
                f2e[faceIdRegistered].reserve(2);
                f2e[faceIdRegistered].push_back( std::make_tuple(eltId,eltPid,j) );

                // erase face desc in map (maybe improve other acces)
                //_faces.erase( _faceit );
            }

        } // local face
    } // element loop

    for ( auto const& faceDatas : f2e )
    {
        int nConnectedElts = faceDatas.size();
        if ( nConnectedElts <= 1 ) continue;
        for ( int k1=0;k1<nConnectedElts;++k1 )
        {
            auto const& data1 = faceDatas[k1];
            element_iterator eltIt1 = this->elementIterator( std::get<0>( data1 ), std::get<1>( data1 ) );
            uint16_type j = std::get<2>( data1 );
            for ( int k2=0;k2<nConnectedElts;++k2 )
            {
                if ( k1==k2 ) continue;
                auto const& data2 = faceDatas[k2];
                size_type eltId2 = std::get<0>( data2 );
                rank_type eltPid2 = std::get<1>( data2 );
                this->elements().modify( eltIt1, [&j,&eltId2,&eltPid2]( element_type& elt ) { elt.setNeighbor(j,eltId2 ); });
            }
        }
    }
}
#else
template <typename Shape, typename T, int Tag, typename IndexT>
void Mesh<Shape, T, Tag, IndexT>::updateAdjacencyElements()
{
    VLOG( 2 ) << "Compute adjacency graph\n";
    //typedef std::unordered_map<std::vector/*set*/<size_type>, size_type, Feel::HashTables::HasherContainers<size_type> > pointstoface_container_type;
    //typedef std::unordered_map<std::vector/*set*/<size_type>, std::tuple<size_type,uint16_type>, Feel::HashTables::HasherContainers<size_type> > pointstoface_container_type;
    typedef std::unordered_map<std::vector /*set*/<size_type>, std::tuple<element_type*, uint16_type>, Feel::HashTables::HasherContainers<size_type>> pointstoface_container_type;

    std::vector<uint16_type> myfToP( face_type::numVertices * this->numLocalFaces() );
    for ( uint16_type j = 0; j < this->numLocalFaces(); j++ )
    {
        for ( int f = 0; f < face_type::numVertices; ++f )
            myfToP[j * face_type::numVertices + f] = ( nDim == 1 ) ? j : /*iv->*/ element_type::fToP( j, f );
    }

    bool faceinserted = false;

    Eigen::Matrix<size_type, element_type::numVertices, 1> pointIdInElt;
    std::vector<size_type> lids( face_type::numVertices );

    const uint16_type _numLocalFaces = this->numLocalFaces();

    element_iterator iv, en;
    boost::tie( iv, en ) = this->elementsRange();
    size_type nElt = std::distance( iv, en );

<<<<<<< HEAD
    pointstoface_container_type _faces( nElt * _numLocalFaces );
=======
    pointstoface_container_type _faces;
    _faces.reserve( nElt * _numLocalFaces );
>>>>>>> e29c13d0
    typename pointstoface_container_type::iterator _faceit;

    for ( ; iv != en; ++iv )
    {
        element_type& elt = iv->second;
        const size_type eltId = elt.id();

        for ( uint16_type f = 0; f < element_type::numVertices; ++f )
            pointIdInElt[f] = elt.point( f ).id();

        for ( uint16_type j = 0; j < _numLocalFaces; j++ )
        {
            for ( uint16_type f = 0; f < face_type::numVertices; ++f )
                lids[f] = pointIdInElt[myfToP[j * face_type::numVertices + f]];
            std::sort( lids.begin(), lids.end() );
<<<<<<< HEAD

#if 0
            boost::tie( _faceit, faceinserted ) = _faces.insert( std::make_pair( lids, next_face ) );
#else
            boost::tie( _faceit, faceinserted ) = _faces.emplace( std::piecewise_construct,
                                                                  std::forward_as_tuple( lids ),
                                                                  std::forward_as_tuple( &elt, j ) );
            //std::forward_as_tuple(next_face) );
#endif
=======

            auto [_faceit, faceinserted] = _faces.try_emplace( lids, &elt, j );

>>>>>>> e29c13d0
            if ( faceinserted )
            {
                //DVLOG(2) << "Connection0 face id: " << next_face << " to element id: " << eltId << " local face id: " << j << "\n";
            }
            else // already stored
            {
                //DVLOG(2) << "Connection1 face id: " << faceIdRegistered << " to element id: " << eltId << " local face id: " << j << "\n";
                auto const& f2eVal = _faceit->second;
                element_type* elt2 = std::get<0>( f2eVal );
                elt2->setNeighbor( std::get<1>( f2eVal ), eltId );
                elt.setNeighbor( j, elt2->id() );
            }
        } // local face
    }     // element loop
}

#endif

template <typename Shape, typename T, int Tag, typename IndexT>
void Mesh<Shape, T, Tag, IndexT>::fixPointDuplicationInHOMesh( element_type& elt, face_type const& face, mpl::true_ )
{
#if 0
    CHECK( nOrder == 3 || nOrder == 4 ) << "this fix with nOrder " << nOrder << " not implement, only order 3 and 4\n";
    if ( nOrder == 3 )
    {
        uint16_type startPt = face_type::numVertices*face_type::nbPtsPerVertex + face_type::numEdges*face_type::nbPtsPerEdge;
        CHECK( startPt == 9 && face_type::numPoints==10 ) << "invalid case\n";

        // easy case : only one point in face
        uint16_type idx = element_type::fToP( face.pos_second(), startPt );
        auto const& ptOnFace = face.point( startPt );
        size_type ptIdToCheck = elt.point( idx ).id();
        if ( ptIdToCheck != ptOnFace.id() )
        {
            // erase duplicate point
            this->erasePoint( this->pointIterator( ptIdToCheck ) );
            // fix point coordinate
            elt.setPoint( idx, ptOnFace );
        }
    }
    else if ( nOrder == 4 )
    {
        const uint16_type startPt = face_type::numVertices*face_type::nbPtsPerVertex + face_type::numEdges*face_type::nbPtsPerEdge;
        CHECK( startPt == 12 && face_type::numPoints==15 ) << "invalid case\n";

        // get a correspondance between the face and elt point numbering
        std::set<uint16_type> idxDone;
        std::vector<uint16_type> idxDistribution(3,invalid_uint16_type_value);
        for ( uint16_type k = startPt; k < face_type::numPoints; ++k )
        {
            auto const& ptOnFaceElt = elt.point( element_type::fToP( face.pos_second(), k ) );

            double dist=0, distMin= 1000*elt.hFace( face.pos_second() );// INT_MAX;
            uint16_type idxFaceNear = invalid_uint16_type_value;

            for ( uint16_type idxV = startPt ; idxV < face_type::numPoints ; ++idxV )
            {
                auto const& ptOnFace = face.point( idxV );
                dist=0;
                for ( uint16_type d=0 ; d< nRealDim ; ++d )
                    dist += std::pow( ptOnFace(d)- ptOnFaceElt(d),2);
                if ( dist<distMin ) { distMin=dist; idxFaceNear=idxV; }
            }

            CHECK( idxDone.find( idxFaceNear ) == idxDone.end() ) << " idxVSearch is already done\n";
            idxDone.insert( idxFaceNear );
            idxDistribution[k-12] = idxFaceNear;
        }

        // fix point if necessary
        for ( uint16_type i = 0;i<3;++i)
        {
            // point index in element
            uint16_type idx = element_type::fToP( face.pos_second(), startPt + i );
            size_type ptIdToCheck = elt.point( idx ).id();
            auto const& ptOnFace = face.point( idxDistribution[i] );

            if ( ptIdToCheck != ptOnFace.id() )
            {
                // erase duplicate point
                this->erasePoint( this->pointIterator( ptIdToCheck ) );
                // fix point coordinate
                elt.setPoint( idx, ptOnFace );
            }
        }
    }
#else
    CHECK( 0 ) << "fixPointDuplicationInHOMesh not implemented yet ";
#endif
}
template <typename Shape, typename T, int Tag, typename IndexT>
void Mesh<Shape, T, Tag, IndexT>::fixPointDuplicationInHOMesh( element_type& elt, face_type const& face, mpl::false_ )
{
}

template <typename Shape, typename T, int Tag, typename IndexT>
template <typename TheShape>
void Mesh<Shape, T, Tag, IndexT>::modifyEdgesOnBoundary( face_type& face, std::enable_if_t<TheShape::nDim == 3>* )
{
    // loop over face edges
    for ( int f = 0; f < face_type::numEdges; ++f )
    {
        auto& edge = face.edge( f );
        if ( !edge.isOnBoundary() )
        {
            edge.setOnBoundary( true, 1 );
        }
    }
    DVLOG( 3 ) << "We have " << nelements( boundaryedges( this ) ) << " boundary edges";
}
template <typename Shape, typename T, int Tag, typename IndexT>
template <typename TheShape>
void Mesh<Shape, T, Tag, IndexT>::modifyEdgesOnBoundary( face_type& f, std::enable_if_t<TheShape::nDim != 3>* )
{
}

template <typename Shape, typename T, int Tag, typename IndexT>
template <typename TheShape>
bool Mesh<Shape, T, Tag, IndexT>::modifyElementOnBoundaryFromEdge( element_type& elt, std::enable_if_t<TheShape::nDim != 3>* )
{
    return false;
}
template <typename Shape, typename T, int Tag, typename IndexT>
template <typename TheShape>
bool Mesh<Shape, T, Tag, IndexT>::modifyElementOnBoundaryFromEdge( element_type& elt, std::enable_if_t<TheShape::nDim == 3>* )
{
    // in 3D check if the edges of the element touch the boundary
    bool isOnBoundary = false;
    for ( size_type j = 0; j < elt.nEdges(); j++ )
    {
        auto edgePtr = elt.edgePtr( j );
        if ( edgePtr )
            isOnBoundary |= edgePtr->isOnBoundary();
    }
    if ( isOnBoundary )
    {
        // the element touches the boundary with just an edge
        elt.setOnBoundary( isOnBoundary, 1 );
        return isOnBoundary;
    }
    return isOnBoundary;
}

template <typename Shape, typename T, int Tag, typename IndexT>
void Mesh<Shape, T, Tag, IndexT>::updateOnBoundary()
{
    // first go through all the faces and set the points of the boundary
    // faces to be on the boundary
    LOG( INFO ) << "update boundary points...";
    DVLOG( 2 ) << "Initially we have " << nelements( boundarypoints( this ) ) << " boundary points";
    for ( auto it = this->beginFace(), en = this->endFace(); it != en; ++it )
    {
        auto& face = it->second;
        if ( face.isOnBoundary() )
        {
            modifyEdgesOnBoundary( face );
            // loop over face points
            for ( int f = 0; f < face_type::numPoints; ++f )
            {
                auto& point = face.point( f );
                if ( !point.isOnBoundary() )
                {
                    point.setOnBoundary( true, 0 );
                }
            }
        }
    }
    DVLOG( 2 ) << "We have now " << nelements( boundarypoints( this ) ) << " boundary points";
    LOG( INFO ) << "update boundary elements...";
    // loop through faces to set the elements having a face on the boundary
    for ( auto iv = this->beginElement(), en = this->endElement();
          iv != en; ++iv )
    {
        bool isOnBoundary = false;
        auto& elt = iv->second;
        // first check if a face is on the boundary
        for ( size_type j = 0; j < elt.nTopologicalFaces(); j++ )
        {
            auto facePtr = elt.facePtr( j );
            if ( facePtr )
                isOnBoundary |= facePtr->isOnBoundary();
        }

        if ( isOnBoundary )
        {
            VLOG( 3 ) << "checking " << elt.nTopologicalFaces() << " faces, isOnBoundary: " << isOnBoundary << " face_type::nDim: " << face_type::nDim;
            elt.setOnBoundary( isOnBoundary, face_type::nDim );
            ;
            // go to the next element, no need to look further
            continue;
        }
        bool e_modified = modifyElementOnBoundaryFromEdge( elt );
        // go to next element if element is on boundary
        if ( e_modified )
        {
            continue;
        }

        // finally check if a point of the element touches the boundary
        for ( size_type j = 0; j < elt.nPoints(); j++ )
        {
            isOnBoundary |= elt.point( j ).isOnBoundary();
        }

        if ( isOnBoundary )
        {
            VLOG( 3 ) << "checking " << elt.nPoints() << " points, isOnBoundary: " << isOnBoundary;
            elt.setOnBoundary( isOnBoundary, 0 );
        }
    } // loop over the elements
#if !defined( NDEBUG )
    DVLOG( 2 ) << "[updateOnBoundary] We have " << nelements( boundaryelements( this ) )
               << " elements sharing a point, a edge or a face with the boundary in the database";
    // BOOST_FOREACH( auto const& e, this->boundaryElements( 0, 2, 0 ) )
    auto rangebe = this->boundaryElements( 0, 2, 0 );
    auto itbe = std::get<0>( rangebe );
    auto enbe = std::get<1>( rangebe );
    for ( ; itbe != enbe; ++itbe )
    {
        auto const& e = boost::unwrap_ref( *itbe );
        VLOG( 3 ) << "boundary element : " << e.id()
                  << " entity on boundary max dim  " << e.boundaryEntityDimension()
                  << " process id : " << e.processId();
    }
#endif
}
template <typename Shape, typename T, int Tag, typename IndexT>
void Mesh<Shape, T, Tag, IndexT>::removeFacesFromBoundary( std::initializer_list<uint16_type> markers )
{
    std::for_each( markers.begin(), markers.end(),
                   [=]( uint16_type marker ) {
                       auto range = markedfaces( this->shared_from_this(), boost::any( marker ) );
                       LOG( INFO ) << "removing " << nelements( range ) << " faces marked " << marker << " from boundary faces\n";

                       for ( auto it = range.template get<1>(), en = range.template get<2>(); it != en; ++it )
                       {
                           auto const& face = boost::unwrap_ref( *it );
                           if ( face.isOnBoundary() )
                           {
                               DVLOG( 3 ) << "removing face " << face.id() << "\n";

                               auto& faceModified = this->faceIterator( face )->second;
                               faceModified.setOnBoundary( false );

                               //face_type f = *it2;
                               //f.setOnBoundary( false );
                               //this->faces().replace( it2, f );
                               CHECK( face.isOnBoundary() == false ) << " face should not be on the boundary anymore\n";
                           }
                       }
                   } );
}

template <typename Shape, typename T, int Tag, typename IndexT>
void Mesh<Shape, T, Tag, IndexT>::updateEntitiesCoDimensionGhostCellByUsingBlockingComm()
{
    typedef std::vector<boost::tuple<size_type, std::vector<double>>> resultghost_type;

    VLOG( 2 ) << "[Mesh::updateEntitiesCoDimensionGhostCell] start on god rank " << MeshBase<IndexT>::worldComm().godRank() << "\n";

    std::vector<int> nbMsgToSend( MeshBase<IndexT>::worldComm().localSize(), 0 );
    std::vector<int> nbMsgToRecv( MeshBase<IndexT>::worldComm().localSize(), 0 );
    std::vector<std::map<int, int>> mapMsg( MeshBase<IndexT>::worldComm().localSize() );

    typename super_elements::ElementGhostConnectPointToElement elementGhostConnectPointToElement;
    typename super_elements::ElementGhostConnectEdgeToElement elementGhostConnectEdgeToElement;
    auto rangeGhostElement = this->ghostElements();
    auto iv = std::get<0>( rangeGhostElement );
    auto const en = std::get<1>( rangeGhostElement );
    for ( ; iv != en; ++iv )
    {
        element_type const& __element = boost::unwrap_ref( *iv );
        const int IdProcessOfGhost = __element.processId();
        const size_type idInPartition = __element.idInOthersPartitions( IdProcessOfGhost );

        auto& eltModified = this->elementIterator( __element )->second;
        elementGhostConnectPointToElement( eltModified );
        if ( nDim == 3 )
            elementGhostConnectEdgeToElement( eltModified );

        // send
        MeshBase<IndexT>::worldComm().localComm().send( IdProcessOfGhost, nbMsgToSend[IdProcessOfGhost], idInPartition );
#if 0
        std::cout<< "I am the proc" << MeshBase<IndexT>::worldComm().localRank()<<" , I send to proc " << IdProcessOfGhost
                 <<" with tag "<< nbMsgToSend[IdProcessOfGhost]
                 << " idSend " << idInPartition
                 << " it_ghost->G() " << __element.G()
                 << std::endl;
#endif
        // save tag of request
        mapMsg[IdProcessOfGhost].insert( std::make_pair( nbMsgToSend[IdProcessOfGhost], __element.id() ) );
        // update nb send
        ++nbMsgToSend[IdProcessOfGhost];
    }

    //------------------------------------------------------------------------------------------------//

    auto rangeElements = this->elementsWithProcessId( MeshBase<IndexT>::worldComm().localRank() );
    auto itEltActif = std::get<0>( rangeElements );
    auto const enEltActif = std::get<1>( rangeElements );
    for ( ; itEltActif != enEltActif; ++itEltActif )
    {
        auto const& elt = boost::unwrap_ref( *itEltActif );
        if ( elt.numberOfNeighborPartitions() == 0 ) continue;
        auto itneighbor = elt.neighborPartitionIds().begin();
        auto const enneighbor = elt.neighborPartitionIds().end();
        for ( ; itneighbor != enneighbor; ++itneighbor )
            nbMsgToRecv[*itneighbor]++;
    }

    //------------------------------------------------------------------------------------------------//

#if !defined( NDEBUG )
    // check nbMsgToRecv computation
    std::vector<int> nbMsgToRecv2;
    mpi::all_to_all( MeshBase<IndexT>::worldComm().localComm(),
                     nbMsgToSend,
                     nbMsgToRecv2 );
    for ( int proc = 0; proc < MeshBase<IndexT>::worldComm().localSize(); ++proc )
    {
        CHECK( nbMsgToRecv[proc] == nbMsgToRecv2[proc] ) << "paritioning data incorect "
                                                         << "myrank " << MeshBase<IndexT>::worldComm().localRank() << " proc " << proc
                                                         << " nbMsgToRecv[proc] " << nbMsgToRecv[proc]
                                                         << " nbMsgToRecv2[proc] " << nbMsgToRecv2[proc] << "\n";
    }
#endif

    //------------------------------------------------------------------------------------------------//
    // recv id asked and re-send set of face id
    for ( int proc = 0; proc < MeshBase<IndexT>::worldComm().localSize(); ++proc )
    {
        for ( int cpt = 0; cpt < nbMsgToRecv[proc]; ++cpt )
        {
            //recv
            size_type idRecv;
            MeshBase<IndexT>::worldComm().localComm().recv( proc, cpt, idRecv );
#if 0
            std::cout<< "I am the proc" << MeshBase<IndexT>::worldComm().localRank()<<" I receive to proc " << proc
                     <<" with tag "<< cpt << " idRecv " << idRecv
                     << " it_ghost->G() " << this->element( idRecv ).G()
                     << std::endl;
#endif
            auto const& theelt = this->element( idRecv );

            // get faces id and bary
            resultghost_type idFacesWithBary( this->numLocalFaces(), boost::make_tuple( 0, std::vector<double>( nRealDim ) ) );
            for ( size_type j = 0; j < this->numLocalFaces(); j++ )
            {
                auto const& theface = theelt.face( j );
                idFacesWithBary[j].template get<0>() = theface.id();
                //auto const& theGj = theface.G();
                auto const& theGj = theface.vertices();
#if 1
                //compute face barycenter
                typename Localization<self_type>::matrix_node_type v( theGj.size1(), 1 );
                ublas::scalar_vector<T> avg( theGj.size2(), T( 1 ) );
                T n_val = int( theGj.size2() );

                for ( size_type i = 0; i < theGj.size1(); ++i )
                    v( i, 0 ) = ublas::inner_prod( ublas::row( theGj, i ), avg ) / n_val;

                auto baryFace = ublas::column( v, 0 );
#else // doesn't work
                /*auto GLASbaryFace =*/ //Feel::glas::average(jkj);
                auto baryFace = ublas::column( glas::average( theface.G() ), 0 );
#endif

                // save facebarycenter by components
                for ( uint16_type comp = 0; comp < nRealDim; ++comp )
                {
                    idFacesWithBary[j].template get<1>()[comp] = baryFace[comp];
                }
            }

            // get points id and nodes
            resultghost_type idPointsWithNode( element_type::numLocalVertices, boost::make_tuple( 0, std::vector<double>( nRealDim ) ) );
            for ( size_type j = 0; j < element_type::numLocalVertices; j++ )
            {
                auto const& thepoint = theelt.point( j );
                idPointsWithNode[j].template get<0>() = thepoint.id();
                for ( uint16_type comp = 0; comp < nRealDim; ++comp )
                {
                    idPointsWithNode[j].template get<1>()[comp] = thepoint( comp );
                }
            }

            std::vector<resultghost_type> theresponse( 2 );
            theresponse[0] = idPointsWithNode;
            theresponse[1] = idFacesWithBary;
            //auto theresponse = boost::make_tuple( idPointsWithNode, idFacesWithBary );
            // send response
            //MeshBase<IndexT>::worldComm().localComm().send( proc, cpt, idFacesWithBary );
            MeshBase<IndexT>::worldComm().localComm().send( proc, cpt, theresponse );
        }
    }

    //------------------------------------------------------------------------------------------------//
    // get response to initial request and update Feel::Mesh::Faces data
    for ( int proc = 0; proc < MeshBase<IndexT>::worldComm().localSize(); ++proc )
    {
        for ( int cpt = 0; cpt < nbMsgToSend[proc]; ++cpt )
        {
            //recv
#if 0
            std::vector< boost::tuple<size_type, std::vector<double> > > idFacesWithBaryRecv(this->numLocalFaces());
            MeshBase<IndexT>::worldComm().localComm().recv( proc, cpt, idFacesWithBaryRecv );
#elif 0
            typedef std::vector<boost::tuple<size_type, std::vector<double>>> resultghost_face_type;
            typedef std::vector<boost::tuple<size_type, std::vector<double>>> resultghost_point_type;
            boost::tuple<resultghost_point_type, resultghost_face_type> requestRecv;
            MeshBase<IndexT>::worldComm().localComm().recv( proc, cpt, requestRecv );
            auto const& idPointsWithNodeRecv = requestRecv.template get<0>();
            auto const& idFacesWithBaryRecv = requestRecv.template get<1>();
#else
            std::vector<resultghost_type> requestRecv;
            MeshBase<IndexT>::worldComm().localComm().recv( proc, cpt, requestRecv );
            auto const& idPointsWithNodeRecv = requestRecv[0];
            auto const& idFacesWithBaryRecv = requestRecv[1];
#endif

#if 0
            std::cout<< "I am the proc " << MeshBase<IndexT>::worldComm().localRank()<<" I receive to proc " << proc
                     <<" with tag "<< cpt << std::endl;
#endif
            auto const& theelt = this->element( mapMsg[proc][cpt] /*,proc*/ );

            //update faces data
            for ( size_type j = 0; j < this->numLocalFaces(); j++ )
            {
                auto const& idFaceRecv = idFacesWithBaryRecv[j].template get<0>();
                auto const& baryFaceRecv = idFacesWithBaryRecv[j].template get<1>();

                //objective : find  face_it (hence jBis in theelt ) (permutations would be necessary)
                uint16_type jBis = invalid_uint16_type_value;
                bool hasFind = false;
                for ( uint16_type j2 = 0; j2 < this->numLocalFaces() && !hasFind; j2++ )
                {

                    auto const& thefacej2 = theelt.face( j2 );
                    //auto const& theGj2 = thefacej2.G();
                    auto const& theGj2 = thefacej2.vertices();
#if 1
                    //compute face barycenter
                    typename Localization<self_type>::matrix_node_type v( theGj2.size1(), 1 );
                    ublas::scalar_vector<T> avg( theGj2.size2(), T( 1 ) );
                    T n_val = int( theGj2.size2() );

                    for ( size_type i = 0; i < theGj2.size1(); ++i )
                        v( i, 0 ) = ublas::inner_prod( ublas::row( theGj2, i ), avg ) / n_val;

                    auto baryFace = ublas::column( v, 0 );
#else // doesn't compile (I don't now why)
                    auto const& thefacej2 = theelt.face( j2 );
                    auto baryFace = ublas::column( glas::average( thefacej2.G() ), 0 );
#endif
                    // compare barycenters
                    bool find2 = true;
                    for ( uint16_type d = 0; d < nRealDim; ++d )
                    {
                        find2 = find2 && ( std::abs( baryFace[d] - baryFaceRecv[d] ) < 1e-9 );
                    }
                    if ( find2 )
                    {
                        hasFind = true;
                        jBis = j2;
                    }

                } //for ( uint16_type j2 = 0; j2 < this->numLocalFaces() && !hasFind; j2++ )

                CHECK( hasFind ) << "[mesh::updateEntitiesCoDimensionGhostCell] : invalid partitioning data, ghost face cells are not available\n";

                // get the good face
                auto face_it = this->faceIterator( theelt.face( jBis ).id() );
                //update the face
                face_it->second.setIdInOtherPartitions( proc, idFaceRecv );

            } // for ( size_type j = 0; j < this->numLocalFaces(); j++ )

            for ( size_type j = 0; j < element_type::numLocalVertices; j++ )
            {
                auto const& idPointRecv = idPointsWithNodeRecv[j].template get<0>();
                auto const& nodePointRecv = idPointsWithNodeRecv[j].template get<1>();

                uint16_type jBis = invalid_uint16_type_value;
                bool hasFind = false;
                for ( uint16_type j2 = 0; j2 < element_type::numLocalVertices && !hasFind; j2++ )
                {
                    auto const& thepointj2 = theelt.point( j2 );
                    // compare barycenters
                    bool find2 = true;
                    for ( uint16_type d = 0; d < nRealDim; ++d )
                    {
                        find2 = find2 && ( std::abs( thepointj2( d ) - nodePointRecv[d] ) < 1e-9 );
                    }
                    if ( find2 )
                    {
                        hasFind = true;
                        jBis = j2;
                    }
                }

                CHECK( hasFind ) << "[mesh::updateEntitiesCoDimensionGhostCell] : invalid partitioning data, ghost point cells are not available\n";
                // get the good face
                auto point_it = this->pointIterator( theelt.point( jBis ).id() );
                //update the face
                point_it->second.setIdInOtherPartitions( proc, idPointRecv );
            } // for ( size_type j = 0; j < element_type::numLocalVertices; j++ )

            /*for ( size_type j = 0; j < element_type::numLocalEdges; j++ )
            {
            }*/

        } // for ( int cpt=0;cpt<nbMsgToSend[proc];++cpt)
    }     // for (int proc=0; proc<M_comm.size();++proc)

    //------------------------------------------------------------------------------------------------//

    //std::cout << "[Mesh::updateEntitiesCoDimensionGhostCell] finish" << std::endl;

} // updateEntitiesCoDimensionGhostCell

namespace detail
{
template<typename ElementType>
using resultghost_edge_type =  std::vector<boost::tuple<typename ElementType::size_type, bool, std::vector<double>>> ;

template <typename ElementType>
void updateEntitiesCoDimensionTwoGhostCell_step1( ElementType const& theelt, resultghost_edge_type<ElementType>& idEdgesWithBary, mpl::false_ /**/ )
{
}
template <typename ElementType>
void updateEntitiesCoDimensionTwoGhostCell_step1( ElementType const& theelt, resultghost_edge_type<ElementType>& idEdgesWithBary, mpl::true_ /**/ )
{
    typedef typename ElementType::value_type value_type;
    typedef typename ElementType::size_type size_type;
    // get edges id and bary
    idEdgesWithBary.resize( ElementType::numLocalEdges, boost::make_tuple( invalid_v<size_type>, false, std::vector<double>( ElementType::nRealDim ) ) );
    for ( size_type j = 0; j < ElementType::numLocalEdges; j++ )
    {
        if ( !theelt.edgePtr( j ) ) continue;
        auto const& theedge = theelt.edge( j );
        idEdgesWithBary[j].template get<0>() = theedge.id();
        idEdgesWithBary[j].template get<1>() = theedge.isOnBoundary();

        //compute edge barycenter
        auto const& theGj = theedge.vertices();
        typename ElementType::matrix_node_type v( theGj.size1(), 1 );
        ublas::scalar_vector<value_type> avg( theGj.size2(), value_type( 1 ) );
        value_type n_val = int( theGj.size2() );
        for ( size_type i = 0; i < theGj.size1(); ++i )
            v( i, 0 ) = ublas::inner_prod( ublas::row( theGj, i ), avg ) / n_val;
        auto baryEdge = ublas::column( v, 0 );

        // save edgebarycenter by components
        for ( uint16_type comp = 0; comp < ElementType::nRealDim; ++comp )
        {
            idEdgesWithBary[j].template get<2>()[comp] = baryEdge[comp];
        }
    }
}

template <typename MeshType>
void updateEntitiesCoDimensionTwoGhostCell_step2( MeshType& mesh, typename MeshType::element_type& theelt, resultghost_edge_type<MeshType> const& idEdgesWithBaryRecv, double vertexCompareTol, mpl::false_ /**/ )
{
}
template <typename MeshType>
void updateEntitiesCoDimensionTwoGhostCell_step2( MeshType& mesh, typename MeshType::element_type& theelt, resultghost_edge_type<MeshType> const& idEdgesWithBaryRecv, double vertexCompareTol, mpl::true_ /**/ )
{
    typedef typename MeshType::element_type ElementType;
    typedef typename MeshType::edge_type edge_type;
    typedef typename ElementType::value_type value_type;
    typedef typename ElementType::size_type size_type;
    const rank_type idProc = theelt.processId();

    //update edges data
    for ( size_type j = 0; j < ElementType::numLocalEdges; j++ )
    {
        auto const& idEdgeRecv = idEdgesWithBaryRecv[j].template get<0>();
        if ( idEdgeRecv == invalid_v<size_type> )
            continue;
        const bool edgeOnBoundaryRecv = idEdgesWithBaryRecv[j].template get<1>();
        auto const& baryEdgeRecv = idEdgesWithBaryRecv[j].template get<2>();

        // find edge relation by comparing barycenters
        uint16_type jBis = invalid_uint16_type_value;
        bool hasFind = false;
        for ( uint16_type j2 = 0; j2 < ElementType::numLocalEdges && !hasFind; j2++ )
        {
            if ( !theelt.edgePtr( j2 ) ) continue;
            auto const& theedgej2 = theelt.edge( j2 );
            auto const& theGj2 = theedgej2.vertices();
            //compute edge barycenter
            typename ElementType::matrix_node_type v( theGj2.size1(), 1 );
            ublas::scalar_vector<value_type> avg( theGj2.size2(), value_type( 1 ) );
            value_type n_val = int( theGj2.size2() );
            for ( size_type i = 0; i < theGj2.size1(); ++i )
                v( i, 0 ) = ublas::inner_prod( ublas::row( theGj2, i ), avg ) / n_val;
            auto baryEdge = ublas::column( v, 0 );
            // compare barycenter
            bool find2 = true;
            for ( uint16_type d = 0; d < MeshType::nRealDim; ++d )
                find2 = find2 && ( std::abs( baryEdge[d] - baryEdgeRecv[d] ) < vertexCompareTol );
            if ( find2 )
            {
                hasFind = true;
                jBis = j2;
            }
        }
        CHECK( hasFind ) << "[mesh::updateEntitiesCoDimensionGhostCell] : invalid partitioning data, ghost edge cells are not available\n";

        // get the good edge
        //auto & edgeModified = mesh.edgeIterator( theelt.edge( jBis ).id() )->second;
        auto& edgeModified = theelt.edge( jBis );
        // update id edge in other partition
        edgeModified.addNeighborPartitionId( idProc );
        edgeModified.setIdInOtherPartitions( idProc, idEdgeRecv );

        // maybe the edge is not really on boundary
        if ( edgeModified.isOnBoundary() && !edgeOnBoundaryRecv )
            edgeModified.setOnBoundary( false );

    } // for ( size_type j = 0; j < ElementType::numLocalEdges; j++ )
}

} // namespace detail

template <typename Shape, typename T, int Tag, typename IndexT>
void Mesh<Shape, T, Tag, IndexT>::updateEntitiesCoDimensionGhostCellByUsingNonBlockingComm()
{
    typedef std::vector<boost::tuple<size_type, std::vector<double>>> resultghost_point_type;
    typedef std::vector<boost::tuple<size_type, bool, std::vector<double>>> resultghost_edge_type;
    typedef std::vector<boost::tuple<size_type, bool, std::vector<double>>> resultghost_face_type;

    DVLOG( 1 ) << "updateEntitiesCoDimensionGhostCellByUsingNonBlockingComm : start on rank " << MeshBase<IndexT>::worldComm().localRank() << "\n";

    const rank_type nProc = MeshBase<IndexT>::worldComm().localSize();

    typename super_elements::ElementGhostConnectPointToElement elementGhostConnectPointToElement;
    typename super_elements::ElementGhostConnectEdgeToElement elementGhostConnectEdgeToElement;
    //------------------------------------------------------------------------------------------------//
    // compute size of container to send and update Point and Edge info for parallelism
    //std::map< rank_type, int > nDataInVecToSend;
    //auto rangeGhostElement = this->ghostElements();

    std::map<rank_type, std::map<int, element_type* /*size_type*/>> memoryMsgToSend;
    std::map<rank_type, std::vector<std::pair<size_type, size_type>>> dataToSend;

    auto iv = this->beginOrderedElement();     // std::get<0>( rangeGhostElement );
    auto const en = this->endOrderedElement(); //std::get<1>( rangeGhostElement );
    for ( ; iv != en; ++iv )
    {
        auto& ghostelt = boost::unwrap_ref( *iv );
        if ( !ghostelt.isGhostCell() )
            continue;
        const rank_type ghosteltPid = ghostelt.processId();
        // update info for parallelism
        //auto & eltModified = this->elementIterator( ghostelt )->second;
        elementGhostConnectPointToElement( ghostelt );
        if ( nDim == 3 )
            elementGhostConnectEdgeToElement( ghostelt );

        // be sure that the counter start to 0
        //if ( nDataInVecToSend.find(ghosteltPid) == nDataInVecToSend.end() )
        //nDataInVecToSend[ghosteltPid]=0;

        //const rank_type idProc = __element.processId();
        const size_type idEltInOtherPartition = ghostelt.idInOthersPartitions( ghosteltPid );

        //memoryMsgToSend[ghosteltPid][nDataInVecToSend/*Bis*/[ghosteltPid]] = &ghostelt;
        memoryMsgToSend[ghosteltPid][dataToSend[ghosteltPid].size()] = std::addressof( ghostelt );
        // update container
        //dataToSend[ghosteltPid][nDataInVecToSend/*Bis*/[ghosteltPid]].push_back( std::make_pair( ghostelt.id(),idEltInOtherPartition) );
        dataToSend[ghosteltPid].push_back( std::make_pair( ghostelt.id(), idEltInOtherPartition ) );

        // update counter
        //nDataInVecToSend[ghosteltPid]++;
    }
    //------------------------------------------------------------------------------------------------//
#if 0
    // init and resize the container to send
    std::map< rank_type, std::vector<std::pair<size_type,size_type> > > dataToSend;
    auto itNDataInVecToSend = nDataInVecToSend.begin();
    auto const enNDataInVecToSend = nDataInVecToSend.end();
    for ( ; itNDataInVecToSend!=enNDataInVecToSend ; ++itNDataInVecToSend )
    {
        const rank_type idProc = itNDataInVecToSend->first;
        const int nData = itNDataInVecToSend->second;
        dataToSend[idProc].resize( nData );
    }
    //------------------------------------------------------------------------------------------------//

    // prepare container to send
    std::map< rank_type, std::map<int,element_type*/*size_type*/> > memoryMsgToSend;
    std::map< rank_type, int > nDataInVecToSendBis;
    iv = std::get<2>( rangeGhostElement )->begin();
    for ( ; iv != en; ++iv )
    {
        element_type const& __element = *iv;
        const rank_type idProc = __element.processId();
        const size_type idEltInOtherPartition = __element.idInOthersPartitions( idProc );
        // be sure that the counter start to 0
        if ( nDataInVecToSendBis.find(idProc) == nDataInVecToSendBis.end() )
            nDataInVecToSendBis[idProc]=0;
        // save request
        memoryMsgToSend[idProc][nDataInVecToSendBis[idProc]] = __element.id();
        // update container
        dataToSend[idProc][nDataInVecToSendBis[idProc]] = std::make_pair(__element.id(),idEltInOtherPartition);
        // update counter
        nDataInVecToSendBis[idProc]++;
    }
#endif
    //------------------------------------------------------------------------------------------------//
#if 0
    // compute nbMsgToRecv
    std::set<rank_type> procToRecv;
    auto itEltActif = this->beginElementWithProcessId( MeshBase<IndexT>::worldComm().localRank() );
    auto const enEltActif = this->endElementWithProcessId( MeshBase<IndexT>::worldComm().localRank() );
    for ( ; itEltActif!=enEltActif ; ++itEltActif )
    {
        if (itEltActif->numberOfNeighborPartitions() == 0 ) continue;
        auto itneighbor = itEltActif->neighborPartitionIds().begin();
        auto const enneighbor = itEltActif->neighborPartitionIds().end();
        for ( ; itneighbor!=enneighbor ; ++itneighbor )
            procToRecv.insert(*itneighbor);
    }
    //------------------------------------------------------------------------------------------------//
    // counter of request
    int nbRequest=0;
    for ( rank_type proc=0; proc<nProc; ++proc )
    {
        if ( dataToSend.find(proc) != dataToSend.end() )
            ++nbRequest;
        if ( procToRecv.find(proc) != procToRecv.end() )
            ++nbRequest;
    }
    if ( nbRequest == 0 ) return;

    mpi::request * reqs = new mpi::request[nbRequest];
    int cptRequest=0;
    //------------------------------------------------------------------------------------------------//
    // first send
    auto itDataToSend = dataToSend.begin();
    auto const enDataToSend = dataToSend.end();
    for ( ; itDataToSend!=enDataToSend ; ++itDataToSend )
    {
        reqs[cptRequest] = MeshBase<IndexT>::worldComm().localComm().isend( itDataToSend->first , 0, itDataToSend->second );
        ++cptRequest;
    }
    //------------------------------------------------------------------------------------------------//
    // first recv
    std::map<rank_type,std::vector<std::pair<size_type,size_type> > > dataToRecv;
    auto itProcToRecv = procToRecv.begin();
    auto const enProcToRecv = procToRecv.end();
    for ( ; itProcToRecv != enProcToRecv ; ++itProcToRecv )
    {
        const rank_type idProc = *itProcToRecv;
        reqs[cptRequest] = MeshBase<IndexT>::worldComm().localComm().irecv( idProc , 0, dataToRecv[idProc] );
        ++cptRequest;
    }
#else
    std::map<rank_type, std::vector<std::pair<size_type, size_type>>> dataToRecv;
    int neighborSubdomains = this->neighborSubdomains().size();
    int nbRequest = 2 * neighborSubdomains;
    mpi::request* reqs = new mpi::request[nbRequest];
    int cptRequest = 0;
    // first send/recv
    for ( rank_type neighborRank : this->neighborSubdomains() )
    {
        reqs[cptRequest++] = MeshBase<IndexT>::worldComm().localComm().isend( neighborRank, 0, dataToSend[neighborRank] );
        reqs[cptRequest++] = MeshBase<IndexT>::worldComm().localComm().irecv( neighborRank, 0, dataToRecv[neighborRank] );
    }
#endif
    //------------------------------------------------------------------------------------------------//
    // wait all requests
    mpi::wait_all( reqs, reqs + nbRequest );
    //------------------------------------------------------------------------------------------------//
    // build the container to ReSend
    std::map<rank_type, std::vector<boost::tuple<resultghost_point_type, resultghost_edge_type, resultghost_face_type>>> dataToReSend;
    auto itDataRecv = dataToRecv.begin();
    auto const enDataRecv = dataToRecv.end();
    for ( ; itDataRecv != enDataRecv; ++itDataRecv )
    {
        const rank_type idProc = itDataRecv->first;
        const int nDataRecv = itDataRecv->second.size();
        dataToReSend[idProc].resize( nDataRecv );
        for ( int k = 0; k < nDataRecv; ++k )
        {
            size_type idEltOtherProcess = itDataRecv->second[k].first;
            size_type idEltOnProcess = itDataRecv->second[k].second;
            if ( !this->hasElement( idEltOnProcess ) )
                continue;

            //auto const& theelt = this->element( idEltOnProcess );
            auto& theelt = this->elementIterator( idEltOnProcess )->second;
            theelt.setIdInOtherPartitions( idProc, idEltOtherProcess );

            //---------------------------//
            // get faces id and bary
            resultghost_face_type idFacesWithBary( this->numLocalFaces(), boost::make_tuple( invalid_v<size_type>, false, std::vector<double>( nRealDim, 0. ) ) );
            for ( uint16_type j = 0; j < theelt.nTopologicalFaces() /*this->numLocalFaces()*/; j++ )
            {
                if ( !theelt.facePtr( j ) )
                    continue;
                auto const& theface = theelt.face( j );
                idFacesWithBary[j].template get<0>() = theface.id();
                idFacesWithBary[j].template get<1>() = theface.isOnBoundary();

                auto const& theGj = theface.vertices(); //theface.G();
#if 1
                //compute face barycenter
                typename Localization<self_type>::matrix_node_type v( theGj.size1(), 1 );
                ublas::scalar_vector<T> avg( theGj.size2(), T( 1 ) );
                T n_val = int( theGj.size2() );

                for ( size_type i = 0; i < theGj.size1(); ++i )
                    v( i, 0 ) = ublas::inner_prod( ublas::row( theGj, i ), avg ) / n_val;

                auto baryFace = ublas::column( v, 0 );
#else // doesn't work
                /*auto GLASbaryFace =*/ //Feel::glas::average(jkj);
                auto baryFace = ublas::column( glas::average( theface.G() ), 0 );
#endif
                // save facebarycenter by components
                for ( uint16_type comp = 0; comp < nRealDim; ++comp )
                {
                    idFacesWithBary[j].template get<2>()[comp] = baryFace[comp];
                }
            }
            //---------------------------//
            // get edges id and bary
            resultghost_edge_type idEdgesWithBary;
            Feel::detail::updateEntitiesCoDimensionTwoGhostCell_step1( theelt, idEdgesWithBary, mpl::bool_<element_type::nDim == 3>() );
            //---------------------------//
            // get points id and nodes
            resultghost_point_type idPointsWithNode( element_type::numLocalVertices, boost::make_tuple( 0, std::vector<double>( nRealDim ) ) );
            for ( size_type j = 0; j < element_type::numLocalVertices; j++ )
            {
                auto const& thepoint = theelt.point( j );
                idPointsWithNode[j].template get<0>() = thepoint.id();
                for ( uint16_type comp = 0; comp < nRealDim; ++comp )
                {
                    idPointsWithNode[j].template get<1>()[comp] = thepoint( comp );
                }
            }
            //---------------------------//
            // update container to ReSend
            dataToReSend[idProc][k] = boost::make_tuple( idPointsWithNode, idEdgesWithBary, idFacesWithBary );

        } // for ( int k=0; k<nDataRecv; ++k )
    }
    //------------------------------------------------------------------------------------------------//
#if 0
    // send respond to the request
    cptRequest=0;
    auto itDataToReSend = dataToReSend.begin();
    auto const enDataToReSend = dataToReSend.end();
    for ( ; itDataToReSend!=enDataToReSend ; ++itDataToReSend )
    {
        reqs[cptRequest] = MeshBase<IndexT>::worldComm().localComm().isend( itDataToReSend->first , 0, itDataToReSend->second );
        ++cptRequest;
    }
    //------------------------------------------------------------------------------------------------//
    // recv the initial request
    std::map<rank_type, std::vector< boost::tuple<resultghost_point_type,resultghost_edge_type,resultghost_face_type>  > > finalDataToRecv;

    itDataToSend = dataToSend.begin();
    for ( ; itDataToSend!=enDataToSend ; ++itDataToSend )
    {
        const rank_type idProc = itDataToSend->first;
        reqs[cptRequest] = MeshBase<IndexT>::worldComm().localComm().irecv( idProc, 0, finalDataToRecv[idProc] );
        ++cptRequest;
    }
#else
    std::map<rank_type, std::vector<boost::tuple<resultghost_point_type, resultghost_edge_type, resultghost_face_type>>> finalDataToRecv;
    cptRequest = 0;
    // second send/recv
    for ( rank_type neighborRank : this->neighborSubdomains() )
    {
        reqs[cptRequest++] = MeshBase<IndexT>::worldComm().localComm().isend( neighborRank, 0, dataToReSend[neighborRank] );
        reqs[cptRequest++] = MeshBase<IndexT>::worldComm().localComm().irecv( neighborRank, 0, finalDataToRecv[neighborRank] );
    }
#endif
    //------------------------------------------------------------------------------------------------//
    // wait all requests
    mpi::wait_all( reqs, reqs + nbRequest );
    // delete reqs because finish comm
    delete[] reqs;
    //------------------------------------------------------------------------------------------------//
    // update mesh : id in other partitions for the ghost cells
    auto itFinalDataToRecv = finalDataToRecv.begin();
    auto const enFinalDataToRecv = finalDataToRecv.end();
    for ( ; itFinalDataToRecv != enFinalDataToRecv; ++itFinalDataToRecv )
    {
        const rank_type idProc = itFinalDataToRecv->first;
        const int nDataRecv = itFinalDataToRecv->second.size();
        DCHECK( nDataRecv == memoryMsgToSend[idProc].size() ) << "invalid data size to send/recv, got " << nDataRecv << " expected:" << memoryMsgToSend[idProc].size();
        for ( int k = 0; k < nDataRecv; ++k )
        {
            auto const& idPointsWithNodeRecv = itFinalDataToRecv->second[k].template get<0>();
            auto const& idEdgesWithBaryRecv = itFinalDataToRecv->second[k].template get<1>();
            auto const& idFacesWithBaryRecv = itFinalDataToRecv->second[k].template get<2>();
            DCHECK( k < memoryMsgToSend[idProc].size() ) << "invalid data index : " << k << " must be less than " << memoryMsgToSend[idProc].size();
            auto& theelt = *memoryMsgToSend.at( idProc ).at( k );
            double vertexCompareTol = std::max( 1e-15, theelt.hMin() * 1e-5 );

            //update faces data
            if ( !idFacesWithBaryRecv.empty() )
                for ( size_type j = 0; j < this->numLocalFaces(); j++ )
                {
                    auto const& idFaceRecv = idFacesWithBaryRecv[j].template get<0>();
                    if ( idFaceRecv == invalid_v<size_type> )
                        continue;
                    const bool faceOnBoundaryRecv = idFacesWithBaryRecv[j].template get<1>();
                    auto const& baryFaceRecv = idFacesWithBaryRecv[j].template get<2>();

                    //objective : find  face_it (hence jBis in theelt ) (permutations would be necessary)
                    uint16_type jBis = invalid_uint16_type_value;
                    bool hasFind = false;
                    for ( uint16_type j2 = 0; j2 < this->numLocalFaces() && !hasFind; j2++ )
                    {
                        if ( !theelt.hasFace( j2 ) )
                            continue;
                        auto const& thefacej2 = theelt.face( j2 );
                        //auto const& theGj2 = thefacej2.G();
                        auto const& theGj2 = thefacej2.vertices();
#if 1
                        //compute face barycenter
                        typename Localization<self_type>::matrix_node_type v( theGj2.size1(), 1 );
                        ublas::scalar_vector<T> avg( theGj2.size2(), T( 1 ) );
                        T n_val = int( theGj2.size2() );

                        for ( size_type i = 0; i < theGj2.size1(); ++i )
                            v( i, 0 ) = ublas::inner_prod( ublas::row( theGj2, i ), avg ) / n_val;

                        auto baryFace = ublas::column( v, 0 );
#else // doesn't compile (I don't now why)
                        auto const& thefacej2 = theelt.face( j2 );
                        auto baryFace = ublas::column( glas::average( thefacej2.G() ), 0 );
#endif
                        // compare barycenters
                        bool find2 = true;
                        for ( uint16_type d = 0; d < nRealDim; ++d )
                        {
                            find2 = find2 && ( std::abs( baryFace[d] - baryFaceRecv[d] ) < vertexCompareTol );
                        }
                        if ( find2 )
                        {
                            hasFind = true;
                            jBis = j2;
                        }

                    } //for ( uint16_type j2 = 0; j2 < this->numLocalFaces() && !hasFind; j2++ )

                    CHECK( hasFind ) << "[mesh::updateEntitiesCoDimensionGhostCell] : invalid partitioning data, ghost face cells are not available\n";

                    // get the good face
                    //auto face_it = this->faceIterator( theelt.face( jBis ).id() );
                    auto& faceModified = theelt.face( jBis ); //face_it->second;
                    // update id face in other partition
                    faceModified.addNeighborPartitionId( idProc );
                    faceModified.setIdInOtherPartitions( idProc, idFaceRecv );

                    // maybe the face is not really on boundary
                    if ( faceModified.isOnBoundary() && !faceOnBoundaryRecv )
                        faceModified.setOnBoundary( false );

                } // for ( size_type j = 0; j < this->numLocalFaces(); j++ )

            // edges
            if ( !idEdgesWithBaryRecv.empty() )
                Feel::detail::updateEntitiesCoDimensionTwoGhostCell_step2( *this, theelt, idEdgesWithBaryRecv, vertexCompareTol, mpl::bool_<element_type::nDim == 3>() );

            // vertices
            if ( !idPointsWithNodeRecv.empty() )
                for ( size_type j = 0; j < element_type::numLocalVertices; j++ )
                {
                    auto const& idPointRecv = idPointsWithNodeRecv[j].template get<0>();
                    auto const& nodePointRecv = idPointsWithNodeRecv[j].template get<1>();

                    uint16_type jBis = invalid_uint16_type_value;
                    bool hasFind = false;
                    for ( uint16_type j2 = 0; j2 < element_type::numLocalVertices && !hasFind; j2++ )
                    {
                        auto const& thepointj2 = theelt.point( j2 );
                        // compare barycentersOA
                        bool find2 = true;
                        for ( uint16_type d = 0; d < nRealDim; ++d )
                        {
                            find2 = find2 && ( std::abs( thepointj2( d ) - nodePointRecv[d] ) < vertexCompareTol );
                        }
                        if ( find2 )
                        {
                            hasFind = true;
                            jBis = j2;
                        }
                    }

                    CHECK( hasFind ) << "[mesh::updateEntitiesCoDimensionGhostCell] : invalid partitioning data, ghost point cells are not available\n";
                    // get the good face
                    //auto point_it = this->pointIterator( theelt.point( jBis ).id() );
                    auto& pointModified = theelt.point( jBis );
                    //update the face
                    pointModified.addNeighborPartitionId( idProc );
                    pointModified.setIdInOtherPartitions( idProc, idPointRecv );
                } // for ( size_type j = 0; j < element_type::numLocalVertices; j++ )
        }         // for ( int k=0; k<nDataRecv; ++k )
    }             // for ( ; itFinalDataToRecv!=enFinalDataToRecv ; ++itFinalDataToRecv)
    //------------------------------------------------------------------------------------------------//

    DVLOG( 1 ) << "updateEntitiesCoDimensionGhostCellByUsingNonBlockingComm : finish on rank " << MeshBase<IndexT>::worldComm().localRank() << "\n";
}

template <typename Shape, typename T, int Tag, typename IndexT>
void Mesh<Shape, T, Tag, IndexT>::check() const
{
    if ( nDim != nRealDim )
        return;
#if !defined( NDEBUG )
    VLOG( 2 ) << "[Mesh::check] numLocalFaces = " << this->numLocalFaces() << "\n";
    //element_iterator iv = this->beginElementWithProcessId( MeshBase<IndexT>::worldComm().localRank() );
    //element_iterator en = this->endElementWithProcessId( MeshBase<IndexT>::worldComm().localRank() );
    auto iv = this->beginElement();
    auto en = this->endElement();
    size_type nEltInMesh = std::distance( iv, en );
    VLOG( 2 ) << "[Mesh::check] nEltInMesh = " << nEltInMesh;

    //boost::tie( iv, en ) = this->elementsRange();
    for ( ; iv != en; ++iv )
    {
        element_type const& elt = iv->second;

        if ( this->components().test( MESH_UPDATE_FACES ) )
        {
            for ( size_type j = 0; j < this->numLocalFaces(); j++ )
            {
                //FEELPP_ASSERT( elt.facePtr( j ) )( j )( elt.id() ).error( "invalid element face check" );
                VLOG( 2 ) << "------------------------------------------------------------\n";
                if ( elt.hasFace( j ) )
                    VLOG( 2 ) << "Element : " << elt.id() << " face lid: " << j << " face gid:  "
                              << elt.face( j ).id();
                else
                    VLOG( 2 ) << "Element : " << elt.id() << " face lid: " << j;
            }
        }

        if ( this->components().test( MESH_UPDATE_FACES ) || this->components().test( MESH_UPDATE_FACES_MINIMAL ) ||
             this->components().test( MESH_UPDATE_ELEMENTS_ADJACENCY ) )
        {
            size_type counter = 0;
            for ( uint16_type ms = 0; ms < elt.nNeighbors(); ms++ )
            {
                if ( elt.neighbor( ms ) != invalid_v<size_type> )
                    ++counter;
            }
            VLOG( 2 ) << "[Mesh::check] element " << elt.id() << " number of neighbors: " << counter << "\n";
            if ( elt.nNeighbors() > 0 )
            {
                //FEELPP_ASSERT( counter >= 1 || nEltInMesh==1 )( elt.id() )( elt.nNeighbors() )( counter ).warn( "invalid neighboring data" );
            }
        }

#if 0

        for ( size_type j = 0; j < ( size_type )element_type::numEdges; ++j )
        {
            FEELPP_ASSERT( elt.edgePtr( j ) )( j )( elt.id() ).error( "invalid element edge check" );
            VLOG(2) << "------------------------------------------------------------\n";
            VLOG(2) << "Element : " << elt.id() << " edge lid: " << j << " edge gid:  " << elt.edge( j ).id() << "\n";

        }

#endif
    }

    // faces check
    auto rangeBoundaryFaces = this->facesOnBoundary();
    auto itf = std::get<0>( rangeBoundaryFaces );
    auto ite = std::get<1>( rangeBoundaryFaces );
    std::map<int, int> nf;
    for ( ; itf != ite; ++itf )
    {
        face_type const& __face = boost::unwrap_ref( *itf );
        DLOG_IF( WARNING, !__face.isConnectedTo0() && !__face.isConnectedTo1() ) << "face not connected to an element face:" << __face << "\n";
        if ( !__face.isConnectedTo0() && !__face.isConnectedTo1() )
        {
            auto it = nf.find( (int)__face.id() );
            if ( it == nf.end() )
                nf[(int)__face.id()] = 1;
            else
                it->second += 1;
        }
        DLOG_IF( WARNING, !__face.isConnectedTo0() && __face.isConnectedTo1() ) << "face  connected to element 1 but not element 0. face:" << __face << "\n";
        DLOG_IF( WARNING, __face.isConnectedTo0() && __face.isConnectedTo1() ) << "invalid boundary face (connected to 2 elements):" << __face << "\n";

        DLOG_IF( WARNING, __face.isConnectedTo0() && !__face.element( 0 ).facePtr( __face.pos_first() ) ) << "invalid face in element, face: " << __face << " in element " << __face.element( 0 ) << "\n";
    }
    auto itt = nf.begin();
    auto ent = nf.end();
    for ( ; itt != ent; ++itt )
    {
        LOG( INFO ) << "face with id " << itt->first << " not attached " << itt->second << "\n";
    }
#endif
}

#if 0
template<typename Shape, typename T, int Tag, typename IndexT>
void
Mesh<Shape, T, Tag, IndexT>::findNeighboringProcessors()
{
    // Don't need to do anything if there is
    // only one processor.
    if ( MeshBase<IndexT>::worldComm().localSize() == 1 )
        return;

#ifdef FEELPP_HAS_MPI

    M_neighboring_processors.clear();

    // Get the bounding sphere for the local processor
    Sphere bounding_sphere = processorBoundingSphere ( *this, MeshBase<IndexT>::worldComm().localRank() );

    // Just to be sure, increase its radius by 10%.  Sure would suck to
    // miss a neighboring processor!
    bounding_sphere.setRadius( bounding_sphere.radius()*1.1 );

    // Collect the bounding spheres from all processors, test for intersection
    {
        std::vector<double>
        send ( 4,                         0 ),
             recv ( 4*MeshBase<IndexT>::worldComm().localSize(), 0 );

        send[0] = bounding_sphere.center()( 0 );
        send[1] = bounding_sphere.center()( 1 );
        send[2] = bounding_sphere.center()( 2 );
        send[3] = bounding_sphere.radius();

        MPI_Allgather ( &send[0], send.size(), MPI_DOUBLE,
                        &recv[0], send.size(), MPI_DOUBLE,
                        MeshBase<IndexT>::worldComm().localComm() );


        for ( unsigned int proc=0; proc<MeshBase<IndexT>::worldComm().localSize(); proc++ )
        {
            const Point center ( recv[4*proc+0],
                                 recv[4*proc+1],
                                 recv[4*proc+2] );

            const Real radius = recv[4*proc+3];

            const Sphere proc_sphere ( center, radius );

            if ( bounding_sphere.intersects( proc_sphere ) )
                M_neighboring_processors.push_back( proc );
        }

        // Print out the _neighboring_processors list
        VLOG(2) << "Processor " << MeshBase<IndexT>::worldComm().localRank() << " intersects:\n";

        for ( unsigned int p=0; p< M_neighboring_processors.size(); p++ )
            VLOG(2) << " - proc " << M_neighboring_processors[p] << "\n";
    }

#endif
}
#endif

template <typename Shape, typename T, int Tag, typename IndexT>
void
    Mesh<Shape, T, Tag, IndexT>::checkLocalPermutation( mpl::bool_<true> ) const
{
    bool mesh_well_oriented = true;
    std::vector<size_type> list_of_bad_elts;

    for ( element_const_iterator iv = this->beginElement();
          iv != this->endElement(); ++iv )
    {
        element_type const& elt = iv->second;

        if ( !elt.isAnticlockwiseOriented() )
        {
            mesh_well_oriented = false;
            list_of_bad_elts.push_back( elt.id() );
        }
    }

    if ( mesh_well_oriented )
        VLOG( 2 ) << "Local numbering in the elements is OK . \n";

    else
    {
        std::for_each( list_of_bad_elts.begin(),
                       list_of_bad_elts.end(),
                       []( size_type const& e ) {
                           LOG_FIRST_N( WARNING, 10 ) << "element is not anticlockwise oriented(wrong local numbering): " << e << "\n";
                       } );
    }
}

#if 0
template<typename Shape, typename T, int Tag, typename IndexT>
void
Mesh<Shape, T, Tag, IndexT>::checkAndFixPermutation(  )
{
    element_type __element = *this->beginElement()->second;

    if ( ! ( __element.isATriangleShape() ||
             __element.isATetrahedraShape() ) )
        return;

    static const uint16_type otn_triangle[ 10 ] =
    {
        1, 0, 2, 3, 5, 4
    };
    static const uint16_type otn_tetra[ 10 ] =
    {
        1, 0, 2, 3, 4, 6, 5, 8, 7, 9
    };

    for ( element_iterator elt = this->beginElement();
            elt != this->endElement(); ++elt )
    {
        element_type __element = elt->second;
        bool is_anticlockwise = __element.isAnticlockwiseOriented();
        // --verbose
#if 0
        FEELPP_ASSERT( is_anticlockwise == true )
        ( is_anticlockwise )
        ( __element.id() )
        ( __element.G() ).warn( "invalid element permutation, will fix it" );
#endif // 0

        // fix permutation
        if ( !is_anticlockwise )
        {
            if ( __element.isATriangleShape() )
                __element.exchangePoints( otn_triangle );

            else if ( __element.isATetrahedraShape() )
                __element.exchangePoints( otn_tetra );

            else
            {
                FEELPP_ASSERT( 0 )
                ( __element.id() )
                ( __element.G() ).error( "invalid element type" );
                throw std::logic_error( "invalid element type" );
            }

            is_anticlockwise = __element.isAnticlockwiseOriented();
            FEELPP_ASSERT( is_anticlockwise == true )
            ( is_anticlockwise )
            ( __element.id() )
            ( __element.G() ).error( "invalid element permutation" );

            this->elements().replace( elt, __element );
        }

    }
}
#endif

template <typename Shape, typename T, int Tag, typename IndexT>
void Mesh<Shape, T, Tag, IndexT>::send( int p, int tag )
{
    encode();
    VLOG( 1 ) << "sending markername\n";
    //this->comm().send( p, tag, M_markername.size() );
    VLOG( 1 ) << "sending markername size: " << this->M_markername.size() << "\n";
    BOOST_FOREACH ( auto m, this->M_markername )
    {
        VLOG( 1 ) << "sending key: " << m.first << "\n";
        //this->comm().send( p, tag, m.first );
        VLOG( 1 ) << "sending value\n";
        //this->comm().send( p, tag, m.second );
    }
}

template <typename Shape, typename T, int Tag, typename IndexT>
void Mesh<Shape, T, Tag, IndexT>::recv( int p, int tag )
{
    VLOG( 1 ) << "receiving markername\n";
    //this->comm().recv( p, tag, this->M_markername );
    int s = 0;
    //this->comm().recv( p, tag, s );
    VLOG( 1 ) << "receiving markername size: " << s << "\n";
    for ( int i = 0; i < s; ++i )
    {
        std::string k;
        VLOG( 1 ) << "receiving key\n";
        //this->comm().recv( p, tag, k );
        VLOG( 1 ) << "receiving key:" << k << "\n";
        std::vector<int> v;
        VLOG( 1 ) << "receiving value\n";
        //this->comm().recv( p, tag, v );
        VLOG( 1 ) << "receiving value: " << v[0] << "," << v[1] << "\n";
        // this->M_markername[k]=v;
    }

    //decode();
}

template <typename Shape, typename T, int Tag, typename IndexT>
typename Mesh<Shape, T, Tag, IndexT>::element_iterator
Mesh<Shape, T, Tag, IndexT>::eraseElement( element_iterator position, bool modify )
{
#if 0
    for(int i = 0; i < element_type::numTopologicalFaces; ++i )
    {
        auto fit = this->faces().iterator_to( position->face(i) );
        auto modified = this->faces().modify( fit, [position]( face_type& f ) { f.disconnect(*position); } );
        if ( fit->isOnBoundary() && !fit->isConnectedTo0() )
        {
            std::cout << "erase boundary face...\n";
            this->eraseFace( fit );
        }
        if ( !fit->isOnBoundary() && fit->isConnectedTo0() && !fit->isConnectedTo1() )
        {
            std::cout << "found boundary face...\n";
            this->faces().modify( fit, []( face_type& f ){ f.setOnBoundary( true ); } );
        }
    }
    this->elements().modify( position,
                             [] ( element_type& e )
                             {
                                 for ( int i = 0; i < e.numPoints; ++i )
                                     e.point( i ).elements().erase( e.id() );
                             } );
    auto eit = this->elements().erase( position );
    //this->setUpdatedForUse( false );
    //this->updateForUse();
    return eit;
#else
    element_iterator eit;
    return eit;

#endif
}
template <typename Shape, typename T, int Tag, typename IndexT>
void Mesh<Shape, T, Tag, IndexT>::encode()
{
    //std::cout<<"encode=   " << MeshBase<IndexT>::worldComm().localSize() << std::endl;

    M_enc_pts.clear();
    for ( auto pt_it = this->beginPoint(), pt_en = this->endPoint(); pt_it != pt_en; ++pt_it )
    {
        auto const& pt = pt_it->second;
        std::vector<double> pts( 3, 0 );
        pts[0] = pt.node()[0];
        if ( mesh_type::nRealDim >= 2 )
            pts[1] = pt.node()[1];
        if ( mesh_type::nRealDim >= 3 )
            pts[2] = pt.node()[2];
        M_enc_pts[pt.id() + 1] = boost::make_tuple( pt.isOnBoundary(), pt.tags(), pts );
    }
    M_enc_elts.clear();

    auto allmarkedfaces = boundaryfaces( *this );
    auto face_it = allmarkedfaces.template get<1>();
    auto face_end = allmarkedfaces.template get<2>();

    int elem_number = 1;

    GmshOrdering<element_type> ordering;

    GmshOrdering<face_type> ordering_face;
    // save the faces

    for ( ; face_it != face_end; ++face_it )
    {
        auto const& curface = boost::unwrap_ref( *face_it );
        std::vector<int> faces;
        faces.push_back( ordering_face.type() );
        faces.push_back( 4 + curface.numberOfPartitions() );
        faces.push_back( curface.hasMarker() ? curface.marker().value() : 0 );
        faces.push_back( curface.hasMarker2() ? curface.marker2().value() : 0 );
        faces.push_back( curface.numberOfPartitions() );
        faces.push_back( curface.processId() );
        for ( size_type i = 0; i < curface.numberOfNeighborPartitions(); ++i )
            faces.push_back( -( curface.neighborPartitionIds()[i] ) );
        for ( uint16_type p = 0; p < face_type::numPoints; ++p )
            faces.push_back( curface.point( ordering_face.fromGmshId( p ) ).id() + 1 );

        M_enc_faces[curface.id()] = faces;
    } // faces

    auto rangeElements = this->elementsWithProcessId();
    auto elt_it = std::get<0>( rangeElements );
    auto elt_en = std::get<1>( rangeElements );
    for ( ; elt_it != elt_en; ++elt_it )
    {
        auto const& curelt = boost::unwrap_ref( *elt_it );
        std::vector<int> elts;
        elts.push_back( ordering.type() );
        elts.push_back( 4 + curelt.numberOfPartitions() );
        elts.push_back( curelt.hasMarker() ? curelt.marker().value() : 0 );
        elts.push_back( curelt.hasMarker2() ? curelt.marker2().value() : 0 );
        elts.push_back( curelt.numberOfPartitions() );
        elts.push_back( curelt.processId() );
        for ( size_type i = 0; i < curelt.numberOfNeighborPartitions(); ++i )
            elts.push_back( -( curelt.neighborPartitionIds()[i] ) );
        for ( uint16_type p = 0; p < element_type::numPoints; ++p )
            elts.push_back( curelt.point( ordering.fromGmshId( p ) ).id() + 1 );

        M_enc_elts[curelt.id()] = elts;
    } // elements
    //std::cout<<"encode=   " << MeshBase<IndexT>::worldComm().localSize() << std::endl;
}

template <typename Shape, typename T, int Tag, typename IndexT>
void Mesh<Shape, T, Tag, IndexT>::decode()
{
#if 0
    std::vector<int> mapWorld(MeshBase<IndexT>::worldComm().size());
    for(int cpu=0; cpu < MeshBase<IndexT>::worldComm().size(); ++cpu)
        mapWorld[cpu] = cpu;
    WorldComm worldcomm(mapWorld);




    // std::cout<<"decode=   " << MeshBase<IndexT>::worldComm().size() << std::endl;
    //std::cout<<"decode=   " << worldcomm.subWorldComm().localRank() << std::endl;
    this->setWorldComm(worldcomm.subWorldComm());
#else
    LOG( INFO ) << "decode=   " << MeshBase<IndexT>::worldComm().size() << "\n";
    LOG( INFO ) << "decode=   " << MeshBase<IndexT>::worldComm().subWorldComm().localRank() << "\n";
#endif
    static const uint16_type npoints_per_face = ( face_type::numVertices * face_type::nbPtsPerVertex +
                                                  face_type::numEdges * face_type::nbPtsPerEdge +
                                                  face_type::numFaces * face_type::nbPtsPerFace );

    static const uint16_type npoints_per_element = element_type::numPoints;
    for ( auto pt_it = M_enc_pts.begin(), pt_en = M_enc_pts.end();
          pt_it != pt_en; ++pt_it )
    {
        node_type __n( nRealDim );

        for ( uint16_type j = 0; j < nRealDim; ++j )
            __n[j] = pt_it->second.template get<2>()[j];

        point_type __pt( pt_it->first - 1, __n, pt_it->second.template get<0>() );
        __pt.setOnBoundary( pt_it->second.template get<0>() );
        __pt.setTags( pt_it->second.template get<1>() );

        this->addPoint( __pt );
    }
    for ( auto face_it = M_enc_faces.begin(), face_en = M_enc_faces.end();
          face_it != face_en; ++face_it )
    {
        face_type pf;
        GmshOrdering<face_type> ordering;
        FEELPP_ASSERT( ordering.type() == face_it->second[0] )
        ( ordering.type() )( face_it->second[0] ).error( "invalid mesh face type" );
        std::vector<int> tags( face_it->second[1] );
        for ( int i = 0; i < tags.size(); ++i )
            tags[i] = face_it->second[2 + i];
        pf.setTags( tags );
        pf.setId( this->numFaces() );
        pf.setProcessIdInPartition( MeshBase<IndexT>::worldComm().localRank() );
        pf.setProcessId( MeshBase<IndexT>::worldComm().localRank() );
        //pf.setIdInPartition( MeshBase<IndexT>::worldComm().localRank(),pf.id() );

        const int shift = face_it->second[1] + 1;
        for ( uint16_type jj = 0; jj < npoints_per_face; ++jj )
        {
            pf.setPoint( ordering.fromGmshId( jj ), this->point( face_it->second[shift + jj] - 1 ) );
        }
        this->addFace( std::move( pf ) );
    }

    for ( auto elt_it = M_enc_elts.begin(), elt_en = M_enc_elts.end();
          elt_it != elt_en; ++elt_it )
    {
        element_type pv;
        GmshOrdering<element_type> ordering;
        FEELPP_ASSERT( ordering.type() == elt_it->second[0] )
        ( ordering.type() )( elt_it->second[0] ).error( "invalid mesh element type" );
        std::vector<int> tags( elt_it->second[1] );
        for ( int i = 0; i < tags.size(); ++i )
            tags[i] = elt_it->second[2 + i];
        pv.setTags( tags );
        pv.setProcessIdInPartition( MeshBase<IndexT>::worldComm().localRank() );
        pv.setProcessId( MeshBase<IndexT>::worldComm().localRank() );
        //pv.setIdInPartition( MeshBase<IndexT>::worldComm().localRank(),pv.id() );

        const int shift = elt_it->second[1] + 1;
        for ( uint16_type jj = 0; jj < npoints_per_element; ++jj )
        {
            pv.setPoint( ordering.fromGmshId( jj ), this->point( elt_it->second[shift + jj] - 1 ) );
        }
        this->addElement( pv );
#if 0
        __idGmshToFeel=pv.id();
        auto theelt = mesh->elementIterator( pv.id(), pv.partitionId() );
        mesh->elements().modify( theelt, Feel::detail::updateIdInOthersPartitions( MeshBase<IndexT>::worldComm().localRank(), pv.id() ) );
#endif
    }
    LOG( INFO ) << "distance  elts: " << std::distance( this->beginElement(), this->endElement() ) << "\n";
    LOG( INFO ) << "distance faces: " << std::distance( this->beginFace(), this->endFace() ) << "\n";
    // LOG(INFO) << "distance marker faces: "<< std::distance( this->beginFaceWithMarker(), this->endFaceWithMarker() ) << "\n";
    // LOG(INFO) << "distance marker2 faces: "<< std::distance( this->beginFaceWithMarker2(), this->endFaceWithMarker2() ) << "\n";

    //this->components().set ( MESH_RENUMBER|MESH_UPDATE_EDGES|MESH_UPDATE_FACES|MESH_CHECK );
    //this->updateForUse();
    //std::cout<<"decode=   " << MeshBase<IndexT>::worldComm().localSize() << std::endl;
    this->setSubStructuring( true );
}

template <typename Shape, typename T, int Tag1, int Tag2 = Tag1, int TheTag = Tag1>
std::shared_ptr<Mesh<Shape, T, TheTag>>
merge( std::shared_ptr<Mesh<Shape, T, Tag1>> m1,
       std::shared_ptr<Mesh<Shape, T, Tag2>> m2 )
{
    std::shared_ptr<Mesh<Shape, T, TheTag>> m( new Mesh<Shape, T, TheTag> );

    // add the points

    size_type shift_p = std::distance( m1->beginPoint(), m1->endPoint() );
    for ( auto it = m1->beginPoint(), en = m1->endPoint(); it != en; ++it )
    {
        m->addPoint( *it );
    }
    for ( auto it = m2->beginPoint(), en = m2->endPoint(); it != en; ++it )
    {
        auto p = *it;
        // shift id
        p.setId( shift_p + p.id() );
        m->addPoint( p );
    }
    typedef typename Mesh<Shape, T, TheTag>::face_iterator face_iterator;
    typedef typename Mesh<Shape, T, TheTag>::element_iterator element_iterator;
    typedef typename Mesh<Shape, T, TheTag>::face_type face_type;
    typedef typename Mesh<Shape, T, TheTag>::element_type element_type;

    auto addface = [&]( std::shared_ptr<Mesh<Shape, T, TheTag>> m, face_iterator it, size_type shift ) {
        face_type pf = *it;
        pf.disconnect();
        pf.setOnBoundary( true );
        const uint16_type npoints_per_face = ( face_type::numVertices * face_type::nbPtsPerVertex +
                                               face_type::numEdges * face_type::nbPtsPerEdge +
                                               face_type::numFaces * face_type::nbPtsPerFace );
        for ( uint16_type jj = 0; jj < npoints_per_face; ++jj )
        {
            pf.setPoint( jj, m->point( shift + it->point( jj ).id() ) );
        }
        m->addFace( pf );
    };
    // add the faces
    size_type shift_f = std::distance( m1->beginFace(), m1->endFace() );
    for ( auto it = m1->beginFace(), en = m1->endFace(); it != en; ++it )
    {
        addface( m, it, 0 );
    }
    for ( auto it = m2->beginFace(), en = m2->endFace(); it != en; ++it )
    {
        // don't forget to shift the point id in the face
        addface( m, it, shift_p );
    }
    // add the elements
    auto addelement = [&]( std::shared_ptr<Mesh<Shape, T, TheTag>> m, element_iterator it, size_type shift_f, size_type shift_p ) {
        element_type pf = *it;

        static const uint16_type npoints_per_element = element_type::numPoints;

#if 0
            for ( uint16_type jj = 0; jj < pf.numLocalFaces; ++jj )
            {
                pf.setFace( jj, m->face( shift_f+it->face(jj).id() ) );
            }
#endif
        for ( uint16_type jj = 0; jj < npoints_per_element; ++jj )
        {
            pf.setPoint( jj, m->point( shift_p + it->point( jj ).id() ) );
        }
        m->addElement( pf );
    };
    for ( auto it = m1->beginElement(), en = m1->endElement(); it != en; ++it )
    {
        addelement( m, it, 0, 0 );
    }
    for ( auto it = m2->beginElement(), en = m2->endElement(); it != en; ++it )
    {
        // don't forget to shift the point id in the face
        addelement( m, it, shift_f, shift_p );
    }
    m->components().set( MESH_UPDATE_EDGES | MESH_UPDATE_FACES | MESH_CHECK );
    m->updateForUse();
    return m;
}

template <typename Shape, typename T, int Tag, typename IndexT>
void Mesh<Shape, T, Tag, IndexT>::Inverse::distribute( bool extrapolation )
{
    auto rangeElements = M_mesh->elementsWithProcessId();
    auto el_it = std::get<0>( rangeElements );
    auto el_en = std::get<1>( rangeElements );
    const size_type nActifElt = std::distance( el_it, el_en );
    if ( nActifElt == 0 ) return;

    typedef typename self_type::element_type element_type;
    typedef typename gm_type::template Context<vm::JACOBIAN | vm::KB | vm::POINT, element_type> gmc_type;
    typedef std::shared_ptr<gmc_type> gmc_ptrtype;
    BoundingBox<> bb;

    typename gm_type::reference_convex_type refelem;
    typename gm_type::precompute_ptrtype __geopc( new typename gm_type::precompute_type( M_mesh->gm(),
                                                                                         refelem.points() ) );
    boost::unordered_map<size_type, bool> npt;

    M_dist.clear();
    M_ref_coords.clear();
    M_cvx_pts.clear();
    M_pts_cvx.clear();
    M_pts_cvx.clear();

    KDTree::points_type boxpts;
    gmc_ptrtype __c( new gmc_type( M_mesh->gm(),
                                   boost::unwrap_ref( *el_it ),
                                   __geopc ) );
    VLOG( 2 ) << "[Mesh::Inverse] distribute mesh points ion kdtree\n";

    for ( ; el_it != el_en; ++el_it )
    {
        auto const& elt = boost::unwrap_ref( *el_it );
        // get geometric transformation
        __c->update( elt );
        gic_type gic( M_mesh->gm(), elt );

        // create bounding box
        //bb.make( el_it->points() );
        bb.make( elt.G() );

        for ( size_type k = 0; k < bb.min.size(); ++k )
        {
            bb.min[k] -= 1e-10;
            bb.max[k] += 1e-10;
        }

        DVLOG( 2 ) << "G = " << elt.G() << " min = " << bb.min << ", max = " << bb.max << "\n";

        // check if the points
        this->pointsInBox( boxpts, bb.min, bb.max );

        DVLOG( 2 ) << "boxpts size = " << boxpts.size() << "\n";

        for ( size_type i = 0; i < boxpts.size(); ++i )
        {
            size_type index = boost::get<1>( boxpts[i] );

            if ( ( !npt[index] ) || M_dist[index] < 0 )
            {
                // check if we are in
                gic.setXReal( boost::get<0>( boxpts[i] ) );
                bool isin;
                value_type dmin;
                boost::tie( isin, dmin ) = refelem.isIn( gic.xRef() );
                bool tobeadded = extrapolation || isin;

                DVLOG( 2 ) << "i = " << i << " index = " << index << " isin = " << ( isin >= -1e-10 )
                           << " xref = " << gic.xRef() << " xreal = " << boost::get<0>( boxpts[i] )
                           << " tobeadded= " << tobeadded << " dist=" << dmin << "\n";

                if ( tobeadded && npt[index] )
                {
                    if ( dmin > M_dist[index] )
                        M_pts_cvx[M_cvx_pts[index]].erase( index );

                    else
                        tobeadded = false;
                }

                if ( tobeadded )
                {
                    M_ref_coords[index] = gic.xRef();
                    M_dist[index] = dmin;
                    M_cvx_pts[index] = elt.id();
                    M_pts_cvx[elt.id()][index] = boost::get<2>( boxpts[i] );
                    npt[index] = true;
                }
            }
        }
    }

    VLOG( 2 ) << "[Mesh::Inverse] distribute mesh points in kdtree done\n";
}

namespace details
{
template<typename IndexT = uint32_type>
struct RemoveMarkerNameWithoutEntityForAllReduce : std::binary_function<std::vector<std::vector<IndexT>>,
                                                                        std::vector<std::vector<IndexT>>,
                                                                        std::vector<std::vector<IndexT>>>
{
    typedef std::vector<std::vector<IndexT>> cont_type;
    cont_type operator()( cont_type const& x, cont_type const& y ) const
    {
        cont_type res( x.size() );
        for ( int i = 0; i < x.size(); ++i )
        {
            int nMarkerByEntity = x[i].size();
            CHECK( y[i].size() == nMarkerByEntity ) << "size should be equal";
            res[i].resize( nMarkerByEntity );
            for ( int j = 0; j < nMarkerByEntity; ++j )
            {
                res[i][j] = x[i][j] + y[i][j];
            }
        }
        return res;
    }
};

} // namespace details

template <typename Shape, typename T, int Tag, typename IndexT>
template <typename TheShape>
void
    Mesh<Shape, T, Tag, IndexT>::removeMarkerNameWithoutEntity( std::enable_if_t<TheShape::nDim == 0>* )
{
    std::vector<std::vector<std::string>> markersEntity( nDim + 1 );
    std::vector<std::vector<size_type>> nMarkedEntity( nDim + 1 );
    std::vector<std::string> markersToRemove;
    for ( auto const& m : this->markerNames() )
    {
        std::string const& markerName = m.first;
        int markerDim = m.second[1];
        switch ( markerDim )
        {
        case 0:
            markersEntity[0].push_back( markerName );
            nMarkedEntity[0].push_back( nelements( markedpoints( *this, markerName ), false ) );
            break;
        default:
            markersToRemove.push_back( markerName );
            break;
        }
    }
    mpi::all_reduce( this->worldComm(), mpi::inplace( nMarkedEntity ), Feel::details::RemoveMarkerNameWithoutEntityForAllReduce<index_type>() );

    for ( int d = 0; d <= nDim; ++d )
        for ( int k = 0; k < nMarkedEntity[d].size(); ++k )
            if ( nMarkedEntity[d][k] == 0 )
                markersToRemove.push_back( markersEntity[d][k] );

    for ( std::string const& markerName : markersToRemove )
        this->M_markername.erase( markerName );
}
template <typename Shape, typename T, int Tag, typename IndexT>
template <typename TheShape>
void
    Mesh<Shape, T, Tag, IndexT>::removeMarkerNameWithoutEntity( std::enable_if_t<TheShape::nDim == 1>* )
{
    std::vector<std::vector<std::string>> markersEntity( nDim + 1 );
    std::vector<std::vector<size_type>> nMarkedEntity( nDim + 1 );
    std::vector<std::string> markersToRemove;
    for ( auto const& m : this->markerNames() )
    {
        std::string const& markerName = m.first;
        int markerDim = m.second[1];
        switch ( markerDim )
        {
        case 1:
            markersEntity[1].push_back( markerName );
            nMarkedEntity[1].push_back( nelements( markedelements( *this, markerName ), false ) );
            break;
        case 0:
            markersEntity[0].push_back( markerName );
            nMarkedEntity[0].push_back( nelements( markedpoints( *this, markerName ), false ) );
            break;
        default:
            markersToRemove.push_back( markerName );
            break;
        }
    }
    mpi::all_reduce( this->worldComm(), mpi::inplace( nMarkedEntity ), Feel::details::RemoveMarkerNameWithoutEntityForAllReduce<index_type>() );

    for ( int d = 0; d <= nDim; ++d )
        for ( int k = 0; k < nMarkedEntity[d].size(); ++k )
            if ( nMarkedEntity[d][k] == 0 )
                markersToRemove.push_back( markersEntity[d][k] );

    for ( std::string const& markerName : markersToRemove )
        this->M_markername.erase( markerName );
}
template <typename Shape, typename T, int Tag, typename IndexT>
template <typename TheShape>
void
    Mesh<Shape, T, Tag, IndexT>::removeMarkerNameWithoutEntity( std::enable_if_t<TheShape::nDim == 2>* )
{
    std::vector<std::vector<std::string>> markersEntity( nDim + 1 );
    std::vector<std::vector<size_type>> nMarkedEntity( nDim + 1 );
    std::vector<std::string> markersToRemove;
    for ( auto const& m : this->markerNames() )
    {
        std::string const& markerName = m.first;
        int markerDim = m.second[1];
        switch ( markerDim )
        {
        case 2:
            markersEntity[2].push_back( markerName );
            nMarkedEntity[2].push_back( nelements( markedelements( *this, markerName ), false ) );
            break;
        case 1:
            markersEntity[1].push_back( markerName );
            nMarkedEntity[1].push_back( nelements( markedfaces( *this, markerName ), false ) );
            break;
        case 0:
            markersEntity[0].push_back( markerName );
            nMarkedEntity[0].push_back( nelements( markedpoints( *this, markerName ), false ) );
            break;
        default:
            markersToRemove.push_back( markerName );
            break;
        }
    }
    mpi::all_reduce( this->worldComm(), mpi::inplace( nMarkedEntity ), Feel::details::RemoveMarkerNameWithoutEntityForAllReduce<index_type>() );

    for ( int d = 0; d <= nDim; ++d )
        for ( int k = 0; k < nMarkedEntity[d].size(); ++k )
            if ( nMarkedEntity[d][k] == 0 )
                markersToRemove.push_back( markersEntity[d][k] );

    for ( std::string const& markerName : markersToRemove )
        this->M_markername.erase( markerName );
}
template <typename Shape, typename T, int Tag, typename IndexT>
template <typename TheShape>
void
    Mesh<Shape, T, Tag, IndexT>::removeMarkerNameWithoutEntity( std::enable_if_t<TheShape::nDim == 3>* )
{
    std::vector<std::vector<std::string>> markersEntity( nDim + 1 );
    std::vector<std::vector<size_type>> nMarkedEntity( nDim + 1 );
    std::vector<std::string> markersToRemove;
    for ( auto const& m : this->markerNames() )
    {
        std::string const& markerName = m.first;
        int markerDim = m.second[1];
        switch ( markerDim )
        {
        case 3:
            markersEntity[3].push_back( markerName );
            nMarkedEntity[3].push_back( nelements( markedelements( *this, markerName ), false ) );
            break;
        case 2:
            markersEntity[2].push_back( markerName );
            nMarkedEntity[2].push_back( nelements( markedfaces( *this, markerName ), false ) );
            break;
        case 1:
            markersEntity[1].push_back( markerName );
            nMarkedEntity[1].push_back( nelements( markededges( *this, markerName ), false ) );
            break;
        case 0:
            markersEntity[0].push_back( markerName );
            nMarkedEntity[0].push_back( nelements( markedpoints( *this, markerName ), false ) );
            break;
        default:
            markersToRemove.push_back( markerName );
            break;
        }
    }
    mpi::all_reduce( this->worldComm(), mpi::inplace( nMarkedEntity ), Feel::details::RemoveMarkerNameWithoutEntityForAllReduce<index_type>() );

    for ( int d = 0; d <= nDim; ++d )
        for ( int k = 0; k < nMarkedEntity[d].size(); ++k )
            if ( nMarkedEntity[d][k] == 0 )
                markersToRemove.push_back( markersEntity[d][k] );

    for ( std::string const& markerName : markersToRemove )
        this->M_markername.erase( markerName );
}

} // namespace Feel

#include <feel/feeldiscr/meshio.hpp>

namespace Feel
{

} // namespace Feel

#endif // __MESHIMPL_HPP<|MERGE_RESOLUTION|>--- conflicted
+++ resolved
@@ -53,7 +53,6 @@
 #define DIMS1 BOOST_PP_TUPLE_TO_LIST( 1, ( 1 ) )
 #define RDIMS1 BOOST_PP_TUPLE_TO_LIST( 3, ( 1, 2, 3 ) )
 #define ORDERS1 BOOST_PP_TUPLE_TO_LIST( 5, ( 1, 2, 3, 4, 5 ) )
-<<<<<<< HEAD
 
 #define DIMS2 BOOST_PP_TUPLE_TO_LIST( 1, ( 2 ) )
 #define RDIMS2 BOOST_PP_TUPLE_TO_LIST( 2, ( 2, 3 ) )
@@ -75,29 +74,6 @@
 #define FACTORY_SIMPLEX_OP_E( _, GDO ) FACTORY_SIMPLEX_E GDO
 #define FACTORY_HYPERCUBE_OP_E( _, GDO ) FACTORY_HYPERCUBE_E GDO
 
-=======
-
-#define DIMS2 BOOST_PP_TUPLE_TO_LIST( 1, ( 2 ) )
-#define RDIMS2 BOOST_PP_TUPLE_TO_LIST( 2, ( 2, 3 ) )
-#define ORDERS2 BOOST_PP_TUPLE_TO_LIST( 5, ( 1, 2, 3, 4, 5 ) )
-
-#define DIMS3 BOOST_PP_TUPLE_TO_LIST( 1, ( 3 ) )
-#define RDIMS3 BOOST_PP_TUPLE_TO_LIST( 1, ( 3 ) )
-#define ORDERS3 BOOST_PP_TUPLE_TO_LIST( 4, ( 1, 2, 3, 4 ) )
-
-#define FACTORY_SIMPLEX_CODE( LDIM, LORDER, RDIM ) template class Mesh<Simplex<LDIM, LORDER, RDIM>>;
-#define FACTORY_HYPERCUBE_CODE( LDIM, LORDER, RDIM ) template class Mesh<Hypercube<LDIM, LORDER, RDIM>>;
-
-#define FACTORY_SIMPLEX_OP( _, GDO ) FACTORY_SIMPLEX_CODE GDO
-#define FACTORY_HYPERCUBE_OP( _, GDO ) FACTORY_HYPERCUBE_CODE GDO
-
-#define FACTORY_SIMPLEX_E( LDIM, LORDER, RDIM ) extern template class Mesh<Simplex<LDIM, LORDER, RDIM>>;
-#define FACTORY_HYPERCUBE_E( LDIM, LORDER, RDIM ) extern template class Mesh<Hypercube<LDIM, LORDER, RDIM>>;
-
-#define FACTORY_SIMPLEX_OP_E( _, GDO ) FACTORY_SIMPLEX_E GDO
-#define FACTORY_HYPERCUBE_OP_E( _, GDO ) FACTORY_HYPERCUBE_E GDO
-
->>>>>>> e29c13d0
 #if !defined( FEELPP_MESH_IMPL_NOEXTERN_1D )
 
 BOOST_PP_LIST_FOR_EACH_PRODUCT( FACTORY_SIMPLEX_OP_E, 3, ( DIMS1, BOOST_PP_LIST_FIRST_N( FEELPP_MESH_MAX_ORDER, ORDERS1 ), RDIMS1 ) )
@@ -161,11 +137,7 @@
 
 // Constructor.
 template <typename Shape, typename T, int Tag, typename IndexT>
-<<<<<<< HEAD
-Mesh<Shape, T, Tag, IndexT>::Mesh( std::string const& name, worldcomm_ptr_t const& worldComm )
-=======
 Mesh<Shape, T, Tag, IndexT>::Mesh( std::string const& name, worldcomm_ptr_t const& worldComm, std::string const& props )
->>>>>>> e29c13d0
     : super( worldComm ),
       super2( "Mesh", name ),
       M_numGlobalElements( 0 ),
@@ -174,10 +146,7 @@
       M_meas( 0 ),
       M_measbdy( 0 ),
       M_substructuring( false ),
-<<<<<<< HEAD
-=======
       M_structure_property( props ),
->>>>>>> e29c13d0
       //M_part(),
       M_tool_localization( std::make_shared<Localization<self_type>>() )
 {
@@ -431,8 +400,6 @@
 }
 
 template <typename Shape, typename T, int Tag, typename IndexT>
-<<<<<<< HEAD
-=======
 void Mesh<Shape, T, Tag, IndexT>::updateForUseAfterMovingNodes( bool upMeasures )
 {
     // reset geomap cache
@@ -458,7 +425,6 @@
 }
 
 template <typename Shape, typename T, int Tag, typename IndexT>
->>>>>>> e29c13d0
 void Mesh<Shape, T, Tag, IndexT>::updateMeasures()
 {
     if ( this->components().test( MESH_NO_UPDATE_MEASURES ) )
@@ -756,15 +722,9 @@
 void
     Mesh<Shape, T, Tag, IndexT>::updateCommonDataInEntities( std::enable_if_t<TheShape::nDim == 1>* )
 {
-<<<<<<< HEAD
-    auto geondEltCommon = std::make_shared<GeoNDCommon<typename element_type::super>>( this, this->gm(), this->gm1() );
-    for ( auto iv = this->beginElement(), en = this->endElement(); iv != en; ++iv )
-        iv->second.setCommonData( geondEltCommon );
-=======
     //M_geondEltCommon = std::make_shared<GeoNDCommon<typename element_type::super>>( this, this->gm(), this->gm1() );
     //for ( auto iv = this->beginElement(), en = this->endElement(); iv != en; ++iv )
     //iv->second.setCommonData( M_geondEltCommon.get() );
->>>>>>> e29c13d0
     for ( auto itf = this->beginFace(), ite = this->endFace(); itf != ite; ++itf )
         itf->second.setMesh( this );
     for ( auto itp = this->beginPoint(), enp = this->endPoint(); itp != enp; ++itp )
@@ -775,21 +735,12 @@
 void
     Mesh<Shape, T, Tag, IndexT>::updateCommonDataInEntities( std::enable_if_t<TheShape::nDim == 2>* )
 {
-<<<<<<< HEAD
-    auto geondEltCommon = std::make_shared<GeoNDCommon<typename element_type::super>>( this, this->gm(), this->gm1() );
-    auto geondFaceCommon = std::make_shared<GeoNDCommon<typename face_type::super>>( this /*,this->gm(), this->gm1()*/ );
-    for ( auto iv = this->beginElement(), en = this->endElement(); iv != en; ++iv )
-        iv->second.setCommonData( geondEltCommon );
-    for ( auto itf = this->beginFace(), ite = this->endFace(); itf != ite; ++itf )
-        itf->second.setCommonData( geondFaceCommon );
-=======
     //M_geondEltCommon = std::make_shared<GeoNDCommon<typename element_type::super>>( this, this->gm(), this->gm1() );
     M_geondFaceCommon = std::make_shared<GeoNDCommon<typename face_type::super>>( this /*,this->gm(), this->gm1()*/ );
     //for ( auto iv = this->beginElement(), en = this->endElement(); iv != en; ++iv )
     // iv->second.setCommonData( M_geondEltCommon.get() );
     for ( auto itf = this->beginFace(), ite = this->endFace(); itf != ite; ++itf )
         itf->second.setCommonData( M_geondFaceCommon.get() );
->>>>>>> e29c13d0
     for ( auto itp = this->beginPoint(), enp = this->endPoint(); itp != enp; ++itp )
         itp->second.setMesh( this );
 }
@@ -798,15 +749,6 @@
 void
     Mesh<Shape, T, Tag, IndexT>::updateCommonDataInEntities( std::enable_if_t<TheShape::nDim == 3>* )
 {
-<<<<<<< HEAD
-    auto geondEltCommon = std::make_shared<GeoNDCommon<typename element_type::super>>( this, this->gm(), this->gm1() );
-    auto geondFaceCommon = std::make_shared<GeoNDCommon<typename face_type::super>>( this /*,this->gm(), this->gm1()*/ );
-    auto geondEdgeCommon = std::make_shared<GeoNDCommon<typename edge_type::super>>( this /*,this->gm(), this->gm1()*/ );
-    for ( auto iv = this->beginElement(), en = this->endElement(); iv != en; ++iv )
-        iv->second.setCommonData( geondEltCommon );
-    for ( auto itf = this->beginFace(), ite = this->endFace(); itf != ite; ++itf )
-        itf->second.setCommonData( geondFaceCommon );
-=======
     //M_geondEltCommon = std::make_shared<GeoNDCommon<typename element_type::super>>( this, this->gm(), this->gm1() );
     M_geondFaceCommon = std::make_shared<GeoNDCommon<typename face_type::super>>( this /*,this->gm(), this->gm1()*/ );
     M_geondEdgeCommon = std::make_shared<GeoNDCommon<typename edge_type::super>>( this /*,this->gm(), this->gm1()*/ );
@@ -814,7 +756,6 @@
     //    iv->second.setCommonData( M_geondEltCommon.get() );
     for ( auto itf = this->beginFace(), ite = this->endFace(); itf != ite; ++itf )
         itf->second.setCommonData( M_geondFaceCommon.get() );
->>>>>>> e29c13d0
     for ( auto ite = this->beginEdge(), ene = this->endEdge(); ite != ene; ++ite )
         ite->second.setCommonData( M_geondEdgeCommon.get() );
     for ( auto itp = this->beginPoint(), enp = this->endPoint(); itp != enp; ++itp )
@@ -1789,12 +1730,8 @@
     boost::tie( iv, en ) = this->elementsRange();
     size_type nElt = std::distance( iv, en );
 
-<<<<<<< HEAD
-    pointstoface_container_type _faces( nElt * _numLocalFaces );
-=======
     pointstoface_container_type _faces;
     _faces.reserve( nElt * _numLocalFaces );
->>>>>>> e29c13d0
     typename pointstoface_container_type::iterator _faceit;
 
     for ( ; iv != en; ++iv )
@@ -1810,21 +1747,9 @@
             for ( uint16_type f = 0; f < face_type::numVertices; ++f )
                 lids[f] = pointIdInElt[myfToP[j * face_type::numVertices + f]];
             std::sort( lids.begin(), lids.end() );
-<<<<<<< HEAD
-
-#if 0
-            boost::tie( _faceit, faceinserted ) = _faces.insert( std::make_pair( lids, next_face ) );
-#else
-            boost::tie( _faceit, faceinserted ) = _faces.emplace( std::piecewise_construct,
-                                                                  std::forward_as_tuple( lids ),
-                                                                  std::forward_as_tuple( &elt, j ) );
-            //std::forward_as_tuple(next_face) );
-#endif
-=======
 
             auto [_faceit, faceinserted] = _faces.try_emplace( lids, &elt, j );
 
->>>>>>> e29c13d0
             if ( faceinserted )
             {
                 //DVLOG(2) << "Connection0 face id: " << next_face << " to element id: " << eltId << " local face id: " << j << "\n";
