--- conflicted
+++ resolved
@@ -181,20 +181,12 @@
 /**
  * get the element type of a functionspace
  */
-<<<<<<< HEAD
-template<typename SpaceT, typename = std::enable_if_t<is_functionspace_v<SpaceT>>>
-=======
 template<typename SpaceT>
->>>>>>> 4180542e
 using element_t = typename SpaceT::element_type;
 /**
  * get the element shared ptr type of a functionspace
  */
-<<<<<<< HEAD
-template<typename SpaceT, typename = std::enable_if_t<is_functionspace_v<SpaceT>>>
-=======
 template<typename SpaceT>
->>>>>>> 4180542e
 using element_ptr_t = typename SpaceT::element_ptr_type;
 
 /**
