--- conflicted
+++ resolved
@@ -1730,11 +1730,7 @@
     typedef meshes_list MeshesListType;
     typedef typename GetMesh<meshes_list,0>::type mesh_0_type;
     using index_type = typename mesh_0_type::index_type;
-<<<<<<< HEAD
-    //using size_type = typename mesh_0_type::size_type;
-=======
     using size_type = typename mesh_0_type::size_type;
->>>>>>> e29c13d0
     typedef typename mpl::if_<boost::is_base_of<MeshBase<>, meshes_list >,
                               mpl::identity<meshes_list>,
                               mpl::identity<mesh_0_type> >::type::type mesh_type;
@@ -2668,11 +2664,7 @@
 
         value_type localToGlobal( index_type e, index_type l, int c ) const
         {
-<<<<<<< HEAD
-            index_type index=boost::get<0>( M_functionspace->dof()->localToGlobal( e, l, c ) );
-=======
             index_type index=M_functionspace->dof()->localToGlobal( e, l, c ).index();
->>>>>>> e29c13d0
             return super::operator()( index );
         }
 #if 0
@@ -2831,11 +2823,7 @@
                 return d;
 
             }
-<<<<<<< HEAD
-        std::vector<int> dofs( std::vector<index_type> const& e, DataMap const& dm, int block  ) const
-=======
         std::vector<int> dofs( std::vector<index_type> const& e, DataMap<size_type> const& dm, int block  ) const
->>>>>>> e29c13d0
             {
                 std::vector<int> d;
                 int N = M_functionspace->dof()->nRealLocalDof();
@@ -3116,11 +3104,7 @@
                 auto const& meshElt = boost::unwrap_ref( rangeElt );
                 index_type eid = meshElt.id();
 
-<<<<<<< HEAD
-                index_type dofp0 = boost::get<0>( P0h->dof()->localToGlobal( eid, 0, 0 ) );
-=======
                 index_type dofp0 = P0h->dof()->localToGlobal( eid, 0, 0 ).index();
->>>>>>> e29c13d0
                 std::vector<value_type> values ( functionspace_type::fe_type::nLocalDof );
 
                 index_type dofpn = 0;
@@ -4399,22 +4383,6 @@
                 this->on(_range=range,_expr=expr,_prefix=prefix,_geomap=geomap,_accumulate=true,_close=close, _verbose=verbose );
             }
 
-        BOOST_PARAMETER_MEMBER_FUNCTION( (void),
-                                         plus,
-                                         tag,
-                                         ( required
-                                           ( expr,   * )
-                                           ) // 4. one required parameter, and
-
-                                         ( optional
-                                           ( range, *, elements(this->mesh())  )
-                                           ( prefix,   ( std::string ), "" )
-                                           ( geomap,         *, GeomapStrategyType::GEOMAP_OPT )
-                                           ( verbose,   ( bool ), boption(_prefix=prefix,_name="on.verbose") )))
-            {
-                return onImpl( range, expr, prefix, geomap, true, verbose );
-            }
-
 
         //@}
     private:
