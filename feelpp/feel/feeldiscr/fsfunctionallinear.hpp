--- conflicted
+++ resolved
@@ -96,11 +96,7 @@
     std::string name() const { return M_name ; }
 
     // apply the functional
-<<<<<<< HEAD
-    value_type
-=======
     virtual value_type
->>>>>>> d86e2789
     operator()( const element_type& x ) const override
     {
         M_vector->close();
