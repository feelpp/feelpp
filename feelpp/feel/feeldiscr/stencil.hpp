--- conflicted
+++ resolved
@@ -821,11 +821,7 @@
       ( trial,            *( boost::is_convertible<mpl::_,std::shared_ptr<FunctionSpaceBase> > ) )
     )
     ( optional                                  //    four optional parameters, with defaults
-<<<<<<< HEAD
-      ( pattern,          ( size_type ), Pattern::COUPLED )
-=======
       ( pattern,          ( uint32_type ), Pattern::COUPLED )
->>>>>>> 48c23571
       ( pattern_block,    *, default_block_pattern )
       ( diag_is_nonzero,  ( bool ), false )
       ( collect_garbage,  ( bool ), true )
