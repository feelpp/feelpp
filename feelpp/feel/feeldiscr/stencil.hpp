--- conflicted
+++ resolved
@@ -1589,15 +1589,9 @@
                             graph_type::row_type& row = sparsity_graph->row( ig1 );
                             row.get<0>() = theproc;
                             row.get<1>() = il1;
-<<<<<<< HEAD
 
                             DVLOG( 4 ) << "work with row " << ig1 << " local index " << il1 << " proc " << theproc << "\n";
 
-=======
-
-                            DVLOG( 4 ) << "work with row " << ig1 << " local index " << il1 << " proc " << theproc << "\n";
-
->>>>>>> e29c13d0
                             if ( do_less )
                             {
                                 if ( ncomp1 == ( _M_X2->dof()->nComponents - 1 ) )
