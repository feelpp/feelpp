--- conflicted
+++ resolved
@@ -215,13 +215,6 @@
 
     static const bool is_hdiv_conforming = Feel::is_hdiv_conforming<fe_type>::value;
     static const bool is_hcurl_conforming = Feel::is_hcurl_conforming<fe_type>::value;
-
-<<<<<<< HEAD
-    //static const uint16_type nDofPerEdge = fe_type::nDofPerEdge;
-=======
-    static inline const uint16_type nDofPerEdge = fe_type::nDofPerEdge;
-    static inline const uint16_type nDofPerElement = mpl::if_<mpl::bool_<is_product>, mpl::int_<FEType::nLocalDof*nComponents>, mpl::int_<FEType::nLocalDof> >::type::value;
->>>>>>> e877c797
 
     typedef PeriodicityType periodicity_type;
     static const bool is_periodic = periodicity_type::is_periodic;
@@ -1908,23 +1901,12 @@
 
     for ( ; fit != fen; ++fit )
     {
-<<<<<<< HEAD
         if ( !this->isElementDone( fit->id() ) )
         {
             em.push_back( boost::make_tuple( fit->id(), fit->marker().value() ) );
         }
     }
 
-=======
-        const int ncdof = is_product?nComponents:1;
-        auto const& elt = fit->second;
-        for ( uint16_type c = 0; c < ncdof; ++c )
-            if ( !this->isElementDone( elt.id(), c ) )
-            {
-                em.push_back( boost::make_tuple( elt.id(), c, (elt.hasMarker())? elt.marker().value() : 0 ) );
-            }
-    }
->>>>>>> e877c797
     if ( !em.empty() )
     {
         VLOG(2) << "[build] some element dof were not assigned\n";
