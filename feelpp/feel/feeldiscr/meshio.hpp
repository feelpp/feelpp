/* -*- mode: c++; coding: utf-8; tab-width: 4; indent-tabs-mode: nil; c-basic-offset: 4; show-trailing-whitespace: t  -*-
 
 This file is part of the Feel++ library
 
 Author(s): Christophe Prud'homme <christophe.prudhomme@feelpp.org>
 Date: 13 Apr 2015
 
 Copyright (C) 2015 Feel++ Consortium
 
 This library is free software; you can redistribute it and/or
 modify it under the terms of the GNU Lesser General Public
 License as published by the Free Software Foundation; either
 version 2.1 of the License, or (at your option) any later version.
 
 This library is distributed in the hope that it will be useful,
 but WITHOUT ANY WARRANTY; without even the implied warranty of
 MERCHANTABILITY or FITNESS FOR A PARTICULAR PURPOSE.  See the GNU
 Lesser General Public License for more details.
 
 You should have received a copy of the GNU Lesser General Public
 License along with this library; if not, write to the Free Software
 Foundation, Inc., 51 Franklin Street, Fifth Floor, Boston, MA  02110-1301  USA
 */
#ifndef FEELPP_MESHIO_HPP
#define FEELPP_MESHIO_HPP 1

#include <feel/feelfilters/partitionio.hpp>

#if defined( FEELPP_HAS_HDF5 )

namespace Feel
{

template <typename Shape, typename T, int Tag, typename IndexT>
<<<<<<< HEAD
void Mesh<Shape, T, Tag, IndexT>::ioHDF5( IOStatus status, std::string const& filename, size_type ctxMeshUpdate )
=======
void Mesh<Shape, T, Tag, IndexT>::ioHDF5( IOStatus status, std::string const& filename, size_type ctxMeshUpdate, double scale )
>>>>>>> e29c13d0
{
    PartitionIO<mesh_type> io( filename );
    if ( status == IOStatus::isLoading )
        io.read( this->shared_from_this(), ctxMeshUpdate, scale );
    else if ( status == IOStatus::isSaving )
        io.write( this->shared_from_this(), scale );
}

} // namespace Feel

#endif

#endif<|MERGE_RESOLUTION|>--- conflicted
+++ resolved
@@ -32,11 +32,7 @@
 {
 
 template <typename Shape, typename T, int Tag, typename IndexT>
-<<<<<<< HEAD
-void Mesh<Shape, T, Tag, IndexT>::ioHDF5( IOStatus status, std::string const& filename, size_type ctxMeshUpdate )
-=======
 void Mesh<Shape, T, Tag, IndexT>::ioHDF5( IOStatus status, std::string const& filename, size_type ctxMeshUpdate, double scale )
->>>>>>> e29c13d0
 {
     PartitionIO<mesh_type> io( filename );
     if ( status == IOStatus::isLoading )
