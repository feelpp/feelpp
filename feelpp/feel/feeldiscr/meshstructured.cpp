/* -*- mode: c++; coding: utf-8; tab-width: 4; indent-tabs-mode: nil; c-basic-offset: 4; show-trailing-whitespace: t  -*-

 This file is part of the Feel++ library

 Author(s): Christophe Prud'homme <christophe.prudhomme@feelpp.org>
 Date: 04 Jan 2017

 Copyright (C) 2017 Feel++ Consortium

 This library is free software; you can redistribute it and/or
 modify it under the terms of the GNU Lesser General Public
 License as published by the Free Software Foundation; either
 version 2.1 of the License, or (at your option) any later version.

 This library is distributed in the hope that it will be useful,
 but WITHOUT ANY WARRANTY; without even the implied warranty of
 MERCHANTABILITY or FITNESS FOR A PARTICULAR PURPOSE.  See the GNU
 Lesser General Public License for more details.

 You should have received a copy of the GNU Lesser General Public
 License along with this library; if not, write to the Free Software
 Foundation, Inc., 51 Franklin Street, Fifth Floor, Boston, MA  02110-1301  USA
 */
#include <feel/feelconfig.h>

#include <boost/geometry.hpp>
#include <boost/geometry/geometries/point_xy.hpp>
#include <boost/geometry/geometries/polygon.hpp>
#include <feel/feeldiscr/meshstructured.hpp>

typedef boost::geometry::model::d2::point_xy<double> poly_point_type;
typedef boost::geometry::model::segment<poly_point_type> segment_type;
typedef boost::geometry::model::polygon<poly_point_type> polygon_type;

namespace Feel
{

MeshStructured::MeshStructured( int nx, int ny, double pixelsize,
                                std::optional<holo3_image<float>> const& cx,
                                std::optional<holo3_image<float>> const& cy,
                                worldcomm_ptr_t const& wc = Environment::worldCommPtr(),
                                bool withCoord,
                                std::string pathPoly, bool withPoly )
    : super( wc ),
      M_nx( nx ),
      M_ny( ny ),
      M_cx( cx ),
      M_cy( cy ),
      M_pixelsize( pixelsize )
{
    VLOG( 1 ) << "nx x ny = " << nx << " x " << ny << "\t" << nx * ny << std::endl;

    rank_type nProc = wc->localSize();
    rank_type partId = wc->localRank();

    // compute parallel distribution with column scheme partitioning
    size_type nTotalPointsByCol = M_ny + ( nProc - 1 );
    size_type nPtByColByProc = ( M_ny + ( nProc - 1 ) ) / nProc;
    if ( nTotalPointsByCol <= nPtByColByProc * ( nProc - 1 ) )
        --nPtByColByProc;
    std::vector<size_type> nPtByCol( nProc, nPtByColByProc );
    if ( nPtByColByProc * nProc < nTotalPointsByCol )
    {
        size_type nPointToDistribute = nTotalPointsByCol - nPtByColByProc * nProc;
        for ( size_type k = 0; k < nPointToDistribute; ++k )
        {
            if ( k < nProc )
                ++nPtByCol[nProc - 1 - k];
        }
    }
    std::vector<size_type> startColPtId( nProc, 0 );
    for ( rank_type p = 1; p < nProc; ++p )
        startColPtId[p] = startColPtId[p - 1] + ( nPtByCol[p - 1] - 1 );

#if 0
    if ( this->worldComm().isMasterRank() )
    {
        std::cout<< "startColPtId : ";
        for (int p=0;p<nProc;++p )
            std::cout << " " << startColPtId[p] << "(" << nPtByCol[p] << ") ";
        std::cout<< "\n";
    }
#endif
    std::map<int, boost::tuple<int, rank_type>> mapGhostElt;
    std::map<int, int> idStructuredMeshToFeelMesh;
    node_type coords( 2 );

    // polygon build
    std::vector<polygon_type> list_poly;
    //std::cout << list_poly.size() << std::endl;
    polygon_type poly;
    bool inPoly = false;
    bool testInPoly = false;
    if ( withPoly )
    {
        polygon_type p;
        std::ifstream flux( pathPoly );
        int nbPolygons;
        int nbVertices;
        double coordX, coordY;
        flux >> nbPolygons;
        //std::cout<< "nP " << nbPolygons <<  std::endl;
        for ( int j = 0; j < nbPolygons; j++ )
        {
            flux >> nbVertices;
            //std::cout<< "nV: " << nbVertices <<  std::endl;
            for ( int i = 0; i < nbVertices; i++ )
            {
                flux >> coordX;
                flux >> coordY;
                p.outer().push_back( poly_point_type( coordX * pixelsize, coordY * pixelsize ) );
            }
            p.outer().push_back( poly_point_type( p.outer().at( 0 ).x(), p.outer().at( 0 ).y() ) );

            list_poly.push_back( p );
            p.clear();
        }
    }
    //std::cout<< "poly build end"<< std::endl;

    // active points
    for ( int j = startColPtId[partId]; j < startColPtId[partId] + nPtByCol[partId]; ++j )
    {
        for ( int i = 0; i < M_nx; ++i )
        {
            int ptid = (M_ny)*i + j;
            if ( withCoord && M_cx && M_cy )
            {
                coords[0] = (*M_cy)( j, i );
                coords[1] = (*M_cx)( j, i );
            }
            else
            {
                coords[0] = M_pixelsize * j;
                coords[1] = M_pixelsize * i;
            }
            if ( withPoly )
            {
                poly_point_type p( coords[0], coords[1] );
                for ( int k = 0; k < list_poly.size(); k++ )
                {
                    poly = list_poly[k];
                    testInPoly = boost::geometry::within( p, poly );
                    inPoly = ( inPoly ) || ( testInPoly );
                }
            }
            if ( ( !withPoly ) || ( !inPoly ) )
            {
                point_type pt( ptid, coords );
                pt.setProcessId( partId );
                pt.setProcessIdInPartition( partId );
                this->addPoint( pt );
            }
            inPoly = false;
        }
    }

    // ghost points (not belong to active partition)
    std::vector<size_type> ghostPointColDesc;
    if ( partId > 0 )
        ghostPointColDesc.push_back( startColPtId[partId] - 1 );
    if ( partId < ( nProc - 1 ) )
        ghostPointColDesc.push_back( startColPtId[partId] + nPtByCol[partId] );
    for ( int j : ghostPointColDesc )
    {
        for ( int i = 0; i < M_nx; ++i )
        {
            int ptid = (M_ny)*i + j;
            if ( withCoord && M_cx && M_cy )
            {
                coords[0] = (*M_cy)( j, i );
                coords[1] = (*M_cx)( j, i );
            }
            else
            {
                coords[0] = M_pixelsize * j;
                coords[1] = M_pixelsize * i;
            }
            point_type pt( ptid, coords );
            pt.setProcessId( invalid_rank_type_value );
            pt.setProcessIdInPartition( partId );
            this->addPoint( pt );
        }
    }

    // active elements
    size_type startColPtIdForElt = startColPtId[partId];
    size_type stopColPtIdForElt = startColPtId[partId] + ( nPtByCol[partId] - 1 );
    for ( int j = startColPtIdForElt; j < stopColPtIdForElt; ++j )
    {
        rank_type neighborProcessId = invalid_rank_type_value;
        if ( partId > 0 )
            if ( j == startColPtIdForElt )
                neighborProcessId = partId - 1;
        if ( partId < ( nProc - 1 ) )
            if ( j == ( stopColPtIdForElt - 1 ) )
                neighborProcessId = partId + 1;

        for ( int i = 0; i < M_nx - 1; ++i )
        {
            if ( withPoly )
            {
                poly_point_type p1;
                poly_point_type p2;
                poly_point_type p3;
                poly_point_type p4;
                if ( withCoord && M_cx && M_cy )
                {
                    p1 = poly_point_type( (*M_cy)( j, i + 1 ), (*M_cx)( j, i + 1 ) );
                    p2 = poly_point_type( (*M_cy)( j + 1, i + 1 ), (*M_cx)( j + 1, i + 1 ) );
                    p3 = poly_point_type( (*M_cy)( j + 1, i ), (*M_cx)( j + 1, i ) );
                    p4 = poly_point_type( (*M_cy)( j, i ), (*M_cx)( j, i ) );
                }
                else
                {
                    p1 = poly_point_type( M_pixelsize * j, M_pixelsize * ( i + 1 ) );
                    p2 = poly_point_type( M_pixelsize * ( j + 1 ), M_pixelsize * ( i + 1 ) );
                    p3 = poly_point_type( M_pixelsize * ( j + 1 ), M_pixelsize * i );
                    p4 = poly_point_type( M_pixelsize * j, M_pixelsize * i );
                }

                for ( int k = 0; k < list_poly.size(); k++ )
                {
                    poly = list_poly[k];
                    bool testInPoly1 = boost::geometry::within( p1, poly );
                    bool testInPoly2 = boost::geometry::within( p2, poly );
                    bool testInPoly3 = boost::geometry::within( p3, poly );
                    bool testInPoly4 = boost::geometry::within( p4, poly );
                    inPoly = ( inPoly ) || ( testInPoly1 ) || ( testInPoly2 ) || ( testInPoly3 ) || ( testInPoly4 );
                }
            }
            if ( ( !withPoly ) || ( !inPoly ) )
            {
                size_type eid = ( M_ny - 1 ) * i + j; // StructuredMesh Id
                element_type e;
                e.setMarker( 1, 1 );
                e.setProcessIdInPartition( partId );
                e.setProcessId( partId );
                size_type ptid[4] = {( M_ny ) * ( i + 1 ) + j,     // 0
                                     ( M_ny ) * ( i + 1 ) + j + 1, // 1
                                     (M_ny)*i + j + 1,             // 2
                                     (M_ny)*i + j};                // 3

                for ( uint16_type k = 0; k < 4; ++k )
                    e.setPoint( k, this->point( ptid[k] ) );
                if ( neighborProcessId != invalid_rank_type_value )
                    e.addNeighborPartitionId( neighborProcessId );

                auto [eit,inserted] = this->addElement( e, true ); // e.id() is defined by Feel++
                idStructuredMeshToFeelMesh.insert( std::make_pair( eid, eit->second.id() ) );
            }
            inPoly = false;
        }
    }

    // ghost elements (touch active partition with a point)
    std::vector<std::pair<size_type, rank_type>> ghostEltColDesc;
    if ( partId > 0 )
        ghostEltColDesc.push_back( std::make_pair( startColPtId[partId] - 1, partId - 1 ) );
    if ( partId < ( nProc - 1 ) )
        ghostEltColDesc.push_back( std::make_pair( startColPtId[partId] + nPtByCol[partId] - 1, partId + 1 ) );
    for ( auto const& ghostEltCol : ghostEltColDesc )
    {
        int j = ghostEltCol.first;
        rank_type partIdGhost = ghostEltCol.second;
        for ( int i = 0; i < M_nx - 1; ++i )
        {
            if ( withPoly )
            {
                poly_point_type p1;
                poly_point_type p2;
                poly_point_type p3;
                poly_point_type p4;
                if ( withCoord && M_cx && M_cy )
                {
                    p1 = poly_point_type( (*M_cy)( j, i + 1 ), (*M_cx)( j, i + 1 ) );
                    p2 = poly_point_type( (*M_cy)( j + 1, i + 1 ), (*M_cx)( j + 1, i + 1 ) );
                    p3 = poly_point_type( (*M_cy)( j + 1, i ), (*M_cx)( j + 1, i ) );
                    p4 = poly_point_type( (*M_cy)( j, i ), (*M_cx)( j, i ) );
                }
                else
                {
                    p1 = poly_point_type( M_pixelsize * j, M_pixelsize * ( i + 1 ) );
                    p2 = poly_point_type( M_pixelsize * ( j + 1 ), M_pixelsize * ( i + 1 ) );
                    p3 = poly_point_type( M_pixelsize * ( j + 1 ), M_pixelsize * i );
                    p4 = poly_point_type( M_pixelsize * j, M_pixelsize * i );
                }
                for ( int k = 0; k < list_poly.size(); k++ )
                {
                    poly = list_poly[k];
                    bool testInPoly1 = boost::geometry::within( p1, poly );
                    bool testInPoly2 = boost::geometry::within( p2, poly );
                    bool testInPoly3 = boost::geometry::within( p3, poly );
                    bool testInPoly4 = boost::geometry::within( p4, poly );
                    inPoly = ( inPoly ) || ( testInPoly1 ) || ( testInPoly2 ) || ( testInPoly3 ) || ( testInPoly4 );
                }
            }
            if ( ( !withPoly ) || ( !inPoly ) )
            {
                size_type eid = ( M_ny - 1 ) * i + j; // StructuredMesh Id
                element_type e;
                e.setMarker( 1, 1 );
                e.setProcessIdInPartition( partId );
                e.setProcessId( partIdGhost );

                size_type ptid[4] = {( M_ny ) * ( i + 1 ) + j,     // 0
                                     ( M_ny ) * ( i + 1 ) + j + 1, // 1
                                     (M_ny)*i + j + 1,             // 2
                                     (M_ny)*i + j};                // 3

                for ( uint16_type k = 0; k < 4; ++k )
                {
                    CHECK( this->hasPoint( ptid[k] ) ) << "mesh doesnt have this point id : " << ptid[k];
                    e.setPoint( k, this->point( ptid[k] ) );
                }

<<<<<<< HEAD
                auto [eit,inserted] = this->addElement( e, true ); // e.id() is defined by Feel++
=======
                auto eit = this->addElement( e, true ); // e.id() is defined by Feel++
                auto const& eltInserted = eit.first->second;
>>>>>>> 5a79793b

                idStructuredMeshToFeelMesh.insert( std::make_pair( eid, eit->second.id() ) );
                mapGhostElt.insert( std::make_pair( eid, boost::make_tuple( idStructuredMeshToFeelMesh[eid], partIdGhost ) ) );
            }
            inPoly = false;
        }
    }

    std::vector<int> nbMsgToRecv( nProc, 0 );
    // ghost elts on left
    if ( partId > 0 )
        nbMsgToRecv[partId - 1] = 1;
    // ghost elts on right
    if ( partId < ( nProc - 1 ) )
        nbMsgToRecv[partId + 1] = 1;

    this->updateGhostCellInfoByUsingNonBlockingComm( idStructuredMeshToFeelMesh, mapGhostElt, nbMsgToRecv );
}

#if 0
MeshStructured::MeshStructured( int nx, int ny, double pixelsize, worldcomm_ptr_t const& wc )
    :
    super( wc ),
    M_nx( nx ),
    M_ny( ny ),
    M_pixelsize( pixelsize )
{
    tic();
    Feel::cout << "nx x ny = " << nx << " x " << ny << "\t" << nx*ny << std::endl;
    // origin at (0,0)
    node_type coords( 2 );
    rank_type partId = wc->localRank();
    std::vector<int> nbMsgToRecv(wc->godSize(),0);
    //std::vector<int> nbMsgToRecv((M_nx-1)*(M_ny-1),0);
    int procSize = wc->ogodSize();
    // cx[rank] = first point Id of partition
    int cx[procSize+1];
    rank_type id;
    std::vector<int>::iterator lowProc;

    GmshOrdering<element_type> ordering;

    for (int tmpProc=0;tmpProc<=procSize;tmpProc++)
    {
        cx[tmpProc]=(tmpProc)*(M_ny-1)/procSize;
        Feel::cout << "cx[" << tmpProc << "] = " << cx[tmpProc] << "\t";
    }
    Feel::cout << "\n";

    /*
     * Nodes creations
     * NO ghost points to avoid costly tests at this moment
     */
#pragma omp parallel
#if 1
    // First column
   if(partId > 0)
   {
       int j = cx[partId];
       std::cout << "j = " << j << std::endl;
       ghosts.clear();
       ghosts.push_back(partId-1);
       for( int i = 0; i < M_nx; ++i )
       {
            // point
            int ptid = (M_ny)*i+j;
            //std::cout << "ptId = " << ptid << std::endl;
            coords[0]=M_pixelsize*j;
            coords[1]=M_pixelsize*i;
            point_type pt( ptid,
                           coords,
                           i == 0 || i == M_nx-1 || j%((M_ny-1)/procSize) == 0  ); // Is on boundary ?
                           //i == 0 || i == M_nx-1 || j == 0 || j == M_ny-1 ); // Is on boundary ?
            //pt.setMarker(1);
            // Actual rank ID
            pt.setProcessId( partId  );
            // NO GHOST POINTS I SAID
            pt.setProcessIdInPartition( partId );
            //pt.setNeighborPartitionIds( ghosts );
            this->addPoint( pt );
        }
    }
#endif
    int start = (partId == 0) ?  0  : cx[partId]+1;
    int stop = (partId == (procSize-1)) ?  M_ny : cx[partId+1];
    for( int j = start ; j < stop; ++j )
    {
        std::cout << "j = " << j << std::endl;
        ghosts.clear();
        if (j == cx[partId] && j != 0)
            ghosts.push_back(partId-1);
        else if (j == cx[partId+1]-1 && j != M_ny-1)
            ghosts.push_back(partId+1);

        for( int i = 0; i < M_nx; ++i )
        {
            // point
            int ptid = (M_ny)*i+j;
            //std::cout << "ptId = " << ptid << std::endl;
            coords[0]=M_pixelsize*j;
            coords[1]=M_pixelsize*i;
            point_type pt( ptid,
                           coords,
                           i == 0 || i == M_nx-1 || j%((M_ny-1)/procSize) == 0  ); // Is on boundary ?
                           //i == 0 || i == M_nx-1 || j == 0 || j == M_ny-1 ); // Is on boundary ?
            //pt.setMarker(1);
            //// Actual rank ID
            pt.setProcessId( partId );
            //// NO GHOST POINTS I SAID
            pt.setProcessIdInPartition( partId );
            //pt.setNeighborPartitionIds( ghosts );
            this->addPoint( pt );
        }
    }
#if 1
    // Last column
   if(partId < (procSize-1))
   {
       int j = cx[partId+1];
       //std::cout << "j = " << j << std::endl;
       ghosts.clear();
       ghosts.push_back(partId+1);
       for( int i = 0; i < M_nx; ++i )
       {
            // point
            int ptid = (M_ny)*i+j;
            //std::cout << "ptId = " << ptid << std::endl;
            coords[0]=M_pixelsize*j;
            coords[1]=M_pixelsize*i;
            point_type pt( ptid,
                           coords,
                           i == 0 || i == M_nx-1 || j%((M_ny-1)/procSize) == 0  ); // Is on boundary ?
                           //i == 0 || i == M_nx-1 || j == 0 || j == M_ny-1 ); // Is on boundary ?
            //pt.setMarker(1);
            // Actual rank ID
            pt.setProcessId( partId );
            // NO GHOST POINTS I SAID
            pt.setProcessIdInPartition( partId );
            //pt.setNeighborPartitionIds( ghosts );
            this->addPoint( pt );
        }
   }
#endif
   toc("MeshStructured Nodes", FLAGS_v>0);
   tic();

   /*
    * Generates edges
    */
#if 0
    int feid = 0;
    int nelemG=(M_ny-1)*(M_nx-1);
    int nelemL=(cx[partId+1]-cx[partId])*(M_nx-1);
    if ( partId > 0 )
    {
        for( int i = 0; i < M_nx-2; ++i )
        {
            face_type f;
            int eid =nelemL+(M_nx-1)*(2*partId-1)+i+1;
            //f.setId(feid);
            f.setId(eid);
            f.setProcessIdInPartition( partId );
            f.setProcessId( partId );

            int ptid[2] = { (M_ny)*i+cx[partId],   // 0
                            (M_ny)*(i+1)+cx[partId] // 1
                          };

            for( int k = 0; k < 2; ++k )
            {
                f.setPoint( k, this->point( ptid[k]  ) );
            }

            //f.setOnBoundary( i==0 || i==(M_nx-1) || j%((M_ny-1)/procSize)==0 );
            face_iterator fit;
            bool inserted;
            boost::tie( fit, inserted )=this->addFace( f);
            __idGmshToFeel.insert( std::make_pair(feid,f.id()));
            feid++;
            //mapGhostElt.insert( std::make_pair( eid,boost::make_tuple( f.id(), partId-1 )));
            }

    }
    if ( partId < procSize-1 )
    {
        for( int i = 0; i < M_nx-2; ++i )
        {
            face_type f;
            int eid=nelemL+(M_nx-1)*(2*partId)+i+1;
            //f.setId(feid);
            f.setId(eid);
            f.setProcessIdInPartition( partId );
            f.setProcessId( partId );

            int ptid[2] = { (M_ny)*i+cx[partId+1],   // 0
                            (M_ny)*(i+1)+cx[partId+1] // 1
                          };

            for( int k = 0; k < 2; ++k )
            {
                f.setPoint( k, this->point( ptid[k]  ) );
            }

            //f.setOnBoundary( i==0 || i==(M_nx-1) || j%((M_ny-1)/procSize)==0 );
            face_iterator fit;
            bool inserted;
            boost::tie( fit, inserted )=this->addFace( f);

            __idGmshToFeel.insert( std::make_pair(feid,f.id()));
            feid++;
            //mapGhostElt.insert( std::make_pair( eid,boost::make_tuple( f.id(), partId+1 )));
            }
        }
#endif
int eid=0;
//int eid =(cx[partId+1]-cx[partId])*(M_nx-1);
//int eid =(M_ny-1)*(M_nx-1);
//int nelemG =(M_ny-1)*(M_nx-1);
/*
//#if 0
    tic();
    int nelemG=(M_ny-1)*(M_nx-1);
    int eid=nelemG+1;
    for( int j = cx[partId]; j < cx[partId+1]; j++ )
    {
        for( int i = 0; i < M_nx-1; i++ )
        {
            face_type f;
            f.setId(eid);
            f.setProcessIdInPartition( partId );
            f.setProcessId( partId );

             int ptid[2] = { (M_ny)*i+j,   // 0
                            (M_ny)*i+j+1, // 1
                           };

            for( int k = 0; k < 2; ++k )
            {
                f.setPoint( k, this->point( ptid[k]  ) );
            }

            f.setOnBoundary( i==0 || i==(M_nx-1) || j%((M_ny-1))==0 );
            this->addFace( f );
            eid++;

            face_type f2;
            f2.setId(eid);
            f2.setProcessIdInPartition( partId );
            f2.setProcessId( partId );
            int ptid2[2] = { (M_ny)*i+j,   // 0
                            (M_ny)*(i+1)+j, // 1
                           };

            for( int k = 0; k < 2; ++k )
            {
                f2.setPoint( k, this->point( ptid2[k]  ) );
            }

            f2.setOnBoundary( i==0 || i==(M_nx-1) || j%((M_ny-1))==0 );
            this->addFace( f2 );
            eid++;
        }
        face_type f;
        f.setId(eid);
        f.setProcessIdInPartition( partId );
        f.setProcessId( partId );

        int ptid[2] = { (M_ny)*(M_nx-1)+j,   // 0
                        (M_ny)*(M_nx-1)+j+1, // 1
                      };

        for( int k = 0; k < 2; ++k )
        {
            f.setPoint( k, this->point( ptid[k]  ) );
        }

        f.setOnBoundary( true );
        this->addFace( f );
        eid++;
    }


    // Edges
    int final = partId;
    //if( partId < (procSize-1) )
    //    final = partId+1;
    if ( partId < (procSize-1))
    {
    for( int i = 0; i < M_nx-1; ++i )
    {
           face_type f;
           //int eid=nelemG+(M_nx-1)*(2*partId)+i+1;
           f.setId(eid);
           f.setProcessIdInPartition( partId );
           f.setProcessId( final );
           int ptid[2] = { (M_ny)*i+cx[partId+1],   // 0
                            (M_ny)*(i+1)+cx[partId+1], // 1
                         };

           for( int k = 0; k < 2; ++k )
           {
               f.setPoint( k, this->point( ptid[k]  ) );
           }
           //f.setMarker(1);
           f.setOnBoundary( true );
           this->addFace( f );
           __idGmshToFeel.insert( std::make_pair(eid,f.id()));
           eid ++;

     }
     }

     if ( partId > 0)
    {
    for( int i = 0; i < M_nx-1; ++i )
    {
           face_type f;
           //int eid =nelemG+(M_nx-1)*(2*partId-1)+i+1;
           f.setId(eid);
           f.setProcessIdInPartition( partId );
           f.setProcessId( final-1 );
           int ptid[2] = { (M_ny)*i+cx[partId],   // 0
                            (M_ny)*(i+1)+cx[partId], // 1
                         };

           for( int k = 0; k < 2; ++k )
           {
               f.setPoint( k, this->point( ptid[k]  ) );
           }
           //f.setMarker(1);
           f.setOnBoundary( true );
           this->addFace( f );
           __idGmshToFeel.insert( std::make_pair(eid,f.id()));
           std::cout << eid << ":" << f.id() << std::endl;
           //mapGhostElt.insert( std::make_pair( eid,boost::make_tuple( nelemG+(M_nx-1)*(2*partId)+i+1, partId-1 )));
           eid ++;

     }
     }
*/


    toc("MeshStructured Edges", FLAGS_v>0);
//#endif
    tic();
    int eltid = 0;
    /*
     * Generates elements whithout ghosts
     */
    tic();
    for( int j = cx[partId]; j < cx[partId+1]; ++j )
    {
        ghosts.clear();
        if (j == cx[partId] && j != 0)
            ghosts.push_back(partId-1);
        else if (j == cx[partId+1]-1 && j != M_ny-2)
        {
            std::cout << " I'm proc " << partId << " and I have " << partId+1 << "as neigh at " << j << std::endl;
            ghosts.push_back(partId+1);
        }
        for( int i = 0; i < M_nx-1; ++i )
        {
            element_type e;
            int eid = (M_ny-1)*i+j; // GMSH Id
            //int eid =((M_ny-1)/procSize)*i+j%((M_ny-1)/procSize)+M_nx-1;
            e.setId( eid ); // eid == gmsh id
            e.setProcessIdInPartition( partId );
            e.setProcessId( partId );
            //e.setMarker(1);
            //int l_j = j-cx[procId];
            //int l_i = i;
            //int l_eid = (cx[procId+1]-cx[procId])*l_i+l_j;
            //std::cout << eid << "\t" << partId << "\t" << partId << "\n";
            e.setNeighborPartitionIds( ghosts );

            // points definition
            int ptid[4] = { (M_ny)*(i+1)+j,   // 0
                            (M_ny)*(i+1)+j+1, // 1
                            (M_ny)*i+j+1,     // 2
                            (M_ny)*i+j        // 3
                          };
           /* std::cout << "eid = " << eid << std::endl;
            for(auto it : ptid)
                std::cout << it << "\t" << std::endl;
            std::cout << std::endl;
      */

            for( int k = 0; k < 4; ++k )
            {
                //this->points().modify( this->pointIterator( ptid[k] ), Feel::detail::UpdateProcessId(e.processId()) );
                e.setPoint( k, this->point( ptid[k]  ) );
            }
                //e.setPoint( k, this->point( ptid[k]  ) );
            //e.setOnBoundary( i==0 || j==0 || i==(M_nx-2) || j==(M_ny-2) );
            e.setOnBoundary( i==0 || i==(M_nx-2) || j%((M_ny-2)/procSize)==0 );
                // true -> id = global elt id
                // false -> id = local elt id
            this->addElement( e, true ); // e.id() is modified to Feel++ Id
            //std::cout << partId << "\t" << i << " : " << j << "\t" << e.id() << std::endl;
            __idGmshToFeel.insert( std::make_pair(eid,e.id())); // e.id() == Feel++ Id
            //__idGmshToFeel.insert( std::make_pair(eid,((M_ny-1)/procSize)*i+j%((M_ny-1)/procSize)+M_nx-1)); // e.id() == Feel++ Id
        }
    }
    toc("setElementInPart", FLAGS_v>0);
    tic();

#if 1
/* Ghost management */
    int j_inf =cx[partId];
    int j_sup =cx[partId+1];
    bool is_first = (partId == 0); /* proc 0 ? */
    bool is_last = (partId == (procSize-1));
    if(! is_last ) // look at the right
    {
        std::cout << "I'm proc " << partId << " and go in !is_last\n";
        /*
         * Indicate I am a ghost to neighborhood partition
         */
        ghosts.clear();
        ghosts.push_back(partId+1);
        for( int i = 0; i < M_nx; ++i )
        {
            int ptId = (M_ny)*i+j_sup+1;
            coords[0]=M_pixelsize*j_sup+1;
            coords[1]=M_pixelsize*i;
            point_type pt( ptId, coords,
                       i == 0 || i == M_nx-1  ); // Is on boundary ?

            pt.setProcessIdInPartition( partId );
            pt.setProcessId( invalid_rank_type_value );
            //pt.setMarker(1);
            //pt.setNeighborPartitionIds( ghosts );

            this->addPoint( pt );
        }
        for( int i = 0; i < M_nx-1; ++i )
        {
            element_type e;
            int eid = (M_ny-1)*i+j_sup;
            int eidF = i;
            //int eidF =(cx[partId]-cx[partId-1])*(M_nx-1)+i+M_nx-1 ;
            e.setId( eidF );
            e.setProcessIdInPartition( partId );
            e.setProcessId( partId+1 );
            //e.setMarker(1);
            //e.setIdInOtherPartitions(partId+1,i+M_nx-1);
            //e.setNeighborPartitionIds( ghosts );

            int ptid[4] = { (M_ny)*(i+1)+j_sup,   // 0
                            (M_ny)*(i+1)+j_sup+1, // 1
                            (M_ny)*i+j_sup+1,     // 2
                            (M_ny)*i+j_sup        // 3
                          };

            for( int k = 0; k < 4; ++k )
                e.setPoint( k, this->point( ptid[k]  ) );

            e.setOnBoundary( true );
            nbMsgToRecv[partId+1]+=1;
            //std::cout << partId << std::endl;
            //__idGmshToFeel.insert( std::make_pair(eid,eid));
            // true -> id = global elt id
            // false -> id = local elt id
            /*std::cout << "*******************************\n";
            std::cout << "id \t"    << e.id() << std::endl;
            std::cout << "pid\t"    << e.processId() << std::endl;
            std::cout << "pidinp\t" << e.pidInPartition() << std::endl;
            std::cout << "refd\t"   << e.refDim() << std::endl;
            std::cout << "np\t"     << e.nPoints() << std::endl;
            auto tete =  e.idInOthersPartitions();
            std::cout << tete.size() << std::endl;
            for (auto it : tete )
                std::cout << it.first << "\t" << it.second << std::endl;*/
            auto el=this->addElement( e, false );
            /*std::cout <<"id \t"    <<  toto.id() << std::endl;
            std::cout <<"pid\t"    <<  toto.processId() << std::endl;
            std::cout <<"pidinp\t" <<  toto.pidInPartition() << std::endl;
            std::cout <<"refd\t"   <<  toto.refDim() << std::endl;
            std::cout <<"np\t"     <<  toto.nPoints() << std::endl;
            auto titi =  toto.idInOthersPartitions();
            std::cout << titi.size() << std::endl;
            for (auto it : titi )
                std::cout << it.first << "\t" << it.second << std::endl;
            */
            mapGhostElt.insert( std::make_pair( eid,boost::make_tuple( el.id(), partId+1 )));
            /*mapGhostElt.insert( std::make_pair( eid,boost::make_tuple(
            (nx-1)*cx[partId+1]+i*(cx[partId+1]-cx[partId]),
            partId+1 ) ) );*/
            __idGmshToFeel.insert( std::make_pair(eid,el.id()));
            //__idGmshToFeel.insert( std::make_pair(eid,(nx-1)*cx[partId+1]+i*(cx[partId+1]-cx[partId])));


        }
    } // is_last
    ghosts.clear();
    if(! is_first) // look at the left
    {
        ghosts.push_back(partId-1);
        for( int i = 0; i < M_nx; ++i )
        {
            int ptId = (M_ny)*i+j_inf-1;
            coords[0]=M_pixelsize*j_inf-1;
            coords[1]=M_pixelsize*i;
            point_type pt( ptId, coords,
                    i == 0 || i == M_nx-1  ); // Is on boundary ?
            pt.setProcessIdInPartition( partId );
            pt.setProcessId( invalid_rank_type_value );
            //pt.setMarker(1);
            //pt.setNeighborPartitionIds( ghosts );

            this->addPoint( pt );
        }

        for( int i = 0; i < M_nx-1; ++i )
        {
            element_type e;
            int eid = (M_ny-1)*i+j_inf-1;
            int eidF =(cx[partId]-cx[partId-1]-1)*(M_nx-1)+i ;
            //int eidF = i ;
            e.setId( eidF );
            e.setProcessIdInPartition( partId );
            e.setProcessId( partId-1 );
            //e.setMarker(1);
            //e.setIdInOtherPartitions(partId-1,(cx[partId]-cx[partId-1])*(M_nx-1)+i);
            //e.setNeighborPartitionIds( ghosts );


            int ptid[4] = { (M_ny)*(i+1)+j_inf-1,   // 0
                            (M_ny)*(i+1)+j_inf, // 1
                            (M_ny)*i+j_inf,     // 2
                            (M_ny)*i+j_inf-1        // 3
            };

            for( int k = 0; k < 4; ++k )
                e.setPoint( k, this->point( ptid[k]  ) );
            e.setOnBoundary( true );
            nbMsgToRecv[partId-1]+=1;
            // true -> id = global elt id
            // false -> id = local elt id
            /*std::cout << "*******************************\n";
            std::cout << "id \t"    << e.id() << std::endl;
            std::cout << "pid\t"    << e.processId() << std::endl;
            std::cout << "pidinp\t" << e.pidInPartition() << std::endl;
            std::cout << "refd\t"   << e.refDim() << std::endl;
            std::cout << "np\t"     << e.nPoints() << std::endl;
            auto tete =  e.idInOthersPartitions();
            std::cout << tete.size() << std::endl;
            for (auto it : tete )
                std::cout << it.first << "\t" << it.second << std::endl;*/
            //this->addElement( e, true );
            auto el=this->addElement( e, false );
            /*std::cout <<"id \t"    <<  toto.id() << std::endl;
            std::cout <<"pid\t"    <<  toto.processId() << std::endl;
            std::cout <<"pidinp\t" <<  toto.pidInPartition() << std::endl;
            std::cout <<"refd\t"   <<  toto.refDim() << std::endl;
            std::cout <<"np\t"     <<  toto.nPoints() << std::endl;
            auto titi =  toto.idInOthersPartitions();
            std::cout << titi.size() << std::endl;
            for (auto it : titi )
                std::cout << it.first << "\t" << it.second << std::endl;
            */
            mapGhostElt.insert( std::make_pair( eid,boost::make_tuple(el.id(),partId-1)));

            /*mapGhostElt.insert( std::make_pair( eid,boost::make_tuple(
            (nx-1)*cx[partId-1]+(i+1)*(cx[partId]-cx[partId-1])-1,
            partId-1 ) ) );*/
            __idGmshToFeel.insert( std::make_pair(eid,el.id()));
            //__idGmshToFeel.insert( std::make_pair(eid,(nx-1)*cx[partId-1]+(i+1)*(cx[partId]-cx[partId-1])-1));

        }
    } // is_first

    for (std::map<int,boost::tuple<int,rank_type>>::iterator it=mapGhostElt.begin(); it!=mapGhostElt.end(); ++it)
        std::cout << "test : " << it->first << " ( " << it->second.get<0>()<< "," << it->second.get<1>() << " )" << std::endl;
    this->worldComm().barrier();
    // this->addMarkerName("omega",1,2);
    updateGhostCellInfoByUsingNonBlockingComm(this,__idGmshToFeel,mapGhostElt,nbMsgToRecv);
    toc("Ghost Management", FLAGS_v>0);
    toc("MeshStructured Elements", FLAGS_v>0);
#endif
}
#endif

//template<typename MeshType>
void MeshStructured::updateGhostCellInfoByUsingNonBlockingComm( std::map<int, int> const& idStructuredMeshToFeelMesh,
                                                                std::map<int, boost::tuple<int, rank_type>> const& mapGhostElt,
                                                                std::vector<int> const& nbMsgToRecv )
{
    DVLOG( 1 ) << "updateGhostCellInfoNonBlockingComm : start on rank " << this->worldComm().localRank() << "\n";

    const int nProc = this->worldComm().localSize();

    //std::cout << nProc << std::endl;

    //-----------------------------------------------------------//
    // compute size of container to send
    std::map<rank_type, int> nDataInVecToSend;
    auto it_map = mapGhostElt.begin();
    auto const en_map = mapGhostElt.end();
    for ( ; it_map != en_map; ++it_map )
    {
        const rank_type idProc = it_map->second.template get<1>();
        if ( nDataInVecToSend.find( idProc ) == nDataInVecToSend.end() )
            nDataInVecToSend[idProc] = 0;
        nDataInVecToSend[idProc]++;
    }
    //-----------------------------------------------------------//
    // init and resize the container to send
    std::map<rank_type, std::vector<int>> dataToSend;
    auto itNDataInVecToSend = nDataInVecToSend.begin();
    auto const enNDataInVecToSend = nDataInVecToSend.end();
    for ( ; itNDataInVecToSend != enNDataInVecToSend; ++itNDataInVecToSend )
    {
        const rank_type idProc = itNDataInVecToSend->first;
        const int nData = itNDataInVecToSend->second;
        dataToSend[idProc].resize( nData );
    }
    //-----------------------------------------------------------//
    // prepare container to send
    std::map<rank_type, std::map<int, int>> memoryMsgToSend;
    std::map<rank_type, int> nDataInVecToSendBis;
    it_map = mapGhostElt.begin();
    for ( ; it_map != en_map; ++it_map )
    {
        const int idGmsh = it_map->first;
        const int idFeel = it_map->second.template get<0>();
        const rank_type idProc = it_map->second.template get<1>();

        if ( nDataInVecToSendBis.find( idProc ) == nDataInVecToSendBis.end() )
            nDataInVecToSendBis[idProc] = 0;
        // save request
        memoryMsgToSend[idProc][nDataInVecToSendBis[idProc]] = idFeel;
        // update container
        dataToSend[idProc][nDataInVecToSendBis[idProc]] = idGmsh;
        // update counter
        nDataInVecToSendBis[idProc]++;
        // std::cout << idProc << std::endl;
    }
    //-----------------------------------------------------------//
    // counter of request
    int nbRequest = 0;
    for ( rank_type proc = 0; proc < nProc; ++proc )
    {
        if ( dataToSend.find( proc ) != dataToSend.end() )
            ++nbRequest;
        if ( nbMsgToRecv[proc] > 0 )
            ++nbRequest;
    }
    if ( nbRequest == 0 ) return;

    mpi::request* reqs = new mpi::request[nbRequest];
    int cptRequest = 0;
    //-----------------------------------------------------------//
    // first send
    auto itDataToSend = dataToSend.begin();
    auto const enDataToSend = dataToSend.end();
    for ( ; itDataToSend != enDataToSend; ++itDataToSend )
    {
        reqs[cptRequest] = this->worldComm().localComm().isend( itDataToSend->first, 0, itDataToSend->second );
        ++cptRequest;
    }
    //-----------------------------------------------------------//
    // first recv
    std::map<rank_type, std::vector<int>> dataToRecv;
    for ( rank_type proc = 0; proc < nProc; ++proc )
    {
        if ( nbMsgToRecv[proc] > 0 )
        {
            reqs[cptRequest] = this->worldComm().localComm().irecv( proc, 0, dataToRecv[proc] );
            ++cptRequest;
        }
    }
    //-----------------------------------------------------------//
    // wait all requests
    mpi::wait_all( reqs, reqs + nbRequest );
    //-----------------------------------------------------------//
    // build the container to ReSend
    std::map<rank_type, std::vector<int>> dataToReSend;
    auto itDataRecv = dataToRecv.begin();
    auto const enDataRecv = dataToRecv.end();
    for ( ; itDataRecv != enDataRecv; ++itDataRecv )
    {
        const rank_type idProc = itDataRecv->first;
        const int nDataRecv = itDataRecv->second.size();
        dataToReSend[idProc].resize( nDataRecv );
        //store the idFeel corresponding
        for ( int k = 0; k < nDataRecv; ++k )
        {
            dataToReSend[idProc][k] = idStructuredMeshToFeelMesh.find( itDataRecv->second[k] )->second;
        }
    }
    //-----------------------------------------------------------//
    // send respond to the request
    cptRequest = 0;
    auto itDataToReSend = dataToReSend.begin();
    auto const enDataToReSend = dataToReSend.end();
    for ( ; itDataToReSend != enDataToReSend; ++itDataToReSend )
    {
        reqs[cptRequest] = this->worldComm().localComm().isend( itDataToReSend->first, 0, itDataToReSend->second );
        ++cptRequest;
    }
    //-----------------------------------------------------------//
    // recv the initial request
    std::map<rank_type, std::vector<int>> finalDataToRecv;
    itDataToSend = dataToSend.begin();
    for ( ; itDataToSend != enDataToSend; ++itDataToSend )
    {
        const rank_type idProc = itDataToSend->first;
        reqs[cptRequest] = this->worldComm().localComm().irecv( idProc, 0, finalDataToRecv[idProc] );
        ++cptRequest;
    }
    //-----------------------------------------------------------//
    // wait all requests
    mpi::wait_all( reqs, reqs + nbRequest );
    // delete reqs because finish comm
    delete[] reqs;
    //-----------------------------------------------------------//
    // update mesh : id in other partitions for the ghost cells
    auto itFinalDataToRecv = finalDataToRecv.begin();
    auto const enFinalDataToRecv = finalDataToRecv.end();

    for ( ; itFinalDataToRecv != enFinalDataToRecv; ++itFinalDataToRecv )
    {
        const rank_type idProc = itFinalDataToRecv->first;
        const int nDataRecv = itFinalDataToRecv->second.size();
        //std::cout << idProc << ":" << nDataRecv << std::endl;
        for ( int k = 0; k < nDataRecv; ++k )
        {
            /* std::cout << "I want element " << memoryMsgToSend[idProc][k] << ": " << idProc << std::endl;*/
            auto& eltToUpdate = this->elementIterator( memoryMsgToSend[idProc][k] /*,idProc*/ )->second;
#if 0
            std::cout << "k = " << k << std::endl;
            std::cout << "itFinalDataToRecv->second[k]  " << itFinalDataToRecv->second[k]  << std::endl;
            std::cout << "eltToUpdate->id()             " << eltToUpdate->id()             << std::endl;
            std::cout << "eltToUpdate->processId()      " << eltToUpdate->processId()      << std::endl;
            std::cout << "eltToUpdate->pidInPartition() " << eltToUpdate->pidInPartition() << std::endl;
            std::cout << "eltToUpdate->refDim()         " << eltToUpdate->refDim()         << std::endl;
            std::cout << "eltToUpdate->nPoints()        " << eltToUpdate->nPoints()        << std::endl;
#endif
            eltToUpdate.setIdInOtherPartitions( idProc, itFinalDataToRecv->second[k] );
        }
    }
    //-----------------------------------------------------------//
    DVLOG( 1 ) << "updateGhostCellInfoNonBlockingComm : finish on rank " << this->worldComm().localRank() << "\n";
}

} // namespace Feel<|MERGE_RESOLUTION|>--- conflicted
+++ resolved
@@ -314,13 +314,7 @@
                     e.setPoint( k, this->point( ptid[k] ) );
                 }
 
-<<<<<<< HEAD
                 auto [eit,inserted] = this->addElement( e, true ); // e.id() is defined by Feel++
-=======
-                auto eit = this->addElement( e, true ); // e.id() is defined by Feel++
-                auto const& eltInserted = eit.first->second;
->>>>>>> 5a79793b
-
                 idStructuredMeshToFeelMesh.insert( std::make_pair( eid, eit->second.id() ) );
                 mapGhostElt.insert( std::make_pair( eid, boost::make_tuple( idStructuredMeshToFeelMesh[eid], partIdGhost ) ) );
             }
