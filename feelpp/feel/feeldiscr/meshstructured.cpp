/* -*- mode: c++; coding: utf-8; tab-width: 4; indent-tabs-mode: nil; c-basic-offset: 4; show-trailing-whitespace: t  -*-

 This file is part of the Feel++ library

 Author(s): Christophe Prud'homme <christophe.prudhomme@feelpp.org>
 Date: 04 Jan 2017

 Copyright (C) 2017 Feel++ Consortium

 This library is free software; you can redistribute it and/or
 modify it under the terms of the GNU Lesser General Public
 License as published by the Free Software Foundation; either
 version 2.1 of the License, or (at your option) any later version.

 This library is distributed in the hope that it will be useful,
 but WITHOUT ANY WARRANTY; without even the implied warranty of
 MERCHANTABILITY or FITNESS FOR A PARTICULAR PURPOSE.  See the GNU
 Lesser General Public License for more details.

 You should have received a copy of the GNU Lesser General Public
 License along with this library; if not, write to the Free Software
 Foundation, Inc., 51 Franklin Street, Fifth Floor, Boston, MA  02110-1301  USA
 */
#include <feel/feelconfig.h>

#include <boost/geometry.hpp>
#include <boost/geometry/geometries/point_xy.hpp>
#include <boost/geometry/geometries/polygon.hpp>
#include <feel/feeldiscr/meshstructured.hpp>

typedef boost::geometry::model::d2::point_xy<double> poly_point_type;
typedef boost::geometry::model::segment<poly_point_type> segment_type;
typedef boost::geometry::model::polygon<poly_point_type> polygon_type;

namespace Feel
{

MeshStructured::MeshStructured( int nx, int ny, double pixelsize,
                                std::optional<holo3_image<float>> const& cx,
                                std::optional<holo3_image<float>> const& cy,
                                worldcomm_ptr_t const& wc = Environment::worldCommPtr(),
                                bool withCoord,
                                std::string pathPoly, bool withPoly )
    : super( wc ),
      M_nx( nx ),
      M_ny( ny ),
      M_cx( cx ),
      M_cy( cy ),
      M_pixelsize( pixelsize )
{
    VLOG( 1 ) << "nx x ny = " << nx << " x " << ny << "\t" << nx * ny << std::endl;

    rank_type nProc = wc->localSize();
    rank_type partId = wc->localRank();

    // compute parallel distribution with column scheme partitioning
    size_type nTotalPointsByCol = M_ny + ( nProc - 1 );
    size_type nPtByColByProc = ( M_ny + ( nProc - 1 ) ) / nProc;
    if ( nTotalPointsByCol <= nPtByColByProc * ( nProc - 1 ) )
        --nPtByColByProc;
    std::vector<size_type> nPtByCol( nProc, nPtByColByProc );
    if ( nPtByColByProc * nProc < nTotalPointsByCol )
    {
        size_type nPointToDistribute = nTotalPointsByCol - nPtByColByProc * nProc;
        for ( size_type k = 0; k < nPointToDistribute; ++k )
        {
            if ( k < nProc )
                ++nPtByCol[nProc - 1 - k];
        }
    }
    std::vector<size_type> startColPtId( nProc, 0 );
    for ( rank_type p = 1; p < nProc; ++p )
        startColPtId[p] = startColPtId[p - 1] + ( nPtByCol[p - 1] - 1 );

#if 0
    if ( this->worldComm().isMasterRank() )
    {
        std::cout<< "startColPtId : ";
        for (int p=0;p<nProc;++p )
            std::cout << " " << startColPtId[p] << "(" << nPtByCol[p] << ") ";
        std::cout<< "\n";
    }
#endif
    std::map<int, boost::tuple<int, rank_type>> mapGhostElt;
    std::map<int, int> idStructuredMeshToFeelMesh;
    node_type coords( 2 );

    // polygon build
    std::vector<polygon_type> list_poly;
    //std::cout << list_poly.size() << std::endl;
    polygon_type poly;
    bool inPoly = false;
    bool testInPoly = false;
    if ( withPoly )
    {
        polygon_type p;
        std::ifstream flux( pathPoly );
        int nbPolygons;
        int nbVertices;
        double coordX, coordY;
        flux >> nbPolygons;
        //std::cout<< "nP " << nbPolygons <<  std::endl;
        for ( int j = 0; j < nbPolygons; j++ )
        {
            flux >> nbVertices;
            //std::cout<< "nV: " << nbVertices <<  std::endl;
            for ( int i = 0; i < nbVertices; i++ )
            {
                flux >> coordX;
                flux >> coordY;
                p.outer().push_back( poly_point_type( coordX * pixelsize, coordY * pixelsize ) );
            }
            p.outer().push_back( poly_point_type( p.outer().at( 0 ).x(), p.outer().at( 0 ).y() ) );

            list_poly.push_back( p );
            p.clear();
        }
    }
    //std::cout<< "poly build end"<< std::endl;

    // active points
    for ( int j = startColPtId[partId]; j < startColPtId[partId] + nPtByCol[partId]; ++j )
    {
        for ( int i = 0; i < M_nx; ++i )
        {
            int ptid = (M_ny)*i + j;
            if ( withCoord && M_cx && M_cy )
            {
                coords[0] = (*M_cy)( j, i );
                coords[1] = (*M_cx)( j, i );
            }
            else
            {
                coords[0] = M_pixelsize * j;
                coords[1] = M_pixelsize * i;
            }
            if ( withPoly )
            {
                poly_point_type p( coords[0], coords[1] );
                for ( int k = 0; k < list_poly.size(); k++ )
                {
                    poly = list_poly[k];
                    testInPoly = boost::geometry::within( p, poly );
                    inPoly = ( inPoly ) || ( testInPoly );
                }
            }
            if ( ( !withPoly ) || ( !inPoly ) )
            {
                point_type pt( ptid, coords );
                pt.setProcessId( partId );
                pt.setProcessIdInPartition( partId );
                this->addPoint( pt );
            }
            inPoly = false;
        }
    }

    // ghost points (not belong to active partition)
    std::vector<size_type> ghostPointColDesc;
    if ( partId > 0 )
        ghostPointColDesc.push_back( startColPtId[partId] - 1 );
    if ( partId < ( nProc - 1 ) )
        ghostPointColDesc.push_back( startColPtId[partId] + nPtByCol[partId] );
    for ( int j : ghostPointColDesc )
    {
        for ( int i = 0; i < M_nx; ++i )
        {
            int ptid = (M_ny)*i + j;
            if ( withCoord && M_cx && M_cy )
            {
                coords[0] = (*M_cy)( j, i );
                coords[1] = (*M_cx)( j, i );
            }
            else
            {
                coords[0] = M_pixelsize * j;
                coords[1] = M_pixelsize * i;
            }
            point_type pt( ptid, coords );
            pt.setProcessId( invalid_rank_type_value );
            pt.setProcessIdInPartition( partId );
            this->addPoint( pt );
        }
    }

    // active elements
    size_type startColPtIdForElt = startColPtId[partId];
    size_type stopColPtIdForElt = startColPtId[partId] + ( nPtByCol[partId] - 1 );
    for ( int j = startColPtIdForElt; j < stopColPtIdForElt; ++j )
    {
        rank_type neighborProcessId = invalid_rank_type_value;
        if ( partId > 0 )
            if ( j == startColPtIdForElt )
                neighborProcessId = partId - 1;
        if ( partId < ( nProc - 1 ) )
            if ( j == ( stopColPtIdForElt - 1 ) )
                neighborProcessId = partId + 1;

        for ( int i = 0; i < M_nx - 1; ++i )
        {
            if ( withPoly )
            {
                poly_point_type p1;
                poly_point_type p2;
                poly_point_type p3;
                poly_point_type p4;
                if ( withCoord && M_cx && M_cy )
                {
                    p1 = poly_point_type( (*M_cy)( j, i + 1 ), (*M_cx)( j, i + 1 ) );
                    p2 = poly_point_type( (*M_cy)( j + 1, i + 1 ), (*M_cx)( j + 1, i + 1 ) );
                    p3 = poly_point_type( (*M_cy)( j + 1, i ), (*M_cx)( j + 1, i ) );
                    p4 = poly_point_type( (*M_cy)( j, i ), (*M_cx)( j, i ) );
                }
                else
                {
                    p1 = poly_point_type( M_pixelsize * j, M_pixelsize * ( i + 1 ) );
                    p2 = poly_point_type( M_pixelsize * ( j + 1 ), M_pixelsize * ( i + 1 ) );
                    p3 = poly_point_type( M_pixelsize * ( j + 1 ), M_pixelsize * i );
                    p4 = poly_point_type( M_pixelsize * j, M_pixelsize * i );
                }

                for ( int k = 0; k < list_poly.size(); k++ )
                {
                    poly = list_poly[k];
                    bool testInPoly1 = boost::geometry::within( p1, poly );
                    bool testInPoly2 = boost::geometry::within( p2, poly );
                    bool testInPoly3 = boost::geometry::within( p3, poly );
                    bool testInPoly4 = boost::geometry::within( p4, poly );
                    inPoly = ( inPoly ) || ( testInPoly1 ) || ( testInPoly2 ) || ( testInPoly3 ) || ( testInPoly4 );
                }
            }
            if ( ( !withPoly ) || ( !inPoly ) )
            {
<<<<<<< HEAD
            size_type eid = (M_ny-1)*i+j; // StructuredMesh Id
            element_type e;
            e.setProcessIdInPartition( partId );
            e.setProcessId( partId );
            size_type ptid[4] = { (M_ny)*(i+1)+j,   // 0
                                  (M_ny)*(i+1)+j+1, // 1
                                  (M_ny)*i+j+1,     // 2
                                  (M_ny)*i+j     }; // 3

            for( uint16_type k = 0; k < 4; ++k )
                e.setPoint( k, this->point( ptid[k]  ) );
            if ( neighborProcessId != invalid_rank_type_value )
                e.addNeighborPartitionId( neighborProcessId );

            auto eit = this->addElement( e, true ); // e.id() is defined by Feel++
            auto const& eltInserted = eit.first->second;
            idStructuredMeshToFeelMesh.insert( std::make_pair(eid,eltInserted.id()));
=======
                size_type eid = ( M_ny - 1 ) * i + j; // StructuredMesh Id
                element_type e;
                e.setMarker( 1, 1 );
                e.setProcessIdInPartition( partId );
                e.setProcessId( partId );
                size_type ptid[4] = {( M_ny ) * ( i + 1 ) + j,     // 0
                                     ( M_ny ) * ( i + 1 ) + j + 1, // 1
                                     (M_ny)*i + j + 1,             // 2
                                     (M_ny)*i + j};                // 3

                for ( uint16_type k = 0; k < 4; ++k )
                    e.setPoint( k, this->point( ptid[k] ) );
                if ( neighborProcessId != invalid_rank_type_value )
                    e.addNeighborPartitionId( neighborProcessId );

                auto const& eltInserted = this->addElement( e, true ); // e.id() is defined by Feel++
                idStructuredMeshToFeelMesh.insert( std::make_pair( eid, eltInserted.id() ) );
>>>>>>> 0105235c
            }
            inPoly = false;
        }
    }

    // ghost elements (touch active partition with a point)
    std::vector<std::pair<size_type, rank_type>> ghostEltColDesc;
    if ( partId > 0 )
        ghostEltColDesc.push_back( std::make_pair( startColPtId[partId] - 1, partId - 1 ) );
    if ( partId < ( nProc - 1 ) )
        ghostEltColDesc.push_back( std::make_pair( startColPtId[partId] + nPtByCol[partId] - 1, partId + 1 ) );
    for ( auto const& ghostEltCol : ghostEltColDesc )
    {
        int j = ghostEltCol.first;
        rank_type partIdGhost = ghostEltCol.second;
        for ( int i = 0; i < M_nx - 1; ++i )
        {
            if ( withPoly )
            {
                poly_point_type p1;
                poly_point_type p2;
                poly_point_type p3;
                poly_point_type p4;
                if ( withCoord && M_cx && M_cy )
                {
                    p1 = poly_point_type( (*M_cy)( j, i + 1 ), (*M_cx)( j, i + 1 ) );
                    p2 = poly_point_type( (*M_cy)( j + 1, i + 1 ), (*M_cx)( j + 1, i + 1 ) );
                    p3 = poly_point_type( (*M_cy)( j + 1, i ), (*M_cx)( j + 1, i ) );
                    p4 = poly_point_type( (*M_cy)( j, i ), (*M_cx)( j, i ) );
                }
                else
                {
                    p1 = poly_point_type( M_pixelsize * j, M_pixelsize * ( i + 1 ) );
                    p2 = poly_point_type( M_pixelsize * ( j + 1 ), M_pixelsize * ( i + 1 ) );
                    p3 = poly_point_type( M_pixelsize * ( j + 1 ), M_pixelsize * i );
                    p4 = poly_point_type( M_pixelsize * j, M_pixelsize * i );
                }
                for ( int k = 0; k < list_poly.size(); k++ )
                {
                    poly = list_poly[k];
                    bool testInPoly1 = boost::geometry::within( p1, poly );
                    bool testInPoly2 = boost::geometry::within( p2, poly );
                    bool testInPoly3 = boost::geometry::within( p3, poly );
                    bool testInPoly4 = boost::geometry::within( p4, poly );
                    inPoly = ( inPoly ) || ( testInPoly1 ) || ( testInPoly2 ) || ( testInPoly3 ) || ( testInPoly4 );
                }
            }
            if ( ( !withPoly ) || ( !inPoly ) )
            {
                size_type eid = ( M_ny - 1 ) * i + j; // StructuredMesh Id
                element_type e;
                e.setMarker( 1, 1 );
                e.setProcessIdInPartition( partId );
                e.setProcessId( partIdGhost );

                size_type ptid[4] = {( M_ny ) * ( i + 1 ) + j,     // 0
                                     ( M_ny ) * ( i + 1 ) + j + 1, // 1
                                     (M_ny)*i + j + 1,             // 2
                                     (M_ny)*i + j};                // 3

                for ( uint16_type k = 0; k < 4; ++k )
                {
                    CHECK( this->hasPoint( ptid[k] ) ) << "mesh doesnt have this point id : " << ptid[k];
                    e.setPoint( k, this->point( ptid[k] ) );
                }

<<<<<<< HEAD
            auto eit = this->addElement( e, true ); // e.id() is defined by Feel++
            auto const& eltInserted = eit.first->second;
=======
                auto const& eltInserted = this->addElement( e, true ); // e.id() is defined by Feel++
>>>>>>> 0105235c

                idStructuredMeshToFeelMesh.insert( std::make_pair( eid, eltInserted.id() ) );
                mapGhostElt.insert( std::make_pair( eid, boost::make_tuple( idStructuredMeshToFeelMesh[eid], partIdGhost ) ) );
            }
            inPoly = false;
        }
    }

    std::vector<int> nbMsgToRecv( nProc, 0 );
    // ghost elts on left
    if ( partId > 0 )
        nbMsgToRecv[partId - 1] = 1;
    // ghost elts on right
    if ( partId < ( nProc - 1 ) )
        nbMsgToRecv[partId + 1] = 1;

    this->updateGhostCellInfoByUsingNonBlockingComm( idStructuredMeshToFeelMesh, mapGhostElt, nbMsgToRecv );
}

#if 0
MeshStructured::MeshStructured( int nx, int ny, double pixelsize, worldcomm_ptr_t const& wc )
    :
    super( wc ),
    M_nx( nx ),
    M_ny( ny ),
    M_pixelsize( pixelsize )
{
    tic();
    Feel::cout << "nx x ny = " << nx << " x " << ny << "\t" << nx*ny << std::endl;
    // origin at (0,0)
    node_type coords( 2 );
    rank_type partId = wc->localRank();
    std::vector<int> nbMsgToRecv(wc->godSize(),0);
    //std::vector<int> nbMsgToRecv((M_nx-1)*(M_ny-1),0);
    int procSize = wc->ogodSize();
    // cx[rank] = first point Id of partition
    int cx[procSize+1];
    rank_type id;
    std::vector<int>::iterator lowProc;

    GmshOrdering<element_type> ordering;

    for (int tmpProc=0;tmpProc<=procSize;tmpProc++)
    {
        cx[tmpProc]=(tmpProc)*(M_ny-1)/procSize;
        Feel::cout << "cx[" << tmpProc << "] = " << cx[tmpProc] << "\t";
    }
    Feel::cout << "\n";

    /*
     * Nodes creations
     * NO ghost points to avoid costly tests at this moment
     */
#pragma omp parallel
#if 1
    // First column
   if(partId > 0)
   {
       int j = cx[partId];
       std::cout << "j = " << j << std::endl;
       ghosts.clear();
       ghosts.push_back(partId-1);
       for( int i = 0; i < M_nx; ++i )
       {
            // point
            int ptid = (M_ny)*i+j;
            //std::cout << "ptId = " << ptid << std::endl;
            coords[0]=M_pixelsize*j;
            coords[1]=M_pixelsize*i;
            point_type pt( ptid,
                           coords,
                           i == 0 || i == M_nx-1 || j%((M_ny-1)/procSize) == 0  ); // Is on boundary ?
                           //i == 0 || i == M_nx-1 || j == 0 || j == M_ny-1 ); // Is on boundary ?
            //pt.setMarker(1);
            // Actual rank ID
            pt.setProcessId( partId  );
            // NO GHOST POINTS I SAID
            pt.setProcessIdInPartition( partId );
            //pt.setNeighborPartitionIds( ghosts );
            this->addPoint( pt );
        }
    }
#endif
    int start = (partId == 0) ?  0  : cx[partId]+1;
    int stop = (partId == (procSize-1)) ?  M_ny : cx[partId+1];
    for( int j = start ; j < stop; ++j )
    {
        std::cout << "j = " << j << std::endl;
        ghosts.clear();
        if (j == cx[partId] && j != 0)
            ghosts.push_back(partId-1);
        else if (j == cx[partId+1]-1 && j != M_ny-1)
            ghosts.push_back(partId+1);

        for( int i = 0; i < M_nx; ++i )
        {
            // point
            int ptid = (M_ny)*i+j;
            //std::cout << "ptId = " << ptid << std::endl;
            coords[0]=M_pixelsize*j;
            coords[1]=M_pixelsize*i;
            point_type pt( ptid,
                           coords,
                           i == 0 || i == M_nx-1 || j%((M_ny-1)/procSize) == 0  ); // Is on boundary ?
                           //i == 0 || i == M_nx-1 || j == 0 || j == M_ny-1 ); // Is on boundary ?
            //pt.setMarker(1);
            //// Actual rank ID
            pt.setProcessId( partId );
            //// NO GHOST POINTS I SAID
            pt.setProcessIdInPartition( partId );
            //pt.setNeighborPartitionIds( ghosts );
            this->addPoint( pt );
        }
    }
#if 1
    // Last column
   if(partId < (procSize-1))
   {
       int j = cx[partId+1];
       //std::cout << "j = " << j << std::endl;
       ghosts.clear();
       ghosts.push_back(partId+1);
       for( int i = 0; i < M_nx; ++i )
       {
            // point
            int ptid = (M_ny)*i+j;
            //std::cout << "ptId = " << ptid << std::endl;
            coords[0]=M_pixelsize*j;
            coords[1]=M_pixelsize*i;
            point_type pt( ptid,
                           coords,
                           i == 0 || i == M_nx-1 || j%((M_ny-1)/procSize) == 0  ); // Is on boundary ?
                           //i == 0 || i == M_nx-1 || j == 0 || j == M_ny-1 ); // Is on boundary ?
            //pt.setMarker(1);
            // Actual rank ID
            pt.setProcessId( partId );
            // NO GHOST POINTS I SAID
            pt.setProcessIdInPartition( partId );
            //pt.setNeighborPartitionIds( ghosts );
            this->addPoint( pt );
        }
   }
#endif
   toc("MeshStructured Nodes", FLAGS_v>0);
   tic();

   /*
    * Generates edges
    */
#if 0
    int feid = 0;
    int nelemG=(M_ny-1)*(M_nx-1);
    int nelemL=(cx[partId+1]-cx[partId])*(M_nx-1);
    if ( partId > 0 )
    {
        for( int i = 0; i < M_nx-2; ++i )
        {
            face_type f;
            int eid =nelemL+(M_nx-1)*(2*partId-1)+i+1;
            //f.setId(feid);
            f.setId(eid);
            f.setProcessIdInPartition( partId );
            f.setProcessId( partId );

            int ptid[2] = { (M_ny)*i+cx[partId],   // 0
                            (M_ny)*(i+1)+cx[partId] // 1
                          };

            for( int k = 0; k < 2; ++k )
            {
                f.setPoint( k, this->point( ptid[k]  ) );
            }

            //f.setOnBoundary( i==0 || i==(M_nx-1) || j%((M_ny-1)/procSize)==0 );
            face_iterator fit;
            bool inserted;
            boost::tie( fit, inserted )=this->addFace( f);
            __idGmshToFeel.insert( std::make_pair(feid,f.id()));
            feid++;
            //mapGhostElt.insert( std::make_pair( eid,boost::make_tuple( f.id(), partId-1 )));
            }

    }
    if ( partId < procSize-1 )
    {
        for( int i = 0; i < M_nx-2; ++i )
        {
            face_type f;
            int eid=nelemL+(M_nx-1)*(2*partId)+i+1;
            //f.setId(feid);
            f.setId(eid);
            f.setProcessIdInPartition( partId );
            f.setProcessId( partId );

            int ptid[2] = { (M_ny)*i+cx[partId+1],   // 0
                            (M_ny)*(i+1)+cx[partId+1] // 1
                          };

            for( int k = 0; k < 2; ++k )
            {
                f.setPoint( k, this->point( ptid[k]  ) );
            }

            //f.setOnBoundary( i==0 || i==(M_nx-1) || j%((M_ny-1)/procSize)==0 );
            face_iterator fit;
            bool inserted;
            boost::tie( fit, inserted )=this->addFace( f);

            __idGmshToFeel.insert( std::make_pair(feid,f.id()));
            feid++;
            //mapGhostElt.insert( std::make_pair( eid,boost::make_tuple( f.id(), partId+1 )));
            }
        }
#endif
int eid=0;
//int eid =(cx[partId+1]-cx[partId])*(M_nx-1);
//int eid =(M_ny-1)*(M_nx-1);
//int nelemG =(M_ny-1)*(M_nx-1);
/*
//#if 0
    tic();
    int nelemG=(M_ny-1)*(M_nx-1);
    int eid=nelemG+1;
    for( int j = cx[partId]; j < cx[partId+1]; j++ )
    {
        for( int i = 0; i < M_nx-1; i++ )
        {
            face_type f;
            f.setId(eid);
            f.setProcessIdInPartition( partId );
            f.setProcessId( partId );

             int ptid[2] = { (M_ny)*i+j,   // 0
                            (M_ny)*i+j+1, // 1
                           };

            for( int k = 0; k < 2; ++k )
            {
                f.setPoint( k, this->point( ptid[k]  ) );
            }

            f.setOnBoundary( i==0 || i==(M_nx-1) || j%((M_ny-1))==0 );
            this->addFace( f );
            eid++;

            face_type f2;
            f2.setId(eid);
            f2.setProcessIdInPartition( partId );
            f2.setProcessId( partId );
            int ptid2[2] = { (M_ny)*i+j,   // 0
                            (M_ny)*(i+1)+j, // 1
                           };

            for( int k = 0; k < 2; ++k )
            {
                f2.setPoint( k, this->point( ptid2[k]  ) );
            }

            f2.setOnBoundary( i==0 || i==(M_nx-1) || j%((M_ny-1))==0 );
            this->addFace( f2 );
            eid++;
        }
        face_type f;
        f.setId(eid);
        f.setProcessIdInPartition( partId );
        f.setProcessId( partId );

        int ptid[2] = { (M_ny)*(M_nx-1)+j,   // 0
                        (M_ny)*(M_nx-1)+j+1, // 1
                      };

        for( int k = 0; k < 2; ++k )
        {
            f.setPoint( k, this->point( ptid[k]  ) );
        }

        f.setOnBoundary( true );
        this->addFace( f );
        eid++;
    }


    // Edges
    int final = partId;
    //if( partId < (procSize-1) )
    //    final = partId+1;
    if ( partId < (procSize-1))
    {
    for( int i = 0; i < M_nx-1; ++i )
    {
           face_type f;
           //int eid=nelemG+(M_nx-1)*(2*partId)+i+1;
           f.setId(eid);
           f.setProcessIdInPartition( partId );
           f.setProcessId( final );
           int ptid[2] = { (M_ny)*i+cx[partId+1],   // 0
                            (M_ny)*(i+1)+cx[partId+1], // 1
                         };

           for( int k = 0; k < 2; ++k )
           {
               f.setPoint( k, this->point( ptid[k]  ) );
           }
           //f.setMarker(1);
           f.setOnBoundary( true );
           this->addFace( f );
           __idGmshToFeel.insert( std::make_pair(eid,f.id()));
           eid ++;

     }
     }

     if ( partId > 0)
    {
    for( int i = 0; i < M_nx-1; ++i )
    {
           face_type f;
           //int eid =nelemG+(M_nx-1)*(2*partId-1)+i+1;
           f.setId(eid);
           f.setProcessIdInPartition( partId );
           f.setProcessId( final-1 );
           int ptid[2] = { (M_ny)*i+cx[partId],   // 0
                            (M_ny)*(i+1)+cx[partId], // 1
                         };

           for( int k = 0; k < 2; ++k )
           {
               f.setPoint( k, this->point( ptid[k]  ) );
           }
           //f.setMarker(1);
           f.setOnBoundary( true );
           this->addFace( f );
           __idGmshToFeel.insert( std::make_pair(eid,f.id()));
           std::cout << eid << ":" << f.id() << std::endl;
           //mapGhostElt.insert( std::make_pair( eid,boost::make_tuple( nelemG+(M_nx-1)*(2*partId)+i+1, partId-1 )));
           eid ++;

     }
     }
*/


    toc("MeshStructured Edges", FLAGS_v>0);
//#endif
    tic();
    int eltid = 0;
    /*
     * Generates elements whithout ghosts
     */
    tic();
    for( int j = cx[partId]; j < cx[partId+1]; ++j )
    {
        ghosts.clear();
        if (j == cx[partId] && j != 0)
            ghosts.push_back(partId-1);
        else if (j == cx[partId+1]-1 && j != M_ny-2)
        {
            std::cout << " I'm proc " << partId << " and I have " << partId+1 << "as neigh at " << j << std::endl;
            ghosts.push_back(partId+1);
        }
        for( int i = 0; i < M_nx-1; ++i )
        {
            element_type e;
            int eid = (M_ny-1)*i+j; // GMSH Id
            //int eid =((M_ny-1)/procSize)*i+j%((M_ny-1)/procSize)+M_nx-1;
            e.setId( eid ); // eid == gmsh id
            e.setProcessIdInPartition( partId );
            e.setProcessId( partId );
            //e.setMarker(1);
            //int l_j = j-cx[procId];
            //int l_i = i;
            //int l_eid = (cx[procId+1]-cx[procId])*l_i+l_j;
            //std::cout << eid << "\t" << partId << "\t" << partId << "\n";
            e.setNeighborPartitionIds( ghosts );

            // points definition
            int ptid[4] = { (M_ny)*(i+1)+j,   // 0
                            (M_ny)*(i+1)+j+1, // 1
                            (M_ny)*i+j+1,     // 2
                            (M_ny)*i+j        // 3
                          };
           /* std::cout << "eid = " << eid << std::endl;
            for(auto it : ptid)
                std::cout << it << "\t" << std::endl;
            std::cout << std::endl;
      */

            for( int k = 0; k < 4; ++k )
            {
                //this->points().modify( this->pointIterator( ptid[k] ), Feel::detail::UpdateProcessId(e.processId()) );
                e.setPoint( k, this->point( ptid[k]  ) );
            }
                //e.setPoint( k, this->point( ptid[k]  ) );
            //e.setOnBoundary( i==0 || j==0 || i==(M_nx-2) || j==(M_ny-2) );
            e.setOnBoundary( i==0 || i==(M_nx-2) || j%((M_ny-2)/procSize)==0 );
                // true -> id = global elt id
                // false -> id = local elt id
            this->addElement( e, true ); // e.id() is modified to Feel++ Id
            //std::cout << partId << "\t" << i << " : " << j << "\t" << e.id() << std::endl;
            __idGmshToFeel.insert( std::make_pair(eid,e.id())); // e.id() == Feel++ Id
            //__idGmshToFeel.insert( std::make_pair(eid,((M_ny-1)/procSize)*i+j%((M_ny-1)/procSize)+M_nx-1)); // e.id() == Feel++ Id
        }
    }
    toc("setElementInPart", FLAGS_v>0);
    tic();

#if 1
/* Ghost management */
    int j_inf =cx[partId];
    int j_sup =cx[partId+1];
    bool is_first = (partId == 0); /* proc 0 ? */
    bool is_last = (partId == (procSize-1));
    if(! is_last ) // look at the right
    {
        std::cout << "I'm proc " << partId << " and go in !is_last\n";
        /*
         * Indicate I am a ghost to neighborhood partition
         */
        ghosts.clear();
        ghosts.push_back(partId+1);
        for( int i = 0; i < M_nx; ++i )
        {
            int ptId = (M_ny)*i+j_sup+1;
            coords[0]=M_pixelsize*j_sup+1;
            coords[1]=M_pixelsize*i;
            point_type pt( ptId, coords,
                       i == 0 || i == M_nx-1  ); // Is on boundary ?

            pt.setProcessIdInPartition( partId );
            pt.setProcessId( invalid_rank_type_value );
            //pt.setMarker(1);
            //pt.setNeighborPartitionIds( ghosts );

            this->addPoint( pt );
        }
        for( int i = 0; i < M_nx-1; ++i )
        {
            element_type e;
            int eid = (M_ny-1)*i+j_sup;
            int eidF = i;
            //int eidF =(cx[partId]-cx[partId-1])*(M_nx-1)+i+M_nx-1 ;
            e.setId( eidF );
            e.setProcessIdInPartition( partId );
            e.setProcessId( partId+1 );
            //e.setMarker(1);
            //e.setIdInOtherPartitions(partId+1,i+M_nx-1);
            //e.setNeighborPartitionIds( ghosts );

            int ptid[4] = { (M_ny)*(i+1)+j_sup,   // 0
                            (M_ny)*(i+1)+j_sup+1, // 1
                            (M_ny)*i+j_sup+1,     // 2
                            (M_ny)*i+j_sup        // 3
                          };

            for( int k = 0; k < 4; ++k )
                e.setPoint( k, this->point( ptid[k]  ) );

            e.setOnBoundary( true );
            nbMsgToRecv[partId+1]+=1;
            //std::cout << partId << std::endl;
            //__idGmshToFeel.insert( std::make_pair(eid,eid));
            // true -> id = global elt id
            // false -> id = local elt id
            /*std::cout << "*******************************\n";
            std::cout << "id \t"    << e.id() << std::endl;
            std::cout << "pid\t"    << e.processId() << std::endl;
            std::cout << "pidinp\t" << e.pidInPartition() << std::endl;
            std::cout << "refd\t"   << e.refDim() << std::endl;
            std::cout << "np\t"     << e.nPoints() << std::endl;
            auto tete =  e.idInOthersPartitions();
            std::cout << tete.size() << std::endl;
            for (auto it : tete )
                std::cout << it.first << "\t" << it.second << std::endl;*/
            auto el=this->addElement( e, false );
            /*std::cout <<"id \t"    <<  toto.id() << std::endl;
            std::cout <<"pid\t"    <<  toto.processId() << std::endl;
            std::cout <<"pidinp\t" <<  toto.pidInPartition() << std::endl;
            std::cout <<"refd\t"   <<  toto.refDim() << std::endl;
            std::cout <<"np\t"     <<  toto.nPoints() << std::endl;
            auto titi =  toto.idInOthersPartitions();
            std::cout << titi.size() << std::endl;
            for (auto it : titi )
                std::cout << it.first << "\t" << it.second << std::endl;
            */
            mapGhostElt.insert( std::make_pair( eid,boost::make_tuple( el.id(), partId+1 )));
            /*mapGhostElt.insert( std::make_pair( eid,boost::make_tuple(
            (nx-1)*cx[partId+1]+i*(cx[partId+1]-cx[partId]),
            partId+1 ) ) );*/
            __idGmshToFeel.insert( std::make_pair(eid,el.id()));
            //__idGmshToFeel.insert( std::make_pair(eid,(nx-1)*cx[partId+1]+i*(cx[partId+1]-cx[partId])));


        }
    } // is_last
    ghosts.clear();
    if(! is_first) // look at the left
    {
        ghosts.push_back(partId-1);
        for( int i = 0; i < M_nx; ++i )
        {
            int ptId = (M_ny)*i+j_inf-1;
            coords[0]=M_pixelsize*j_inf-1;
            coords[1]=M_pixelsize*i;
            point_type pt( ptId, coords,
                    i == 0 || i == M_nx-1  ); // Is on boundary ?
            pt.setProcessIdInPartition( partId );
            pt.setProcessId( invalid_rank_type_value );
            //pt.setMarker(1);
            //pt.setNeighborPartitionIds( ghosts );

            this->addPoint( pt );
        }

        for( int i = 0; i < M_nx-1; ++i )
        {
            element_type e;
            int eid = (M_ny-1)*i+j_inf-1;
            int eidF =(cx[partId]-cx[partId-1]-1)*(M_nx-1)+i ;
            //int eidF = i ;
            e.setId( eidF );
            e.setProcessIdInPartition( partId );
            e.setProcessId( partId-1 );
            //e.setMarker(1);
            //e.setIdInOtherPartitions(partId-1,(cx[partId]-cx[partId-1])*(M_nx-1)+i);
            //e.setNeighborPartitionIds( ghosts );


            int ptid[4] = { (M_ny)*(i+1)+j_inf-1,   // 0
                            (M_ny)*(i+1)+j_inf, // 1
                            (M_ny)*i+j_inf,     // 2
                            (M_ny)*i+j_inf-1        // 3
            };

            for( int k = 0; k < 4; ++k )
                e.setPoint( k, this->point( ptid[k]  ) );
            e.setOnBoundary( true );
            nbMsgToRecv[partId-1]+=1;
            // true -> id = global elt id
            // false -> id = local elt id
            /*std::cout << "*******************************\n";
            std::cout << "id \t"    << e.id() << std::endl;
            std::cout << "pid\t"    << e.processId() << std::endl;
            std::cout << "pidinp\t" << e.pidInPartition() << std::endl;
            std::cout << "refd\t"   << e.refDim() << std::endl;
            std::cout << "np\t"     << e.nPoints() << std::endl;
            auto tete =  e.idInOthersPartitions();
            std::cout << tete.size() << std::endl;
            for (auto it : tete )
                std::cout << it.first << "\t" << it.second << std::endl;*/
            //this->addElement( e, true );
            auto el=this->addElement( e, false );
            /*std::cout <<"id \t"    <<  toto.id() << std::endl;
            std::cout <<"pid\t"    <<  toto.processId() << std::endl;
            std::cout <<"pidinp\t" <<  toto.pidInPartition() << std::endl;
            std::cout <<"refd\t"   <<  toto.refDim() << std::endl;
            std::cout <<"np\t"     <<  toto.nPoints() << std::endl;
            auto titi =  toto.idInOthersPartitions();
            std::cout << titi.size() << std::endl;
            for (auto it : titi )
                std::cout << it.first << "\t" << it.second << std::endl;
            */
            mapGhostElt.insert( std::make_pair( eid,boost::make_tuple(el.id(),partId-1)));

            /*mapGhostElt.insert( std::make_pair( eid,boost::make_tuple(
            (nx-1)*cx[partId-1]+(i+1)*(cx[partId]-cx[partId-1])-1,
            partId-1 ) ) );*/
            __idGmshToFeel.insert( std::make_pair(eid,el.id()));
            //__idGmshToFeel.insert( std::make_pair(eid,(nx-1)*cx[partId-1]+(i+1)*(cx[partId]-cx[partId-1])-1));

        }
    } // is_first

    for (std::map<int,boost::tuple<int,rank_type>>::iterator it=mapGhostElt.begin(); it!=mapGhostElt.end(); ++it)
        std::cout << "test : " << it->first << " ( " << it->second.get<0>()<< "," << it->second.get<1>() << " )" << std::endl;
    this->worldComm().barrier();
    // this->addMarkerName("omega",1,2);
    updateGhostCellInfoByUsingNonBlockingComm(this,__idGmshToFeel,mapGhostElt,nbMsgToRecv);
    toc("Ghost Management", FLAGS_v>0);
    toc("MeshStructured Elements", FLAGS_v>0);
#endif
}
#endif

//template<typename MeshType>
void MeshStructured::updateGhostCellInfoByUsingNonBlockingComm( std::map<int, int> const& idStructuredMeshToFeelMesh,
                                                                std::map<int, boost::tuple<int, rank_type>> const& mapGhostElt,
                                                                std::vector<int> const& nbMsgToRecv )
{
    DVLOG( 1 ) << "updateGhostCellInfoNonBlockingComm : start on rank " << this->worldComm().localRank() << "\n";

    const int nProc = this->worldComm().localSize();

    //std::cout << nProc << std::endl;

    //-----------------------------------------------------------//
    // compute size of container to send
    std::map<rank_type, int> nDataInVecToSend;
    auto it_map = mapGhostElt.begin();
    auto const en_map = mapGhostElt.end();
    for ( ; it_map != en_map; ++it_map )
    {
        const rank_type idProc = it_map->second.template get<1>();
        if ( nDataInVecToSend.find( idProc ) == nDataInVecToSend.end() )
            nDataInVecToSend[idProc] = 0;
        nDataInVecToSend[idProc]++;
    }
    //-----------------------------------------------------------//
    // init and resize the container to send
    std::map<rank_type, std::vector<int>> dataToSend;
    auto itNDataInVecToSend = nDataInVecToSend.begin();
    auto const enNDataInVecToSend = nDataInVecToSend.end();
    for ( ; itNDataInVecToSend != enNDataInVecToSend; ++itNDataInVecToSend )
    {
        const rank_type idProc = itNDataInVecToSend->first;
        const int nData = itNDataInVecToSend->second;
        dataToSend[idProc].resize( nData );
    }
    //-----------------------------------------------------------//
    // prepare container to send
    std::map<rank_type, std::map<int, int>> memoryMsgToSend;
    std::map<rank_type, int> nDataInVecToSendBis;
    it_map = mapGhostElt.begin();
    for ( ; it_map != en_map; ++it_map )
    {
        const int idGmsh = it_map->first;
        const int idFeel = it_map->second.template get<0>();
        const rank_type idProc = it_map->second.template get<1>();

        if ( nDataInVecToSendBis.find( idProc ) == nDataInVecToSendBis.end() )
            nDataInVecToSendBis[idProc] = 0;
        // save request
        memoryMsgToSend[idProc][nDataInVecToSendBis[idProc]] = idFeel;
        // update container
        dataToSend[idProc][nDataInVecToSendBis[idProc]] = idGmsh;
        // update counter
        nDataInVecToSendBis[idProc]++;
        // std::cout << idProc << std::endl;
    }
    //-----------------------------------------------------------//
    // counter of request
    int nbRequest = 0;
    for ( rank_type proc = 0; proc < nProc; ++proc )
    {
        if ( dataToSend.find( proc ) != dataToSend.end() )
            ++nbRequest;
        if ( nbMsgToRecv[proc] > 0 )
            ++nbRequest;
    }
    if ( nbRequest == 0 ) return;

    mpi::request* reqs = new mpi::request[nbRequest];
    int cptRequest = 0;
    //-----------------------------------------------------------//
    // first send
    auto itDataToSend = dataToSend.begin();
    auto const enDataToSend = dataToSend.end();
    for ( ; itDataToSend != enDataToSend; ++itDataToSend )
    {
        reqs[cptRequest] = this->worldComm().localComm().isend( itDataToSend->first, 0, itDataToSend->second );
        ++cptRequest;
    }
    //-----------------------------------------------------------//
    // first recv
    std::map<rank_type, std::vector<int>> dataToRecv;
    for ( rank_type proc = 0; proc < nProc; ++proc )
    {
        if ( nbMsgToRecv[proc] > 0 )
        {
            reqs[cptRequest] = this->worldComm().localComm().irecv( proc, 0, dataToRecv[proc] );
            ++cptRequest;
        }
    }
    //-----------------------------------------------------------//
    // wait all requests
    mpi::wait_all( reqs, reqs + nbRequest );
    //-----------------------------------------------------------//
    // build the container to ReSend
    std::map<rank_type, std::vector<int>> dataToReSend;
    auto itDataRecv = dataToRecv.begin();
    auto const enDataRecv = dataToRecv.end();
    for ( ; itDataRecv != enDataRecv; ++itDataRecv )
    {
        const rank_type idProc = itDataRecv->first;
        const int nDataRecv = itDataRecv->second.size();
        dataToReSend[idProc].resize( nDataRecv );
        //store the idFeel corresponding
        for ( int k = 0; k < nDataRecv; ++k )
        {
            dataToReSend[idProc][k] = idStructuredMeshToFeelMesh.find( itDataRecv->second[k] )->second;
        }
    }
    //-----------------------------------------------------------//
    // send respond to the request
    cptRequest = 0;
    auto itDataToReSend = dataToReSend.begin();
    auto const enDataToReSend = dataToReSend.end();
    for ( ; itDataToReSend != enDataToReSend; ++itDataToReSend )
    {
        reqs[cptRequest] = this->worldComm().localComm().isend( itDataToReSend->first, 0, itDataToReSend->second );
        ++cptRequest;
    }
    //-----------------------------------------------------------//
    // recv the initial request
    std::map<rank_type, std::vector<int>> finalDataToRecv;
    itDataToSend = dataToSend.begin();
    for ( ; itDataToSend != enDataToSend; ++itDataToSend )
    {
        const rank_type idProc = itDataToSend->first;
        reqs[cptRequest] = this->worldComm().localComm().irecv( idProc, 0, finalDataToRecv[idProc] );
        ++cptRequest;
    }
    //-----------------------------------------------------------//
    // wait all requests
    mpi::wait_all( reqs, reqs + nbRequest );
    // delete reqs because finish comm
    delete[] reqs;
    //-----------------------------------------------------------//
    // update mesh : id in other partitions for the ghost cells
    auto itFinalDataToRecv = finalDataToRecv.begin();
    auto const enFinalDataToRecv = finalDataToRecv.end();

    for ( ; itFinalDataToRecv != enFinalDataToRecv; ++itFinalDataToRecv )
    {
        const rank_type idProc = itFinalDataToRecv->first;
        const int nDataRecv = itFinalDataToRecv->second.size();
        //std::cout << idProc << ":" << nDataRecv << std::endl;
        for ( int k = 0; k < nDataRecv; ++k )
        {
            /* std::cout << "I want element " << memoryMsgToSend[idProc][k] << ": " << idProc << std::endl;*/
            auto& eltToUpdate = this->elementIterator( memoryMsgToSend[idProc][k] /*,idProc*/ )->second;
#if 0
            std::cout << "k = " << k << std::endl;
            std::cout << "itFinalDataToRecv->second[k]  " << itFinalDataToRecv->second[k]  << std::endl;
            std::cout << "eltToUpdate->id()             " << eltToUpdate->id()             << std::endl;
            std::cout << "eltToUpdate->processId()      " << eltToUpdate->processId()      << std::endl;
            std::cout << "eltToUpdate->pidInPartition() " << eltToUpdate->pidInPartition() << std::endl;
            std::cout << "eltToUpdate->refDim()         " << eltToUpdate->refDim()         << std::endl;
            std::cout << "eltToUpdate->nPoints()        " << eltToUpdate->nPoints()        << std::endl;
#endif
            eltToUpdate.setIdInOtherPartitions( idProc, itFinalDataToRecv->second[k] );
        }
    }
    //-----------------------------------------------------------//
    DVLOG( 1 ) << "updateGhostCellInfoNonBlockingComm : finish on rank " << this->worldComm().localRank() << "\n";
}

} // namespace Feel<|MERGE_RESOLUTION|>--- conflicted
+++ resolved
@@ -231,25 +231,6 @@
             }
             if ( ( !withPoly ) || ( !inPoly ) )
             {
-<<<<<<< HEAD
-            size_type eid = (M_ny-1)*i+j; // StructuredMesh Id
-            element_type e;
-            e.setProcessIdInPartition( partId );
-            e.setProcessId( partId );
-            size_type ptid[4] = { (M_ny)*(i+1)+j,   // 0
-                                  (M_ny)*(i+1)+j+1, // 1
-                                  (M_ny)*i+j+1,     // 2
-                                  (M_ny)*i+j     }; // 3
-
-            for( uint16_type k = 0; k < 4; ++k )
-                e.setPoint( k, this->point( ptid[k]  ) );
-            if ( neighborProcessId != invalid_rank_type_value )
-                e.addNeighborPartitionId( neighborProcessId );
-
-            auto eit = this->addElement( e, true ); // e.id() is defined by Feel++
-            auto const& eltInserted = eit.first->second;
-            idStructuredMeshToFeelMesh.insert( std::make_pair(eid,eltInserted.id()));
-=======
                 size_type eid = ( M_ny - 1 ) * i + j; // StructuredMesh Id
                 element_type e;
                 e.setMarker( 1, 1 );
@@ -265,9 +246,8 @@
                 if ( neighborProcessId != invalid_rank_type_value )
                     e.addNeighborPartitionId( neighborProcessId );
 
-                auto const& eltInserted = this->addElement( e, true ); // e.id() is defined by Feel++
-                idStructuredMeshToFeelMesh.insert( std::make_pair( eid, eltInserted.id() ) );
->>>>>>> 0105235c
+                auto [eit,inserted] = this->addElement( e, true ); // e.id() is defined by Feel++
+                idStructuredMeshToFeelMesh.insert( std::make_pair( eid, eit->second.id() ) );
             }
             inPoly = false;
         }
@@ -334,14 +314,9 @@
                     e.setPoint( k, this->point( ptid[k] ) );
                 }
 
-<<<<<<< HEAD
-            auto eit = this->addElement( e, true ); // e.id() is defined by Feel++
-            auto const& eltInserted = eit.first->second;
-=======
-                auto const& eltInserted = this->addElement( e, true ); // e.id() is defined by Feel++
->>>>>>> 0105235c
-
-                idStructuredMeshToFeelMesh.insert( std::make_pair( eid, eltInserted.id() ) );
+                auto [eit,inserted] = this->addElement( e, true ); // e.id() is defined by Feel++
+
+                idStructuredMeshToFeelMesh.insert( std::make_pair( eid, eit->second.id() ) );
                 mapGhostElt.insert( std::make_pair( eid, boost::make_tuple( idStructuredMeshToFeelMesh[eid], partIdGhost ) ) );
             }
             inPoly = false;
