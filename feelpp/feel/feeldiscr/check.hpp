/* -*- mode: c++; coding: utf-8; tab-width: 4; indent-tabs-mode: nil; c-basic-offset: 4; show-trailing-whitespace: t -*-

  This file is part of the Feel library

  Author(s): Christophe Prud'homme <christophe.prudhomme@feelpp.org>
       Date: 2020-03-18

  Copyright (C) 2020 Feel++ Consortium

  This library is free software; you can redistribute it and/or
  modify it under the terms of the GNU Lesser General Public
  License as published by the Free Software Foundation; either
  version 2.1 of the License, or (at your option) any later version.

  This library is distributed in the hope that it will be useful,
  but WITHOUT ANY WARRANTY; without even the implied warranty of
  MERCHANTABILITY or FITNESS FOR A PARTICULAR PURPOSE.  See the GNU
  Lesser General Public License for more details.

  You should have received a copy of the GNU Lesser General Public
  License along with this library; if not, write to the Free Software
  Foundation, Inc., 51 Franklin Street, Fifth Floor, Boston, MA  02110-1301  USA
*/
#pragma once

#include <feel/feeldiscr/traits.hpp>
#include <feel/feeldiscr/functionspace.hpp>
#include <feel/feelvf/vf.hpp>

namespace Feel {

// solution enum type
enum class solution_t {
    unique,
    up_to_a_constant
};

/*
 * check L2, H1 and semiH1 norms of an function u
 * the check is triggerred only if @p thechecker @c check() member function returns true
 * @param thechecker is a data structure that holds information about the exact solution and its gradient
 * @param u is the function to be checked, it can be scalar or vectorial
 * 
 * @return 0 if ok, 1 otherwise
 */
template<typename CheckerT, typename ElementT, 
<<<<<<< HEAD
         typename = std::enable_if_t<is_scalar_field_v<ElementT> || is_vector_field_v<ElementT> || is_matrix_field_v<ElementT>> >
=======
         typename = std::enable_if_t<is_scalar_field_v<ElementT> || is_vector_field_v<ElementT> || is_matrix_field_v<ElementT> >>
>>>>>>> b64a1644
int check( CheckerT&& thechecker, ElementT const& u, solution_t s = solution_t::unique )
{
    int status = 0;
    // tag::check[]
    if ( thechecker.check() )
    {
        auto mesh = u.functionSpace()->mesh();
        auto Vh = u.functionSpace();
        
        // compute l2 and h1 norm of u-u_h where u=solution
        auto norms = [=]( std::string const& solution ) -> std::map<std::string, double> {
             
            constexpr int dim = dimension_v<decltype(support(Vh))>;
            auto get_sol_ex = [=]( auto const & c ) {
                if constexpr ( is_scalar_field_v<ElementT> ) 
                {
                    return expr( solution );
                }
                else if constexpr ( is_vector_field_v<ElementT> ) 
                {
                    return expr<dim,1>( solution );
                }
                else if constexpr ( is_matrix_field_v<ElementT> ) 
                {
                    return expr<dim,dim>( solution );
                }
            };
            auto sol_ex = get_sol_ex( thechecker ); 
            tic(); 
            double l2_p=1, l2=0;
    
            if ( s == solution_t::unique )
            {
                l2_p = normL2(_range=elements(support(Vh)), _expr=sol_ex );
                l2 = normL2(_range=elements(support(Vh)), _expr=idv(u)-(sol_ex) );
            }
            else if ( s == solution_t::up_to_a_constant )
            {
                if constexpr ( is_scalar_field_v<ElementT> )
                {
                    auto mean_p_exact = mean( elements(support(Vh)), sol_ex )(0,0);
                    auto mean_p = mean( elements(support(Vh)), idv(u) )(0,0);
                    l2 = normL2( elements(support(Vh)),
                                 (sol_ex - cst(mean_p_exact)) - (idv(u) - cst(mean_p)) );
                    l2_p = normL2( _range=elements(support(Vh)), _expr=sol_ex- cst(mean_p_exact) );
                }
            }

            l2_p = (l2_p<1e-10)?1:l2_p; 
            toc("L2 error norm");
            if ( !thechecker.hasGradient() )
                return { { "L2", l2/l2_p } };
            if ( is_matrix_field_v<ElementT> )
                throw std::invalid_argument( "H1 and SemiH1 norms not supported for Matrix Fields" );
            
            auto get_grad_ex = [=]( auto const & c ) {
                if constexpr ( is_scalar_field_v<ElementT> ) 
                {
                    return expr<1,dim>( thechecker.gradient().value() );
                }
                else if constexpr ( is_vector_field_v<ElementT> ) 
                {
                    return expr<dim,dim>( thechecker.gradient().value() );
                }
            };
            auto grad_ex = get_grad_ex( thechecker );
            tic();
            double h1_p = normH1(_range=elements(support(Vh)), _expr=(sol_ex), _grad_expr=grad_ex );
            double h1 = normH1(_range=elements(support(Vh)), _expr=idv(u)-(sol_ex), _grad_expr=gradv(u)-grad_ex );
            toc("H1 error norm");   
            tic();
            double semih1 = normL2(_range=elements(support(Vh)), _expr=gradv(u)-grad_ex );
            double semih1_p = normL2(_range=elements(support(Vh )), _expr=grad_ex );
            toc("semi H1 error norm");
            if ( semih1_p < 1e-10 )
                return { { "L2", l2/l2_p }, {  "H1", h1/h1_p }, {"semih1",semih1 } }; 
            return { { "L2", l2/l2_p }, {  "H1", h1/h1_p }, {"semih1",semih1/semih1_p} }; 
        };

        status = !thechecker.runOnce( norms, rate::hp( mesh->hMax(), Vh->fe()->order() ) );
    }
    // end::check[]
    return status;
}



} // Feel<|MERGE_RESOLUTION|>--- conflicted
+++ resolved
@@ -44,11 +44,7 @@
  * @return 0 if ok, 1 otherwise
  */
 template<typename CheckerT, typename ElementT, 
-<<<<<<< HEAD
-         typename = std::enable_if_t<is_scalar_field_v<ElementT> || is_vector_field_v<ElementT> || is_matrix_field_v<ElementT>> >
-=======
          typename = std::enable_if_t<is_scalar_field_v<ElementT> || is_vector_field_v<ElementT> || is_matrix_field_v<ElementT> >>
->>>>>>> b64a1644
 int check( CheckerT&& thechecker, ElementT const& u, solution_t s = solution_t::unique )
 {
     int status = 0;
