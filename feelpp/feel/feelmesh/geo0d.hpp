/*
 This file is part of the Feel library
 Copyright (C) 2001,2002,2003,2004 EPFL, INRIA and Politechnico di Milano

 This library is free software; you can redistribute it and/or
 modify it under the terms of the GNU Lesser General Public
 License as published by the Free Software Foundation; either
 version 3.0 of the License, or (at your option) any later version.

 This library is distributed in the hope that it will be useful,
 but WITHOUT ANY WARRANTY; without even the implied warranty of
 MERCHANTABILITY or FITNESS FOR A PARTICULAR PURPOSE.  See the GNU
 Lesser General Public License for more details.

 You should have received a copy of the GNU Lesser General Public
 License along with this library; if not, write to the Free Software
 Foundation, Inc., 51 Franklin Street, Fifth Floor, Boston, MA  02110-1301  USA
*/
/**
 * \file geo0D.hpp
 */
#ifndef _GEO0D_HH_
#define _GEO0D_HH_

#include <boost/operators.hpp>

#include <feel/feelalg/glas.hpp>
#include <feel/feelcore/feel.hpp>
#include <feel/feelmesh/geoentity.hpp>
#include <feel/feelmesh/marker.hpp>
#include <feel/feelmesh/meshbase.hpp>

namespace Feel
{
template <typename IndexT>
class MeshBase;

/**
 *  \defgroup GeoXD Basis Geometrical Entities Geo0D and GeoND.
 *  \ingroup Obsolet_Groups
 *  They are intermediate classes used to build the actual Geometry classes
 *
 *  \warning Geo1D/2D/3D are template classes because some of the info is not
 *  known a priori and I want all vector dimensions determined at compile time
 *  to enhance memory access time.
 */

/*@{*/

/**
 * \class Geo0D
 *
 *  Zero dimensional entity.
 *
 * \ingroup GeoXD
 */
template <uint16_type Dim, typename T = double, typename IndexT = uint32_type>
class Geo0D
    : public boost::equality_comparable<Geo0D<Dim, T>>,
      public boost::less_than_comparable<Geo0D<Dim, T>>,
      public boost::less_than_comparable<Geo0D<Dim, T>, IndexT>,
<<<<<<< HEAD
      public GeoEntity<Simplex<0, 1, Dim>, T, IndexT>,
      public node<T, Dim>::type
{
    typedef GeoEntity<Simplex<0, 1, Dim>, T, IndexT> super;
    typedef typename node<T, Dim>::type super2;
=======
      public GeoEntity<Simplex<0, 1, Dim>, T, IndexT>
{
    typedef GeoEntity<Simplex<0, 1, Dim>, T, IndexT> super;
>>>>>>> e29c13d0

  public:
    typedef Geo0D<Dim, T, IndexT> self_type;
    static const uint16_type nDim = Dim;
    static const bool is_simplex = true;
    typedef T value_type;
    typedef typename matrix_node<value_type>::type matrix_node_type;
    using node_type = typename node<T, Dim>::type;
    typedef typename node<T, 2>::type parametric_node_type;
    using index_type = typename super::index_type;
    using size_type = typename super::size_type;
    using meshbase_type = MeshBase<index_type>;
    /**
     * default constructor
     *
     */
    Geo0D() : Geo0D( invalid_v<index_type> ) {}

    /**
     * constructor where I give the id and declare if Geo0D object is on a
     * boundary
     *
     * @param id identifier of the Geo0D
     * @param boundary true if on the boundary, false otherwise
     * @param is_vertex true if the point is a vertex
     *
     * @return
     */
<<<<<<< HEAD
    explicit Geo0D( index_type id, bool boundary = false, bool is_vertex = false );
=======
    explicit Geo0D( index_type id, bool boundary = false, bool is_vertex = false )
        :
        Geo0D( id, 0., 0., 0., boundary, is_vertex )
    {}
>>>>>>> e29c13d0

    /**
     * constructor where I give the id, the point coordinate and I declare
     * if the Geo0D object is on a boundary
     *
     * @param id identifier of the node
     * @param x x-coordinate of the node
     * @param y y-coordinate of the node
     * @param z z-coordinate of the node
     * @param boundary true if on the boundary, false otherwise
     * @param is_vertex true if the point is a vertex
     *
     */
    explicit Geo0D( index_type id, value_type x, value_type y, value_type z, bool boundary = false, bool is_vertex = false );

    /**
     * give the point coordinate
     *
     * @param x x-coordinate of the node
     * @param y y-coordinate of the node
     * @param z z-coordinate of the node
     */
    Geo0D( value_type x, value_type y, value_type z )
<<<<<<< HEAD
        : super( 0, MESH_ENTITY_INTERNAL ),
          super2( Dim ),
          M_is_vertex( false ),
          M_mesh( nullptr )
    {
        this->operator[]( 0 ) = x;

        if ( Dim >= 2 )
            this->operator[]( 1 ) = y;

        if ( Dim == 3 )
            this->operator[]( 2 ) = z;
    }

=======
        :
        Geo0D( invalid_v<index_type>, x, y, z )
    {}

    /**
     * constructor where I give the id, the point coordinate and I declare
     * if the Geo0D object is on a boundary
     *
     * @param id identifier
     * @param __x node coordinate
     * @param boundary true if on the boundary, false otherwise
     * @param is_vertex true if the point is a vertex
     *
     */

    template <typename TheNodeType>
        Geo0D( index_type id, TheNodeType/*node_type*/ const& __x, bool boundary = false, bool is_vertex = false,  typename std::enable_if<!is_ptr_or_shared_ptr<TheNodeType>::value>::type* = nullptr )
        :
        Geo0D( id, new node_type( __x), boundary, is_vertex, false )
    {}

>>>>>>> e29c13d0
    /**
     * constructor where I give the id, the point coordinate and I declare
     * if the Geo0D object is on a boundary
     *
     * @param id identifier
     * @param __x node coordinate (shared_ptr)
     * @param boundary true if on the boundary, false otherwise
     * @param is_vertex true if the point is a vertex
     */

    Geo0D( index_type id, const node_type * __x, bool boundary = false, bool is_vertex = false, bool isView = false );

    /**
     * constructor where I give the id, the point coordinate and I declare
     * if the Geo0D object is on a boundary
     *
     * @param id identifier
     * @param __x another Geo0D object
     * @param boundary true if on the boundary, false otherwise
     * @param is_vertex true if the point is a vertex
     * @param isView true if the node is shared
     */
<<<<<<< HEAD
    Geo0D( index_type id, node_type const& __x, bool boundary = false, bool is_vertex = false );
=======
    Geo0D( index_type id, self_type const& __x, bool boundary = false, bool is_vertex = false, bool isView = false )
        :
        Geo0D( id, __x.M_node, boundary, is_vertex, isView )
    {}
>>>>>>> e29c13d0

    /**
     * the point coordinate
     *
     * @param __x node coordinate
     *
     */
    Geo0D( node_type const& __x )
<<<<<<< HEAD
        : super( 0, MESH_ENTITY_INTERNAL ),
          super2( __x ),
          M_is_vertex( false ),
          M_mesh( nullptr )
    {
    }
=======
        :
        Geo0D( invalid_v<index_type>, __x )
    {}
>>>>>>> e29c13d0

    /**
     * the point coordinate expression
     *
     * @param __expr expression for the coordinates
     *
     */
    template <typename AE>
    Geo0D( ublas::vector_expression<AE> const& __expr )
<<<<<<< HEAD
        : super( 0, MESH_ENTITY_INTERNAL ),
          super2( __expr ),
          M_is_vertex( false )
    {
    }
=======
        :
        Geo0D( invalid_v<index_type>, new node_type(  __expr ) )
    {}
>>>>>>> e29c13d0

    /**
     * copy/move constructors
     */
<<<<<<< HEAD
    Geo0D( Geo0D const& G ) = default;
    Geo0D( Geo0D&& G ) = default;
=======
    Geo0D( Geo0D const& G )
        :
        super( G ),
        M_isView( G.M_isView ),
        M_node( M_isView? G.M_node : new node_type( G.node() ) ),
        M_master_id( G.M_master_id ),
        M_master_vertex( G.M_master_vertex ),
        M_is_vertex( G.M_is_vertex ),
        M_mesh( G.M_mesh ), //??
        M_markers( G.M_markers ),
        M_uv( G.M_uv )
        {}

    Geo0D( Geo0D&& G )
        :
        super( std::move( G ) ),
        M_isView( std::move( G.M_isView ) ),
        M_node( G.M_node ),
        M_master_id( std::move( G.M_master_id ) ),
        M_master_vertex( std::move( G.M_master_vertex ) ),
        M_is_vertex( std::move( G.M_is_vertex ) ),
        M_mesh( std::move( G.M_mesh ) ), //??
        M_markers( std::move( G.M_markers ) ),
        M_uv( std::move( G.M_uv ) )
        {
            G.M_node = nullptr;
        }
>>>>>>> e29c13d0

    //! Destructor
    virtual ~Geo0D()
    {
        if ( !M_isView )
            delete M_node;
    }

     /**
     * assignement operators
     */
<<<<<<< HEAD
    Geo0D& operator=( Geo0D const& G ) = default;
    Geo0D& operator=( Geo0D&& G ) = default;
=======
    Geo0D& operator=( Geo0D const& G )
    {
        if ( this != &G )
        {
            super::operator=( G );
            M_isView = G.M_isView;
            M_node = M_isView? G.M_node : new node_type( G.node() );
            M_master_id = G.M_master_id;
            M_master_vertex = G.M_master_vertex;
            M_is_vertex = G.M_is_vertex;
            M_mesh = G.M_mesh; //??
            M_markers = G.M_markers;
            M_uv = G.M_uv;
        }
        return *this;
    }
    Geo0D& operator=( Geo0D&& G )
    {
        if ( this != &G )
        {
            super::operator=( std::move( G ) );
            M_isView = std::move( G.M_isView );
            delete M_node;
            M_node = G.M_node;
            G.M_node = nullptr;
            M_master_id = std::move( G.M_master_id );
            M_master_vertex = std::move( G.M_master_vertex );
            M_is_vertex = std::move( G.M_is_vertex );
            M_mesh = std::move( G.M_mesh ); //??
            M_markers = std::move( G.M_markers );
            M_uv = std::move( G.M_uv );
        }
        return *this;
    }
>>>>>>> e29c13d0

    template <typename AE>
    Geo0D& operator=( ublas::vector_expression<AE> const& expr )
    {
        M_node->operator=( expr );
        return *this;
    }
    template <typename AE>
    Geo0D& operator+=( ublas::vector_expression<AE> const& expr )
    {
        M_node->operator+=( expr );
        return *this;
    }

    value_type& operator[]( int i )
    {
        return M_node->operator[]( i );
    }

    value_type operator[]( int i ) const
    {
        return M_node->operator[]( i );
    }

    value_type& operator()( int i )
    {
        return this->operator[]( i );
    }

    value_type operator()( int i ) const
    {
        return this->operator[]( i );
    }

    /**
     * the master id is different from the id in the context of periodic
     * boundary conditions on the slave side
     * @return the master id
     */
    index_type masterId() const
    {
        return M_master_id;
    }

    self_type const* masterVertex() const
    {
        return M_master_vertex;
    }

    /**
     * @return true if the entity is periodic, false otherwise
     */
    bool isPeriodic() const { return M_master_id != this->M_id; }

    /**
     * \return \p true if point is a vertex, \p false otherwise
     * \attention DO NOT USE YET, returns always false
     */
    bool isVertex() const
    {
        return M_is_vertex;
    }

    /**
     * set the point as a vertex or not using \p v
     */
    void setAsVertex( bool v )
    {
        M_is_vertex = v;
    }

    /**
     * set the mesh to which this geometric entity belongs to
     */
    void setMesh( meshbase_type const* m )
    {
        M_mesh = m;
    }

    /**
     * \return the mesh to which this geometric entity belongs to
     */
    meshbase_type const* mesh() const
    {
        return M_mesh;
    }

    /**
     * @return the node data structure
     */
    /*Geo0D*/node_type const& node() const
    {
        return *M_node;//*this;
    }

    /**
     * @return the node data structure
     */
    matrix_node_type G() const
    {
        matrix_node_type __G( Dim, 1 );
        ublas::column( __G, 0 ) = *M_node;//this;
        return __G;
    }

    /**
     * @return the node data structure
     */
    matrix_node_type vertices() const
    {
        return this->G();
    }

    /**
     * \return the measure of a point
     */
    value_type measure() const
    {
        return 0;
    }

    /**
     * \return \p true if the point has parametric coordinates
     */
    bool isParametric() const
    {
        return M_uv.has_value();
    }

    /**
     * \return the geometric dimension of the entity the point belongs to
     */
    int gDim() const
    {
        return std::get<0>( M_uv.value() );
    }

    /**
     * \return the geometric dimension of the entity the point belongs to
     */
    int gTag() const
    {
        return std::get<1>( M_uv.value() );
    }

    /**
     * \return the parametric coordinates
     */
    parametric_node_type const& parametricCoordinates() const
    {
        return std::get<2>( M_uv.value() );
    }

    /**
     * \return the first parametric coordinates
     */
    value_type u() const
    {
        return this->parametricCoordinates()[0];
    }

    /**
     * \return the first parametric coordinates
     */
    value_type v() const
    {
        return this->parametricCoordinates()[1];
    }

    /**
     * set the node coordinates
     *
     * @param __n the node coordinates
     */
    void setNode( node_type const& __n )
    {
        *M_node = __n;
    }

    /**
     * \return true if points are equal, false otherwise
     */
    bool operator==( Geo0D const& geo0d ) const
    {
        return this->id() == geo0d.id();
    }

    bool operator<( Geo0D const& e ) const
    {
        return this->id() < e.id();
    }

    bool operator<( index_type __i ) const
    {
        return this->id() < __i;
    }

    /**
     * show the information about the Geo0D
     *
     * @param verbose true if verbose mode, false otherwise
     * @param c the output stream to use
     *
     * @return the output stream
     */
    std::ostream& showMe( bool verbose = false, std::ostream& c = std::cout ) const;

    void setMasterId( index_type id )
    {
        M_master_id = id;
    }
    void setMasterVertex( self_type const* m )
    {
        M_master_vertex = m;
    }

    /**
     * set the point coordinates. This will typically be called when
     * creating faces (points) in 1D.
     */
    void setPoint( uint16_type const /*i*/, self_type const& p )
    {
        *this = p;
    }
    void setPointCoordG( int i, ublas::vector<double> const& p )
    {
        *this = p;
    }

    /**
     * translate the point by \p trans
     */
    self_type& translate( node_type const& trans )
    {
        *this += trans;
        return *this;
    }

    std::map<uint16_type, Marker1> const&
    markers() const
    {
        return M_markers;
    }
    void setMarkers( std::map<uint16_type, Marker1> const& markers )
    {
        M_markers = markers;
    }
    bool hasMarker( uint16_type k ) const
    {
        auto itFindMarker = M_markers.find( k );
        if ( itFindMarker == M_markers.end() )
            return false;
        if ( itFindMarker->second.isOff() )
            return false;
        return true;
    }
    Marker1 const& marker( uint16_type k ) const
    {
        return M_markers.find( k )->second;
    }
    Marker1& marker( uint16_type k )
    {
        return M_markers[k];
    }
    void setMarker( uint16_type k, flag_type v )
    {
        M_markers[k].assign( v );
    }

    bool hasMarker() const
    {
        return this->hasMarker( 1 );
    }
    Marker1 const& marker() const
    {
        return M_markers.find( 1 )->second;
    }
    Marker1& marker()
    {
        return M_markers[1];
    }
    void setMarker( flag_type v )
    {
        M_markers[1].assign( v );
    }

    bool hasMarker2() const
    {
        return this->hasMarker( 2 );
    }
    Marker1 const& marker2() const
    {
        return M_markers.find( 2 )->second;
    }
    Marker1& marker2()
    {
        return M_markers[2];
    }
    void setMarker2( flag_type v )
    {
        M_markers[2].assign( v );
    }

    bool hasMarker3() const
    {
        return this->hasMarker( 3 );
    }
    Marker1 const& marker3() const
    {
        return M_markers.find( 3 )->second;
    }
    Marker1& marker3()
    {
        return M_markers[3];
    }
    void setMarker3( flag_type v )
    {
        M_markers[3].assign( v );
    }

    /**
     * set the tags associated to the points
     * - tags[0] physical region
     * - tags[1] elementary region
     * - tags[2] particular region
     */
    void setTags( std::vector<int> const& tags )
    {
        this->setMarker( tags[0] );

        if ( tags.size() > 1 )
            this->setMarker2( tags[1] );

        if ( tags.size() > 2 )
            this->setProcessId( tags[2] );
    }

    std::vector<int> tags() const
<<<<<<< HEAD
    {
        std::vector<int> thetags( 3 );
        thetags[0] = ( this->hasMarker( 1 ) ) ? this->marker( 1 ).value() : 0; //M_marker1.value();
        thetags[1] = ( this->hasMarker( 2 ) ) ? this->marker( 2 ).value() : 0; //M_marker2.value();
        thetags[2] = this->processId();
        return thetags;
    }
    /**
     * set the geometric dimension of the entity the points belongs to
     */
    void setGDim( int gdim )
=======
>>>>>>> e29c13d0
    {
        std::vector<int> thetags( 3 );
        thetags[0] = ( this->hasMarker( 1 ) ) ? this->marker( 1 ).value() : 0; //M_marker1.value();
        thetags[1] = ( this->hasMarker( 2 ) ) ? this->marker( 2 ).value() : 0; //M_marker2.value();
        thetags[2] = this->processId();
        return thetags;
    }

    /**
     * set the parametric coordinates of the node (if it is on an point, edge or
     * surface geometric entity)
     */
    void setParametricCoordinates( int gdim, int gtag, parametric_node_type const& x )
    {
        M_uv = std::make_tuple( gdim,gtag,x );
    }

    /**
     * set the parametric coordinates of the node (if it is on an point, edge or
     * surface geometric entity)
     */
    void setParametricCoordinates( int gdim, int gtag, value_type u, value_type v )
    {
        parametric_node_type uv(2);
        uv[0] = u;
        uv[1] = v;
        M_uv = std::make_tuple( gdim,gtag,uv );
    }

  private:
    friend class boost::serialization::access;
    template <class Archive>
    void serialize( Archive& ar, const unsigned int version )
    {
        ar& boost::serialization::base_object<super>( *this );
<<<<<<< HEAD
        ar& boost::serialization::base_object<super2>( *this );
        //ar & M_is_vertex;
        //ar & M_is_parametric;
=======
        //ar & M_is_vertex;
        ar & *(M_node);
>>>>>>> e29c13d0
        ar& M_markers;
        /*
            ar & M_gdim;
            ar & M_gtag;
            ar & M_uv;
            */
    }
<<<<<<< HEAD

  private:
=======

  private:
    bool M_isView;
    node_type * M_node;

>>>>>>> e29c13d0
    index_type M_master_id;
    self_type const* M_master_vertex;

    bool M_is_vertex;

    // mesh to which the geond element belongs to
    meshbase_type const* M_mesh;

    std::map<uint16_type, Marker1> M_markers;

    std::optional<std::tuple<int,int,parametric_node_type>> M_uv;
};

// Alias for Geo0D<3>
typedef Geo0D<3> Point;

/*--------------------------------------------------------------
  Geo0D
  ---------------------------------------------------------------*/
<<<<<<< HEAD
template <uint16_type Dim, typename T, typename IndexT>
Geo0D<Dim, T, IndexT>::Geo0D()
    : super( 0, MESH_ENTITY_INTERNAL ),
      super2( Dim ),
      M_master_id( 0 ),
      M_is_vertex( false ),
      M_is_parametric( false ),
      M_mesh( nullptr ),
      M_gdim( 0 ),
      M_gtag( 0 ),
      M_uv( 2 )
{
    this->clear();
}

template <uint16_type Dim, typename T, typename IndexT>
Geo0D<Dim, T, IndexT>::Geo0D( index_type id, bool boundary, bool is_vertex )
    : super( id, MESH_ENTITY_INTERNAL ),
      super2( Dim ),
      M_master_id( id ),
      M_is_vertex( is_vertex ),
      M_mesh( nullptr ),
      M_gdim( 0 ),
      M_gtag( 0 ),
      M_uv( 2 )
{
    this->clear();
    this->setOnBoundary( boundary );
}
=======
>>>>>>> e29c13d0

template <uint16_type Dim, typename T, typename IndexT>
Geo0D<Dim, T, IndexT>::Geo0D( index_type id, value_type x, value_type y, value_type z, bool boundary, bool is_vertex )
    : super( id, MESH_ENTITY_INTERNAL ),
<<<<<<< HEAD
      super2( Dim ),
      M_master_id( id ),
      M_is_vertex( is_vertex ),
      M_is_parametric( false ),
      M_mesh( nullptr ),
      M_gdim( 0 ),
      M_gtag( 0 ),
      M_uv( 2 )
=======
      M_isView( false ),
      M_node( new node_type( Dim ) ),
      M_master_id( id ),
      M_is_vertex( is_vertex ),
      M_mesh( nullptr )
>>>>>>> e29c13d0
{
    this->operator[]( 0 ) = x;

    if ( Dim >= 2 )
        this->operator[]( 1 ) = y;

    if ( Dim == 3 )
        this->operator[]( 2 ) = z;

    this->setOnBoundary( boundary );
}

template <uint16_type Dim, typename T, typename IndexT>
<<<<<<< HEAD
Geo0D<Dim, T, IndexT>::Geo0D( index_type id, node_type const& __p, bool boundary, bool is_vertex )
    : super( id, MESH_ENTITY_INTERNAL ),
      super2( __p ),
      M_master_id( id ),
      M_is_vertex( is_vertex ),
      M_is_parametric( false ),
      M_mesh( nullptr ),
      M_gdim( 0 ),
      M_gtag( 0 ),
      M_uv( 2 )
{
    FEELPP_ASSERT( __p.size() == Dim )
    ( __p )( Dim ).error( "invalid node" );
=======
Geo0D<Dim, T, IndexT>::Geo0D( index_type id, const node_type * __p, bool boundary, bool is_vertex, bool isView )
    : super( id, MESH_ENTITY_INTERNAL ),
      M_isView( isView ),
      M_node( (isView)? const_cast<node_type*>(__p) : new node_type(*__p) ),
      M_master_id( id ),
      M_is_vertex( is_vertex ),
      M_mesh( nullptr )
{
>>>>>>> e29c13d0

    DCHECK( __p && __p->size() == Dim ) << "invalid node dimension : " << __p->size() << " and should be " << Dim;
    this->setOnBoundary( boundary );
}

template <uint16_type Dim, typename T, typename IndexT>
std::ostream&
Geo0D<Dim, T, IndexT>::showMe( bool /*verbose*/, std::ostream& out ) const
{
    out.setf( std::ios::scientific, std::ios::floatfield );
    out << "----- BEGIN of Geo0D ---\n";
    out << "id = " << this->id() << " node:" << this->node() << "\n";
    out << "is a vertex = " << isVertex() << "\n";
    out << "----- END OF Geo0D ---\n";
    return out;
}

template <uint16_type Dim, typename T, typename IndexT>
inline std::ostream&
operator<<( std::ostream& __os, Geo0D<Dim, T, IndexT> const& __n )
{
    __os.setf( std::ios::scientific, std::ios::floatfield );
    __os << "----- BEGIN of Geo0D ---\n";
    __os << "id = " << __n.id() << " node:" << (ublas::vector<double>&)__n.node() << "\n";
    __os << "is a vertex = " << __n.isVertex() << "\n";
    __os << "----- END OF Geo0D ---\n";
    return __os;
}

template <uint16_type Dim, typename T, typename IndexT>
inline FEELPP_DEPRECATED DebugStream&
operator<<( DebugStream& __os, Geo0D<Dim, T, IndexT> const& __n )
{
    if ( __os.doPrint() )
    {
        std::ostringstream __str;

        __str << __n.showMe( true, __str );

        __os << __str.str() << "\n";
    }

    return __os;
}
template <uint16_type Dim, typename T, typename IndexT>
inline FEELPP_DEPRECATED NdebugStream&
operator<<( NdebugStream& __os, Geo0D<Dim, T, IndexT> const& __n )
{
    return __os;
}

template <typename T, typename IndexT>
inline T
    distance( Geo0D<1, T, IndexT> const& p1, Geo0D<1, T, IndexT> const& p2 )
{
<<<<<<< HEAD
    return ublas::norm_2( p1 - p2 );
=======
    return ublas::norm_2( p1.node() - p2.node() );
>>>>>>> e29c13d0
}

template <typename T, typename IndexT>
inline T
distance( Geo0D<2, T, IndexT> const& p1, Geo0D<2, T, IndexT> const& p2 )
{
<<<<<<< HEAD
    return ublas::norm_2( p1 - p2 );
=======
    return ublas::norm_2( p1.node() - p2.node() );
>>>>>>> e29c13d0
}

template <typename T, typename IndexT>
inline T
distance( Geo0D<3, T, IndexT> const& p1, Geo0D<3, T, IndexT> const& p2 )
{
<<<<<<< HEAD
    return ublas::norm_2( p1 - p2 );
=======
    return ublas::norm_2( p1.node() - p2.node() );
>>>>>>> e29c13d0
}
template <typename T, typename IndexT>
inline Geo0D<1, T, IndexT>
middle( Geo0D<1, T, IndexT> const& p1, Geo0D<1, T, IndexT> const& p2 )
{
<<<<<<< HEAD
    return ( p1 + p2 ) / 2;
=======
    return ( p1.node() + p2.node() ) / 2;
>>>>>>> e29c13d0
}

template <typename T, typename IndexT>
inline Geo0D<2, T, IndexT>
middle( Geo0D<2, T, IndexT> const& p1, Geo0D<2, T, IndexT> const& p2 )
{
<<<<<<< HEAD
    return ( p1 + p2 ) / 2;
=======
    return ( p1.node() + p2.node() ) / 2;
>>>>>>> e29c13d0
}

template <typename T, typename IndexT>
inline Geo0D<3, T, IndexT>
middle( Geo0D<3, T, IndexT> const& p1, Geo0D<3, T, IndexT> const& p2 )
{
<<<<<<< HEAD
    return ( p1 + p2 ) / 2;
=======
    return ( p1.node() + p2.node() ) / 2;
>>>>>>> e29c13d0
}

template <typename E1, typename E2>
inline ublas::vector<double>
cross( ublas::vector_expression<E1> _p1,
       ublas::vector_expression<E2> _p2 )
{
    ublas::vector<double> v( 3 );
    ublas::vector<double> p1( _p1 );
    ublas::vector<double> p2( _p2 );
    v( 0 ) = p1( 1 ) * p2( 2 ) - p1( 2 ) * p2( 1 );
    v( 1 ) = p1( 2 ) * p2( 0 ) - p1( 0 ) * p2( 2 );
    v( 2 ) = p1( 0 ) * p2( 1 ) - p1( 1 ) * p2( 0 );
    return v;
}

template <typename T, typename IndexT>
inline ublas::vector<double>
cross( Geo0D<3, T, IndexT> p1,
       Geo0D<3, T, IndexT> p2 )
{
    ublas::vector<double> v( 3 );
    v( 0 ) = p1( 1 ) * p2( 2 ) - p1( 2 ) * p2( 1 );
    v( 1 ) = p1( 2 ) * p2( 0 ) - p1( 0 ) * p2( 2 );
    v( 2 ) = p1( 0 ) * p2( 1 ) - p1( 1 ) * p2( 0 );
    return v;
}

} // namespace Feel

#endif<|MERGE_RESOLUTION|>--- conflicted
+++ resolved
@@ -59,17 +59,9 @@
     : public boost::equality_comparable<Geo0D<Dim, T>>,
       public boost::less_than_comparable<Geo0D<Dim, T>>,
       public boost::less_than_comparable<Geo0D<Dim, T>, IndexT>,
-<<<<<<< HEAD
-      public GeoEntity<Simplex<0, 1, Dim>, T, IndexT>,
-      public node<T, Dim>::type
+      public GeoEntity<Simplex<0, 1, Dim>, T, IndexT>
 {
     typedef GeoEntity<Simplex<0, 1, Dim>, T, IndexT> super;
-    typedef typename node<T, Dim>::type super2;
-=======
-      public GeoEntity<Simplex<0, 1, Dim>, T, IndexT>
-{
-    typedef GeoEntity<Simplex<0, 1, Dim>, T, IndexT> super;
->>>>>>> e29c13d0
 
   public:
     typedef Geo0D<Dim, T, IndexT> self_type;
@@ -98,14 +90,10 @@
      *
      * @return
      */
-<<<<<<< HEAD
-    explicit Geo0D( index_type id, bool boundary = false, bool is_vertex = false );
-=======
     explicit Geo0D( index_type id, bool boundary = false, bool is_vertex = false )
         :
         Geo0D( id, 0., 0., 0., boundary, is_vertex )
     {}
->>>>>>> e29c13d0
 
     /**
      * constructor where I give the id, the point coordinate and I declare
@@ -129,22 +117,6 @@
      * @param z z-coordinate of the node
      */
     Geo0D( value_type x, value_type y, value_type z )
-<<<<<<< HEAD
-        : super( 0, MESH_ENTITY_INTERNAL ),
-          super2( Dim ),
-          M_is_vertex( false ),
-          M_mesh( nullptr )
-    {
-        this->operator[]( 0 ) = x;
-
-        if ( Dim >= 2 )
-            this->operator[]( 1 ) = y;
-
-        if ( Dim == 3 )
-            this->operator[]( 2 ) = z;
-    }
-
-=======
         :
         Geo0D( invalid_v<index_type>, x, y, z )
     {}
@@ -166,7 +138,6 @@
         Geo0D( id, new node_type( __x), boundary, is_vertex, false )
     {}
 
->>>>>>> e29c13d0
     /**
      * constructor where I give the id, the point coordinate and I declare
      * if the Geo0D object is on a boundary
@@ -189,14 +160,10 @@
      * @param is_vertex true if the point is a vertex
      * @param isView true if the node is shared
      */
-<<<<<<< HEAD
-    Geo0D( index_type id, node_type const& __x, bool boundary = false, bool is_vertex = false );
-=======
     Geo0D( index_type id, self_type const& __x, bool boundary = false, bool is_vertex = false, bool isView = false )
         :
         Geo0D( id, __x.M_node, boundary, is_vertex, isView )
     {}
->>>>>>> e29c13d0
 
     /**
      * the point coordinate
@@ -205,18 +172,9 @@
      *
      */
     Geo0D( node_type const& __x )
-<<<<<<< HEAD
-        : super( 0, MESH_ENTITY_INTERNAL ),
-          super2( __x ),
-          M_is_vertex( false ),
-          M_mesh( nullptr )
-    {
-    }
-=======
         :
         Geo0D( invalid_v<index_type>, __x )
     {}
->>>>>>> e29c13d0
 
     /**
      * the point coordinate expression
@@ -226,25 +184,13 @@
      */
     template <typename AE>
     Geo0D( ublas::vector_expression<AE> const& __expr )
-<<<<<<< HEAD
-        : super( 0, MESH_ENTITY_INTERNAL ),
-          super2( __expr ),
-          M_is_vertex( false )
-    {
-    }
-=======
         :
         Geo0D( invalid_v<index_type>, new node_type(  __expr ) )
     {}
->>>>>>> e29c13d0
 
     /**
      * copy/move constructors
      */
-<<<<<<< HEAD
-    Geo0D( Geo0D const& G ) = default;
-    Geo0D( Geo0D&& G ) = default;
-=======
     Geo0D( Geo0D const& G )
         :
         super( G ),
@@ -272,7 +218,6 @@
         {
             G.M_node = nullptr;
         }
->>>>>>> e29c13d0
 
     //! Destructor
     virtual ~Geo0D()
@@ -284,10 +229,6 @@
      /**
      * assignement operators
      */
-<<<<<<< HEAD
-    Geo0D& operator=( Geo0D const& G ) = default;
-    Geo0D& operator=( Geo0D&& G ) = default;
-=======
     Geo0D& operator=( Geo0D const& G )
     {
         if ( this != &G )
@@ -322,7 +263,6 @@
         }
         return *this;
     }
->>>>>>> e29c13d0
 
     template <typename AE>
     Geo0D& operator=( ublas::vector_expression<AE> const& expr )
@@ -661,7 +601,6 @@
     }
 
     std::vector<int> tags() const
-<<<<<<< HEAD
     {
         std::vector<int> thetags( 3 );
         thetags[0] = ( this->hasMarker( 1 ) ) ? this->marker( 1 ).value() : 0; //M_marker1.value();
@@ -669,19 +608,6 @@
         thetags[2] = this->processId();
         return thetags;
     }
-    /**
-     * set the geometric dimension of the entity the points belongs to
-     */
-    void setGDim( int gdim )
-=======
->>>>>>> e29c13d0
-    {
-        std::vector<int> thetags( 3 );
-        thetags[0] = ( this->hasMarker( 1 ) ) ? this->marker( 1 ).value() : 0; //M_marker1.value();
-        thetags[1] = ( this->hasMarker( 2 ) ) ? this->marker( 2 ).value() : 0; //M_marker2.value();
-        thetags[2] = this->processId();
-        return thetags;
-    }
 
     /**
      * set the parametric coordinates of the node (if it is on an point, edge or
@@ -710,14 +636,8 @@
     void serialize( Archive& ar, const unsigned int version )
     {
         ar& boost::serialization::base_object<super>( *this );
-<<<<<<< HEAD
-        ar& boost::serialization::base_object<super2>( *this );
-        //ar & M_is_vertex;
-        //ar & M_is_parametric;
-=======
         //ar & M_is_vertex;
         ar & *(M_node);
->>>>>>> e29c13d0
         ar& M_markers;
         /*
             ar & M_gdim;
@@ -725,16 +645,11 @@
             ar & M_uv;
             */
     }
-<<<<<<< HEAD
-
-  private:
-=======
 
   private:
     bool M_isView;
     node_type * M_node;
 
->>>>>>> e29c13d0
     index_type M_master_id;
     self_type const* M_master_vertex;
 
@@ -754,58 +669,15 @@
 /*--------------------------------------------------------------
   Geo0D
   ---------------------------------------------------------------*/
-<<<<<<< HEAD
-template <uint16_type Dim, typename T, typename IndexT>
-Geo0D<Dim, T, IndexT>::Geo0D()
-    : super( 0, MESH_ENTITY_INTERNAL ),
-      super2( Dim ),
-      M_master_id( 0 ),
-      M_is_vertex( false ),
-      M_is_parametric( false ),
-      M_mesh( nullptr ),
-      M_gdim( 0 ),
-      M_gtag( 0 ),
-      M_uv( 2 )
-{
-    this->clear();
-}
-
-template <uint16_type Dim, typename T, typename IndexT>
-Geo0D<Dim, T, IndexT>::Geo0D( index_type id, bool boundary, bool is_vertex )
-    : super( id, MESH_ENTITY_INTERNAL ),
-      super2( Dim ),
-      M_master_id( id ),
-      M_is_vertex( is_vertex ),
-      M_mesh( nullptr ),
-      M_gdim( 0 ),
-      M_gtag( 0 ),
-      M_uv( 2 )
-{
-    this->clear();
-    this->setOnBoundary( boundary );
-}
-=======
->>>>>>> e29c13d0
 
 template <uint16_type Dim, typename T, typename IndexT>
 Geo0D<Dim, T, IndexT>::Geo0D( index_type id, value_type x, value_type y, value_type z, bool boundary, bool is_vertex )
     : super( id, MESH_ENTITY_INTERNAL ),
-<<<<<<< HEAD
-      super2( Dim ),
-      M_master_id( id ),
-      M_is_vertex( is_vertex ),
-      M_is_parametric( false ),
-      M_mesh( nullptr ),
-      M_gdim( 0 ),
-      M_gtag( 0 ),
-      M_uv( 2 )
-=======
       M_isView( false ),
       M_node( new node_type( Dim ) ),
       M_master_id( id ),
       M_is_vertex( is_vertex ),
       M_mesh( nullptr )
->>>>>>> e29c13d0
 {
     this->operator[]( 0 ) = x;
 
@@ -819,21 +691,6 @@
 }
 
 template <uint16_type Dim, typename T, typename IndexT>
-<<<<<<< HEAD
-Geo0D<Dim, T, IndexT>::Geo0D( index_type id, node_type const& __p, bool boundary, bool is_vertex )
-    : super( id, MESH_ENTITY_INTERNAL ),
-      super2( __p ),
-      M_master_id( id ),
-      M_is_vertex( is_vertex ),
-      M_is_parametric( false ),
-      M_mesh( nullptr ),
-      M_gdim( 0 ),
-      M_gtag( 0 ),
-      M_uv( 2 )
-{
-    FEELPP_ASSERT( __p.size() == Dim )
-    ( __p )( Dim ).error( "invalid node" );
-=======
 Geo0D<Dim, T, IndexT>::Geo0D( index_type id, const node_type * __p, bool boundary, bool is_vertex, bool isView )
     : super( id, MESH_ENTITY_INTERNAL ),
       M_isView( isView ),
@@ -842,7 +699,6 @@
       M_is_vertex( is_vertex ),
       M_mesh( nullptr )
 {
->>>>>>> e29c13d0
 
     DCHECK( __p && __p->size() == Dim ) << "invalid node dimension : " << __p->size() << " and should be " << Dim;
     this->setOnBoundary( boundary );
@@ -898,65 +754,41 @@
 inline T
     distance( Geo0D<1, T, IndexT> const& p1, Geo0D<1, T, IndexT> const& p2 )
 {
-<<<<<<< HEAD
-    return ublas::norm_2( p1 - p2 );
-=======
     return ublas::norm_2( p1.node() - p2.node() );
->>>>>>> e29c13d0
 }
 
 template <typename T, typename IndexT>
 inline T
 distance( Geo0D<2, T, IndexT> const& p1, Geo0D<2, T, IndexT> const& p2 )
 {
-<<<<<<< HEAD
-    return ublas::norm_2( p1 - p2 );
-=======
     return ublas::norm_2( p1.node() - p2.node() );
->>>>>>> e29c13d0
 }
 
 template <typename T, typename IndexT>
 inline T
 distance( Geo0D<3, T, IndexT> const& p1, Geo0D<3, T, IndexT> const& p2 )
 {
-<<<<<<< HEAD
-    return ublas::norm_2( p1 - p2 );
-=======
     return ublas::norm_2( p1.node() - p2.node() );
->>>>>>> e29c13d0
 }
 template <typename T, typename IndexT>
 inline Geo0D<1, T, IndexT>
 middle( Geo0D<1, T, IndexT> const& p1, Geo0D<1, T, IndexT> const& p2 )
 {
-<<<<<<< HEAD
-    return ( p1 + p2 ) / 2;
-=======
     return ( p1.node() + p2.node() ) / 2;
->>>>>>> e29c13d0
 }
 
 template <typename T, typename IndexT>
 inline Geo0D<2, T, IndexT>
 middle( Geo0D<2, T, IndexT> const& p1, Geo0D<2, T, IndexT> const& p2 )
 {
-<<<<<<< HEAD
-    return ( p1 + p2 ) / 2;
-=======
     return ( p1.node() + p2.node() ) / 2;
->>>>>>> e29c13d0
 }
 
 template <typename T, typename IndexT>
 inline Geo0D<3, T, IndexT>
 middle( Geo0D<3, T, IndexT> const& p1, Geo0D<3, T, IndexT> const& p2 )
 {
-<<<<<<< HEAD
-    return ( p1 + p2 ) / 2;
-=======
     return ( p1.node() + p2.node() ) / 2;
->>>>>>> e29c13d0
 }
 
 template <typename E1, typename E2>
