--- conflicted
+++ resolved
@@ -203,12 +203,6 @@
  * \return a pair of iterators to iterate over elements with pid \p flag and
  *  verified expr > 0 for all nodes of the element
  */
-<<<<<<< HEAD
-template<typename MeshType,typename ExprType, std::enable_if_t<std::is_base_of_v<MeshBase<>,unwrap_ptr_t<MeshType>>,int> = 0  >
-auto
-elements( MeshType const& mesh, vf::Expr<ExprType> const& expr )
-{
-=======
 template <typename MeshType, typename ExprType, typename... Ts, std::enable_if_t<std::is_base_of_v<MeshBase<>, decay_type<std::remove_pointer_t<MeshType>>>, int> = 0>
 elements_pid_t<MeshType>
 elements( MeshType const& mesh, vf::Expr<ExprType> const& expr, Ts&&... v )
@@ -220,7 +214,6 @@
     auto && min = args.get_else(_min, 0 );
     auto && max = args.get_else(_max, 1 );
     using expr_t = decay_type<decltype( expr )>;
->>>>>>> 18c22e34
     rank_type pid = rank( mesh );
     typename MeshTraits<MeshType>::elements_reference_wrapper_ptrtype myelts( new typename MeshTraits<MeshType>::elements_reference_wrapper_type );
     auto const& imesh = Feel::unwrap_ptr( mesh );
