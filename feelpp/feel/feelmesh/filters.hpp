--- conflicted
+++ resolved
@@ -33,10 +33,7 @@
 
 #include <utility>
 #include <unordered_set>
-<<<<<<< HEAD
-=======
 #include <any>
->>>>>>> e29c13d0
 #if BOOST_VERSION >= 105600
 #include <boost/phoenix/stl/algorithm/detail/is_std_list.hpp>
 #else
@@ -1639,10 +1636,7 @@
         if ( addElt )
             myelts->push_back(boost::cref(elt));
     }
-<<<<<<< HEAD
-=======
     myelts->shrink_to_fit();
->>>>>>> e29c13d0
     return boost::make_tuple( mpl::size_t<MESH_ELEMENTS>(),
                               myelts->begin(), myelts->end(),
                               myelts );
