/* -*- mode: c++; coding: utf-8; tab-width: 4; indent-tabs-mode: nil; c-basic-offset: 4; show-trailing-whitespace: t -*- vim:fenc=utf-8:ft=cpp:et:sw=4:ts=4:sts=4

  This file is part of the Feel library

  Author(s): Christophe Prud'homme <christophe.prudhomme@feelpp.org>
       Date: 2005-08-27

  Copyright (C) 2005,2006 EPFL
  Copyright (C) 2006-2010 Universite de Grenoble 1 (Joseph Fourier)
  Copyright (C) 2010-2016 Feel++ Consortium

  This library is free software; you can redistribute it and/or
  modify it under the terms of the GNU Lesser General Public
  License as published by the Free Software Foundation; either
  version 3.0 of the License, or (at your option) any later version.

  This library is distributed in the hope that it will be useful,
  but WITHOUT ANY WARRANTY; without even the implied warranty of
  MERCHANTABILITY or FITNESS FOR A PARTICULAR PURPOSE.  See the GNU
  Lesser General Public License for more details.

  You should have received a copy of the GNU Lesser General Public
  License along with this library; if not, write to the Free Software
  Foundation, Inc., 51 Franklin Street, Fifth Floor, Boston, MA  02110-1301  USA
*/
/**
   \file filters.hpp
   \author Christophe Prud'homme <christophe.prudhomme@feelpp.org>
   \date 2005-08-27
 */
#ifndef __FEELPP_FILTERS_HPP
#define __FEELPP_FILTERS_HPP 1

#include <iterator>
#include <type_traits>
#include <utility>
#include <unordered_set>
#include <any>
#include <tuple>
#include <boost/mp11/function.hpp>
#include <feel/feelcore/environment.hpp>
#include <feel/feelcore/rank.hpp>
#include <feel/feelcore/enums.hpp>
#include <feel/feelmesh/meshbase.hpp>
#include <feel/feelmesh/traits.hpp>
#include <feel/feelmesh/iterator.hpp>
#include <feel/feelmesh/ranges.hpp>
#include <feel/feelmesh/detail/filters.hpp>
#include <feel/feelvf/expr.hpp>

namespace std
{
template< std::size_t I, class T >
struct tuple_element;
template <size_t I, typename Tuple>
using tuple_element_t = typename tuple_element<I,Tuple>::type;
}
namespace Feel
{
#if 0   
template <int I, typename Tuple>
struct tuple_element;
template <int I, typename Head, typename... Tail>
struct tuple_element<I, boost::tuple<Head, Tail...>>
{
    typedef typename tuple_element<I - 1, boost::tuple<Tail...>>::type type;
};
template <typename Head, typename... Tail>
struct tuple_element<0, boost::tuple<Head, Tail...>>
{
    typedef Head type;
};
template <int I, typename Tuple>
using tuple_element_t = typename std::tuple_element<I,Tuple>::type;

template <typename> struct is_tuple: std::false_type {};

template <typename ...T> struct is_tuple<boost::tuple<T...>>: std::true_type {};

template <typename T> 
inline constexpr bool is_tuple_v = is_tuple<T>::value;
#else // 0
template <typename> struct is_tuple: std::false_type {};
template <typename ...T> struct is_tuple<std::tuple<T...>>: std::true_type {};
template <typename T>
inline constexpr bool is_tuple_v = is_tuple<T>::value;  
#endif // 0

template<typename MeshType>
decltype(auto)
make_elements_wrapper()
{
    using elt_wrapper_t = typename MeshTraits<MeshType>::elements_reference_wrapper_type;
    return std::make_shared<elt_wrapper_t>();
}

template <typename RangeT>
using range_elementtype_t = std::tuple_element_t<0, RangeT>;

template <typename RangeT>
constexpr size_type range_elementtype_v = range_elementtype_t<RangeT>::value;

template <typename RangeT>//, std::enable_if_t < std::is_same_v < std::tuple_element<1, RangeT>,std::tuple_element<2, RangeT>>,int> = 0 >
using range_iterators_t = std::tuple_element_t<1, RangeT>;

template <typename RangeT>
using range_container_t = std::tuple_element_t<3, RangeT>;

//!
//! @return the worldcomm associated to the mesh stored in the range
//! @ingroup Mesh
//!
template <typename RangeT, std::enable_if_t<is_range_v<RangeT>, int> = 0>
WorldComm const& worldComm( RangeT const& range )
{
    return boost::unwrap_ref( *begin(range) ).mesh()->worldComm();
}

/**
 * @brief get the rank of a range of entities
 * 
 * @tparam S 
 * @tparam ITERATOR 
 * @tparam CONTAINER 
 * @param range 
 * @return int the rank of the entity range
 */
template <typename RangeT,std::enable_if_t<is_range_v<RangeT>,int> = 0>
rank_type rank( RangeT const& range )
{
    return worldComm( range ).globalRank();
}

#if 0
/**
 * namespace for meta mesh computation data structure
 */
namespace meta
{

template<typename MeshType>
struct elements
{
    static inline const uint16_type nDim = MeshType::nDim;
    typedef boost::tuple<mpl::size_t<MESH_ELEMENTS>,
                         typename MeshTraits<MeshType>::element_const_iterator,
                         typename MeshTraits<MeshType>::element_const_iterator> type;
};

template<typename MeshType>
struct markedelements
{
    static inline const uint16_type nDim = MeshType::nDim;
    typedef boost::tuple<mpl::size_t<MESH_ELEMENTS>,
                         typename MeshTraits<MeshType>::marker_element_const_iterator,
                         typename MeshTraits<MeshType>::marker_element_const_iterator> type;
};

template<typename MeshType>
struct marked2elements
{
    static inline const uint16_type nDim = MeshType::nDim;
    typedef boost::tuple<mpl::size_t<MESH_ELEMENTS>,
                         typename MeshTraits<MeshType>::marker2_element_const_iterator,
                         typename MeshTraits<MeshType>::marker2_element_const_iterator> type;
};

template<typename MeshType>
struct marked3elements
{
    static inline const uint16_type nDim = MeshType::nDim;
    typedef boost::tuple<mpl::size_t<MESH_ELEMENTS>,
                         typename MeshTraits<MeshType>::marker3_element_const_iterator,
                         typename MeshTraits<MeshType>::marker3_element_const_iterator> type;
};

} // meta
#endif

/**
 * \ingroup MeshIterators
 * \return a pair of iterators to iterate over elements with pid \p flag
 */
template<typename MeshType, std::enable_if_t<std::is_base_of_v<MeshBase<>,unwrap_ptr_t<MeshType>>,int> = 0>
auto
allelements( MeshType const& mesh   )
{
    return range( _range=Feel::detail::allelements( mesh ), _mesh = mesh );
}

/**
 *
 * \ingroup MeshIterators
 * \return a pair of iterators to iterate over elements with pid \p flag
 */
template<typename MeshType, std::enable_if_t<std::is_base_of_v<MeshBase<>,decay_type<std::remove_pointer_t<MeshType>>>,int> = 0>
auto
elements( MeshType const& mesh )
{
    return range( _range=Feel::detail::elements( mesh, rank( mesh ) ), _mesh=mesh );
}

/**
 *
 * \ingroup MeshIterators
 * \return a pair of iterators to iterate over elements with pid \p flag
 */
template<typename MeshType, std::enable_if_t<std::is_base_of_v<MeshBase<>,decay_type<std::remove_pointer_t<MeshType>>>,int> = 0>
auto
elements( MeshType const& mesh, int pid )
{
    return range( _range=Feel::detail::elements( mesh, pid ), _mesh=mesh );
}
/**
 * @brief EXTRACT_ELEM
 */
enum class select_elements_from_expression {
    with_positive_values = 1,
    with_negative_values = 2,
    with_changing_sign = 3,
    with_value = 4,
    with_value_range = 5
};

/**
 *
 * \ingroup MeshIterators
 * \return a pair of iterators to iterate over elements with pid \p flag and
 *  verified expr > 0 for all nodes of the element
 */
template <typename MeshType, typename ExprType, typename... Ts, std::enable_if_t<std::is_base_of_v<MeshBase<>, decay_type<std::remove_pointer_t<MeshType>>>, int> = 0>
Range<MeshType,MESH_ELEMENTS>
elements( MeshType const& mesh, vf::Expr<ExprType> const& expr, Ts&&... v )
{
    auto args = NA::make_arguments( std::forward<Ts>(v)... );
    select_elements_from_expression selector = args.get_else(_selector, select_elements_from_expression::with_positive_values);
    auto && threshold = args.get_else(_threshold, 1e-9);
    auto && value = args.get_else(_value, 0 );
    auto && min = args.get_else(_min, 0 );
    auto && max = args.get_else(_max, 1 );
    using expr_t = decay_type<decltype( expr )>;
    rank_type pid = rank( mesh );
    Range<MeshType,MESH_ELEMENTS> myelts(mesh);
    auto const& imesh = Feel::unwrap_ptr( mesh );
    typedef typename MeshTraits<MeshType>::mesh_type mesh_type;
    auto it = imesh.beginOrderedElement();
    auto en = imesh.endOrderedElement();
    if ( it != en )
    {
        auto gm = imesh.gm();
        auto const& initElt = unwrap_ref( *it );
        typename mesh_type::reference_convex_type refConvex;
        auto geopc = gm->preCompute( refConvex.points() );
        const size_type context = expr_t::context|vm::POINT;
        auto ctx = gm->template context<context>( initElt, geopc );
        auto expr_evaluator = expr.evaluator( vf::mapgmc(ctx) );
        for ( ; it!=en;++it )
        {
            auto const& elt = unwrap_ref( *it );
            if ( elt.processId() != pid )
                continue;
            ctx->template update<context>( elt );
            expr_evaluator.update( vf::mapgmc( ctx ) );
            int elt_count_positive = 0, elt_count_negative = 0;
            for ( uint16_type q=0;q<ctx->nPoints();++q )
            {
                double val = expr_evaluator.evalq( 0,0,q );
                if ( selector == select_elements_from_expression::with_positive_values && val > -threshold )
                {
                    elt_count_positive++;
                    break;
                }
                else if ( selector == select_elements_from_expression::with_negative_values && val < threshold )
                {
                    elt_count_negative++;
                    break;
                }
                else if ( selector == select_elements_from_expression::with_changing_sign ) 
                {
                    if ( val < 0 )
                        elt_count_negative++;
                    else if ( val >= 0 )
                        elt_count_positive++;
                }
                else if ( selector == select_elements_from_expression::with_value ) 
                {
                    if ( std::abs(val - value) < threshold )
                    {
                        elt_count_positive++;
                        break;
                    }
                }
                else if ( selector == select_elements_from_expression::with_value_range ) 
                {
                    if ( ( val > min-threshold ) && ( val < max+threshold ) )
                        elt_count_positive++;
                }
            }
            if ( ( selector == select_elements_from_expression::with_positive_values ) && elt_count_positive > 0 )
            {
                myelts.push_back(elt);
            }
            else if ( ( selector == select_elements_from_expression::with_negative_values ) && elt_count_negative > 0 )
            {
                myelts.push_back(elt);
            }
            else if ( ( selector == select_elements_from_expression::with_changing_sign ) && ( elt_count_positive > 0 && elt_count_negative > 0 ) )
            {
                myelts.push_back(elt);
            }
            else if ( ( selector == select_elements_from_expression::with_value ) && elt_count_positive > 0 )
            {
                myelts.push_back(elt);
            }
            else if ( ( selector == select_elements_from_expression::with_value_range ) && elt_count_positive > 0 )
            {
                myelts.push_back(elt);
            }
        }
    }
    myelts.shrink_to_fit();

    return myelts;
}

/**
 *
 * \ingroup MeshIterators
 * \return a pair of iterators to iterate over elements of the mesh
 * which share a face with the boundary
 */
template<typename MeshType>
auto
boundaryelements( MeshType const& mesh, uint16_type entity_min_dim = 0, uint16_type entity_max_dim = 2 )
{
    return range(_range=Feel::detail::boundaryelements( mesh, entity_min_dim, entity_max_dim, rank( mesh ) ), _mesh=mesh );
}


/**
 *
 * \ingroup MeshIterators
 * \return a pair of iterators to iterate over elements of the mesh
 * which are strictly within the domain that is to say they do not
 * share a face with the boundary
 */
template<typename MeshType>
auto
internalelements( MeshType const& mesh )
{
    return range(_range=Feel::detail::internalelements( mesh, rank( mesh ) ), _mesh=mesh );
}

/**
 *
 * \ingroup MeshIterators
 * \return a pair of iterators to iterate over elements of the
 * mesh with marker \p flag
 */
template<typename MeshType>
auto
markedelementsByType( MeshType const& mesh, uint16_type markerType )
{
    return range(_range=Feel::detail::markedelements( mesh, markerType, rank( mesh ) ), _mesh=mesh );
}
/**
 *
 * \ingroup MeshIterators
 * \return a pair of iterators to iterate over elements of the
 * mesh with marker \p flag
 */
template<typename MeshType>
auto
markedelementsByType( MeshType const& mesh, uint16_type markerType,
                      boost::any const& markersFlag )
{
    std::set<flag_type> markerFlagSet = Feel::unwrap_ptr( mesh ).markersId( markersFlag );
    return range( _range=Feel::detail::markedelements( mesh, markerType, markerFlagSet, rank( mesh ) ), _mesh=mesh );
}
/**
 *
 * \ingroup MeshIterators
 * \return a pair of iterators to iterate over elements of the
 * mesh with marker \p flag
 */
template<typename MeshType>
auto
markedelementsByType( MeshType const& mesh, uint16_type markerType,
                      std::initializer_list<boost::any> const& markersFlag )
{
    std::set<flag_type> markerFlagSet;
    for ( auto const& it : markersFlag )
    {
        flag_type theflag = Feel::unwrap_ptr( mesh ).markerId( it );
        VLOG(2) << "[markedfacesByType] flag: " << theflag << "\n";
        markerFlagSet.insert( theflag );
    }
    return range( _range=Feel::detail::markedelements( mesh, markerType, markerFlagSet, rank( mesh ) ), _mesh=mesh );
}

/**
 *
 * \ingroup MeshIterators
 * \return a pair of iterators to iterate over elements of the
 * mesh with marker
 */
template<typename MeshType, std::enable_if_t<std::is_base_of_v<MeshBase<>,unwrap_ptr_t<MeshType>>,int> = 0>
auto
markedelements( MeshType const& mesh )
{
    return markedelementsByType( mesh, 1 );
}

/**
 *
 * \ingroup MeshIterators
 * \return a pair of iterators to iterate over elements of the
 * mesh with marker \p flag
 */
template<typename MeshType, std::enable_if_t<std::is_base_of_v<MeshBase<>,unwrap_ptr_t<MeshType>>,int> = 0>
auto
markedelements( MeshType const& mesh, boost::any const& markersFlag )
{
    return markedelementsByType( mesh, 1, markersFlag );
}
template<typename MeshType, std::enable_if_t<std::is_base_of_v<MeshBase<>,unwrap_ptr_t<MeshType>>,int> = 0>
auto
markedelements( MeshType const& mesh, std::initializer_list<boost::any> const& markersFlag )
{
    return markedelementsByType( mesh, 1, markersFlag );
}
/**
 *
 * \ingroup MeshIterators
 * \return a pair of iterators to iterate over elements of the
 * mesh with \c Marker2 string
 */
template<typename MeshType, std::enable_if_t<std::is_base_of_v<MeshBase<>,unwrap_ptr_t<MeshType>>,int> = 0>
auto
marked2elements( MeshType const& mesh, boost::any const& markersFlag )
{
    return markedelementsByType( mesh, 2, markersFlag );
}
template<typename MeshType, std::enable_if_t<std::is_base_of_v<MeshBase<>,unwrap_ptr_t<MeshType>>,int> = 0>
auto
marked2elements( MeshType const& mesh, std::initializer_list<boost::any> const& markersFlag )
{
    return markedelementsByType( mesh, 2, markersFlag );
}
/**
 *
 * \ingroup MeshIterators
 * \return a pair of iterators to iterate over elements of the
 * mesh with \c Marker3 string
 */
template<typename MeshType, std::enable_if_t<std::is_base_of_v<MeshBase<>,unwrap_ptr_t<MeshType>>,int> = 0>
auto
marked3elements( MeshType const& mesh, boost::any const& markersFlag )
{
    return markedelementsByType( mesh, 3, markersFlag );
}
template<typename MeshType, std::enable_if_t<std::is_base_of_v<MeshBase<>,unwrap_ptr_t<MeshType>>,int> = 0>
auto
marked3elements( MeshType const& mesh, std::initializer_list<boost::any> const& markersFlag )
{
    return markedelementsByType( mesh, 3, markersFlag );
}



/**
 *
 * \ingroup MeshIterators
 * \return a mapping between a id and pair of iterators to iterate over elements of the
 * mesh with marker \p flag
 */
template<typename MeshType>
std::map<int, Range<MeshType, MESH_ELEMENTS>>
collectionOfMarkedelements( MeshType const& mesh, std::any const& collectionOfMarkersFlag )
{
    return Feel::detail::collectionOfMarkedelements<0>( mesh,collectionOfMarkersFlag );
}
/**
 *
 * \ingroup MeshIterators
 * \return a mapping between a id and pair of (range active element, range ghost elements)
 */
template<typename MeshType>
auto
collectionOfMarkedelementsWithGhostsSplitted( MeshType const& mesh, std::any const& collectionOfMarkersFlag )
{
    return Feel::detail::collectionOfMarkedelements<2>( mesh,collectionOfMarkersFlag );
}



/**
 *
 * \ingroup MeshIterators
 * \return a pair of iterators to iterate over elements with id \p flag
 */
template<typename MeshType>
auto
idedelements( MeshType const& mesh, flag_type flag )
{
    return range( _range=Feel::detail::idedelements( mesh, flag ), _mesh=mesh );
}

/**
 *
 * \ingroup MeshIterators
 * \return a pair of iterators to iterate over faces of the
 * mesh on processor \c __pid
 *
 * @param mesh a mesh data structure
 * @param __pid process id
 *
 * @return a pair of face iterators (begin,end)
 */
template<typename MeshType, std::enable_if_t<std::is_base_of_v<MeshBase<>,unwrap_ptr_t<MeshType>>,int> = 0>
auto
faces( MeshType const& mesh )
{
    return range(_range=Feel::detail::faces( mesh, rank( mesh ) ), _mesh=mesh, _pid=rank(mesh) );
}

/**
 *
 * \ingroup MeshIterators
 * \return a pair of iterators to iterate over elements with id \p id
 */
template<typename MeshType>
auto
idedfaces( MeshType const& mesh, size_type id )
{
    return range(_range=Feel::detail::idedfaces( mesh, id ), _mesh=mesh );
}



template<typename MeshType>
auto
markedfacesByType( MeshType const& mesh, uint16_type markerType )
{
    return range( _range=Feel::detail::markedfaces( mesh, markerType, rank( mesh ) ), _mesh=mesh );
}

template<typename MeshType>
auto
markedfacesByType( MeshType const& mesh, uint16_type markerType,
                   boost::any const& __marker )
{
    std::set<flag_type> markerFlagSet = Feel::unwrap_ptr( mesh ).markersId( __marker );
    return range( _range=Feel::detail::markedfaces( mesh, markerType, markerFlagSet, rank( mesh ) ), _mesh=mesh );
}

template<typename MeshType>
auto
markedfacesByType( MeshType const& mesh, uint16_type markerType,
                   std::initializer_list<boost::any> const& markersFlag )
{
    std::set<flag_type> markerFlagSet;
    for ( auto const& it : markersFlag )
    {
        flag_type theflag = Feel::unwrap_ptr( mesh ).markerId( it );
        VLOG(2) << "[markedfacesByType] flag: " << theflag << "\n";
        markerFlagSet.insert( theflag );
    }
    return range( _range=Feel::detail::markedfaces( mesh, markerType, markerFlagSet, rank( mesh ) ), _mesh=mesh );
}

/**
 *
 * \ingroup MeshIterators
 * \return a pair of iterators to iterate over faces of the
 * mesh marked
 *
 * @param mesh a mesh data structure
 * @param __pid process id
 *
 * @return a pair of iterators (begin,end) for the set of marked faces
 */
template<typename MeshType, std::enable_if_t<std::is_base_of_v<MeshBase<>,unwrap_ptr_t<MeshType>>,int> = 0>
auto
markedfaces( MeshType const& mesh )
{
    return markedfacesByType( mesh, 1 );
}

/**
 *
 * \ingroup MeshIterators
 * \return a pair of iterators to iterate over faces of the
 * mesh marked with \c __marker
 *
 * @param mesh a mesh data structure
 * @param markersFlag a marker that identifies faces
 *
 * @return a pair of iterators (begin,end) for the set of marked faces
 */
template<typename MeshType, std::enable_if_t<std::is_base_of_v<MeshBase<>,unwrap_ptr_t<MeshType>>,int> = 0>
auto
markedfaces( MeshType const& mesh, boost::any const& markersFlag )
{
    return markedfacesByType( mesh, 1, markersFlag );
}
template<typename MeshType, std::enable_if_t<std::is_base_of_v<MeshBase<>,unwrap_ptr_t<MeshType>>,int> = 0>
auto
markedfaces( MeshType const& mesh, std::initializer_list<boost::any> const& markersFlag )
{
    return markedfacesByType( mesh, 1, markersFlag );
}

template<typename MeshType, std::enable_if_t<std::is_base_of_v<MeshBase<>,unwrap_ptr_t<MeshType>>,int> = 0>
auto
marked2faces( MeshType const& mesh, boost::any const& markersFlag )
{
    return markedfacesByType( mesh, 2, markersFlag );
}
template<typename MeshType, std::enable_if_t<std::is_base_of_v<MeshBase<>,unwrap_ptr_t<MeshType>>,int> = 0>
auto
marked2faces( MeshType const& mesh,
              std::initializer_list<boost::any> const& markersFlag )
{
    return markedfacesByType( mesh, 2, markersFlag );
}

template<typename MeshType, std::enable_if_t<std::is_base_of_v<MeshBase<>,unwrap_ptr_t<MeshType>>,int> = 0>
auto
marked3faces( MeshType const& mesh, boost::any const& markersFlag )
{
    return markedfacesByType( mesh, 3, markersFlag );
}
template<typename MeshType, std::enable_if_t<std::is_base_of_v<MeshBase<>,unwrap_ptr_t<MeshType>>,int> = 0>
auto
marked3faces( MeshType const& mesh,
              std::initializer_list<boost::any> markersFlag )
{
    return markedfacesByType( mesh, 3, markersFlag );
}

/**
 *
 * \ingroup MeshIterators
 * \return a pair of iterators to iterate over all boundary faces of the
 * mesh
 */
template<typename MeshType, std::enable_if_t<std::is_base_of_v<MeshBase<>,unwrap_ptr_t<MeshType>>,int> = 0>
auto
boundaryfaces( MeshType const& mesh  )
{
    return range( _range=Feel::detail::boundaryfaces( mesh, rank( mesh ) ), _mesh=mesh, _pid=rank(mesh) );
}
template <typename MeshType, std::enable_if_t<std::is_base_of_v<MeshBase<>, unwrap_ptr_t<MeshType>>, int> = 0>
Range<MeshType,MESH_FACES>
boundaryfaces( MeshType const& mesh, Range<MeshType,MESH_ELEMENTS> const& r )
{
    Range<MeshType,MESH_FACES> ret(mesh);

    for ( auto const& e : r )
    {
        auto const& elt = boost::unwrap_ref( e );
        auto const& eltfaces = elt.faces();
        for ( auto it = eltfaces.first, en = eltfaces.second; it != en; ++it )
        {
            auto const& face = *it;
            if ( face->isConnectedTo0() && !face->isConnectedTo1() )
            {
                ret.push_back( *face );
            }
        }
    }
    ret.shrink_to_fit();
    return ret;
}

/**
 *
 * \ingroup MeshIterators
 * \return a pair of iterators to iterate over all internal faces of the
 * mesh belong to process domain \p __pid
 */
template<typename MeshType, std::enable_if_t<std::is_base_of_v<MeshBase<>,unwrap_ptr_t<MeshType>>,int> = 0>
auto
internalfaces( MeshType const& mesh )
{
    return range( _range=Feel::detail::internalfaces( mesh, rank( mesh ) ), _mesh=mesh, _pid=rank(mesh) );
}

template <typename MeshType, std::enable_if_t<std::is_base_of_v<MeshBase<>, unwrap_ptr_t<MeshType>>, int> = 0>
Range<MeshType,MESH_FACES>
internalfaces( MeshType const& mesh, Range<MeshType,MESH_ELEMENTS> const& r )
{
    Range<MeshType,MESH_FACES> res( mesh );
    std::set<int> fids;
    for(auto const&e : r )
    {
        auto const& elt = boost::unwrap_ref( e );
        auto const& eltfaces = elt.faces();
        for(auto it = eltfaces.first, en = eltfaces.second; it != en; ++it)
        {
            auto const& face = *it;
            if ( face->isConnectedTo0() && face->isConnectedTo1()  )
            {
                if ( fids.find( face->id() ) == fids.end() )
                {
                    fids.insert( face->id() );
                    res.push_back( *face );
                }
            }
        }
    }
    res.shrink_to_fit();
    return res;
}
/**
 *
 * \ingroup MeshIterators
 * \return a pair of iterators to iterate over all interprocess faces of the
 * mesh belonging to process \p __pid
 */
template<typename MeshType, std::enable_if_t<std::is_base_of_v<MeshBase<>,unwrap_ptr_t<MeshType>>,int> = 0>
auto
interprocessfaces( MeshType const& mesh )
{
    return range( _range=Feel::detail::interprocessfaces( mesh, invalid_rank_type_value ),  _mesh=mesh );
}


/**
 *
 * \ingroup MeshIterators
 * \return a pair of iterators to iterate over all interprocess faces of the
 * mesh belonging to process \p __pid
 */
template<typename MeshType, std::enable_if_t<std::is_base_of_v<MeshBase<>,unwrap_ptr_t<MeshType>>,int> = 0>
auto
interprocessfaces( MeshType const& mesh, rank_type neighbor_pid )
{
    return range( _range=Feel::detail::interprocessfaces( mesh, neighbor_pid ), _mesh=mesh );
}


/**
 *
 * \ingroup MeshIterators
 * \return a pair of iterators to iterate over edges of the
 * mesh on processor \c __pid
 *
 * @param mesh a mesh data structure
 * @param __pid process id
 *
 * @return a pair of edge iterators (begin,end)
 */
template<typename MeshType, std::enable_if_t<std::is_base_of_v<MeshBase<>,unwrap_ptr_t<MeshType>>,int> = 0>
auto
edges( MeshType const& mesh )
{
    return range( _range = Feel::detail::edges( mesh, rank( mesh ) ), _mesh=mesh, _pid=rank(mesh) );
}


/**
 *
 * \ingroup MeshIterators
 * \return a pair of iterators to iterate over edges of the
 * mesh marked with \c __marker
 *
 * @param mesh a mesh data structure
 * @param __marker a marker that identifies edges
 * @param __pid process id
 *
 * @return a pair of iterators (begin,end) for the set of marked edges
 */
template<typename MeshType, std::enable_if_t<std::is_base_of_v<MeshBase<>,unwrap_ptr_t<MeshType>>,int> = 0>
auto
markededgesByType( MeshType const& mesh, uint16_type markerType,
                   typename std::enable_if<is_3d<MeshType>::value>::type* = nullptr )
{
    return range( _range = Feel::detail::markededges( mesh, markerType, rank( mesh ) ), _mesh=mesh );
}
template<typename MeshType>
auto
markededgesByType( MeshType const& mesh, uint16_type markerType,
                   typename std::enable_if<is_2d<MeshType>::value>::type* = nullptr )
{
    return markedfacesByType( mesh,markerType );
}
template<typename MeshType>
auto
markededgesByType( MeshType const& mesh, uint16_type markerType,
                   boost::any const& __marker,
                   typename std::enable_if<is_3d<MeshType>::value>::type* = nullptr )
{
    std::set<flag_type> markerFlagSet = Feel::unwrap_ptr( mesh ).markersId( __marker );
    return range( _range = Feel::detail::markededges( mesh, markerType, markerFlagSet, rank( mesh ) ), _mesh=mesh );
}
template<typename MeshType>
auto
markededgesByType( MeshType const& mesh, uint16_type markerType,
                   boost::any const& markersFlag,
                   typename std::enable_if<is_2d<MeshType>::value>::type* = nullptr )
{
    return markedfacesByType( mesh,markerType,markersFlag );
}
template<typename MeshType>
auto
markededgesByType( MeshType const& mesh, uint16_type markerType,
                   std::initializer_list<boost::any> const& markersFlag,
                   typename std::enable_if<is_3d<MeshType>::value>::type* = nullptr )
{
    std::set<flag_type> markerFlagSet;
    for ( auto const& it : markersFlag )
    {
        flag_type theflag = Feel::unwrap_ptr( mesh ).markerId( it );
        VLOG(2) << "[markededgesByType] flag: " << theflag << "\n";
        markerFlagSet.insert( theflag );
    }
    return range( _range = Feel::detail::markededges( mesh, markerType, markerFlagSet, rank( mesh ) ), _mesh=mesh );
}
template<typename MeshType>
auto
markededgesByType( MeshType const& mesh, uint16_type markerType,
                   std::initializer_list<boost::any> const& markersFlag,
                   typename std::enable_if<is_2d<MeshType>::value>::type* = nullptr )
{
    return markedfacesByType( mesh,markerType,markersFlag );
}

template<typename MeshType, std::enable_if_t<std::is_base_of_v<MeshBase<>,unwrap_ptr_t<MeshType>>,int> = 0>
auto
markededges( MeshType const& mesh )
{
    return markededgesByType( mesh, 1 );
}

template<typename MeshType, std::enable_if_t<std::is_base_of_v<MeshBase<>,unwrap_ptr_t<MeshType>>,int> = 0>
auto
markededges( MeshType const& mesh, boost::any const& markersFlag )
{
    return markededgesByType( mesh, 1, markersFlag );
}

template<typename MeshType, std::enable_if_t<std::is_base_of_v<MeshBase<>,unwrap_ptr_t<MeshType>>,int> = 0>
auto
markededges( MeshType const& mesh, std::initializer_list<boost::any> const& markersFlag )
{
    return markededgesByType( mesh, 1, markersFlag );
}


/**
 *
 * \ingroup MeshIterators
 * \return a pair of iterators to iterate over all boundary edges of the
 * mesh
 */
template<typename MeshType>
auto
boundaryedges( MeshType const& mesh )
{
    return range( _range = Feel::detail::boundaryedges( mesh ), _mesh = mesh );
}


/**
 *
 * \ingroup MeshIterators
 * \return a pair of iterators to iterate over all internal edges of the
 * mesh
 */
template<typename MeshType>
auto
internaledges( MeshType const& mesh )
{
    return range( _range=Feel::detail::internaledges( mesh ), _mesh=mesh );
}

/**
 * \ingroup MeshIterators
 * \return the range of iterators [begin,end] over the points of the mesh
 * \warning this filter is not parallelized
 */
template<typename MeshType>
auto
points( MeshType const& mesh )
{
    return range( _range = Feel::detail::points( mesh ), _mesh=mesh );
}


template<typename MeshType>
auto
markedpointsByType( MeshType const& mesh, uint16_type markerType )
{
    return range( _range = Feel::detail::markedpoints( mesh, markerType, rank( mesh ) ), _mesh = mesh );
}

template<typename MeshType>
auto
markedpointsByType( MeshType const& mesh, uint16_type markerType,
                   boost::any const& __marker )
{
    std::set<flag_type> markerFlagSet = Feel::unwrap_ptr( mesh ).markersId( __marker );
    return range( _range=Feel::detail::markedpoints( mesh, markerType, markerFlagSet, rank( mesh ) ), _mesh=mesh);
}

template<typename MeshType>
auto
markedpointsByType( MeshType const& mesh, uint16_type markerType,
                   std::initializer_list<boost::any> const& markersFlag )
{
    std::set<flag_type> markerFlagSet;
    for ( auto const& it : markersFlag )
    {
        flag_type theflag = Feel::unwrap_ptr( mesh ).markerId( it );
        VLOG(2) << "[markedpointsByType] flag: " << theflag << "\n";
        markerFlagSet.insert( theflag );
    }
    return range( _range=Feel::detail::markedpoints( mesh, markerType, markerFlagSet, rank( mesh ) ), _mesh=mesh );
}

/**
 *
 * \ingroup MeshIterators
 * \return a pair of iterators to iterate over points of the
 * mesh marked
 *
 * @param mesh a mesh data structure
 * @param __pid process id
 *
 * @return a pair of iterators (begin,end) for the set of marked points
 */
template<typename MeshType>
auto
markedpoints( MeshType const& mesh )
{
    return markedpointsByType( mesh, 1 );
}

/**
 *
 * \ingroup MeshIterators
 *
 * @param mesh a mesh data structure
 * @param markersFlag a marker that identifies points
 * \return the range of iterators [begin,end,container] over the marked points with \p flag of the mesh
 *
 */
template<typename MeshType>
auto
markedpoints( MeshType const& mesh, boost::any const& markersFlag )
{
    return markedpointsByType( mesh, 1, markersFlag );
}
template<typename MeshType>
auto
markedpoints( MeshType const& mesh, std::initializer_list<boost::any> const& markersFlag )
{
    return markedpointsByType( mesh, 1, markersFlag );
}

/**
 * \ingroup MeshIterators
 * \return the range of iterators [begin,end] over the boundary points of the mesh
 * \warning this filter is not parallelized
 */
template<typename MeshType>
auto
boundarypoints( MeshType const& mesh )
{
    return range( _range=Feel::detail::boundarypoints( mesh ), _mesh=mesh );
}

/**
 * \ingroup MeshIterators
 * \return the range of iterators [begin,end] over the internal(not on the boundary) points of the mesh
 * \warning this filter is not parallelized
 */
template<typename MeshType>
auto
internalpoints( MeshType const& mesh )
{
    return range( _range=Feel::detail::internalpoints( mesh ), _mesh=mesh );
}



template<typename ElementType>
boost::tuple<mpl::size_t<MESH_ELEMENTS>,
             typename std::list<ElementType>::const_iterator,
             typename std::list<ElementType>::const_iterator>
element( ElementType const& elt  )
{
    std::list<ElementType> lst;
    lst.push_back(  elt );
    return boost::make_tuple( mpl::size_t<MESH_ELEMENTS>(),
                              lst.begin(),
                              lst.end() );
}


template<typename MeshType>
auto
elements( MeshType const& imesh, EntityProcessType entity )
{
    typename MeshTraits<MeshType>::elements_reference_wrapper_ptrtype myelts( new typename MeshTraits<MeshType>::elements_reference_wrapper_type );
    auto const& mesh = Feel::unwrap_ptr( imesh );
    if ( ( entity == EntityProcessType::LOCAL_ONLY ) || ( entity == EntityProcessType::ALL ) )
        for ( auto const& elt : elements(mesh.shared_from_this()) )
        {
            myelts->push_back( boost::cref( boost::unwrap_ref( elt ) ) );
        }

    if ( ( entity == EntityProcessType::GHOST_ONLY ) || ( entity == EntityProcessType::ALL ) )
    {
        std::set<size_type> eltGhostDone;

        auto rangeInterProcessFaces = mesh.interProcessFaces();
        auto face_it = std::get<0>( rangeInterProcessFaces );
        auto const face_en = std::get<1>( rangeInterProcessFaces );
        for ( ; face_it!=face_en ; ++face_it )
        {
            auto const& faceip = boost::unwrap_ref( *face_it );
            auto const& elt0 = faceip.element0();
            auto const& elt1 = faceip.element1();
            const bool elt0isGhost = elt0.isGhostCell();
            auto const& eltOffProc = (elt0isGhost)?elt0:elt1;

            if ( eltGhostDone.find( eltOffProc.id() ) != eltGhostDone.end() ) continue;

            // add elt in range
            myelts->push_back(boost::cref(eltOffProc));

            eltGhostDone.insert( eltOffProc.id() );
        }
    }
    myelts->shrink_to_fit();
    return range( _range=boost::make_tuple( mpl::size_t<MESH_ELEMENTS>(),
                                            myelts->begin(),
                                            myelts->end(),
                                            myelts ), _mesh=mesh.shared_from_this() );
}

template<typename MeshType>
auto
boundaryelements( MeshType const& imesh, EntityProcessType entity )
{
    typename MeshTraits<MeshType>::elements_reference_wrapper_ptrtype myelts( new typename MeshTraits<MeshType>::elements_reference_wrapper_type );
    auto const& mesh = Feel::unwrap_ptr( imesh );

    if ( ( entity == EntityProcessType::LOCAL_ONLY ) || ( entity == EntityProcessType::ALL ) )
        for ( auto const& elt : boundaryelements(mesh.shared_from_this()) )
        {
            myelts->push_back( boost::cref( boost::unwrap_ref( elt ) ) );
        }

    if ( ( entity == EntityProcessType::GHOST_ONLY ) || ( entity == EntityProcessType::ALL ) )
    {
        std::set<size_type> eltGhostDone;

        auto rangeInterProcessFaces = mesh.interProcessFaces();
        auto face_it = std::get<0>( rangeInterProcessFaces );
        auto const face_en = std::get<1>( rangeInterProcessFaces );
        for ( ; face_it!=face_en ; ++face_it )
        {
            auto const& faceip = boost::unwrap_ref( *face_it );
            auto const& elt0 = faceip.element0();
            auto const& elt1 = faceip.element1();
            const bool elt0isGhost = elt0.isGhostCell();
            auto const& eltOffProc = (elt0isGhost)?elt0:elt1;

            if ( eltGhostDone.find( eltOffProc.id() ) != eltGhostDone.end() ) continue;

            // add elt in range
            if ( eltOffProc.isOnBoundary() )
            {
                myelts->push_back(boost::cref(eltOffProc));
            }

            eltGhostDone.insert( eltOffProc.id() );
        }
    }
    myelts->shrink_to_fit();
    return range( _range=boost::make_tuple( mpl::size_t<MESH_ELEMENTS>(),
                                            myelts->begin(),
                                            myelts->end(),
                                            myelts ), _mesh=mesh.shared_from_this() );
}

template<typename MeshType>
auto
elementsWithMarkedFaces( MeshType const& imesh, boost::any const& flag, EntityProcessType entity = EntityProcessType::LOCAL_ONLY )
{
    typename MeshTraits<MeshType>::elements_reference_wrapper_ptrtype myelts( new typename MeshTraits<MeshType>::elements_reference_wrapper_type );
    auto const& mesh = Feel::unwrap_ptr( imesh );

    flag_type theflag = mesh.markerId( flag );

    if ( ( entity == EntityProcessType::LOCAL_ONLY ) || ( entity == EntityProcessType::ALL ) )
    {
        for ( auto const& faceWrap : markedfaces(mesh,flag) )
        {
            auto const& face = boost::unwrap_ref( faceWrap );
            if ( face.isConnectedTo0() )
                myelts->push_back( boost::cref( face.element0() ) );
            if ( face.isConnectedTo1() )
                myelts->push_back( boost::cref( face.element1() ) );
        }
    }
    if ( ( entity == EntityProcessType::GHOST_ONLY ) || ( entity == EntityProcessType::ALL ) )
    {
        std::set<size_type> eltGhostDone;

        auto rangeInterProcessFaces = mesh.interProcessFaces();
        auto face_it = std::get<0>( rangeInterProcessFaces );
        auto const face_en = std::get<1>( rangeInterProcessFaces );
        for ( ; face_it!=face_en ; ++face_it )
        {
            auto const& faceip = boost::unwrap_ref( *face_it );
            auto const& elt0 = faceip.element0();
            auto const& elt1 = faceip.element1();
            const bool elt0isGhost = elt0.isGhostCell();
            auto const& eltOffProc = (elt0isGhost)?elt0:elt1;

            if ( eltGhostDone.find( eltOffProc.id() ) != eltGhostDone.end() ) continue;


            // add elt in range
            if ( eltOffProc.hasMarker() && eltOffProc.marker().value() == theflag )
            {
                myelts->push_back(boost::cref(eltOffProc));
            }

            eltGhostDone.insert( eltOffProc.id() );
        }
    }
    myelts->shrink_to_fit();
    return range( _range=boost::make_tuple( mpl::size_t<MESH_ELEMENTS>(),
                                            myelts->begin(),
                                            myelts->end(),
                                            myelts ), _mesh=mesh.shared_from_this() );
}

template<typename MeshType>
auto
markedelements( MeshType const& imesh, boost::any const& flag, EntityProcessType entity )
{
    typename MeshTraits<MeshType>::elements_reference_wrapper_ptrtype myelts( new typename MeshTraits<MeshType>::elements_reference_wrapper_type );
    auto const& mesh = Feel::unwrap_ptr( imesh );

    flag_type theflag = mesh.markerId( flag );

    if ( ( entity == EntityProcessType::LOCAL_ONLY ) || ( entity == EntityProcessType::ALL ) )
        for ( auto const& elt : markedelements(mesh,flag) )
        {
            // myelts->push_back(boost::cref(elt));
            myelts->push_back( boost::cref( boost::unwrap_ref( elt ) ) );
        }

    if ( ( entity == EntityProcessType::GHOST_ONLY ) || ( entity == EntityProcessType::ALL ) )
    {
        std::set<size_type> eltGhostDone;

        auto rangeInterProcessFaces = mesh.interProcessFaces();
        auto face_it = std::get<0>( rangeInterProcessFaces );
        auto const face_en = std::get<1>( rangeInterProcessFaces );
        for ( ; face_it!=face_en ; ++face_it )
        {
            auto const& faceip = boost::unwrap_ref( *face_it );
            auto const& elt0 = faceip.element0();
            auto const& elt1 = faceip.element1();
            const bool elt0isGhost = elt0.isGhostCell();
            auto const& eltOffProc = (elt0isGhost)?elt0:elt1;

            if ( eltGhostDone.find( eltOffProc.id() ) != eltGhostDone.end() ) continue;


            // add elt in range
            if ( eltOffProc.hasMarker() && eltOffProc.marker().value() == theflag )
                myelts->push_back(boost::cref(eltOffProc));

            eltGhostDone.insert( eltOffProc.id() );
        }
    }
    myelts->shrink_to_fit();
    return range( _range=boost::make_tuple( mpl::size_t<MESH_ELEMENTS>(),
                                            myelts->begin(),
                                            myelts->end(),
                                            myelts ), _mesh=mesh.shared_from_this() );
}

template<typename MeshType>
auto
marked2elements( MeshType const& imesh, boost::any const& flag, EntityProcessType entity )
{
    typename MeshTraits<MeshType>::elements_reference_wrapper_ptrtype myelts( new typename MeshTraits<MeshType>::elements_reference_wrapper_type );
    auto const& mesh = Feel::unwrap_ptr( imesh );

    flag_type theflag = mesh.markerId( flag );

    if ( ( entity == EntityProcessType::LOCAL_ONLY ) || ( entity == EntityProcessType::ALL ) )
        for ( auto const& elt : marked2elements(mesh,flag) )
        {
            myelts->push_back( boost::cref( boost::unwrap_ref( elt ) ) );
        }

    if ( ( entity == EntityProcessType::GHOST_ONLY ) || ( entity == EntityProcessType::ALL ) )
    {
        std::set<size_type> eltGhostDone;

        auto rangeInterProcessFaces = mesh.interProcessFaces();
        auto face_it = std::get<0>( rangeInterProcessFaces );
        auto const face_en = std::get<1>( rangeInterProcessFaces );
        for ( ; face_it!=face_en ; ++face_it )
        {
            auto const& faceip = boost::unwrap_ref( *face_it );
            auto const& elt0 = faceip.element0();
            auto const& elt1 = faceip.element1();
            const bool elt0isGhost = elt0.isGhostCell();
            auto const& eltOffProc = (elt0isGhost)?elt0:elt1;

            if ( eltGhostDone.find( eltOffProc.id() ) != eltGhostDone.end() ) continue;


            // add elt in range
            if ( eltOffProc.hasMarker2() && eltOffProc.marker2().value() == theflag )
                myelts->push_back(boost::cref(eltOffProc));

            eltGhostDone.insert( eltOffProc.id() );
        }
    }
    myelts->shrink_to_fit();
    return range( _range=boost::make_tuple( mpl::size_t<MESH_ELEMENTS>(),
                                            myelts->begin(),
                                            myelts->end(),
                                            myelts ), _mesh=mesh.shared_from_this() );
}

template<typename MeshType>
auto
faces( MeshType const& imesh, EntityProcessType entity )
{
    typename MeshTraits<MeshType>::faces_reference_wrapper_ptrtype myelts( new typename MeshTraits<MeshType>::faces_reference_wrapper_type );
    //typedef std::vector<boost::reference_wrapper<typename MeshTraits<MeshType>::face_type const> > cont_range_type;
    //std::shared_ptr<cont_range_type> myelts( new cont_range_type );
    auto const& mesh = Feel::unwrap_ptr( imesh );
    
    if ( ( entity == EntityProcessType::LOCAL_ONLY ) || ( entity == EntityProcessType::ALL ) )
        for ( auto const& theface : faces(mesh) )
        {
            myelts->push_back( boost::cref( boost::unwrap_ref( theface ) ) );
        }

    if ( ( entity == EntityProcessType::GHOST_ONLY ) || ( entity == EntityProcessType::ALL ) )
    {
        auto rangeInterProcessFaces = mesh.interProcessFaces();
        auto face_it = std::get<0>( rangeInterProcessFaces );
        auto const face_en = std::get<1>( rangeInterProcessFaces );
        for ( ; face_it!=face_en ; ++face_it )
        {
            auto const& faceip = boost::unwrap_ref( *face_it );
            auto const& elt0 = faceip.element0();
            auto const& elt1 = faceip.element1();
            const bool elt0isGhost = elt0.isGhostCell();
            auto const& eltOffProc = (elt0isGhost)?elt0:elt1;

            for ( size_type f = 0; f < mesh.numLocalFaces(); f++ )
            {
                auto const& theface = eltOffProc.face(f);
                myelts->push_back(boost::cref(theface));
            }
        }
    }
    myelts->shrink_to_fit();
    return range( _range=boost::make_tuple( mpl::size_t<MESH_FACES>(),
                                            myelts->begin(),
                                            myelts->end(),
                                            myelts ), _mesh=mesh.shared_from_this() );

}

template<typename MeshType>
//std::enable_if_t<std::is_base_of_v<MeshBase,unwrap_ptr_t<MeshType>>,ext_faces_t<MeshType>>
auto
boundaryfaces( MeshType const& imesh, EntityProcessType entity )
{
    typename MeshTraits<MeshType>::faces_reference_wrapper_ptrtype myelts( new typename MeshTraits<MeshType>::faces_reference_wrapper_type );
    auto const& mesh = Feel::unwrap_ptr( imesh );

    if ( ( entity == EntityProcessType::LOCAL_ONLY ) || ( entity == EntityProcessType::ALL ) )
        for ( auto const& theface : boundaryfaces(mesh) )
        {
            myelts->push_back( boost::cref( boost::unwrap_ref( theface ) ) );
        }

    if ( ( entity == EntityProcessType::GHOST_ONLY ) || ( entity == EntityProcessType::ALL ) )
    {
        //std::set<size_type> faceGhostDone;
        auto rangeInterProcessFaces = mesh.interProcessFaces();
        auto face_it = std::get<0>( rangeInterProcessFaces );
        auto const face_en = std::get<1>( rangeInterProcessFaces );
        for ( ; face_it!=face_en ; ++face_it )
        {
            auto const& faceip = boost::unwrap_ref( *face_it );
            auto const& elt0 = faceip.element0();
            auto const& elt1 = faceip.element1();
            const bool elt0isGhost = elt0.isGhostCell();
            auto const& eltOffProc = (elt0isGhost)?elt0:elt1;

            for ( size_type f = 0; f < mesh.numLocalFaces(); f++ )
            {
                auto const& theface = eltOffProc.face(f);
                if ( theface.isOnBoundary() ) //&& faceGhostDone.find( theface.id() ) == faceGhostDone.end() )
                    myelts->push_back(boost::cref(theface));
            }
        }
    }
    myelts->shrink_to_fit();
    return range( _range=boost::make_tuple( mpl::size_t<MESH_FACES>(),
                                            myelts->begin(),
                                            myelts->end(),
                                            myelts ), _mesh=mesh.shared_from_this() );

}


template<typename MeshType>
auto
marked2faces( MeshType const& imesh, boost::any flag, EntityProcessType entity )
{
    typename MeshTraits<MeshType>::faces_reference_wrapper_ptrtype myelts( new typename MeshTraits<MeshType>::faces_reference_wrapper_type );
    auto const& mesh = Feel::unwrap_ptr( imesh );

    flag_type theflag = mesh.markerId( flag );
    if ( ( entity == EntityProcessType::LOCAL_ONLY ) || ( entity == EntityProcessType::ALL ) )
        for ( auto const& theface : marked2faces(mesh, theflag) )
        {
            myelts->push_back( boost::cref( boost::unwrap_ref( theface ) ) );
        }

    if ( ( entity == EntityProcessType::GHOST_ONLY ) || ( entity == EntityProcessType::ALL ) )
    {
        //std::set<size_type> faceGhostDone;
        auto rangeInterProcessFaces = mesh.interProcessFaces();
        auto face_it = std::get<0>( rangeInterProcessFaces );
        auto const face_en = std::get<1>( rangeInterProcessFaces );
        for ( ; face_it!=face_en ; ++face_it )
        {
            auto const& faceip = boost::unwrap_ref( *face_it );
            auto const& elt0 = faceip.element0();
            auto const& elt1 = faceip.element1();
            const bool elt0isGhost = elt0.isGhostCell();
            auto const& eltOffProc = (elt0isGhost)?elt0:elt1;

            for ( size_type f = 0; f < mesh.numLocalFaces(); f++ )
            {
                auto const& theface = eltOffProc.face(f);
                if ( theface.hasMarker2() && theface.marker2().value() == theflag ) //&& faceGhostDone.find( theface.id() ) == faceGhostDone.end() )
                    myelts->push_back(boost::cref(theface));
            }
        }
    }
    myelts->shrink_to_fit();
    return range( _range = boost::make_tuple( mpl::size_t<MESH_FACES>(),
                                              myelts->begin(),
                                              myelts->end(),
                                              myelts ), 
                  _mesh=mesh.shared_from_this(), _marker1=theflag );

}



template<typename MeshType>
auto
interprocessedges( MeshType const& imesh, rank_type neighbor_pid = invalid_rank_type_value, EntityProcessType entity = EntityProcessType::ALL )
{
    typename MeshTraits<MeshType>::edges_reference_wrapper_ptrtype myedges( new typename MeshTraits<MeshType>::edges_reference_wrapper_type );
    auto const& mesh = Feel::unwrap_ptr( imesh );

    if ( entity == EntityProcessType::ALL )
    {
        if ( neighbor_pid == invalid_rank_type_value )
        {
            for ( auto const& theedge : edges(mesh) )
            {
                if ( theedge.numberOfProcGhost() > 0 )
                    myedges->push_back(boost::cref(theedge));
            }
        }
        else
        {
            for ( auto const& theedge : edges(mesh) )
            {
                if ( theedge.numberOfProcGhost() > 0 && theedge.isSubEntityOfGhostElement( neighbor_pid ) )
                    myedges->push_back(boost::cref(theedge));
            }
        }
    }
    else if (  entity == EntityProcessType::IGNORE_ENTITY_ON_INTERPROCESS_FACE )
    {
        std::set<size_type> saveIdEdges;
        for ( auto const& theface : interprocessfaces(mesh,neighbor_pid) )
        {
            for ( uint16_type e=0 ; e<MeshTraits<MeshType>::face_type::numLocalEdges ; ++e )
                saveIdEdges.insert( theface.face(e).id() );
        }

        if ( neighbor_pid == invalid_rank_type_value )
        {
            for ( auto const& theedge : edges(mesh) )
            {
                if ( theedge.numberOfProcGhost() > 0 && saveIdEdges.find(theedge.id()) == saveIdEdges.end() )
                    myedges->push_back(boost::cref(theedge));
            }
        }
        else
        {
            for ( auto const& theedge : edges(mesh) )
            {
                if ( theedge.numberOfProcGhost() > 0 && theedge.isSubEntityOfGhostElement( neighbor_pid ) &&
                     saveIdEdges.find(theedge.id()) == saveIdEdges.end() )
                    myedges->push_back(boost::cref(theedge));
            }
        }
    }
    myedges->shrink_to_fit();
    return range( _range=boost::make_tuple( mpl::size_t<MESH_EDGES>(),
                                            myedges->begin(),
                                            myedges->end(),
                                            myedges ), 
                  _mesh=mesh.shared_from_this() );

}

//!
//! @return build a list of elements based on iterators  [begin,end) from a mesh \p imesh
//! @ingroup Mesh
//!
template<typename MeshType, typename IteratorType>
auto
idelements( MeshType const& imesh, IteratorType begin, IteratorType end )
{
    //auto myelts = make_elements_wrapper<MeshType>();
    typename MeshTraits<MeshType>::elements_reference_wrapper_ptrtype myelts( new typename MeshTraits<MeshType>::elements_reference_wrapper_type );
    auto const& mesh = Feel::unwrap_ptr( imesh );
    std::unordered_set<size_type> eltIdsDone;
    for( auto it = begin; it != end; ++ it )
    {
        size_type eltId = *it;
        if ( eltIdsDone.find( eltId ) != eltIdsDone.end() )
            continue;
        eltIdsDone.insert( eltId );
        if ( mesh.hasElement( eltId ) )
            myelts->push_back( boost::cref( mesh.element( eltId ) ) );
    }
    myelts->shrink_to_fit();
    return range( _range= boost::make_tuple( mpl::size_t<MESH_ELEMENTS>(),
                                             myelts->begin(),
                                             myelts->end(),
                                             myelts ),
                  _mesh=mesh.shared_from_this() );
}
//!
//! build a list of elements based on a list of element ids \p l from a mesh \p imesh
//!
template<typename MeshType, typename T>
auto
idelements( MeshType const& imesh, std::vector<T> const& l )
{
    return idelements( imesh, l.begin(), l.end() );
}


//! \return a pair of iterators to iterate over a range of elements 'rangeElt' which
//!  touch the range of faces or edges \rangeEntity by a point/edge/faces (with respect to type arg)
template<typename MeshType,typename RangeType, typename EntityRangeType>
Range<MeshType,MESH_ELEMENTS>
elements( MeshType const& mesh, RangeType const& rangeElt, EntityRangeType const& rangeEntity, ElementsType type = ElementsType::MESH_POINTS )
{
    std::unordered_set<size_type> entityIds;
    if constexpr ( std::is_same_v<EntityRangeType,Range<MeshType,MESH_FACES> > )
    {
        for( auto const& faceWrap : rangeEntity )
        {
            auto const& face = unwrap_ref( faceWrap );
            if ( type == ElementsType::MESH_POINTS )
            {
                for ( uint16_type p=0;p<face.nVertices();++p )
                    entityIds.insert( face.point(p).id() );
            }
            else if ( type == ElementsType::MESH_EDGES && is_3d<MeshType>::value )
            {
                for ( uint16_type p=0;p<face.nEdges();++p )
                    entityIds.insert( face.edge(p).id() );
            }
            else if ( type == ElementsType::MESH_FACES || ( is_2d<MeshType>::value && type == ElementsType::MESH_EDGES ) )
            {
                entityIds.insert( face.id() );
            }
            else
                CHECK( false ) << "invalid type " << type;
        }
    }
    else if constexpr ( std::is_same_v<EntityRangeType,Range<MeshType,MESH_EDGES> > )
        {
            for( auto const& edgeWrap : rangeEntity )
            {
                auto const& edge = unwrap_ref( edgeWrap );
                if ( type == ElementsType::MESH_POINTS )
                {
                    for ( uint16_type p=0;p<edge.nVertices();++p )
                        entityIds.insert( edge.point(p).id() );
                }
                else if ( type == ElementsType::MESH_EDGES )
                {
                    entityIds.insert( edge.id() );
                }
                else
                    CHECK( false ) << "invalid type :" << type << " (should be MESH_POINTS or MESH_EDGES)";
            }
        }
    else
    {
        CHECK( false ) << "invalid range";
    }

    Range<MeshType, MESH_ELEMENTS> myelts( mesh );

    for ( auto const& eltWrap : rangeElt )
    {
        auto const& elt = unwrap_ref( eltWrap );
        bool addElt = false;
        if ( type == ElementsType::MESH_POINTS )
        {
            for ( uint16_type p=0;p<elt.nVertices();++p )
            {
                if  ( entityIds.find( elt.point(p).id() ) != entityIds.end() )
                {
                    addElt = true;
                    break;
                }
            }
        }
        else if ( type == ElementsType::MESH_EDGES && is_3d<MeshType>::value )
        {
            for ( uint16_type p=0;p<elt.nEdges();++p )
            {
                if  ( entityIds.find( elt.edge(p).id() ) != entityIds.end() )
                {
                    addElt = true;
                    break;
                }
            }
        }
        else if ( type == ElementsType::MESH_FACES || ( is_2d<MeshType>::value && type == ElementsType::MESH_EDGES ) )
        {
            for ( uint16_type p=0;p<elt.nTopologicalFaces();++p )
            {
                if  ( entityIds.find( elt.face(p).id() ) != entityIds.end() )
                {
                    addElt = true;
                    break;
                }
            }
        }
        else
            CHECK( false ) << "invalid type " << type;
        if ( addElt )
            myelts.push_back(elt);
    }
    myelts.shrink_to_fit();
    return myelts;
}

//! \return a pair of iterators to iterate over all elements (not ghost) which
//!  touch the range of faces or edges rangeEntity by a point/edge/faces (with respect to type arg)
template<typename MeshType,typename EntityRangeType>
auto
elements( MeshType const& mesh, EntityRangeType const& rangeEntity, ElementsType type = ElementsType::MESH_POINTS )
{
    return elements( mesh, elements(mesh), rangeEntity, type );
}


//! return  mesh fragmentatin by marked elements  : a mapping between  fragment id to to the tuple (range, marker ids, fragment name)
template<typename MeshType, std::enable_if_t<std::is_base_of_v<MeshBase<>,unwrap_ptr_t<MeshType>>,int> = 0  >
auto
fragmentationMarkedElements( MeshType const& mesh, EntityProcessType entity = EntityProcessType::LOCAL_ONLY, bool includeNonMarkedElement = true )
{
    CHECK( entity == EntityProcessType::LOCAL_ONLY ) << "TODO";
    rank_type pid = rank( mesh );
    using elements_reference_wrapper_ptrtype = typename MeshTraits<MeshType>::elements_reference_wrapper_ptrtype;
    using elements_reference_wrapper_type = typename MeshTraits<MeshType>::elements_reference_wrapper_type;
    using marker_type = typename MeshTraits<MeshType>::element_type::marker_type;

    std::map<int,std::tuple<Range<std::remove_pointer_t<std::remove_const_t<decay_type<MeshType>>>,MESH_ELEMENTS>,marker_type,std::string>> res;

    auto const& imesh = Feel::unwrap_ptr( mesh );
    using mesh_type = typename MeshTraits<MeshType>::mesh_type;
    auto it = imesh.beginOrderedElement();
    auto en = imesh.endOrderedElement();

    marker_type emptyMarker;
    std::map<marker_type, std::tuple<elements_reference_wrapper_ptrtype,int>> mapMarkersToElements;

    auto const& mappingFragments = imesh.meshFragmentationByMarker();
    for ( auto const& [fragmentId,fragmentMarkerIds] : mappingFragments )
    {
        if ( fragmentMarkerIds.empty() && !includeNonMarkedElement )
            continue;
        mapMarkersToElements.emplace( fragmentMarkerIds, std::make_tuple( std::make_shared<elements_reference_wrapper_type>(),fragmentId ) );
    }

    for ( ; it != en; ++it )
    {
        auto const& elt = unwrap_ref( *it );
        if ( elt.processId() != pid )
            continue;

        if ( !includeNonMarkedElement && !elt.hasMarker() )
            continue;

        bool hasMarker = elt.hasMarker();
        if ( !includeNonMarkedElement && !hasMarker )
            continue;
        marker_type const& eltMarkers = hasMarker? elt.marker() : emptyMarker;

        auto itFind = mapMarkersToElements.find( eltMarkers );
        DCHECK( itFind != mapMarkersToElements.end() ) << "missing fragment";
        std::get<0>(itFind->second)->push_back( boost::cref(elt) );
    }

    for ( auto & [mIds,fragementData] : mapMarkersToElements )
    {
        auto & [myelts,fragmentId] = fragementData;
        myelts->shrink_to_fit();
<<<<<<< HEAD
        auto therange = range( _range=boost::make_tuple( mpl::size_t<MESH_ELEMENTS>(),myelts->begin(), myelts->end(), myelts ), _mesh=mesh->shared_from_this() );
=======
        auto therange = range( _range=boost::make_tuple( mpl::size_t<MESH_ELEMENTS>(),myelts->begin(), myelts->end(), myelts ), _mesh=unwrap_ptr(mesh).shared_from_this() );
>>>>>>> 7799ce12

        std::string fragmentName;
        for ( auto mId : mIds )
        {
            std::string mName = imesh.markerName( mId, mesh_type::element_type::nDim );
            if ( !mName.empty() && !fragmentName.empty() )
                fragmentName += "_";
            fragmentName += mName;
        }
        res.emplace( fragmentId, std::make_tuple( std::move( therange ), mIds, fragmentName ) );
    }
    return res;
}

} // namespace Feel


#endif<|MERGE_RESOLUTION|>--- conflicted
+++ resolved
@@ -1636,11 +1636,7 @@
     {
         auto & [myelts,fragmentId] = fragementData;
         myelts->shrink_to_fit();
-<<<<<<< HEAD
-        auto therange = range( _range=boost::make_tuple( mpl::size_t<MESH_ELEMENTS>(),myelts->begin(), myelts->end(), myelts ), _mesh=mesh->shared_from_this() );
-=======
         auto therange = range( _range=boost::make_tuple( mpl::size_t<MESH_ELEMENTS>(),myelts->begin(), myelts->end(), myelts ), _mesh=unwrap_ptr(mesh).shared_from_this() );
->>>>>>> 7799ce12
 
         std::string fragmentName;
         for ( auto mId : mIds )
