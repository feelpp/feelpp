/* -*- mode: c++; coding: utf-8; tab-width: 4; indent-tabs-mode: nil; c-basic-offset: 4; show-trailing-whitespace: t -*- vim:fenc=utf-8:ft=cpp:et:sw=4:ts=4:sts=4

  This file is part of the Feel library

  Author(s): Christophe Prud'homme <christophe.prudhomme@feelpp.org>
       Date: 2005-11-09

  Copyright (C) 2005,2006 EPFL

  This library is free software; you can redistribute it and/or
  modify it under the terms of the GNU Lesser General Public
  License as published by the Free Software Foundation; either
  version 3.0 of the License, or (at your option) any later version.

  This library is distributed in the hope that it will be useful,
  but WITHOUT ANY WARRANTY; without even the implied warranty of
  MERCHANTABILITY or FITNESS FOR A PARTICULAR PURPOSE.  See the GNU
  Lesser General Public License for more details.

  You should have received a copy of the GNU Lesser General Public
  License along with this library; if not, write to the Free Software
  Foundation, Inc., 51 Franklin Street, Fifth Floor, Boston, MA  02110-1301  USA
*/
/**
   \file meshbase.cpp
   \author Christophe Prud'homme <christophe.prudhomme@feelpp.org>
   \date 2005-11-09
 */
#define FEELPP_INSTANTIATE_NOEXTERN_MESHBASE 1
#include <feel/feelmesh/meshbase.hpp>

namespace Feel
{

template <typename IndexT>
MeshBase<IndexT>::MeshBase( uint16_type topoDim, uint16_type realDim, worldcomm_ptr_t const& worldComm )
    :
    super( worldComm ),
    M_topodim( topoDim ),
    M_realdim( realDim ),
    M_components( MESH_ALL_COMPONENTS ),
    M_is_updated( false ),
    M_is_parametric( false ),
    M_n_vertices( 0 ),
    M_n_parts( 1 )
{
    DVLOG(2) << "[MeshBase] constructor...\n";
    DVLOG(2) << "[MeshBase] worldcomm:" << worldComm->globalRank() ;
    CHECK( worldComm ) << "invalid mesh worldcomm";
}


template <typename IndexT>
MeshBase<IndexT>::~MeshBase()
<<<<<<< HEAD
{}


template <typename IndexT>
void
=======
{
    std::vector<std::shared_ptr<MeshBase<IndexT>>> mwns;
    meshesWithNodesSharedImpl( mwns );
    for ( auto m : mwns )
        m->removeMeshWithNodesShared( this );
}

template <typename IndexT>
void
MeshBase<IndexT>::removeMeshWithNodesShared( MeshBase<IndexT> * m )
{
    auto newEnd = std::remove_if(M_meshesWithNodesShared.begin(), M_meshesWithNodesShared.end(),
                                 [&m](auto const& currentPtr) { return currentPtr.lock().get() == m; });
    M_meshesWithNodesShared.erase( newEnd, M_meshesWithNodesShared.end() );
}


template <typename IndexT>
void
>>>>>>> e29c13d0
MeshBase<IndexT>::clear()
{
    M_is_updated = false;

    M_n_vertices = 0;

    // Reset the number of partitions
    M_n_parts = 1;

    M_components = MESH_ALL_COMPONENTS;

    std::vector<std::shared_ptr<MeshBase<IndexT>>> mwns;
    meshesWithNodesSharedImpl( mwns );
    for ( auto m : mwns )
        m->removeMeshWithNodesShared( this );
}
template <typename IndexT>
void
MeshBase<IndexT>::updateForUse( size_type components )
{
    this->setComponents( components );
    this->updateForUse();
}

template <typename IndexT>
bool
MeshBase<IndexT>::isPartitioned() const
{
    if ( mpi::environment::initialized() )
        return M_n_parts == this->worldComm().localSize();

    else
        return M_n_parts == 1;
}


template <typename IndexT>
flag_type
MeshBase<IndexT>::markerId ( boost::any const& __marker ) const
{
    flag_type theflag = -1;
    if ( boost::any_cast<flag_type>( &__marker ) )
    {
        theflag = boost::any_cast<flag_type>( __marker);
    }
    else if ( boost::any_cast<int>( &__marker ) )
    {
        theflag = boost::any_cast<int>( __marker);
    }
    else if ( boost::any_cast<size_type>( &__marker ) )
    {
        theflag = boost::any_cast<size_type>( __marker);
    }
    else if ( boost::any_cast<uint16_type>( &__marker ) )
    {
        theflag = boost::any_cast<uint16_type>( __marker);
    }
    else if ( boost::any_cast<std::string>( &__marker ) )
    {
        theflag = this->markerName( boost::any_cast<std::string>( __marker) );
    }
    else if ( boost::any_cast<const char*>( &__marker ) )
    {
        theflag = this->markerName( std::string(boost::any_cast<const char*>( __marker) ) );
    }
    else
        CHECK( theflag != -1 ) << "invalid flag type\n";
    return theflag;
}

template <typename IndexT>
std::set<flag_type>
MeshBase<IndexT>::markersId( boost::any const& markerAny ) const
{
    std::set<flag_type> theflags;
    if ( boost::any_cast<std::vector<flag_type> >( &markerAny ) )
    {
        for ( flag_type const& marker : boost::any_cast< std::vector<flag_type> >( markerAny) )
            theflags.insert( marker );
    }
    else if ( boost::any_cast<std::list<flag_type> >( &markerAny ) )
    {
        for ( flag_type const& marker : boost::any_cast< std::list<flag_type> >( markerAny) )
            theflags.insert( marker );
    }
    else if ( boost::any_cast<std::set<flag_type> >( &markerAny ) )
    {
        for ( flag_type const& marker : boost::any_cast< std::set<flag_type> >( markerAny) )
            theflags.insert( marker );
    }
    else if ( boost::any_cast<std::vector<int> >( &markerAny ) )
    {
        for ( int const& marker : boost::any_cast< std::vector<int> >( markerAny) )
            theflags.insert( marker );
    }
    else if ( boost::any_cast<std::list<int> >( &markerAny ) )
    {
        for ( int const& marker : boost::any_cast< std::list<int> >( markerAny) )
            theflags.insert( marker );
    }
    else if ( boost::any_cast<std::set<int> >( &markerAny ) )
    {
        for ( int const& marker : boost::any_cast< std::set<int> >( markerAny) )
            theflags.insert( marker );
    }
    else if ( boost::any_cast<std::vector<std::string> >( &markerAny ) )
    {
        for ( std::string const& marker : boost::any_cast< std::vector<std::string> >( markerAny) )
            theflags.insert( this->markerId( marker ) );
    }
    else if ( boost::any_cast<std::list<std::string> >( &markerAny ) )
    {
        for ( std::string const& marker : boost::any_cast< std::list<std::string> >( markerAny) )
            theflags.insert( this->markerId( marker ) );
    }
    else if ( boost::any_cast<std::set<std::string> >( &markerAny ) )
    {
        for ( std::string const& marker : boost::any_cast< std::set<std::string> >( markerAny) )
            theflags.insert( this->markerId( marker ) );
    }
    else
    {
        theflags.insert( this->markerId( markerAny ) );
    }
    return theflags;
}

template class MeshBase<uint32_type>;
} // Feel<|MERGE_RESOLUTION|>--- conflicted
+++ resolved
@@ -52,13 +52,6 @@
 
 template <typename IndexT>
 MeshBase<IndexT>::~MeshBase()
-<<<<<<< HEAD
-{}
-
-
-template <typename IndexT>
-void
-=======
 {
     std::vector<std::shared_ptr<MeshBase<IndexT>>> mwns;
     meshesWithNodesSharedImpl( mwns );
@@ -78,7 +71,6 @@
 
 template <typename IndexT>
 void
->>>>>>> e29c13d0
 MeshBase<IndexT>::clear()
 {
     M_is_updated = false;
