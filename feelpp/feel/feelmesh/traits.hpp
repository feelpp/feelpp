/* -*- mode: c++; coding: utf-8; tab-width: 4; indent-tabs-mode: nil; c-basic-offset: 4; show-trailing-whitespace: t -*- vim:fenc=utf-8:ft=cpp:et:sw=4:ts=4:sts=4

  This file is part of the Feel library

  Author(s): Christophe Prud'homme <prudhomm@zion>
       Date: 2005-08-27

  Copyright (C) 2005,2006 EPFL

  This library is free software; you can redistribute it and/or
  modify it under the terms of the GNU Lesser General Public
  License as published by the Free Software Foundation; either
  version 3.0 of the License, or (at your option) any later version.

  This library is distributed in the hope that it will be useful,
  but WITHOUT ANY WARRANTY; without even the implied warranty of
  MERCHANTABILITY or FITNESS FOR A PARTICULAR PURPOSE.  See the GNU
  Lesser General Public License for more details.

  You should have received a copy of the GNU Lesser General Public
  License along with this library; if not, write to the Free Software
  Foundation, Inc., 51 Franklin Street, Fifth Floor, Boston, MA  02110-1301  USA
*/
/**
   \file traits.hpp
   \author Christophe Prud'homme <prudhomm@zion>
   \date 2005-08-27
 */
#ifndef __FEELPP_MESH_TRAITS_HPP
#define __FEELPP_MESH_TRAITS_HPP 1

#include <feel/feelcore/traits.hpp>
#include <feel/feelmesh/simplex.hpp>
#include <feel/feelmesh/hypercube.hpp>


namespace Feel
{
/**
 * \class MeshTraits
 * \brief Traits for meshes
 *
 * @author Christophe Prud'homme
 */
template<typename MeshType>
struct MeshTraits
{
    /** @name Typedefs
     */
    //@{

    typedef MeshTraits<MeshType> self_type;
    typedef typename boost::remove_pointer<typename remove_shared_ptr<MeshType>::type >::type mesh_type;

    typedef typename mesh_type::shape_type element_shape_type;

    typedef typename mesh_type::element_type element_type;
    typedef typename mesh_type::face_type face_type;
    typedef typename mesh_type::edge_type edge_type;
    typedef typename mesh_type::point_type point_type;

    // element iterators
    typedef typename mesh_type::element_iterator element_iterator;
    typedef typename mesh_type::element_const_iterator element_const_iterator;

    typedef typename mesh_type::elements_reference_wrapper_type elements_reference_wrapper_type;
    typedef typename mesh_type::elements_reference_wrapper_ptrtype elements_reference_wrapper_ptrtype;
    typedef typename mesh_type::element_reference_wrapper_iterator element_reference_wrapper_iterator;
    typedef typename mesh_type::element_reference_wrapper_const_iterator element_reference_wrapper_const_iterator;

    // face iterators
    typedef typename mesh_type::face_iterator face_iterator;
    typedef typename mesh_type::face_const_iterator face_const_iterator;

    typedef typename mesh_type::faces_reference_wrapper_type faces_reference_wrapper_type;
    typedef typename mesh_type::faces_reference_wrapper_ptrtype faces_reference_wrapper_ptrtype;
    typedef typename mesh_type::face_reference_wrapper_iterator face_reference_wrapper_iterator;
    typedef typename mesh_type::face_reference_wrapper_const_iterator face_reference_wrapper_const_iterator;

    // edge iterators
    typedef typename mesh_type::edge_iterator edge_iterator;
    typedef typename mesh_type::edge_const_iterator edge_const_iterator;

    typedef typename mesh_type::edges_reference_wrapper_type edges_reference_wrapper_type;
    typedef typename mesh_type::edges_reference_wrapper_ptrtype edges_reference_wrapper_ptrtype;
    typedef typename mesh_type::edge_reference_wrapper_iterator edge_reference_wrapper_iterator;
    typedef typename mesh_type::edge_reference_wrapper_const_iterator edge_reference_wrapper_const_iterator;

    // point iterators
    typedef typename mesh_type::point_iterator point_iterator;
    typedef typename mesh_type::point_const_iterator point_const_iterator;

    typedef typename mesh_type::points_reference_wrapper_type points_reference_wrapper_type;
    typedef typename mesh_type::points_reference_wrapper_ptrtype points_reference_wrapper_ptrtype;
    typedef typename mesh_type::point_reference_wrapper_iterator point_reference_wrapper_iterator;
    typedef typename mesh_type::point_reference_wrapper_const_iterator point_reference_wrapper_const_iterator;

    //@}
};

template<typename T>
struct dimension_t : mpl::int_<decay_type<T>::nDim> {};
template<typename T>
constexpr uint16_type dimension_v = dimension_t<T>::value;
<<<<<<< HEAD
/**
 * @return topological dimension of a type T
 */
template<typename T>
inline constexpr int dimension( T const& t )
{
  return dimension_v<T>;
}

=======
 
>>>>>>> 4180542e
template<typename T>
struct real_dimension_t : mpl::int_<decay_type<T>::nRealDim> {};
template<typename T>
constexpr uint16_type real_dimension_v = real_dimension_t<T>::value;

/**
 * @return real dimension of a type T
 */
template<typename T>
inline constexpr int real_dimension( T const& t )
{
  return real_dimension_v<T>;
}



template<typename T>
struct is_3d : mpl::bool_<decay_type<T>::nDim == 3 /*|| decay_type<T>::nRealDim ==3*/> {};
template<typename T>
struct is_2d : mpl::bool_<decay_type<T>::nDim == 2 /*|| decay_type<T>::nRealDim ==2*/> {};
template<typename T>
struct is_1d : mpl::bool_<decay_type<T>::nDim == 1 /*|| decay_type<T>::nRealDim ==1*/> {};
template<typename T>
struct is_0d : mpl::bool_<decay_type<T>::nDim == 0 /*|| decay_type<T>::nRealDim ==0*/> {};

template<typename T>
struct is_3d_real : mpl::bool_< decay_type<T>::nRealDim ==3 > {};
template<typename T>
struct is_2d_real : mpl::bool_< decay_type<T>::nRealDim ==2 > {};
template<typename T>
struct is_1d_real : mpl::bool_< decay_type<T>::nRealDim ==1 > {};
template<typename T>
struct is_0d_real : mpl::bool_< decay_type<T>::nRealDim ==0 > {};


template<typename T>
struct is_topological_face : mpl::bool_<(decay_type<T>::nDim==decay_type<T>::nRealDim-1)> {};
template<typename T>
struct is_face : mpl::bool_<(decay_type<T>::nDim == 2 && decay_type<T>::nRealDim == 3)> {};
template<typename T>
struct is_edge : mpl::bool_<(decay_type<T>::nDim==1 && decay_type<T>::nRealDim == 3)||(decay_type<T>::nDim==1 && decay_type<T>::nRealDim == 2)> {};
template<typename T>
struct is_point : mpl::bool_<(decay_type<T>::nDim == 0)> {};

template<typename T>
struct is_convex : std::is_convertible<T,ConvexBase>::type {};
template<typename T>
struct is_simplex : std::is_base_of<SimplexBase, T>::type {};
template<typename T>
constexpr bool is_simplex_v = is_simplex<T>::value;
template<typename T>
struct is_triangle : mpl::and_<is_simplex<T>,is_2d<T>> {};
template<typename T>
struct is_tetrahedron : mpl::and_<is_simplex<T>,is_3d<T>> {};

template<typename T>
struct is_hypercube : std::is_base_of<HypercubeBase, T>::type {};
template<typename T>
struct is_square : mpl::and_<is_hypercube<T>,is_2d<T>> {};
template<typename T>
struct is_cube : mpl::and_<is_hypercube<T>,is_3d<T>> {};

template<typename T>
struct is_segment : mpl::and_<is_convex<T>,is_1d<T>> {};

/**
 * Checks whether T is a GeoElement<n>D type. 
 * Provides the member constant value that is equal to true, if T is the type GeoElement<n>D. 
 * Otherwise, value is equal to false.
 */
template <typename T> struct is_geoelement: std::false_type {};
/**
 * Helper variable template
 * \return true is T is a GeoElement<n>D at compilation time, false otherwise
 */
template <typename... T>
inline constexpr bool is_geoelement_v = is_geoelement<T...>::value;


} // Feel
#endif /* __Traits_H */<|MERGE_RESOLUTION|>--- conflicted
+++ resolved
@@ -102,19 +102,7 @@
 struct dimension_t : mpl::int_<decay_type<T>::nDim> {};
 template<typename T>
 constexpr uint16_type dimension_v = dimension_t<T>::value;
-<<<<<<< HEAD
-/**
- * @return topological dimension of a type T
- */
-template<typename T>
-inline constexpr int dimension( T const& t )
-{
-  return dimension_v<T>;
-}
-
-=======
  
->>>>>>> 4180542e
 template<typename T>
 struct real_dimension_t : mpl::int_<decay_type<T>::nRealDim> {};
 template<typename T>
