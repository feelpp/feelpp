--- conflicted
+++ resolved
@@ -49,30 +49,6 @@
     }
     //else LOG(WARNING) << "Missing type entry in output " << M_name << "\n";
 
-<<<<<<< HEAD
-    if( auto markers = p.get_child_optional("markers") )
-        M_markers.setPTree(*markers);
-    else
-        LOG(INFO) << "Output " << M_name << " does not have any range\n";
-
-    if( auto t = p.get_optional<int>("topodim") )
-        M_dim = *t;
-    else
-        LOG(INFO) << "Output " << M_name << " does not have any dimension\n";
-
-    if( auto t = p.get_child_optional("coord") )
-    {
-        for( auto const& c : *t )
-            M_coord.push_back(c.second.get_value<double>());
-    }
-    else
-        LOG(INFO) << "Output " << M_name << " does not have any coordinates\n";
-
-    if( auto t = p.get_optional<double>("radius") )
-        M_radius = *t;
-    else
-        LOG(INFO) << "Output " << M_name << " does not have any radius\n";
-=======
      if ( jarg.contains("markers") )
          M_markers.setup( jarg.at("markers") );
      //else LOG(WARNING) << "Output " << M_name << " does not have any range\n";
@@ -86,7 +62,26 @@
              M_dim = std::stoi( j_topodim.get<std::string>() );
      }
      // else LOG(WARNING) << "Output " << M_name << " does not have any dimension\n";
->>>>>>> 5092dc46
+
+     if ( jarg.contains("coord") && jarg.at("coord").is_arraay() )
+     {
+         for( auto const& el : jarg.at("coord").items() )
+         {
+             if ( el.is_number() )
+                 M_coord.push_back(el.get<double>());
+             else if ( el.is_string() )
+                 M_coord.push_back(std::stod( el.get<std::string>() ) );
+         }
+     }
+
+     if ( jarg.contains("radius") )
+     {
+         auto const& j_radius = jarg.at("radius");
+         if ( j_radius.is_number() )
+             M_radius = j_radius.get<double>();
+         else if ( j_radius.is_string() )
+             M_radius = std::stod( j_radius.get<std::string>() );
+     }
 }
 
 
