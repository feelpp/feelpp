/* -*- mode: c++; coding: utf-8; tab-width: 4; indent-tabs-mode: nil; c-basic-offset: 4; show-trailing-whitespace: t  -*-
 
 This file is part of the Feel++ library
 
 Author(s): Christophe Prud'homme <christophe.prudhomme@feelpp.org>
 Date: 11 Apr 2015
 
 Copyright (C) 2015 Feel++ Consortium
 
 This library is free software; you can redistribute it and/or
 modify it under the terms of the GNU Lesser General Public
 License as published by the Free Software Foundation; either
 version 2.1 of the License, or (at your option) any later version.
 
 This library is distributed in the hope that it will be useful,
 but WITHOUT ANY WARRANTY; without even the implied warranty of
 MERCHANTABILITY or FITNESS FOR A PARTICULAR PURPOSE.  See the GNU
 Lesser General Public License for more details.
 
 You should have received a copy of the GNU Lesser General Public
 License along with this library; if not, write to the Free Software
 Foundation, Inc., 51 Franklin Street, Fifth Floor, Boston, MA  02110-1301  USA
 */
#include <iostream>
#include <feel/feelcore/feel.hpp>
#include <feel/feelcore/environment.hpp>

#include <feel/feelmodels/modelpostprocess.hpp>

namespace Feel {

template <typename T>
std::vector<T> as_vector(pt::ptree const& pt, pt::ptree::key_type const& key)
{
    std::vector<T> r;
    for (auto& item : pt.get_child(key))
        r.push_back(item.second.template get_value<T>());
    return r;
}

void
ModelPostprocessExports::setup( pt::ptree const& p )
{
    if ( auto fields = p.get_child_optional("fields") )
    {
        if ( fields->empty() ) // value case
            M_fields.insert( fields->get_value<std::string>() );
        else // array case
        {
            for ( auto const& item : *fields )
            {
                CHECK( item.first.empty() ) << "should be an array, not a subtree";
                std::string const& fieldName = item.second.template get_value<std::string>();
                M_fields.insert( fieldName );
                LOG(INFO) << "add to postprocess field  " << fieldName;
            }
        }
    }
    if ( auto formatOpt = p.get_optional<std::string>( "format" ) )
        M_format = *formatOpt;

    if ( auto exprTree = p.get_child_optional("expr") )
    {
        for ( auto const& item : *exprTree )
        {
            std::string exprName = item.first;
            std::set<std::string> representations, tags;

            if ( item.second.empty() ) // name:expr
            {
                ModelExpression modelexpr;
                ModelMarkers markers;
                modelexpr.setExpr( exprName,  *exprTree, this->worldComm(), M_directoryLibExpr/*,indexes*/ );
                CHECK( modelexpr.hasAtLeastOneExpr() ) << "expr not given correctly";
                M_exprs.push_back( std::make_tuple(exprName,modelexpr,markers,representations,tags) );
            }
            else
            {
                if ( auto repOpt = item.second.get_child_optional("representation") )
                {
                    if ( repOpt->empty() )
                        representations.insert( repOpt->get_value<std::string>() );
                    else
                    {
                        for ( auto const& therep : *repOpt )
                        {
                            CHECK( therep.first.empty() ) << "should be an array, not a subtree";
                            representations.insert( therep.second.template get_value<std::string>() );
                        }
                    }
                }

                if ( auto tagOpt = item.second.get_child_optional("tag") )
                {
                    if ( tagOpt->empty() )
                        tags.insert( tagOpt->get_value<std::string>() );
                    else
                    {
                        for ( auto const& thetag : *tagOpt )
                            tags.insert( thetag.second.template get_value<std::string>() );
                    }
                }

                if ( auto ptexpr = item.second.get_child_optional("expr") )
                {
                    ModelExpression modelexpr;
                    ModelMarkers markers;
                    modelexpr.setExpr( "expr",  item.second, this->worldComm(), M_directoryLibExpr/*,indexes*/ );
                    if ( auto ptmarkers = item.second.get_child_optional("markers") )
                        markers.setPTree(*ptmarkers/*, indexes*/);
                    CHECK( modelexpr.hasAtLeastOneExpr() ) << "expr not given correctly";
                    M_exprs.push_back( std::make_tuple(exprName,modelexpr,markers,representations,tags) );
                }

                for ( auto const& item2 : item.second )
                {
                    if ( item2.first != "part" )
                        continue;
                    ModelExpression modelexpr;
                    ModelMarkers markers;
                    modelexpr.setExpr( "expr",  item2.second, this->worldComm(), M_directoryLibExpr/*,indexes*/ );
                    if ( auto ptmarkers = item2.second.get_child_optional("markers") )
                        markers.setPTree(*ptmarkers/*, indexes*/);
                    CHECK( modelexpr.hasAtLeastOneExpr() ) << "expr not given correctly";
                    M_exprs.push_back( std::make_tuple(exprName,modelexpr,markers,representations,tags) );
                }
            }

        } // for ( auto const& item : *exprTree )
    }
}

void
ModelPostprocessExports::setParameterValues( std::map<std::string,double> const& mp )
{
    for ( auto & edata : M_exprs )
        std::get<1>( edata ).setParameterValues( mp );
}

void
ModelPostprocessQuantities::setup( pt::ptree const& p )
{
    if ( auto fields = p.get_child_optional("quantities") )
    {
        if ( fields->empty() ) // value case
            M_quantities.insert( fields->get_value<std::string>() );
        else // array case
        {
            for ( auto const& item : *fields )
            {
                CHECK( item.first.empty() ) << "should be an array, not a subtree";
                std::string const& fieldName = item.second.template get_value<std::string>();
                M_quantities.insert( fieldName );
                LOG(INFO) << "add to postprocess quantity  " << fieldName;
            }
        }
    }
}

void
ModelPostprocessSave::setup( pt::ptree const& p )
{
    if ( auto fieldsPtree = p.get_child_optional("Fields") )
    {
        if ( auto fieldsNamesPtree = fieldsPtree->get_child_optional("names") )
        {
            if ( fieldsNamesPtree->empty() ) // value case
                M_fieldsNames.insert( fieldsNamesPtree->get_value<std::string>() );
            else // array case
            {
                for ( auto const& item : *fieldsNamesPtree )
                {
                    CHECK( item.first.empty() ) << "should be an array, not a subtree";
                    std::string const& fieldName = item.second.template get_value<std::string>();
                    M_fieldsNames.insert( fieldName );
                }
            }
        }
        if ( auto formatOpt = fieldsPtree->get_optional<std::string>( "format" ) )
            M_fieldsFormat = *formatOpt;
    }
}


void
ModelPostprocessPointPosition::setup( std::string const& name, ModelIndexes const& indexes )
{

    // fields is necessary
    if ( !M_p.get_child_optional("fields") )
        return;

    bool hasCoord = (M_p.get_child_optional("coord"))?true:false;
    bool hasMarker = (M_p.get_child_optional("marker"))?true:false;
    // coord or marker is necessary
    if ( !hasCoord && !hasMarker )
        return;


    this->pointPosition().setName( name );
    if ( hasMarker )
    {
        std::string marker = M_p.get<std::string>( "marker" );
        this->pointPosition().setMeshMarker( marker );
    }
    if ( hasCoord )
    {
        std::string coordExpr = indexes.replace( M_p.get<std::string>( "coord" ) );
        //std::cout << "coordExpr : "<< coordExpr << "\n";

        auto parseExpr = GiNaC::parse(coordExpr);
        auto const& coordMatExpr = parseExpr.first.evalm();
        auto const& coordExprSymbol = parseExpr.second;
        int nComp = coordMatExpr.nops();
        ModelPointPosition::coord_value_type coordData = ModelPointPosition::coord_value_type::Zero(3,1);
        //for ( auto symbb : coordExprSymbol )
        //    std::cout << "symbb " << symbb << "\n";
        if ( coordExprSymbol.empty() || ( coordExprSymbol.size() == 1 && coordExprSymbol[0].get_name() == "0" ) )
        {
            int nComp = GiNaC::parse(coordExpr).first.evalm().nops();
            //std::cout << "ncomp " << nComp << "\n";
            for (int comp=0;comp<nComp;++comp )
            {
                std::string compExpr = str( coordMatExpr.op(comp) );
                try
                {
                    coordData(comp) = std::stod( compExpr );
                }
                catch (std::invalid_argument& err)
                {
                    LOG(WARNING) << "cast fail from expr to double\n";
                    coordData(comp) = 0;
                }
            }
            LOG(INFO) << "point coord is a cst expr : " << coordData(0) << "," << coordData(1) << "," << coordData(2);
            this->pointPosition().setValue( coordData );
        }
        else
        {
            LOG(INFO) << "point coord is a symbolic expr : " << coordExpr;
            this->pointPosition().setExpression( coordExpr, M_directoryLibExpr, this->worldComm() );
        }
    } // hasCoord

    // store fields name
    std::vector<std::string> fieldList = as_vector<std::string>( M_p, "fields" );
    if ( fieldList.empty() )
    {
        std::string fieldUnique = indexes.replace( M_p.get<std::string>( "fields" ) );
        if ( !fieldUnique.empty() )
            fieldList = { fieldUnique };
    }
    for( std::string const& field : fieldList )
    {
        // std::cout << "add field = " << field << "\n";
        this->addFields( field );
    }

}

void
ModelPostprocessNorm::setup( std::string const& name, ModelIndexes const& indexes )
{
    M_name = name;

    if ( auto itField = M_p.get_optional<std::string>("field") )
        M_field = indexes.replace( *itField );
    else if ( auto ptexpr = M_p.get_child_optional("expr") )
    {
<<<<<<< HEAD
        M_expr.setExpr( "expr", M_p, this->worldComm(), M_directoryLibExpr );
        if ( auto ptgradexpr = M_p.get_child_optional("grad_expr") )
            M_gradExpr.setExpr( "grad_expr", M_p, this->worldComm(), M_directoryLibExpr );
=======
        M_expr.setExpr( "expr", M_p, this->worldComm(), M_directoryLibExpr, indexes );
        if ( auto ptgradexpr = M_p.get_child_optional("grad_expr") )
            M_gradExpr.setExpr( "grad_expr", M_p, this->worldComm(), M_directoryLibExpr, indexes );
>>>>>>> e29c13d0
    }

    if ( auto ptmarkers = M_p.get_child_optional("markers") )
        M_markers.setPTree(*ptmarkers,indexes);

    if ( auto pttype = M_p.get_child_optional("type") )
    {
        for( auto const& item : M_p.get_child("type") )
            M_types.insert( indexes.replace( item.second.template get_value<std::string>() ) );
        if( M_types.empty() )
            M_types.insert( indexes.replace( M_p.get<std::string>("type") ) );
    }

    if ( auto itSol = M_p.get_optional<std::string>("solution") )
<<<<<<< HEAD
        M_solution.setExpr( "solution", M_p, this->worldComm(), M_directoryLibExpr );

    if ( auto itSol = M_p.get_optional<std::string>("grad_solution") )
        M_gradSolution.setExpr( "grad_solution", M_p, this->worldComm(), M_directoryLibExpr );
=======
        M_solution.setExpr( "solution", M_p, this->worldComm(), M_directoryLibExpr,indexes );

    if ( auto itSol = M_p.get_optional<std::string>("grad_solution") )
        M_gradSolution.setExpr( "grad_solution", M_p, this->worldComm(), M_directoryLibExpr,indexes );
>>>>>>> e29c13d0

    if ( auto itQuad = M_p.get_optional<int>("quad") )
    {
        M_quadOrder = *itQuad;
        if ( auto itQuad1 = M_p.get_optional<int>("quad1") )
            M_quad1Order = *itQuad1;
        else
            M_quad1Order = M_quadOrder;
    }
    else if ( auto itQuad1 = M_p.get_optional<int>("quad1") )
        M_quad1Order = *itQuad1;
}

void
ModelPostprocessNorm::setParameterValues( std::map<std::string,double> const& mp )
{
    M_expr.setParameterValues( mp );
    M_gradExpr.setParameterValues( mp );
    M_solution.setParameterValues( mp );
    M_gradSolution.setParameterValues( mp );
}

void
ModelPostprocessStatistics::setup( std::string const& name, ModelIndexes const& indexes )
{
    M_name = name;

    if ( auto itField = M_p.get_optional<std::string>("field") )
        M_field = indexes.replace( *itField );
    else if ( auto ptexpr = M_p.get_child_optional("expr") )
    {
<<<<<<< HEAD
        M_expr.setExpr( "expr", M_p, this->worldComm(), M_directoryLibExpr );
=======
        M_expr.setExpr( "expr", M_p, this->worldComm(), M_directoryLibExpr, indexes );
>>>>>>> e29c13d0
    }

    if ( auto ptmarkers = M_p.get_child_optional("markers") )
        M_markers.setPTree(*ptmarkers, indexes);

    if ( auto pttype = M_p.get_child_optional("type") )
    {
        for( auto const& item : M_p.get_child("type") )
            M_types.insert( indexes.replace( item.second.template get_value<std::string>() ) );
        if( M_types.empty() )
            M_types.insert( indexes.replace( M_p.get<std::string>("type") ) );
    }

    if ( auto itQuad = M_p.get_optional<int>("quad") )
    {
        M_quadOrder = *itQuad;
        if ( auto itQuad1 = M_p.get_optional<int>("quad1") )
            M_quad1Order = *itQuad1;
        else
            M_quad1Order = M_quadOrder;
    }
    else if ( auto itQuad1 = M_p.get_optional<int>("quad1") )
        M_quad1Order = *itQuad1;
}

void
ModelPostprocessStatistics::setParameterValues( std::map<std::string,double> const& mp )
{
    M_expr.setParameterValues( mp );
}


void
ModelPostprocessCheckerMeasure::setup( std::string const& name, ModelIndexes const& indexes )
{
    M_name = name;

    M_valueExpr.setExpr( "value", M_p, this->worldComm(), M_directoryLibExpr, indexes );
    CHECK( M_valueExpr.hasExprScalar() ) << "require value entry and the value should be a scalar expression";
    M_value = M_valueExpr.exprScalar().evaluate()(0,0);

    if ( auto itTol = M_p.get_optional<double>("tolerance") )
        M_tolerance = *itTol;
}
std::tuple<bool,double>
ModelPostprocessCheckerMeasure::run( double val ) const
{
    if ( std::abs(val) < 1e-10 || std::abs(M_value) < 1e-10 )
    {
        double diff = std::abs(val-M_value);
        return std::make_tuple( std::abs(val-M_value) <= M_tolerance, diff );
    }
    else
    {
        double diffAbs = std::abs(val-M_value);
        double maxDiffRel = std::max(diffAbs/std::abs(val),diffAbs/std::abs(M_value));
        return std::make_tuple( diffAbs/std::abs(val) <= M_tolerance && diffAbs/std::abs(M_value) <= M_tolerance, maxDiffRel );
    }
}

void
ModelPostprocessCheckerMeasure::setParameterValues( std::map<std::string,double> const& mp )
{
    M_valueExpr.setParameterValues( mp );
    M_value = M_valueExpr.exprScalar().evaluate()(0,0);
}

ModelPostprocess::ModelPostprocess( worldcomm_ptr_t const& world )
    :
    super( world ),
    M_useModelName( false )
{}

ModelPostprocess::ModelPostprocess(pt::ptree const& p, worldcomm_ptr_t const& world )
    :
    super( world ),
    M_useModelName( false )
{}

ModelPostprocess::~ModelPostprocess()
{}

pt::ptree
ModelPostprocess::pTree( std::string const& name ) const
{
    if ( !M_useModelName )
        return M_p;
    else if ( auto ptreeWithName = M_p.get_child_optional( name ) )
        return *ptreeWithName;
    pt::ptree ptree;
    return ptree;
}

void
ModelPostprocess::setPTree( pt::ptree const& p )
{
    M_p = p;
    setup();
}


void
ModelPostprocess::setup()
{
    if ( auto useModelName = M_p.get_optional<bool>("use-model-name") )
        M_useModelName = *useModelName;

    if ( M_useModelName )
    {
        for( auto const& p1 : M_p )
        {
            this->setup( p1.first,p1.second );
        }
    }
    else
        this->setup( "", M_p );
}
void
ModelPostprocess::setup( std::string const& name, pt::ptree const& p  )
{
    if ( auto exports = p.get_child_optional("Exports") )
    {
        ModelPostprocessExports ppexports( this->worldCommPtr() );
        ppexports.setDirectoryLibExpr( M_directoryLibExpr );
        ppexports.setup( *exports );
        if ( !ppexports.fields().empty() || !ppexports.expressions().empty() )
            M_exports[name] = ppexports;
    }
    if ( auto save = p.get_child_optional("Save") )
    {
        ModelPostprocessSave ppsave;
        ppsave.setup( *save );
        if ( !ppsave.fieldsNames().empty() )
            M_save[name] = ppsave;
    }

    if ( auto measures = p.get_child_optional("Measures") )
    {
        ModelPostprocessQuantities ppquantities;
        ppquantities.setup( *measures );
        if( !ppquantities.quantities().empty() )
            M_measuresQuantities[name] = ppquantities;

        auto evalPoints = measures->get_child_optional("Points");
        if ( evalPoints )
        {
            for( auto const& evalPoint : *evalPoints )
            {
<<<<<<< HEAD
                ModelPostprocessPointPosition myPpPtPos( this->worldCommPtr() );
                myPpPtPos.setDirectoryLibExpr( M_directoryLibExpr );
                myPpPtPos.setPTree( evalPoint.second, evalPoint.first );
                if ( !myPpPtPos.fields().empty() )
                    M_measuresPoint[name].push_back( myPpPtPos );
=======
                auto indexesAllCases = ModelIndexes::generateAllCases( evalPoint.second );
                for ( auto const& indexes : indexesAllCases )
                {
                    ModelPostprocessPointPosition myPpPtPos( this->worldCommPtr() );
                    myPpPtPos.setDirectoryLibExpr( M_directoryLibExpr );
                    myPpPtPos.setPTree( evalPoint.second, indexes.replace( evalPoint.first ), indexes );
                    if ( !myPpPtPos.fields().empty() )
                        M_measuresPoint[name].push_back( myPpPtPos );
                }
>>>>>>> e29c13d0
            }
        }

        auto ptreeNorms = measures->get_child_optional("Norm");
        if ( ptreeNorms )
        {
            for( auto const& ptreeNorm : *ptreeNorms )
            {
<<<<<<< HEAD
                ModelPostprocessNorm ppNorm( this->worldCommPtr() );
                ppNorm.setDirectoryLibExpr( M_directoryLibExpr );
                ppNorm.setPTree( ptreeNorm.second, ptreeNorm.first );
                if ( ppNorm.hasField() || ppNorm.hasExpr() )
                    M_measuresNorm[name].push_back( ppNorm );
=======
                auto indexesAllCases = ModelIndexes::generateAllCases(  ptreeNorm.second );
                for ( auto const& indexes : indexesAllCases )
                {
                    ModelPostprocessNorm ppNorm( this->worldCommPtr() );
                    ppNorm.setDirectoryLibExpr( M_directoryLibExpr );
                    ppNorm.setPTree( ptreeNorm.second, indexes.replace( ptreeNorm.first ), indexes );
                    if ( ppNorm.hasField() || ppNorm.hasExpr() )
                        M_measuresNorm[name].push_back( ppNorm );
                }
>>>>>>> e29c13d0
            }
        }
        auto ptreeStatistics = measures->get_child_optional("Statistics");
        if ( ptreeStatistics )
        {
            for( auto const& ptreeStatistic : *ptreeStatistics )
            {
<<<<<<< HEAD
                ModelPostprocessStatistics ppStatistics( this->worldCommPtr() );
                ppStatistics.setDirectoryLibExpr( M_directoryLibExpr );
                ppStatistics.setPTree( ptreeStatistic.second, ptreeStatistic.first );
                if ( ppStatistics.hasField() || ppStatistics.hasExpr() )
                    M_measuresStatistics[name].push_back( ppStatistics );
=======
                auto indexesAllCases = ModelIndexes::generateAllCases( ptreeStatistic.second );
                for ( auto const& indexes : indexesAllCases )
                {
                    ModelPostprocessStatistics ppStatistics( this->worldCommPtr() );
                    ppStatistics.setDirectoryLibExpr( M_directoryLibExpr );
                    ppStatistics.setPTree( ptreeStatistic.second, indexes.replace( ptreeStatistic.first ), indexes );
                    if ( ppStatistics.hasField() || ppStatistics.hasExpr() )
                        M_measuresStatistics[name].push_back( ppStatistics );
                }
>>>>>>> e29c13d0
            }
        }
    }

    if ( auto checkers = p.get_child_optional("Checkers") )
    {
        if ( auto measures = checkers->get_child_optional("Measures") )
        {
            for( auto const& ptreeCheckerMeasure : *measures )
            {
                auto indexesAllCases = ModelIndexes::generateAllCases( ptreeCheckerMeasure.second );
                for ( auto const& indexes : indexesAllCases )
                {
                    ModelPostprocessCheckerMeasure ppCheckerMeasure( this->worldCommPtr() );
                    ppCheckerMeasure.setDirectoryLibExpr( M_directoryLibExpr );
                    ppCheckerMeasure.setPTree( ptreeCheckerMeasure.second, indexes.replace( ptreeCheckerMeasure.first ), indexes );
                    M_checkersMeasure[name].push_back( ppCheckerMeasure );
                }
            }
        }
    }
}



void
ModelPostprocess::saveMD(std::ostream &os)
{
#if 0
  os << "### PostProcess\n";
  os << "|Kind | data |\n";
  os << "|---|---|\n";
  for(auto it = this->begin(); it != this->end(); it++)
  {
    os << "|" << it->first;
    os << "|<ul>";
    for(auto iit = it->second.begin(); iit != it->second.end(); iit++)
      os << "<li>" << *iit << "</li>";
    os << "</ul>|\n";
  }
#endif
}

void
ModelPostprocess::setParameterValues( std::map<std::string,double> const& mp )
{

    for (auto & [name,p] : M_exports )
        p.setParameterValues( mp );

    for( auto & p : M_measuresPoint )
        for( auto & p2 : p.second )
            p2.setParameterValues( mp );

    for( auto & p : M_measuresNorm )
        for( auto & p2 : p.second )
            p2.setParameterValues( mp );

    for( auto & p : M_measuresStatistics )
        for( auto & p2 : p.second )
            p2.setParameterValues( mp );

    for( auto & p : M_checkersMeasure )
        for( auto & p2 : p.second )
            p2.setParameterValues( mp );
}

bool
ModelPostprocess::hasExports( std::string const& name ) const
{
    std::string nameUsed = (M_useModelName)? name : "";
    return M_exports.find( nameUsed ) != M_exports.end();
}
bool
ModelPostprocess::hasSave( std::string const& name ) const
{
    std::string nameUsed = (M_useModelName)? name : "";
    return M_save.find( nameUsed ) != M_save.end();
}
bool
ModelPostprocess::hasMeasuresQuantities( std::string const& name ) const
{
    std::string nameUsed = (M_useModelName)? name : "";
    return M_measuresQuantities.find( nameUsed ) != M_measuresQuantities.end();
}
bool
ModelPostprocess::hasMeasuresPoint( std::string const& name ) const
{
    std::string nameUsed = (M_useModelName)? name : "";
    return M_measuresPoint.find( nameUsed ) != M_measuresPoint.end();
}
bool
ModelPostprocess::hasMeasuresNorm( std::string const& name ) const
{
    std::string nameUsed = (M_useModelName)? name : "";
    return M_measuresNorm.find( nameUsed ) != M_measuresNorm.end();
}
bool
ModelPostprocess::hasMeasuresStatistics( std::string const& name ) const
{
    std::string nameUsed = (M_useModelName)? name : "";
    return M_measuresStatistics.find( nameUsed ) != M_measuresStatistics.end();
}
bool
ModelPostprocess::hasCheckersMeasure( std::string const& name ) const
{
    std::string nameUsed = (M_useModelName)? name : "";
    return M_checkersMeasure.find( nameUsed ) != M_checkersMeasure.end();
}

ModelPostprocessExports const&
ModelPostprocess::exports( std::string const& name ) const
{
    std::string nameUsed = (M_useModelName)? name : "";
    //CHECK( this->hasExports( nameUsed ) ) << "no exports with name:"<<name;
    if ( this->hasExports( nameUsed ) )
        return M_exports.find( nameUsed )->second;
    else
        return M_emptyExports;
}
ModelPostprocessSave const&
ModelPostprocess::save( std::string const& name ) const
{
    std::string nameUsed = (M_useModelName)? name : "";
    //CHECK( this->hasSave( nameUsed ) ) << "no save with name:"<<name;
    if ( this->hasSave( nameUsed ) )
        return M_save.find( nameUsed )->second;
    else
        return M_emptySave;
}
ModelPostprocessQuantities const&
ModelPostprocess::measuresQuantities( std::string const& name ) const
{
    std::string nameUsed = (M_useModelName)? name : "";
    //CHECK( this->hasExports( nameUsed ) ) << "no measures quantities with name:"<<name;
    if ( this->hasMeasuresQuantities( nameUsed ) )
        return M_measuresQuantities.find( nameUsed )->second;
    else
        return M_emptyMeasuresQuantities;
}
std::vector<ModelPostprocessPointPosition> const&
ModelPostprocess::measuresPoint( std::string const& name ) const
{
    std::string nameUsed = (M_useModelName)? name : "";
    //CHECK( this->hasMeasuresPoint( nameUsed ) ) << "no measures point with name:"<<name;
    if ( this->hasMeasuresPoint( nameUsed ) )
        return M_measuresPoint.find( nameUsed )->second;
    else
        return M_emptyMeasuresPoint;
}
std::vector<ModelPostprocessNorm> const&
ModelPostprocess::measuresNorm( std::string const& name ) const
{
    std::string nameUsed = (M_useModelName)? name : "";
    //CHECK( this->hasMeasuresNorm( nameUsed ) ) << "no measures norm with name:"<<name;
    if ( this->hasMeasuresNorm( nameUsed ) )
        return M_measuresNorm.find( nameUsed )->second;
    else
        return M_emptyMeasuresNorm;
}
std::vector<ModelPostprocessStatistics> const&
ModelPostprocess::measuresStatistics( std::string const& name ) const
{
    std::string nameUsed = (M_useModelName)? name : "";
    //CHECK( this->hasMeasuresNorm( nameUsed ) ) << "no measures norm with name:"<<name;
    if ( this->hasMeasuresStatistics( nameUsed ) )
        return M_measuresStatistics.find( nameUsed )->second;
    else
        return M_emptyMeasuresStatistics;
}
std::vector<ModelPostprocessCheckerMeasure> const&
ModelPostprocess::checkersMeasure( std::string const& name ) const
{
    std::string nameUsed = (M_useModelName)? name : "";
    if ( this->hasCheckersMeasure( nameUsed ) )
        return M_checkersMeasure.find( nameUsed )->second;
    else
        return M_emptyCheckersMeasure;
}



}<|MERGE_RESOLUTION|>--- conflicted
+++ resolved
@@ -267,15 +267,9 @@
         M_field = indexes.replace( *itField );
     else if ( auto ptexpr = M_p.get_child_optional("expr") )
     {
-<<<<<<< HEAD
-        M_expr.setExpr( "expr", M_p, this->worldComm(), M_directoryLibExpr );
-        if ( auto ptgradexpr = M_p.get_child_optional("grad_expr") )
-            M_gradExpr.setExpr( "grad_expr", M_p, this->worldComm(), M_directoryLibExpr );
-=======
         M_expr.setExpr( "expr", M_p, this->worldComm(), M_directoryLibExpr, indexes );
         if ( auto ptgradexpr = M_p.get_child_optional("grad_expr") )
             M_gradExpr.setExpr( "grad_expr", M_p, this->worldComm(), M_directoryLibExpr, indexes );
->>>>>>> e29c13d0
     }
 
     if ( auto ptmarkers = M_p.get_child_optional("markers") )
@@ -290,17 +284,10 @@
     }
 
     if ( auto itSol = M_p.get_optional<std::string>("solution") )
-<<<<<<< HEAD
-        M_solution.setExpr( "solution", M_p, this->worldComm(), M_directoryLibExpr );
-
-    if ( auto itSol = M_p.get_optional<std::string>("grad_solution") )
-        M_gradSolution.setExpr( "grad_solution", M_p, this->worldComm(), M_directoryLibExpr );
-=======
         M_solution.setExpr( "solution", M_p, this->worldComm(), M_directoryLibExpr,indexes );
 
     if ( auto itSol = M_p.get_optional<std::string>("grad_solution") )
         M_gradSolution.setExpr( "grad_solution", M_p, this->worldComm(), M_directoryLibExpr,indexes );
->>>>>>> e29c13d0
 
     if ( auto itQuad = M_p.get_optional<int>("quad") )
     {
@@ -332,11 +319,7 @@
         M_field = indexes.replace( *itField );
     else if ( auto ptexpr = M_p.get_child_optional("expr") )
     {
-<<<<<<< HEAD
-        M_expr.setExpr( "expr", M_p, this->worldComm(), M_directoryLibExpr );
-=======
         M_expr.setExpr( "expr", M_p, this->worldComm(), M_directoryLibExpr, indexes );
->>>>>>> e29c13d0
     }
 
     if ( auto ptmarkers = M_p.get_child_optional("markers") )
@@ -485,13 +468,6 @@
         {
             for( auto const& evalPoint : *evalPoints )
             {
-<<<<<<< HEAD
-                ModelPostprocessPointPosition myPpPtPos( this->worldCommPtr() );
-                myPpPtPos.setDirectoryLibExpr( M_directoryLibExpr );
-                myPpPtPos.setPTree( evalPoint.second, evalPoint.first );
-                if ( !myPpPtPos.fields().empty() )
-                    M_measuresPoint[name].push_back( myPpPtPos );
-=======
                 auto indexesAllCases = ModelIndexes::generateAllCases( evalPoint.second );
                 for ( auto const& indexes : indexesAllCases )
                 {
@@ -501,7 +477,6 @@
                     if ( !myPpPtPos.fields().empty() )
                         M_measuresPoint[name].push_back( myPpPtPos );
                 }
->>>>>>> e29c13d0
             }
         }
 
@@ -510,13 +485,6 @@
         {
             for( auto const& ptreeNorm : *ptreeNorms )
             {
-<<<<<<< HEAD
-                ModelPostprocessNorm ppNorm( this->worldCommPtr() );
-                ppNorm.setDirectoryLibExpr( M_directoryLibExpr );
-                ppNorm.setPTree( ptreeNorm.second, ptreeNorm.first );
-                if ( ppNorm.hasField() || ppNorm.hasExpr() )
-                    M_measuresNorm[name].push_back( ppNorm );
-=======
                 auto indexesAllCases = ModelIndexes::generateAllCases(  ptreeNorm.second );
                 for ( auto const& indexes : indexesAllCases )
                 {
@@ -526,7 +494,6 @@
                     if ( ppNorm.hasField() || ppNorm.hasExpr() )
                         M_measuresNorm[name].push_back( ppNorm );
                 }
->>>>>>> e29c13d0
             }
         }
         auto ptreeStatistics = measures->get_child_optional("Statistics");
@@ -534,13 +501,6 @@
         {
             for( auto const& ptreeStatistic : *ptreeStatistics )
             {
-<<<<<<< HEAD
-                ModelPostprocessStatistics ppStatistics( this->worldCommPtr() );
-                ppStatistics.setDirectoryLibExpr( M_directoryLibExpr );
-                ppStatistics.setPTree( ptreeStatistic.second, ptreeStatistic.first );
-                if ( ppStatistics.hasField() || ppStatistics.hasExpr() )
-                    M_measuresStatistics[name].push_back( ppStatistics );
-=======
                 auto indexesAllCases = ModelIndexes::generateAllCases( ptreeStatistic.second );
                 for ( auto const& indexes : indexesAllCases )
                 {
@@ -550,7 +510,6 @@
                     if ( ppStatistics.hasField() || ppStatistics.hasExpr() )
                         M_measuresStatistics[name].push_back( ppStatistics );
                 }
->>>>>>> e29c13d0
             }
         }
     }
