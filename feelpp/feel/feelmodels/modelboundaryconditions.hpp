--- conflicted
+++ resolved
@@ -99,11 +99,7 @@
     ModelExpression M_modelExpr2;
 };
 
-<<<<<<< HEAD
-class FEELPP_EXPORT ModelBoundaryConditions : public std::map<std::string,std::map<std::string,std::vector<ModelBoundaryCondition> > >, public CommObject
-=======
 class FEELPP_EXPORT ModelBoundaryConditions : public std::map<std::string,std::map<std::string,std::map<std::string,ModelBoundaryCondition> > >, public CommObject
->>>>>>> e29c13d0
 {
   public:
     using super = CommObject;
