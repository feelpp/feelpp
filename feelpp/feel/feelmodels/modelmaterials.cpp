/* -*- mode: c++; coding: utf-8; tab-width: 4; indent-tabs-mode: nil; c-basic-offset: 4; show-trailing-whitespace: t  -*-

 This file is part of the Feel++ library

 Author(s): Christophe Prud'homme <christophe.prudhomme@feelpp.org>
 Date: 16 Mar 2015

 Copyright (C) 2015 Feel++ Consortium

 This library is free software; you can redistribute it and/or
 modify it under the terms of the GNU Lesser General Public
 License as published by the Free Software Foundation; either
 version 2.1 of the License, or (at your option) any later version.

 This library is distributed in the hope that it will be useful,
 but WITHOUT ANY WARRANTY; without even the implied warranty of
 MERCHANTABILITY or FITNESS FOR A PARTICULAR PURPOSE.  See the GNU
 Lesser General Public License for more details.

 You should have received a copy of the GNU Lesser General Public
 License along with this library; if not, write to the Free Software
 Foundation, Inc., 51 Franklin Street, Fifth Floor, Boston, MA  02110-1301  USA
 */
#include <iostream>
#include <boost/property_tree/json_parser.hpp>
#include <feel/feelcore/feel.hpp>
#include <feel/feelcore/environment.hpp>

#include <feel/feelmodels/modelmaterials.hpp>
#include <feel/feelcore/ptreetools.hpp>
#include <feel/feelcore/utility.hpp>

namespace Feel {

ModelMaterial::ModelMaterial( worldcomm_ptr_t const& worldComm )
    :
    super( worldComm )
{}
ModelMaterial::ModelMaterial( std::string const& name, pt::ptree const& p, worldcomm_ptr_t const& worldComm, std::string const& directoryLibExpr )
    :
    super( worldComm ),
    M_name( name ),
    M_p( p ),
    M_directoryLibExpr( directoryLibExpr ),
    M_meshMarkers( name )
{
    if ( auto fnameOpt = p.get_optional<std::string>("filename") )
    {
        std::string fname = Environment::expand( fnameOpt.get() );
        LOG(INFO) << "  - filename = " << fname << std::endl;
        pt::ptree pf;
        auto json_str_wo_comments = removeComments(readFromFile(fname));
        std::istringstream istr( json_str_wo_comments );
        pt::read_json( istr, pf );
        for ( auto const& subpf : pf )
        {
            if ( M_p.count( subpf.first ) == 0 )
            {
                M_p.add_child(subpf.first,subpf.second );
            }
        }
    }


    if ( auto markers = M_p.get_child_optional("markers") )
        M_meshMarkers.setPTree(*markers);

    if ( auto physics = M_p.get_child_optional("physics") )
    {
        for( auto const& item : M_p.get_child("physics") )
            M_physics.insert(item.second.template get_value<std::string>());
        if( M_physics.empty() )
            M_physics.insert(M_p.get<std::string>("physics") );
    }

<<<<<<< HEAD
=======
    std::map<std::string,double> constantMaterialProperty;
>>>>>>> e29c13d0
    for( auto const& [k,v] : M_p )
    {
        if ( (k!= "markers") &&  (k!= "physics") && (k!= "name") && (k!= "filename")
             && v.empty() && !v.data().empty() )
        {
            this->setProperty( k,M_p );
<<<<<<< HEAD
        }
    }
=======

            if ( this->hasPropertyConstant( k ) && this->hasPropertyExprScalar( k ) )
                constantMaterialProperty[k] = this->property( k ).value();
        }
    }
    this->setParameterValues( constantMaterialProperty );

>>>>>>> e29c13d0
#if 0
    std::set<std::string> matProperties = { "rho","mu","Cp","Cv","Tref","beta",
                                            "k","k11","k12","k13","k22","k23","k33",
                                            "E","nu","sigma","C","Cs","Cl","L",
                                            "Ks","Kl","Tsol","Tliq" };
    for ( std::string const& prop : matProperties )
        this->setProperty( prop,M_p );
#endif
}

bool
ModelMaterial::hasProperty( std::string const& prop ) const
{
    auto p = M_p.get_child_optional( prop );
    if( !p ) // child is missing
        return false;
    else
        return true;
}

bool
ModelMaterial::hasPropertyConstant( std::string const& prop ) const
{
    auto itFindProp = M_materialProperties.find( prop );
    if ( itFindProp == M_materialProperties.end() )
        return false;
    auto const& matProp = itFindProp->second;
    return matProp.isConstant();//hasValue();
}
bool
ModelMaterial::hasPropertyExprScalar( std::string const& prop ) const
{
    auto itFindProp = M_materialProperties.find( prop );
    if ( itFindProp == M_materialProperties.end() )
        return false;
    auto const& matProp = itFindProp->second;
    return matProp.hasExprScalar();
}
bool
ModelMaterial::hasPropertyExprVectorial2( std::string const& prop ) const
{
    auto itFindProp = M_materialProperties.find( prop );
    if ( itFindProp == M_materialProperties.end() )
        return false;
    auto const& matProp = itFindProp->second;
    return matProp.hasExprVectorial2();
}
bool
ModelMaterial::hasPropertyExprVectorial3( std::string const& prop ) const
{
    auto itFindProp = M_materialProperties.find( prop );
    if ( itFindProp == M_materialProperties.end() )
        return false;
    auto const& matProp = itFindProp->second;
    return matProp.hasExprVectorial3();
}
ModelMaterial::mat_property_expr_type const&
ModelMaterial::property( std::string const& prop ) const
{
    CHECK( this->hasProperty( prop ) ) << "no prop";
    return M_materialProperties.find( prop )->second;
}
double
ModelMaterial::propertyConstant( std::string const& prop ) const
{
    if ( this->hasPropertyConstant( prop ) )
        return M_materialProperties.find( prop )->second.value();
    else
        return 0;
}
ModelMaterial::expr_scalar_type const&
ModelMaterial::propertyExprScalar( std::string const& prop ) const
{
    CHECK( this->hasPropertyExprScalar( prop ) ) << "no scalar expr";
    return M_materialProperties.find( prop )->second.exprScalar();
}
ModelMaterial::expr_vectorial2_type const&
ModelMaterial::propertyExprVectorial2( std::string const& prop ) const
{
    CHECK( this->hasPropertyExprVectorial2( prop ) ) << "no vectorial2 expr";
    return M_materialProperties.find( prop )->second.exprVectorial2();
}
ModelMaterial::expr_vectorial3_type const&
ModelMaterial::propertyExprVectorial3( std::string const& prop ) const
{
    CHECK( this->hasPropertyExprVectorial3( prop ) ) << "no vectorial3 expr";
    return M_materialProperties.find( prop )->second.exprVectorial3();
}

void
ModelMaterial::setProperty( std::string const& property, pt::ptree const& p )
{
    M_materialProperties[property] = mat_property_expr_type();
<<<<<<< HEAD
    M_materialProperties[property].setExpr( property,p,this->worldComm(),M_directoryLibExpr );
=======
    try
    {
        M_materialProperties[property].setExpr( property,p,this->worldComm(),M_directoryLibExpr );
    } catch (std::exception &p) {
        LOG(WARNING) << p.what() << std::endl;
        M_materialProperties.erase(property);
        return;
    }
>>>>>>> e29c13d0
}

void
ModelMaterial::setProperty( std::string const& property, std::string const& e )
{
    M_materialProperties[property] = mat_property_expr_type();
<<<<<<< HEAD
    M_materialProperties[property].setExpr( e,this->worldComm(),M_directoryLibExpr );
=======
    try
    {
        M_materialProperties[property].setExpr( e,this->worldComm(),M_directoryLibExpr );
    } catch (std::exception &p) {
        LOG(WARNING) << p.what() << std::endl;
        M_materialProperties.erase(property);
        return;
    }

>>>>>>> e29c13d0
}

void
ModelMaterial::setParameterValues( std::map<std::string,double> const& mp )
{
    for ( auto & matPropPair : M_materialProperties )
    {
        matPropPair.second.setParameterValues( mp );
    }
}


std::ostream& operator<<( std::ostream& os, ModelMaterial const& m )
{
    os << "Material " << m.name()
       << "[ rho: " << m.rho()
       << ", mu: " << m.mu()
       << ", Cp: " << m.Cp()
       << ", Cv: " << m.Cv()
       << ", Tref: " << m.Tref()
       << ", beta: " << m.beta()
       << ", k11: " << m.k11()
       << ", k12: " << m.k12()
       << ", k13: " << m.k13()
       << ", k22: " << m.k22()
       << ", k23: " << m.k23()
       << ", k33: " << m.k33()
       << ", E: " << m.E()
       << ", nu: " << m.nu()
       << ", sigma: " << m.sigma()
       << ", Cs: " <<  m.Cs()
       << ", Cl: " <<  m.Cl()
       << ", L: " <<  m.L()
       << ", Ks: " <<  m.Ks()
       << ", Kl: " <<  m.Kl()
       << ", Tsol: " <<  m.Tsol()
       << ", Tliq: " <<  m.Tliq()
       << "]";
    return os;
}

ModelMaterials::ModelMaterials( worldcomm_ptr_t const& worldComm )
    :
    super( worldComm )
{}

ModelMaterials::ModelMaterials( pt::ptree const& p, worldcomm_ptr_t const& worldComm )
    :
    super( worldComm ),
    M_p( p )
{
    setup();
}

void
ModelMaterials::setup()
{
    for( auto const& v : M_p )
    {
        LOG(INFO) << "Material Physical/Region :" << v.first  << "\n";
        std::string name = v.first;
        this->insert( std::make_pair( name, ModelMaterial( name, v.second, this->worldCommPtr(), M_directoryLibExpr ) ) );
    }
}

void
ModelMaterials::setParameterValues( std::map<std::string,double> const& mp )
{
    for( auto & mat : *this )
        mat.second.setParameterValues( mp );
}

void
ModelMaterials::saveMD(std::ostream &os)
{
  os << "### Materials\n";
  os << "|Material Physical Region Name|Rho|mu|Cp|Cv|k11|k12|k13|k22|k23|k33|Tref|beta|C|YoungModulus|nu|Sigma|Cs|Cl|L|Ks|Kl|Tsol|Tliq|\n";
  os << "|---|---|---|---|---|---|---|---|---|---|---|---|---|---|---|---|---|---|\n";
  for(auto it = this->begin(); it!= this->end(); it++ )
    os << "|" << it->first
       << "|" << it->second.name()
       << "|" << it->second.rho()
       << "|" << it->second.mu()
       << "|" << it->second.Cp()
       << "|" << it->second.Cv()
       << "|" << it->second.Tref()
       << "|" << it->second.beta()
       << "|" << it->second.k11()
       << "|" << it->second.k12()
       << "|" << it->second.k13()
       << "|" << it->second.k22()
       << "|" << it->second.k23()
       << "|" << it->second.k33()
       << "|" << it->second.E()
       << "|" << it->second.nu()
       << "|" << it->second.sigma()
       << "|" << it->second.Cs()
       << "|" << it->second.Cl()
       << "|" << it->second.L()
       << "|" << it->second.Ks()
       << "|" << it->second.Kl()
       << "|" << it->second.Tsol()
       << "|" << it->second.Tliq()
       << "|\n";
  os << "\n";
}

ModelMaterial const&
ModelMaterials::material( std::string const& m ) const
{
    auto it = this->find( m );
    if ( it == this->end() )
        throw std::invalid_argument( std::string("ModelMaterial: Invalid material name ") + m );
    return it->second;
}

std::map<std::string,ModelMaterial> ModelMaterials::materialWithPhysic(std::string const& physic) const
{
    std::map<std::string,ModelMaterial> mat;
    std::copy_if(this->begin(),this->end(),std::inserter(mat,mat.begin()),
                 [physic](std::pair<std::string,ModelMaterial> const& mp)
                 { return mp.second.hasPhysics(physic); } );
    return mat;
}

std::map<std::string,ModelMaterial> ModelMaterials::materialWithPhysic(std::vector<std::string> const& physics) const
{
    std::map<std::string,ModelMaterial> mat;
    std::copy_if(this->begin(),this->end(),std::inserter(mat,mat.begin()),
                 [physics](std::pair<std::string,ModelMaterial> const& mp)
                 {
                     bool b = false;
                     for( auto const& p : physics )
                         b = b || mp.second.hasPhysics(p);
                     return b;
                 });
    return mat;
}

std::set<std::string> ModelMaterials::markersWithPhysic(std::string const& physic) const
{
    std::set<std::string> markers;
    auto mat = this->materialWithPhysic(physic);
    for( auto const& m : mat )
        markers.insert(m.second.meshMarkers().begin(), m.second.meshMarkers().end());
    return markers;
}

std::set<std::string> ModelMaterials::markersWithPhysic(std::vector<std::string> const& physic) const
{
    std::set<std::string> markers;
    auto mat = this->materialWithPhysic(physic);
    for( auto const& m : mat )
        markers.insert(m.second.meshMarkers().begin(), m.second.meshMarkers().end());
    return markers;
}

}<|MERGE_RESOLUTION|>--- conflicted
+++ resolved
@@ -73,20 +73,13 @@
             M_physics.insert(M_p.get<std::string>("physics") );
     }
 
-<<<<<<< HEAD
-=======
     std::map<std::string,double> constantMaterialProperty;
->>>>>>> e29c13d0
     for( auto const& [k,v] : M_p )
     {
         if ( (k!= "markers") &&  (k!= "physics") && (k!= "name") && (k!= "filename")
              && v.empty() && !v.data().empty() )
         {
             this->setProperty( k,M_p );
-<<<<<<< HEAD
-        }
-    }
-=======
 
             if ( this->hasPropertyConstant( k ) && this->hasPropertyExprScalar( k ) )
                 constantMaterialProperty[k] = this->property( k ).value();
@@ -94,7 +87,6 @@
     }
     this->setParameterValues( constantMaterialProperty );
 
->>>>>>> e29c13d0
 #if 0
     std::set<std::string> matProperties = { "rho","mu","Cp","Cv","Tref","beta",
                                             "k","k11","k12","k13","k22","k23","k33",
@@ -188,9 +180,6 @@
 ModelMaterial::setProperty( std::string const& property, pt::ptree const& p )
 {
     M_materialProperties[property] = mat_property_expr_type();
-<<<<<<< HEAD
-    M_materialProperties[property].setExpr( property,p,this->worldComm(),M_directoryLibExpr );
-=======
     try
     {
         M_materialProperties[property].setExpr( property,p,this->worldComm(),M_directoryLibExpr );
@@ -199,16 +188,12 @@
         M_materialProperties.erase(property);
         return;
     }
->>>>>>> e29c13d0
 }
 
 void
 ModelMaterial::setProperty( std::string const& property, std::string const& e )
 {
     M_materialProperties[property] = mat_property_expr_type();
-<<<<<<< HEAD
-    M_materialProperties[property].setExpr( e,this->worldComm(),M_directoryLibExpr );
-=======
     try
     {
         M_materialProperties[property].setExpr( e,this->worldComm(),M_directoryLibExpr );
@@ -218,7 +203,6 @@
         return;
     }
 
->>>>>>> e29c13d0
 }
 
 void
