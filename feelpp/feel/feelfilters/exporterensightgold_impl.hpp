--- conflicted
+++ resolved
@@ -627,12 +627,8 @@
     // as it is oalready writtent at the beginning of the file
     if( writeHeaderBeginFile )
     {
-<<<<<<< HEAD
-        for( auto & m : mesh->markerNames() )
-=======
         char buffer[80];
         if( this->worldComm().isMasterRank() )
->>>>>>> e29c13d0
         {
             memset(buffer, '\0', sizeof(buffer));
             strncpy(buffer, "C Binary", 80);
