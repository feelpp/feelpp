--- conflicted
+++ resolved
@@ -196,23 +196,7 @@
      * @param x [description]
      * @return [description]
      */
-<<<<<<< HEAD
-    template<typename ElementType>
-    holo3_image<float>
-    operator()( ElementType const& u )
-        {
-            holo3_image<float> x( M_rows, M_cols );
-            for( auto const& dof : M_relation.left )
-            {
-                DCHECK( dof.first.first < M_rows ) << "invalid row index " << dof.first.first;
-                DCHECK( dof.first.second < M_cols ) << "invalid col index " << dof.first.second;
-                x( dof.first.first, dof.first.second ) = u(dof.second);
-            }
-            return x;
-        }
-=======
     holo3_image<float>  operator()( q1_element_type const& u );
->>>>>>> e29c13d0
 private:
     int M_rows;
     int M_cols;
