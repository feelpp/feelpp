/* -*- mode: c++; coding: utf-8; tab-width: 4; indent-tabs-mode: nil; c-basic-offset: 4; show-trailing-whitespace: t -*- vim:fenc=utf-8:ft=cpp:et:sw=4:ts=4:sts=4

  This file is part of the Feel library

  Author(s): Christophe Prud'homme <christophe.prudhomme@feelpp.org>
       Date: 2004-11-09

  Copyright (C) 2004,2005 EPFL
  Copyright (C) 2007-2012 Universite Joseph Fourier (Grenoble I)

  This library is free software; you can redistribute it and/or
  modify it under the terms of the GNU Lesser General Public
  License as published by the Free Software Foundation; either
  version 3.0 of the License, or (at your option) any later version.

  This library is distributed in the hope that it will be useful,
  but WITHOUT ANY WARRANTY; without even the implied warranty of
  MERCHANTABILITY or FITNESS FOR A PARTICULAR PURPOSE.  See the GNU
  Lesser General Public License for more details.

  You should have received a copy of the GNU Lesser General Public
  License along with this library; if not, write to the Free Software
  Foundation, Inc., 51 Franklin Street, Fifth Floor, Boston, MA  02110-1301  USA
*/
/**
   \file ExporterEnsightGold.hpp
   \author Christophe Prud'homme <christophe.prudhomme@feelpp.org>
   \author Alexandre Ancel <alexandre.ancel@cemosis.fr>
   \date 2006-11-26
 */
#ifndef FEELPP_FILTERS_EXPORTERENSIGHTGOLD_HPP
#define FEELPP_FILTERS_EXPORTERENSIGHTGOLD_HPP 1

#include <iostream>
#include <fstream>


#include <boost/lambda/lambda.hpp>
#include <boost/filesystem/path.hpp>
#include <boost/filesystem/operations.hpp>

#include <feel/feelmesh/filters.hpp>
#include <feel/feelfilters/detail/fileindex.hpp>
#include <feel/feelfilters/detail/meshcontiguousnumberingmapping.hpp>

namespace Feel
{
namespace fs = boost::filesystem;

/**
 * \class ExporterEnsightGold
 * \brief exporter to EnsightGold format
 *
 * \ingroup Exporter
 * @author Christophe Prud'homme
 * @author Alexandre Ancel
 */
template<typename MeshType, int N>
class ExporterEnsightGold
    :
public Exporter<MeshType, N>
{
    typedef Exporter<MeshType, N> super;
public:


    /** @name Typedefs
     */
    //@{

    typedef MeshType mesh_type;
    typedef std::shared_ptr<mesh_type> mesh_ptrtype;
    using index_type = typename mesh_type::index_type;
<<<<<<< HEAD
    using size_type = typename mesh_type::size_type;
=======
>>>>>>> e29c13d0
    typedef typename super::timeset_type timeset_type;
    typedef typename super::timeset_ptrtype timeset_ptrtype;
    typedef typename super::timeset_iterator timeset_iterator;
    typedef typename super::timeset_const_iterator timeset_const_iterator;
protected :
    using mesh_contiguous_numbering_mapping_type = Feel::detail::MeshContiguousNumberingMapping<mesh_type,float>;
    using mesh_contiguous_numbering_mapping_ptrtype = std::shared_ptr<mesh_contiguous_numbering_mapping_type>;
    using step_ptrtype = typename super::step_ptrtype;
    using steps_write_on_disk_type = typename super::steps_write_on_disk_type;
public :
    //@}

    /** @name Constructors, destructor
     */
    //@{
    /**
     *
     The elements that are supported by the EnSight6 format are:

     \htmlonly
     <pre>
     1                 1------------------2        1----------2--------3
     point                   two node bar                three node bar


     7
     4-------------3          4-------------3
     3                 |             |          |             |
     3                        /\                |             |          |             |
     /\                      /  \               |             |        8 |             | 6
     /  \               6    /    \  5           |             |          |             |
     /    \                  /      \             |             |          |             |
     /      \                /        \            |             |          |             |
     /        \              /          \           |             |          |      5      |
     /          \            /    4       \          1-------------2          1-------------2
     1------------2           1------------2
     three node triangle       six node triangle       four node quadrangle     eight node quadrangle


     /\
     / |\
     /  |4\
     /   |  \
     /    |   \
     /     |    \
     1------|-----\
     \     |    3/
     \    |    /
     \  2|   /
     \  |  /
     \ | /
     \\2/

     four node tetrahedron
     </pre>
     \endhtmlonly

    */
    explicit ExporterEnsightGold( worldcomm_ptr_t const& worldComm = Environment::worldCommPtr() );
    ExporterEnsightGold( std::string const& __p = "default", int freq = 1, worldcomm_ptr_t const& worldComm = Environment::worldCommPtr() );
    explicit ExporterEnsightGold( std::string const& exp_prefix, worldcomm_ptr_t const& worldComm = Environment::worldCommPtr() );

    ExporterEnsightGold( ExporterEnsightGold const & __ex ) = default;

    ~ExporterEnsightGold();


    //@}

    /** @name Operator overloads
     */
    //@{


    //@}

    /** @name Accessors
     */
    //@{

    /**
     * \return the ensight element type
     */
    std::string const& elementType() const
    {
        return M_element_type;
    }

    //@}

    /** @name  Mutators
     */
    //@{

    //@}

    /** @name  Methods
     */
    //@{

    void visit( mesh_type* mesh ) override;

    //@}



protected:

     //! save the timeset
    void save( steps_write_on_disk_type const& stepsToWriteOnDisk ) const override;

private:

    //! init the ensight exporter
    FEELPP_NO_EXPORT void init();

    //! write the '' file for ensight
    FEELPP_NO_EXPORT void writeSoSFile() const;

    //! write case file variables
    template<typename Iterator, typename TSt>
    void writeCaseFileVariables( Iterator it, Iterator end,
                                 std::string const& loc,
                                 TSt const& __ts,
                                 std::ostream& __out ) const;

<<<<<<< HEAD
    /**
       updates the markers to be written by he exporters
    */
    FEELPP_NO_EXPORT void computeMarkersToWrite(mesh_ptrtype mesh) const;

    /**
       write the 'geo' file for ensight
    */
    FEELPP_NO_EXPORT void writeGeoFiles() const;
    FEELPP_NO_EXPORT void writeGeoMarkers(MPI_File fh, mesh_ptrtype mesh) const;
    FEELPP_NO_EXPORT void writeGeoHeader(MPI_File fh) const;
    FEELPP_NO_EXPORT void writeGeoMarkedFaces(MPI_File fh, mesh_ptrtype mesh, std::pair<const std::string, std::vector<index_type> > & m) const;
    FEELPP_NO_EXPORT void writeGeoMarkedElements(MPI_File fh, mesh_ptrtype mesh, size_type markerid) const;

    /**
       write the variables file for ensight
    */
    FEELPP_NO_EXPORT void writeVariableFiles() const;
=======
    //! write the 'case' file for ensight
    FEELPP_NO_EXPORT void writeCaseFile() const;
>>>>>>> e29c13d0

    //! write the 'geo' file for ensight
    FEELPP_NO_EXPORT void writeGeoFiles( timeset_ptrtype __ts, mesh_ptrtype mesh, int timeIndex, bool isFirstStep ) const;
    FEELPP_NO_EXPORT void writeGeoMarkers( MPI_File fh, mesh_contiguous_numbering_mapping_type const& mp, bool writeHeaderBeginFile, bool writeBeginEndTimeSet, Feel::detail::FileIndex & index ) const;
    FEELPP_NO_EXPORT void writeGeoMarkedFaces(MPI_File fh, mesh_ptrtype mesh, std::pair<const std::string, std::vector<index_type> > & m) const;
    FEELPP_NO_EXPORT void writeGeoMarkedElements(MPI_File fh, mesh_contiguous_numbering_mapping_type const& mp, int part ) const;

    //! write the variables file for ensight
    FEELPP_NO_EXPORT void writeVariableFiles( timeset_ptrtype __ts, step_ptrtype step ) const;
    template<bool IsNodal,typename Iterator>
    FEELPP_NO_EXPORT void saveFields( timeset_ptrtype __ts, typename timeset_type::step_ptrtype __step, bool writeNewFile, std::string const& filenameStepIndex, bool isFirstStep, Iterator __var, Iterator en ) const;

private:
    mutable std::string M_filename;
    std::string M_element_type;
    std::string M_face_type;
    bool M_mergeTimeSteps;
    int M_packTimeSteps;

    /* Number of digits used in timesteps */
    /* Set to 4 by default: range [0000; 9999] for timesteps */
    mutable int M_timeExponent;
    // file position for explicit pointers
    mutable MPI_Offset posInFile;
    mutable std::map<std::string, mesh_contiguous_numbering_mapping_ptrtype > M_cache_mp;
    mutable std::map<int,std::vector<size_type>> M_mapNodalArrayToDofId;
    mutable std::map<int,std::vector<size_type>> M_mapElementArrayToDofId;
};


} // Feel

//#if !defined( FEELPP_INSTANTIATION_MODE )
#include <feel/feelfilters/exporterensightgold_impl.hpp>
//#endif // FEELPP_INSTANTIATION_MODE

#endif /* __ExporterEnsightGold_H */<|MERGE_RESOLUTION|>--- conflicted
+++ resolved
@@ -71,10 +71,6 @@
     typedef MeshType mesh_type;
     typedef std::shared_ptr<mesh_type> mesh_ptrtype;
     using index_type = typename mesh_type::index_type;
-<<<<<<< HEAD
-    using size_type = typename mesh_type::size_type;
-=======
->>>>>>> e29c13d0
     typedef typename super::timeset_type timeset_type;
     typedef typename super::timeset_ptrtype timeset_ptrtype;
     typedef typename super::timeset_iterator timeset_iterator;
@@ -201,29 +197,8 @@
                                  TSt const& __ts,
                                  std::ostream& __out ) const;
 
-<<<<<<< HEAD
-    /**
-       updates the markers to be written by he exporters
-    */
-    FEELPP_NO_EXPORT void computeMarkersToWrite(mesh_ptrtype mesh) const;
-
-    /**
-       write the 'geo' file for ensight
-    */
-    FEELPP_NO_EXPORT void writeGeoFiles() const;
-    FEELPP_NO_EXPORT void writeGeoMarkers(MPI_File fh, mesh_ptrtype mesh) const;
-    FEELPP_NO_EXPORT void writeGeoHeader(MPI_File fh) const;
-    FEELPP_NO_EXPORT void writeGeoMarkedFaces(MPI_File fh, mesh_ptrtype mesh, std::pair<const std::string, std::vector<index_type> > & m) const;
-    FEELPP_NO_EXPORT void writeGeoMarkedElements(MPI_File fh, mesh_ptrtype mesh, size_type markerid) const;
-
-    /**
-       write the variables file for ensight
-    */
-    FEELPP_NO_EXPORT void writeVariableFiles() const;
-=======
     //! write the 'case' file for ensight
     FEELPP_NO_EXPORT void writeCaseFile() const;
->>>>>>> e29c13d0
 
     //! write the 'geo' file for ensight
     FEELPP_NO_EXPORT void writeGeoFiles( timeset_ptrtype __ts, mesh_ptrtype mesh, int timeIndex, bool isFirstStep ) const;
