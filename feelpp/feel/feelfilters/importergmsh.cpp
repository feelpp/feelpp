/* -*- mode: c++; coding: utf-8; tab-width: 4; indent-tabs-mode: nil; c-basic-offset: 4; show-trailing-whitespace: t  -*-

 This file is part of the Feel++ library

 Author(s): Christophe Prud'homme <christophe.prudhomme@feelpp.org>
 Date: 28 Dec 2016

 Copyright (C) 2016 Feel++ Consortium

 This library is free software; you can redistribute it and/or
 modify it under the terms of the GNU Lesser General Public
 License as published by the Free Software Foundation; either
 version 2.1 of the License, or (at your option) any later version.

 This library is distributed in the hope that it will be useful,
 but WITHOUT ANY WARRANTY; without even the implied warranty of
 MERCHANTABILITY or FITNESS FOR A PARTICULAR PURPOSE.  See the GNU
 Lesser General Public License for more details.

 You should have received a copy of the GNU Lesser General Public
 License along with this library; if not, write to the Free Software
 Foundation, Inc., 51 Franklin Street, Fifth Floor, Boston, MA  02110-1301  USA
 */
#include <feel/feelfilters/importergmsh.hpp>

namespace Feel
{
#if defined(FEELPP_HAS_GMSH_H)
#if !defined( FEELPP_HAS_GMSH_API )
// EDF MED format
const auto med = GmshReaderFactory::instance().emplace( ".med",
                                                        []( std::string const& fname,std::string const& gname )
                                                        {
                                                            GModel *m = new GModel( gname );
                                                            int status = 1;
#ifdef FEELPP_HAS_GMSH_HAS_MED
                                                            status = m->readMED(fname);
#else
                                                            throw std::logic_error("Gmsh MED support is not available. Cannot load MED file");
#endif
                                                            return status;
                                                        });
// Medit inria format
const auto mesh = GmshReaderFactory::instance().emplace( ".mesh",
                                                         []( std::string const& fname,std::string const& gname )
                                                         {
                                                             GModel *m = new GModel( gname );
                                                             int status = m->readMESH(fname);
                                                             return status;
                                                         });
// Nastran Bulk Data File format
const auto reader_bdf = GmshReaderFactory::instance().emplace( ".bdf",
                                                               []( std::string const& fname,std::string const& gname )
                                                               {
                                                                   GModel *m = new GModel( gname );
                                                                   int status = m->readBDF(fname);
                                                                   return status;
                                                               });
// Plot3D files
const auto reader_p3d = GmshReaderFactory::instance().emplace( ".p3d",
                                                               []( std::string const& fname,std::string const& gname )
                                                               {
                                                                   GModel *m = new GModel( gname );
                                                                   int status = m->readP3D(fname);
                                                                   return status;
                                                               });
// CFD General Notation System files
const auto reader_cgns = GmshReaderFactory::instance().emplace( ".cgns",
                                                                []( std::string const& fname,std::string const& gname )
                                                                {
                                                                    GModel *m = new GModel( gname );
                                                                    int status = 1;
#ifdef FEELPP_HAS_GMSH_HAS_CGNS
                                                                    status = m->readCGNS(fname);
#else
                                                                    throw std::logic_error("Gmsh CGNS(HDF) support is not available. Cannot load CGNS file");
#endif
                                                                    return status;
                                                                });
#endif

#endif // FEELPP_HAS_GMSH_H
namespace detail
{
bool isOnProcessor( std::vector<rank_type> ghosts, rank_type partition, rank_type worldcommrank, rank_type worldcommsize)
{
    // maybe proc id does not start at 0
    std::for_each( ghosts.begin(), ghosts.end(), [&worldcommsize]( rank_type& g ) { g = (g % worldcommsize); } );
    
    if ( worldcommsize == 1 )
        return true;

    if ( worldcommrank == partition )
        return true;
    
    // is the element a ghost cell
    // look into ghosts if 'partition' is present
    auto it = std::find( ghosts.begin(), ghosts.end(), worldcommrank );
    if ( it != ghosts.end() )
        return true;
    return false;
}

} // detail
} // Feel


#if !defined( FEELPP_HAS_GMSH_H)
// From Gmsh - Common/StringUtils.h
void SwapBytes(char *array, int size, int n)
{
    char *x = new char[size];
    for(int i = 0; i < n; i++) {
        char *a = &array[i * size];
        memcpy(x, a, size);
        for(int c = 0; c < size; c++)
            a[size - 1 - c] = x[c];
    }
    delete [] x;
}
#endif

#if defined( FEELPP_HAS_GMSH_API )
int getInfoMSH(const int typeMSH, std::string & elementName)
{
    int dim, order, numNodes;
    std::vector<double> parametricCoord;
<<<<<<< HEAD
    gmsh::model::mesh::getElementProperties( typeMSH,elementName,dim,order,numNodes,parametricCoord );
=======
#if GMSH_VERSION_LESS_THAN( 4,5,0 )
    gmsh::model::mesh::getElementProperties( typeMSH,elementName,dim,order,numNodes,parametricCoord );
#else
    int numPrimaryNodes;
    gmsh::model::mesh::getElementProperties( typeMSH,elementName,dim,order,numNodes,parametricCoord,numPrimaryNodes );
#endif
>>>>>>> e29c13d0
    return numNodes;
}
#else
int getInfoMSH(const int typeMSH, const char **const name)
{
    CHECK(typeMSH != MSH_POLYG_ && typeMSH != MSH_POLYH_ && typeMSH != MSH_POLYG_B)
        << "GMSH Element type " << typeMSH << " not supported by Feel++\n";
    CHECK( typeMSH < MSH_NUM_TYPE ) << "Invalid GMSH element type " << typeMSH << "\n";

#if defined( FEELPP_HAS_GMSH_H)
    return MElement::getInfoMSH(typeMSH, name);
#else
    // from Gmsh - Geo/MElement.h
    switch(typeMSH){
    case MSH_PNT     : if(name) *name = "Point";            return 1;
    case MSH_LIN_1   : if(name) *name = "Line 1";           return 1;
    case MSH_LIN_2   : if(name) *name = "Line 2";           return 2;
    case MSH_LIN_3   : if(name) *name = "Line 3";           return 2 + 1;
    case MSH_LIN_4   : if(name) *name = "Line 4";           return 2 + 2;
    case MSH_LIN_5   : if(name) *name = "Line 5";           return 2 + 3;
    case MSH_LIN_6   : if(name) *name = "Line 6";           return 2 + 4;
    case MSH_LIN_7   : if(name) *name = "Line 7";           return 2 + 5;
    case MSH_LIN_8   : if(name) *name = "Line 8";           return 2 + 6;
    case MSH_LIN_9   : if(name) *name = "Line 9";           return 2 + 7;
    case MSH_LIN_10  : if(name) *name = "Line 10";          return 2 + 8;
    case MSH_LIN_11  : if(name) *name = "Line 11";          return 2 + 9;
    case MSH_LIN_B   : if(name) *name = "Line Border";      return 2;
    case MSH_LIN_C   : if(name) *name = "Line Child";       return 2;
    case MSH_TRI_1   : if(name) *name = "Triangle 1";       return 1;
    case MSH_TRI_3   : if(name) *name = "Triangle 3";       return 3;
    case MSH_TRI_6   : if(name) *name = "Triangle 6";       return 3 + 3;
    case MSH_TRI_9   : if(name) *name = "Triangle 9";       return 3 + 6;
    case MSH_TRI_10  : if(name) *name = "Triangle 10";      return 3 + 6 + 1;
    case MSH_TRI_12  : if(name) *name = "Triangle 12";      return 3 + 9;
    case MSH_TRI_15  : if(name) *name = "Triangle 15";      return 3 + 9 + 3;
    case MSH_TRI_15I : if(name) *name = "Triangle 15I";     return 3 + 12;
    case MSH_TRI_21  : if(name) *name = "Triangle 21";      return 3 + 12 + 6;
    case MSH_TRI_28  : if(name) *name = "Triangle 28";      return 3 + 15 + 10;
    case MSH_TRI_36  : if(name) *name = "Triangle 36";      return 3 + 18 + 15;
    case MSH_TRI_45  : if(name) *name = "Triangle 45";      return 3 + 21 + 21;
    case MSH_TRI_55  : if(name) *name = "Triangle 55";      return 3 + 24 + 28;
    case MSH_TRI_66  : if(name) *name = "Triangle 66";      return 3 + 27 + 36;
    case MSH_TRI_18  : if(name) *name = "Triangle 18";      return 3 + 15;
    case MSH_TRI_21I : if(name) *name = "Triangle 21I";     return 3 + 18;
    case MSH_TRI_24  : if(name) *name = "Triangle 24";      return 3 + 21;
    case MSH_TRI_27  : if(name) *name = "Triangle 27";      return 3 + 24;
    case MSH_TRI_30  : if(name) *name = "Triangle 30";      return 3 + 27;
    case MSH_TRI_B   : if(name) *name = "Triangle Border";  return 3;
    case MSH_QUA_1   : if(name) *name = "Quadrilateral 1";  return 1;
    case MSH_QUA_4   : if(name) *name = "Quadrilateral 4";  return 4;
    case MSH_QUA_8   : if(name) *name = "Quadrilateral 8";  return 4 + 4;
    case MSH_QUA_9   : if(name) *name = "Quadrilateral 9";  return 9;
    case MSH_QUA_16  : if(name) *name = "Quadrilateral 16"; return 16;
    case MSH_QUA_25  : if(name) *name = "Quadrilateral 25"; return 25;
    case MSH_QUA_36  : if(name) *name = "Quadrilateral 36"; return 36;
    case MSH_QUA_49  : if(name) *name = "Quadrilateral 49"; return 49;
    case MSH_QUA_64  : if(name) *name = "Quadrilateral 64"; return 64;
    case MSH_QUA_81  : if(name) *name = "Quadrilateral 81"; return 81;
    case MSH_QUA_100 : if(name) *name = "Quadrilateral 100";return 100;
    case MSH_QUA_121 : if(name) *name = "Quadrilateral 121";return 121;
    case MSH_QUA_12  : if(name) *name = "Quadrilateral 12"; return 12;
    case MSH_QUA_16I : if(name) *name = "Quadrilateral 16I";return 16;
    case MSH_QUA_20  : if(name) *name = "Quadrilateral 20"; return 20;
    case MSH_QUA_24  : if(name) *name = "Quadrilateral 24"; return 24;
    case MSH_QUA_28  : if(name) *name = "Quadrilateral 28"; return 28;
    case MSH_QUA_32  : if(name) *name = "Quadrilateral 32"; return 32;
    case MSH_QUA_36I : if(name) *name = "Quadrilateral 36I";return 36;
    case MSH_QUA_40  : if(name) *name = "Quadrilateral 40"; return 40;
    case MSH_POLYG_  : if(name) *name = "Polygon";          return 0;
    case MSH_POLYG_B : if(name) *name = "Polygon Border";   return 0;
    case MSH_TET_1   : if(name) *name = "Tetrahedron 1";    return 1;
    case MSH_TET_4   : if(name) *name = "Tetrahedron 4";    return 4;
    case MSH_TET_10  : if(name) *name = "Tetrahedron 10";   return 4 + 6;
    case MSH_TET_20  : if(name) *name = "Tetrahedron 20";   return 4 + 12 + 4;
    case MSH_TET_35  : if(name) *name = "Tetrahedron 35";   return 4 + 18 + 12 + 1;
    case MSH_TET_56  : if(name) *name = "Tetrahedron 56";   return 4 + 24 + 24 + 4;
    case MSH_TET_84  : if(name) *name = "Tetrahedron 84";   return (7*8*9)/6;
    case MSH_TET_120 : if(name) *name = "Tetrahedron 120";  return (8*9*10)/6;
    case MSH_TET_165 : if(name) *name = "Tetrahedron 165";  return (9*10*11)/6;
    case MSH_TET_220 : if(name) *name = "Tetrahedron 220";  return (10*11*12)/6;
    case MSH_TET_286 : if(name) *name = "Tetrahedron 286";  return (11*12*13)/6;
    case MSH_TET_16  : if(name) *name = "Tetrahedron 16";   return 4 + 6*2;
    case MSH_TET_22  : if(name) *name = "Tetrahedron 22";   return 4 + 6*3;
    case MSH_TET_28  : if(name) *name = "Tetrahedron 28";   return 4 + 6*4;
    case MSH_TET_34  : if(name) *name = "Tetrahedron 34";   return 4 + 6*5;
    case MSH_TET_40  : if(name) *name = "Tetrahedron 40";   return 4 + 6*6;
    case MSH_TET_46  : if(name) *name = "Tetrahedron 46";   return 4 + 6*7;
    case MSH_TET_52  : if(name) *name = "Tetrahedron 52";   return 4 + 6*8;
    case MSH_TET_58  : if(name) *name = "Tetrahedron 58";   return 4 + 6*9;
    case MSH_HEX_1   : if(name) *name = "Hexahedron 1";     return 1;
    case MSH_HEX_8   : if(name) *name = "Hexahedron 8";     return 8;
    case MSH_HEX_20  : if(name) *name = "Hexahedron 20";    return 8 + 12;
    case MSH_HEX_27  : if(name) *name = "Hexahedron 27";    return 8 + 12 + 6 + 1;
    case MSH_HEX_64  : if(name) *name = "Hexahedron 64";    return 64;
    case MSH_HEX_125 : if(name) *name = "Hexahedron 125";   return 125;
    case MSH_HEX_216 : if(name) *name = "Hexahedron 216";   return 216;
    case MSH_HEX_343 : if(name) *name = "Hexahedron 343";   return 343;
    case MSH_HEX_512 : if(name) *name = "Hexahedron 512";   return 512;
    case MSH_HEX_729 : if(name) *name = "Hexahedron 729";   return 729;
    case MSH_HEX_1000: if(name) *name = "Hexahedron 1000";  return 1000;
    case MSH_HEX_32  : if(name) *name = "Hexahedron 32";    return 8 + 12*2;
    case MSH_HEX_44  : if(name) *name = "Hexahedron 44";    return 8 + 12*3;
    case MSH_HEX_56  : if(name) *name = "Hexahedron 56";    return 8 + 12*4;
    case MSH_HEX_68  : if(name) *name = "Hexahedron 68";    return 8 + 12*5;
    case MSH_HEX_80  : if(name) *name = "Hexahedron 80";    return 8 + 12*6;
    case MSH_HEX_92  : if(name) *name = "Hexahedron 92";    return 8 + 12*7;
    case MSH_HEX_104 : if(name) *name = "Hexahedron 104";   return 8 + 12*8;
    case MSH_PRI_1   : if(name) *name = "Prism 1";          return 1;
    case MSH_PRI_6   : if(name) *name = "Prism 6";          return 6;
    case MSH_PRI_15  : if(name) *name = "Prism 15";         return 6 + 9;
    case MSH_PRI_18  : if(name) *name = "Prism 18";         return 6 + 9 + 3;
    case MSH_PRI_40  : if(name) *name = "Prism 40";         return 6 + 18 + 12+2 + 2*1;
    case MSH_PRI_75  : if(name) *name = "Prism 75";         return 6 + 27 + 27+6 + 3*3;
    case MSH_PRI_126 : if(name) *name = "Prism 126";        return 6 + 36 + 48+12 + 4*6;
    case MSH_PRI_196 : if(name) *name = "Prism 196";        return 6 + 45 + 75+20 + 5*10;
    case MSH_PRI_288 : if(name) *name = "Prism 288";        return 6 + 54 + 108+30 + 6*15;
    case MSH_PRI_405 : if(name) *name = "Prism 405";        return 6 + 63 + 147+42 + 7*21;
    case MSH_PRI_550 : if(name) *name = "Prism 550";        return 6 + 72 + 192+56 + 8*28;
    case MSH_PRI_24  : if(name) *name = "Prism 24";         return 6 + 9*2;
    case MSH_PRI_33  : if(name) *name = "Prism 33";         return 6 + 9*3;
    case MSH_PRI_42  : if(name) *name = "Prism 42";         return 6 + 9*4;
    case MSH_PRI_51  : if(name) *name = "Prism 51";         return 6 + 9*5;
    case MSH_PRI_60  : if(name) *name = "Prism 60";         return 6 + 9*6;
    case MSH_PRI_69  : if(name) *name = "Prism 69";         return 6 + 9*7;
    case MSH_PRI_78  : if(name) *name = "Prism 78";         return 6 + 9*8;
    case MSH_PYR_1   : if(name) *name = "Pyramid 1";        return 1;
    case MSH_PYR_5   : if(name) *name = "Pyramid 5";        return 5;
    case MSH_PYR_13  : if(name) *name = "Pyramid 13";       return 5 + 8;
    case MSH_PYR_14  : if(name) *name = "Pyramid 14";       return 5 + 8 + 1;
    case MSH_PYR_30  : if(name) *name = "Pyramid 30";       return 5 + 8*2 + 4*1  + 1*4  + 1;
    case MSH_PYR_55  : if(name) *name = "Pyramid 55";       return 5 + 8*3 + 4*3  + 1*9  + 5;
    case MSH_PYR_91  : if(name) *name = "Pyramid 91";       return 5 + 8*4 + 4*6  + 1*16 + 14;
    case MSH_PYR_140 : if(name) *name = "Pyramid 140";      return 5 + 8*5 + 4*10 + 1*25 + 30;
    case MSH_PYR_204 : if(name) *name = "Pyramid 204";      return 5 + 8*6 + 4*15 + 1*36 + 55;
    case MSH_PYR_285 : if(name) *name = "Pyramid 285";      return 5 + 8*7 + 4*21 + 1*49 + 91;
    case MSH_PYR_385 : if(name) *name = "Pyramid 385";      return 5 + 8*8 + 4*28 + 1*64 + 140;
    case MSH_PYR_21  : if(name) *name = "Pyramid 21";       return 5 + 8*2;
    case MSH_PYR_29  : if(name) *name = "Pyramid 29";       return 5 + 8*3;
    case MSH_PYR_37  : if(name) *name = "Pyramid 37";       return 5 + 8*4;
    case MSH_PYR_45  : if(name) *name = "Pyramid 45";       return 5 + 8*5;
    case MSH_PYR_53  : if(name) *name = "Pyramid 53";       return 5 + 8*6;
    case MSH_PYR_61  : if(name) *name = "Pyramid 61";       return 5 + 8*7;
    case MSH_PYR_69  : if(name) *name = "Pyramid 69";       return 5 + 8*8;
    case MSH_TRIH_4 : if(name) *name = "Trihedron 4";       return 4;
    case MSH_POLYH_  : if(name) *name = "Polyhedron";       return 0;
    case MSH_PNT_SUB : if(name) *name = "Point Xfem";       return 1;
    case MSH_LIN_SUB : if(name) *name = "Line Xfem";        return 2;
    case MSH_TRI_SUB : if(name) *name = "Triangle Xfem";    return 3;
    case MSH_TET_SUB : if(name) *name = "Tetrahedron Xfem"; return 4;
    default:
        if(name) *name = "Unknown";
        return 0;
    }

#endif // FEELPP_HAS_GMSH_H
}

#endif // !FEELPP_HAS_GMSH_API<|MERGE_RESOLUTION|>--- conflicted
+++ resolved
@@ -125,16 +125,12 @@
 {
     int dim, order, numNodes;
     std::vector<double> parametricCoord;
-<<<<<<< HEAD
-    gmsh::model::mesh::getElementProperties( typeMSH,elementName,dim,order,numNodes,parametricCoord );
-=======
 #if GMSH_VERSION_LESS_THAN( 4,5,0 )
     gmsh::model::mesh::getElementProperties( typeMSH,elementName,dim,order,numNodes,parametricCoord );
 #else
     int numPrimaryNodes;
     gmsh::model::mesh::getElementProperties( typeMSH,elementName,dim,order,numNodes,parametricCoord,numPrimaryNodes );
 #endif
->>>>>>> e29c13d0
     return numNodes;
 }
 #else
