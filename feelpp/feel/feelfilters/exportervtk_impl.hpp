--- conflicted
+++ resolved
@@ -378,13 +378,13 @@
 
                 /* Build a multi block dataset based on gathered data */
                 vtkSmartPointer<vtkMultiBlockDataSet> mbds = this->buildMultiBlockDataSet( time, outs );
-<<<<<<< HEAD
-
-                if(boption( _name="exporter.vtk.insitu.enable" ) && inSituProcessor->GetNumberOfPipelines() > 0)
+
+#if defined(FEELPP_VTK_INSITU_ENABLED)
+                if( M_inSituEnable && inSituProcessor->GetNumberOfPipelines() > 0)
                     this->updateInSituProcessor( mbds, stepIndex, time );
-
-                if(!(boption( _name="exporter.vtk.insitu.enable" )) || inSituProcessor->GetNumberOfPipelines() == 0
-                   || (boption( _name="exporter.vtk.insitu.enable" ) && boption( _name="exporter.vtk.insitu.save" ) ) )
+#endif
+
+                if ( !M_inSituEnable || M_inSituSave )
                     this->saveData( mbds, stepIndex, time );
 
             }
@@ -410,40 +410,6 @@
 #endif
     fname << ".vtm";
 
-=======
-
-#if defined(FEELPP_VTK_INSITU_ENABLED)
-                if( M_inSituEnable && inSituProcessor->GetNumberOfPipelines() > 0)
-                    this->updateInSituProcessor( mbds, stepIndex, time );
-#endif
-
-                if ( !M_inSituEnable || M_inSituSave )
-                    this->saveData( mbds, stepIndex, time );
-
-            }
-        }
-    }
-
-    DVLOG(2) << "[ExporterVTK] saving done\n";
-}
-
-
-template<typename MeshType, int N>
-void
-ExporterVTK<MeshType,N>::saveData( vtkSmartPointer<vtkMultiBlockDataSet> mbds, int stepIndex, double time ) const
-{
-    /* InitializeExternal is only supported from 5.10+, */
-    /* but lets aim for the latest major version 6 to reduce the complexity */
-    std::ostringstream fname;
-    //fname.str("");
-    fname << this->path() << "/" << this->prefix()  //<< this->prefix() //this->path()
-          << "-" << (stepIndex - TS_INITIAL_INDEX);
-#if VTK_MAJOR_VERSION < 6 || !defined(VTK_HAS_PARALLEL)
-    fname << "-" << this->worldComm().size() << "_" << this->worldComm().rank();
-#endif
-    fname << ".vtm";
-
->>>>>>> 48c23571
     /* write VTK files */
     this->write(stepIndex, fname.str(), mbds);
 
@@ -592,8 +558,6 @@
             nComponents = 3;
             nComponents1 = 3;
             nComponents2 = 1;
-<<<<<<< HEAD
-=======
         }
         else if ( fieldData.first == FunctionSpaceType::TENSOR2 )
         {
@@ -607,23 +571,7 @@
             nComponents1 = 3;
             nComponents2 = 3;
             isTensor2Symm = true;
->>>>>>> 48c23571
-        }
-        else if ( fieldData.first == FunctionSpaceType::TENSOR2 )
-        {
-            nComponents = 9;
-            nComponents1 = 3;
-            nComponents2 = 3;
-        }
-        else if ( fieldData.first == FunctionSpaceType::TENSOR2_SYMM )
-        {
-            nComponents = 6;
-            nComponents1 = 3;
-            nComponents2 = 3;
-            isTensor2Symm = true;
-        }
-
-        VLOG(1) << "nComponents field: " << nComponents;
+        }
 
         VLOG(1) << "nComponents field: " << nComponents;
 
@@ -644,21 +592,12 @@
         float * array = new float[nComponents];
         for ( int k = 0 ; k<nComponents ; ++k )
             array[k] = 0;
-<<<<<<< HEAD
 
 
         auto const& d = field00.functionSpace()->dof().get();
         //int reorder_tensor2symm[6] = { 0,3,4,1,2,5 };
         int reorder_tensor2symm[6] = { 0,3,5,1,4,2 };
 
-=======
-
-
-        auto const& d = field00.functionSpace()->dof().get();
-        //int reorder_tensor2symm[6] = { 0,3,4,1,2,5 };
-        int reorder_tensor2symm[6] = { 0,3,5,1,4,2 };
-
->>>>>>> 48c23571
         if constexpr ( IsNodal )
             {
                 index_type nValuesPerComponent = mp.numberOfPoint( part,currentPid );
@@ -694,7 +633,6 @@
 
                 /* add data array into the vtk object */
                 out->GetPointData()->AddArray(da);
-<<<<<<< HEAD
 
                 /* Set the first scalar/vector/tensor data, we process as active */
                 if ( fieldData.first == FunctionSpaceType::SCALAR && !(out->GetPointData()->GetScalars()) )
@@ -706,19 +644,6 @@
                 else if ( fieldData.first == FunctionSpaceType::TENSOR2_SYMM && !(out->GetPointData()->GetTensors()) )
                     out->GetPointData()->SetActiveTensors(da->GetName());
 
-=======
-
-                /* Set the first scalar/vector/tensor data, we process as active */
-                if ( fieldData.first == FunctionSpaceType::SCALAR && !(out->GetPointData()->GetScalars()) )
-                    out->GetPointData()->SetActiveScalars(da->GetName());
-                else if ( fieldData.first == FunctionSpaceType::VECTORIAL && !(out->GetPointData()->GetVectors()) )
-                    out->GetPointData()->SetActiveVectors(da->GetName());
-                else if ( fieldData.first == FunctionSpaceType::TENSOR2 && !(out->GetPointData()->GetTensors()) )
-                    out->GetPointData()->SetActiveTensors(da->GetName());
-                else if ( fieldData.first == FunctionSpaceType::TENSOR2_SYMM && !(out->GetPointData()->GetTensors()) )
-                    out->GetPointData()->SetActiveTensors(da->GetName());
-
->>>>>>> 48c23571
             }
         else
         {
@@ -774,10 +699,7 @@
 {
 }
 
-<<<<<<< HEAD
-=======
 #if defined(FEELPP_VTK_INSITU_ENABLED) 
->>>>>>> 48c23571
 template<typename MeshType, int N>
 void
 ExporterVTK<MeshType,N>::updateInSituProcessor( vtkSmartPointer<vtkMultiBlockDataSet> mbds, int stepIndex, double time ) const
@@ -809,13 +731,8 @@
         //std::cout << "CoProcess " << inSituProcessor->CoProcess(dataDescription.GetPointer())<< std::endl;
         inSituProcessor->CoProcess(dataDescription.GetPointer());
     }
-<<<<<<< HEAD
-
-}
-=======
-}
-#endif
->>>>>>> 48c23571
+}
+#endif
 
 #if 0
 #if defined( FEELPP_INSTANTIATION_MODE )
