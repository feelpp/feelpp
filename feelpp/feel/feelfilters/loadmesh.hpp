--- conflicted
+++ resolved
@@ -174,11 +174,7 @@
 
 #if defined(FEELPP_HAS_HDF5)
         if ( savehdf5 && partitions == 1 )
-<<<<<<< HEAD
-            m->saveHDF5( mesh_name.stem().string()+".json" );
-=======
             m->saveHDF5( mesh_name.stem().string()+".json", 1./scale );
->>>>>>> e29c13d0
 #endif
         return m;
     }
@@ -241,11 +237,7 @@
         CHECK( mesh ) << "Invalid mesh pointer to load " << mesh_name;
         _mesh_ptrtype m( mesh );
         m->setWorldComm( worldcomm );
-<<<<<<< HEAD
-        m->loadHDF5( mesh_name.string(), update );
-=======
         m->loadHDF5( mesh_name.string(), update, scale );
->>>>>>> e29c13d0
         if ( straighten && _mesh_type::nOrder > 1 )
             return straightenMesh( m, worldcomm->subWorldCommPtr() );
         return m;
@@ -299,11 +291,7 @@
 
 #if defined(FEELPP_HAS_HDF5)
     if ( savehdf5 && partitions == 1 )
-<<<<<<< HEAD
-        m->saveHDF5( fs::path(filenameExpand).stem().string()+".json" );
-=======
         m->saveHDF5( fs::path(filenameExpand).stem().string()+".json", 1./scale );
->>>>>>> e29c13d0
 #endif
     return m;
 #else
