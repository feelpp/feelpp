/* -*- mode: c++; coding: utf-8; tab-width: 4; indent-tabs-mode: nil; c-basic-offset: 4; show-trailing-whitespace: t -*-

  This file is part of the Feel library

  Author(s): Christophe Prud'homme <christophe.prudhomme@feelpp.org>
       Date: 2013-12-24

  Copyright (C) 2013-2016 Feel++ Consortium

  This library is free software; you can redistribute it and/or
  modify it under the terms of the GNU Lesser General Public
  License as published by the Free Software Foundation; either
  version 2.1 of the License, or (at your option) any later version.

  This library is distributed in the hope that it will be useful,
  but WITHOUT ANY WARRANTY; without even the implied warranty of
  MERCHANTABILITY or FITNESS FOR A PARTICULAR PURPOSE.  See the GNU
  Lesser General Public License for more details.

  You should have received a copy of the GNU Lesser General Public
  License along with this library; if not, write to the Free Software
  Foundation, Inc., 51 Franklin Street, Fifth Floor, Boston, MA  02110-1301  USA
*/
/**
   \file creategmshmesh.hpp
   \author Christophe Prud'homme <christophe.prudhomme@feelpp.org>
   \date 2013-12-24
 */
#if !defined(FEELPP_CREATEGMSHMESH_HPP)
#define FEELPP_CREATEGMSHMESH_HPP 1

#include <feel/feelcore/parameter.hpp>
#include <feel/feeldiscr/mesh.hpp>
#include <feel/feelfilters/detail/mesh.hpp>

#include <feel/feelfilters/straightenmesh.hpp>
#include <feel/feelfilters/gmsh.hpp>
#include <feel/feelfilters/importergmsh.hpp>

#include <feel/feelmesh/partitionmesh.hpp>

namespace Feel {

/**
 *
 * \brief create a mesh data structure (hold in a shared_ptr<>) using GMSH
 *
 * \arg mesh mesh data structure
 * \arg descprition
 * \arg h (float, optional, default = 0.1)
 * \arg order (integer, optional, default = 1)
 * \arg parametricnodes (boolean, optional, default = 0)
 * \arg refine (boolean, optional, default = 0)
 * \arg update (boolean, optional, default = 0)
 * \arg force_rebuild boolean (boolean, optional, default = 0)
 * \arg physical_are_elementary_regions change file format (optional, default = false)
 */
BOOST_PARAMETER_FUNCTION(
    ( typename Feel::detail::mesh<Args>::ptrtype ), // return type
    createGMSHMesh,    // 2. function name

    tag,           // 3. namespace of tag types

    ( required
      ( mesh, * )
      ( desc, * )
        ) // 4. one required parameter, and

    ( optional
      ( prefix,(std::string), "" )
      ( format,         *, ioption(_prefix=prefix,_name="gmsh.format") )
      ( h,              *( boost::is_arithmetic<mpl::_> ), doption(_prefix=prefix,_name="gmsh.hsize") )
      //( geo_parameters,  *( boost::icl::is_map<mpl::_> ), Gmsh::gpstr2map("") )
      ( scale,          *( boost::is_arithmetic<mpl::_> ), doption(_prefix=prefix,_name="mesh.scale") )
      ( parametricnodes, *( boost::is_integral<mpl::_> ), 0 )
      ( in_memory,       *( boost::is_integral<mpl::_> ), boption(_prefix=prefix,_name="gmsh.in-memory") )
      ( straighten,      *( boost::is_integral<mpl::_> ), boption(_prefix=prefix,_name="gmsh.straighten") )
      ( refine,          *( boost::is_integral<mpl::_> ), ioption(_prefix=prefix,_name="gmsh.refine") )
      ( structured,          *( boost::is_integral<mpl::_> ), ioption(_prefix=prefix,_name="gmsh.structured") )
      ( update,          *( boost::is_integral<mpl::_> ), MESH_RENUMBER|MESH_UPDATE_EDGES|MESH_UPDATE_FACES|MESH_CHECK )
      ( force_rebuild,   *( boost::is_integral<mpl::_> ), 0 )
      ( physical_are_elementary_regions,           *,boption(_prefix=prefix,_name="gmsh.physical_are_elementary_regions"))
      ( periodic,        *, PeriodicEntities() )
      ( respect_partition,	(bool), boption(_prefix=prefix,_name="gmsh.respect_partition") )
      ( rebuild_partitions,	(bool), boption(_prefix=prefix,_name="gmsh.partition") )
      ( rebuild_partitions_filename, *( boost::is_convertible<mpl::_,std::string> )	, "" )
      ( worldcomm,      (worldcomm_ptr_t), mesh->worldCommPtr() )
      ( partitions,   *( boost::is_integral<mpl::_> ), worldcomm->localSize() )
      ( partition_file,   *( boost::is_integral<mpl::_> ), 0 )
      ( partitioner,   *( boost::is_integral<mpl::_> ), ioption(_prefix=prefix,_name="gmsh.partitioner") )
      ( verbose,   (int), ioption(_prefix=prefix,_name="gmsh.verbosity") )
      ( directory,(std::string), "" )
        )
    )
{
    typedef typename Feel::detail::mesh<Args>::type _mesh_type;
    typedef typename Feel::detail::mesh<Args>::ptrtype _mesh_ptrtype;

    _mesh_ptrtype _mesh{ mesh };
    _mesh->setWorldComm( worldcomm );

    if ( worldcomm->isActive() )
    {
        desc->setDimension( mesh->nDim );
        desc->setOrder( mesh->nOrder );
        desc->setWorldComm( Environment::worldCommSeqPtr()/*worldcomm*/ );
        desc->setNumberOfPartitions( 1/*partitions*/ );
        desc->setPartitioner( (GMSH_PARTITIONER) partitioner );
        desc->setMshFileByPartition( partition_file );
        desc->setRefinementLevels( refine );
        desc->setFileFormat( (GMSH_FORMAT)format );
        desc->setStructuredMesh( structured );
        desc->setPeriodic( periodic );
        desc->setInMemory( in_memory );
        desc->setGModelName( "feelpp_gmsh_model" );
        desc->setVerbosity( verbose );

        std::string fname;
        if ( worldcomm->isMasterRank() )
        {
            bool generated_or_modified;
            boost::tie( fname, generated_or_modified ) = desc->generate( desc->prefix(), desc->description(), force_rebuild, parametricnodes, true, directory );

            // refinement if option is enabled to a value greater or equal to 1
            // do not refine if the mesh/geo file was previously generated or modified
            if ( refine && !generated_or_modified )
            {
                VLOG(1) << "Refine mesh ( level: " << refine << ")\n";
                fname = desc->refine( fname, refine, parametricnodes );
            }

            ImporterGmsh<_mesh_type> import( fname, FEELPP_GMSH_FORMAT_VERSION, (partitions > 1)? Environment::worldCommSeqPtr() : worldcomm );

            // need to replace physical_regions by elementary_regions for specific meshes
            if ( physical_are_elementary_regions )
            {
                import.setElementRegionAsPhysicalRegion( physical_are_elementary_regions );
            }
            import.setRespectPartition( respect_partition );

            if ( in_memory )
            {
                import.setGModelName( desc->gModelName() );
                import.setDeleteGModelAfterUse( true );
                import.setInMemory( in_memory );
            }

            if ( partitions > 1 )
            {
                _mesh_ptrtype _meshSeq = std::make_shared<_mesh_type>( Environment::worldCommSeqPtr() );
                _meshSeq->accept( import );
                _meshSeq->components().reset();
<<<<<<< HEAD
                _meshSeq->components().set( size_type(MESH_UPDATE_ELEMENTS_ADJACENCY|MESH_NO_UPDATE_MEASURES|MESH_GEOMAP_NOT_CACHED) );
                _meshSeq->updateForUse();

=======
                _meshSeq->components().set( size_type(MESH_UPDATE_ELEMENTS_ADJACENCY|MESH_UPDATE_FACES|MESH_NO_UPDATE_MEASURES|MESH_GEOMAP_NOT_CACHED) );
                _meshSeq->updateForUse();
#if defined(FEELPP_HAS_HDF5)
>>>>>>> e29c13d0
                using io_t = PartitionIO<_mesh_type>;
                std::string fnamePartitioned = rebuild_partitions_filename;
                if ( fnamePartitioned.empty() )
                    fname = fs::path( fname ).replace_extension( ".json" ).string();
                else
                    fname = fs::path( fnamePartitioned ).replace_extension( ".json" ).string();
                io_t io( fname );
                std::vector<elements_reference_wrapper_t<_mesh_type>> partitionByRange;
                io.write( partitionMesh( _meshSeq, partitions, partitionByRange ) );
<<<<<<< HEAD
            }
            else
            {
=======
#endif
            }
            else
            {
                import.setScaling( scale );
>>>>>>> e29c13d0
                _mesh->accept( import );
                _mesh->components().reset();
                _mesh->components().set( update );
                _mesh->updateForUse();
            }
<<<<<<< HEAD
        }

        if ( partitions > 1 )
        {
            mpi::broadcast( worldcomm->globalComm(), fname, worldcomm->masterRank() );
            _mesh->loadHDF5( fname, update );
        }

=======
        }
#if defined(FEELPP_HAS_HDF5)
        if ( partitions > 1 )
        {
            mpi::broadcast( worldcomm->globalComm(), fname, worldcomm->masterRank() );
            _mesh->loadHDF5( fname, update, scale );
        }
#endif
>>>>>>> e29c13d0
        if ( straighten && _mesh_type::nOrder > 1 )
            return straightenMesh( _mesh, worldcomm->subWorldCommPtr() );
    }
    return _mesh;
}

}

#endif /* FEELPP_CREATEGMSHMESH_HPP */<|MERGE_RESOLUTION|>--- conflicted
+++ resolved
@@ -150,15 +150,9 @@
                 _mesh_ptrtype _meshSeq = std::make_shared<_mesh_type>( Environment::worldCommSeqPtr() );
                 _meshSeq->accept( import );
                 _meshSeq->components().reset();
-<<<<<<< HEAD
-                _meshSeq->components().set( size_type(MESH_UPDATE_ELEMENTS_ADJACENCY|MESH_NO_UPDATE_MEASURES|MESH_GEOMAP_NOT_CACHED) );
-                _meshSeq->updateForUse();
-
-=======
                 _meshSeq->components().set( size_type(MESH_UPDATE_ELEMENTS_ADJACENCY|MESH_UPDATE_FACES|MESH_NO_UPDATE_MEASURES|MESH_GEOMAP_NOT_CACHED) );
                 _meshSeq->updateForUse();
 #if defined(FEELPP_HAS_HDF5)
->>>>>>> e29c13d0
                 using io_t = PartitionIO<_mesh_type>;
                 std::string fnamePartitioned = rebuild_partitions_filename;
                 if ( fnamePartitioned.empty() )
@@ -168,32 +162,16 @@
                 io_t io( fname );
                 std::vector<elements_reference_wrapper_t<_mesh_type>> partitionByRange;
                 io.write( partitionMesh( _meshSeq, partitions, partitionByRange ) );
-<<<<<<< HEAD
-            }
-            else
-            {
-=======
 #endif
             }
             else
             {
                 import.setScaling( scale );
->>>>>>> e29c13d0
                 _mesh->accept( import );
                 _mesh->components().reset();
                 _mesh->components().set( update );
                 _mesh->updateForUse();
             }
-<<<<<<< HEAD
-        }
-
-        if ( partitions > 1 )
-        {
-            mpi::broadcast( worldcomm->globalComm(), fname, worldcomm->masterRank() );
-            _mesh->loadHDF5( fname, update );
-        }
-
-=======
         }
 #if defined(FEELPP_HAS_HDF5)
         if ( partitions > 1 )
@@ -202,7 +180,6 @@
             _mesh->loadHDF5( fname, update, scale );
         }
 #endif
->>>>>>> e29c13d0
         if ( straighten && _mesh_type::nOrder > 1 )
             return straightenMesh( _mesh, worldcomm->subWorldCommPtr() );
     }
