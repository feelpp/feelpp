--- conflicted
+++ resolved
@@ -99,7 +99,6 @@
     return prefix() / fs::path{stringize( FEELPP_LIBDIR )};
 }
 
-<<<<<<< HEAD
 fs::path
 Info::relativeLibdir()
 {
@@ -130,25 +129,6 @@
 }
 
 fs::path
-=======
-char const*
-Info::plugindir()
-{
-    return stringize( FEELPP_PLUGINDIR );
-}
-
-char const*
-Info::casesdir()
-{
-    return stringize( FEELPP_CASESDIR );
-}
-char const*
-Info::toolboxcasesdir()
-{
-    return stringize( FEELPP_TOOLBOXCASESDIR );
-}
-char const*
->>>>>>> dafe7f46
 Info::datadir()
 {
     return prefix() / stringize( FEELPP_DATADIR );
