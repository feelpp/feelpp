--- conflicted
+++ resolved
@@ -119,7 +119,7 @@
 
 }
 
-<<<<<<< HEAD
+
 template <typename T, typename = void>
 struct is_iterable : std::false_type {};
 template <typename T>
@@ -127,7 +127,7 @@
     : std::true_type {};
 template <typename T>
 constexpr bool is_iterable_v = is_iterable<T>::value;
-=======
+
 template <class T>
 struct is_std_vector : mpl::false_ {};
 template <class T>
@@ -146,7 +146,6 @@
 };
 template<typename T>
 using remove_std_vector_t = typename remove_std_vector<T>::type;
->>>>>>> ff0c8390
 
 } // namespace Feel
 #endif