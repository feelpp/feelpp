/* -*- mode: c++; coding: utf-8; tab-width: 4; indent-tabs-mode: nil; c-basic-offset: 4; show-trailing-whitespace: t -*- vim:fenc=utf-8:ft=cpp:et:sw=4:ts=4:sts=4

   This file is part of the Feel library

   Author(s): Vincent Huber <vincent.huber@cemosis.Fr>
Date: 01-04-2016

Copyright (C) 2007-2008 Universite Joseph Fourier (Grenoble I)

This library is free software; you can redistribute it and/or
modify it under the terms of the GNU Lesser General Public
License as published by the Free Software Foundation; either
version 3.0 of the License, or (at your option) any later version.

This library is distributed in the hope that it will be useful,
but WITHOUT ANY WARRANTY; without even the implied warranty of
MERCHANTABILITY or FITNESS FOR A PARTICULAR PURPOSE.  See the GNU
Lesser General Public License for more details.

You should have received a copy of the GNU Lesser General Public
License along with this library; if not, write to the Free Software
Foundation, Inc., 51 Franklin Street, Fifth Floor, Boston, MA  02110-1301  USA
*/

#include <feel/feelfit/interpolator.hpp>

#ifndef FEELPP_FIT_HPP
#define FEELPP_FIT_HPP 1

namespace Feel
{
namespace vf
{
template<typename ExprT, int InterpOperator>
class Fit
{
public:
    typedef ExprT expression_type;

    // list of mathematical objet that has to be precomputed
    static const size_type context = expression_type::context;
    // idv(T) is terminal
    // idv(T)+idv(T) is not
    // That is for optimisation
    // if not know: false
    static const bool is_terminal = false;//expression_type::is_terminal;

    template<typename Func>
    struct HasTestFunction
    {
        static const bool result = expression_type::template HasTestFunction<Func>::result;
    };
    template<typename Func>
    struct HasTrialFunction
    {
        static const bool result = expression_type::template HasTrialFunction<Func>::result;
    };
    template<typename Func>
    static const bool has_test_basis = expression_type::template has_test_basis<Func>;
    template<typename Func>
    static const bool has_trial_basis = expression_type::template has_trial_basis<Func>;
    using test_basis = typename expression_type::test_basis;
    using trial_basis = typename expression_type::trial_basis;

    typedef typename expression_type::value_type value_type;
<<<<<<< HEAD
    typedef value_type evaluate_type;
=======
    using evaluate_type = Eigen::Matrix<value_type,1,1>;
>>>>>>> e29c13d0

    typedef Fit<ExprT,InterpOperator> this_type;

    Fit( expression_type const & expr,
         std::shared_ptr<Interpolator> const& interpolator )
        :
        M_expr( expr ),
        M_interpolator( interpolator )
        {}
    Fit(Fit const & te)
        :
        M_expr( te.M_expr ),
        M_interpolator( te.M_interpolator )
        {}


    //~Fit(){}
    expression_type const& expression() const
    {
          return M_expr;
    }

    Interpolator const& interpolator() const { return *M_interpolator; }

    //! polynomial order
    uint16_type polynomialOrder() const { return M_expr.polynomialOrder(); }

    //! expression is polynomial?
    bool isPolynomial() const { return M_expr.isPolynomial(); }

    evaluate_type
    evaluate( bool parallel, worldcomm_ptr_t const& worldcomm ) const
        {
            if constexpr ( InterpOperator == 0 )
<<<<<<< HEAD
                return this->interpolator()( M_expr.evaluate( parallel,worldcomm ) );
            else
                return this->interpolator().diff( M_expr.evaluate( parallel,worldcomm ) );
=======
                return evaluate_type::Constant( this->interpolator()( M_expr.evaluate( parallel,worldcomm )(0,0) ) );
            else
                return evaluate_type::Constant( this->interpolator().diff( M_expr.evaluate( parallel,worldcomm )(0,0) ) );
>>>>>>> e29c13d0
        }

    // geo_t : transformation geométrique
    // basis_i_t : fonctions tests
    // basis_j_t : fonctions trial
    template<typename Geo_t, typename Basis_i_t, typename Basis_j_t>
    struct tensor
    {
        // type of the expression given in parameter
        typedef typename expression_type::template tensor<Geo_t, Basis_i_t, Basis_j_t> tensor_expr_type;
        typedef typename tensor_expr_type::value_type value_type;

        // shape = scalar, vectial, tensorial ...
        typedef typename tensor_expr_type::shape expr_shape;

        //BOOST_MPL_ASSERT_MSG( ( boost::is_same<mpl::int_<expr_shape::M>,mpl::int_<expr_shape::N> >::value ), INVALID_TENSOR_SHOULD_BE_RANK_2_OR_0, ( mpl::int_<expr_shape::M>, mpl::int_<expr_shape::N> ) );
        /// SCALAR : what will be returned by the expression
        typedef Shape<expr_shape::nDim,Scalar,false,false> shape;

        typedef Eigen::Matrix<value_type,Eigen::Dynamic,1> vector_type;

        // ???
        template <class Args> struct sig
        {
            typedef value_type type;
        };

        // is the expression null ?
        struct is_zero
        {
            static const bool value = tensor_expr_type::is_zero::value;
        };

        // u = TRIAL
        // v = TEST
        //
        // bilinear form
        tensor( this_type const& expr,
                Geo_t const& geom, Basis_i_t const& fev, Basis_j_t const& feu )
            :
            M_exprFit( expr ),
            M_tensor_expr( expr.expression(), geom, fev, feu)
            {}

        // linear form
        tensor( this_type const& expr,
                Geo_t const& geom, Basis_i_t const& fev )
            :
            M_exprFit( expr ),
            M_tensor_expr( expr.expression(), geom, fev )
            {}

        // evaluation
        tensor( this_type const& expr, Geo_t const& geom )
            :
            M_exprFit( expr ),
            M_tensor_expr( expr.expression(), geom )
            {}

        // IM =
        template<typename IM>
        void init( IM const& im )
        {
            M_tensor_expr.init( im );
        }

        // precompute the part in the bilinear form
        void update( Geo_t const& geom, Basis_i_t const& /*fev*/, Basis_j_t const& /*feu*/ )
        {
            update(geom);
        }
        // precompute the part in the linear form
        void update( Geo_t const& geom, Basis_i_t const& /*fev*/ )
        {
            update(geom);
        }
        // precompute the part in the evaluate part
        void update( Geo_t const& geom )
        {
            M_tensor_expr.update( geom );
        }
        // precompute the part in the evaluate part for a face
        void update( Geo_t const& geom, uint16_type face )
        {
            M_tensor_expr.update( geom, face );
        }

        // i : local index of basis test function
        // j : local index of basis trial function
        // c1 : id x, y  z of the first component (= 0 in scalar case)
        // c2 : id x, y  z of the second component (= 0 in scalar and vectorial case)
        // q : id of the current point in the geomap (basically, quadrature point or interpolation point)

        //local assembling - bilinear form a(i,j)
        // value_type
        // evalij( uint16_type i, uint16_type j ) const
        // {
        //     CHECK( false ) << "not implemented";
        //     return 1.; //M_tensor_expr.evalij( i, j );
        // }

        value_type
        evalijq( uint16_type /*i*/, uint16_type /*j*/, uint16_type c1, uint16_type c2, uint16_type q ) const
        {
            return evalq( c1, c2, q );
        }

        value_type
        evaliq( uint16_type /*i*/, uint16_type c1, uint16_type c2, uint16_type q ) const
        {
            return evalq( c1, c2, q );
        }

        value_type
        evalq( uint16_type c1, uint16_type c2, uint16_type q ) const
        {
            return this->evalq( c1,c2,q, mpl::int_<InterpOperator>() );
        }

    private :
        value_type
        evalq( uint16_type c1, uint16_type c2, uint16_type q, mpl::int_<0> /**/ ) const
            {
                return M_exprFit.interpolator()( M_tensor_expr.evalq(c1, c2, q) );
            }
        value_type
        evalq( uint16_type c1, uint16_type c2, uint16_type q, mpl::int_<1> /**/ ) const
            {
                return M_exprFit.interpolator().diff( M_tensor_expr.evalq(c1, c2, q) );
            }

    private :
        this_type const& M_exprFit;
        tensor_expr_type M_tensor_expr;
    };
    /// end of tensor
private:
    expression_type M_expr;
    std::shared_ptr<Interpolator> M_interpolator;
};

/**
 * \brief Fit
 **/

template<typename ExprT>
inline
Expr< Fit<ExprT,0> >
fit( ExprT const& v,
     std::string const& dataFile = soption("fit.datafile"),
     std::string const& abscissa = "", std::string const& ordinate = "",
     std::string const& type = soption("fit.type"),
     WorldComm const& worldComm = Environment::worldComm() )
{
    auto itFindType = InterpolationTypeMap.find( type );
    CHECK( itFindType != InterpolationTypeMap.end() ) << "invalid interpolator type " << type;
    InterpolationType interpolatorEnumType = itFindType->second;
    LOG(INFO) << "Fit "<< dataFile << " with " << type;
    typedef Fit<ExprT,0> fit_t;
    return Expr< fit_t >(  fit_t( v, Interpolator::New( interpolatorEnumType, dataFile, abscissa, ordinate, worldComm ) ) );
}

template<typename ExprT>
inline
Expr< Fit<ExprT,0> >
fit( ExprT const& v,
     std::shared_ptr<Interpolator> const& interpolator )
{
    typedef Fit<ExprT,0> fit_t;
    return Expr< fit_t >(  fit_t( v, interpolator ) );
}


template<typename ExprT>
inline
Expr< Fit<ExprT,1> >
fitDiff( ExprT const& v,
         std::string const& dataFile = soption("fit.datafile"),
         std::string const& abscissa = "", std::string const& ordinate = "",
         std::string const& type = soption("fit.type"),
         WorldComm const& worldComm = Environment::worldComm() )
{
    auto itFindType = InterpolationTypeMap.find( type );
    CHECK( itFindType != InterpolationTypeMap.end() ) << "invalid interpolator type " << type;
    InterpolationType interpolatorEnumType = itFindType->second;
    LOG(INFO) << "Fit Diff"<< dataFile << " with " << type;
    typedef Fit<ExprT,1> fit_t;
    return Expr< fit_t >(  fit_t( v, Interpolator::New( interpolatorEnumType, dataFile, abscissa, ordinate, worldComm ) ) );
}

template<typename ExprT>
inline
Expr< Fit<ExprT,1> >
fitDiff( ExprT const& v,
         std::shared_ptr<Interpolator> const& interpolator )
{
    typedef Fit<ExprT,1> fit_t;
    return Expr< fit_t >(  fit_t( v, interpolator ) );
}


}
}

#endif //FEELPP_FIT_HPP<|MERGE_RESOLUTION|>--- conflicted
+++ resolved
@@ -63,11 +63,7 @@
     using trial_basis = typename expression_type::trial_basis;
 
     typedef typename expression_type::value_type value_type;
-<<<<<<< HEAD
-    typedef value_type evaluate_type;
-=======
     using evaluate_type = Eigen::Matrix<value_type,1,1>;
->>>>>>> e29c13d0
 
     typedef Fit<ExprT,InterpOperator> this_type;
 
@@ -102,15 +98,9 @@
     evaluate( bool parallel, worldcomm_ptr_t const& worldcomm ) const
         {
             if constexpr ( InterpOperator == 0 )
-<<<<<<< HEAD
-                return this->interpolator()( M_expr.evaluate( parallel,worldcomm ) );
-            else
-                return this->interpolator().diff( M_expr.evaluate( parallel,worldcomm ) );
-=======
                 return evaluate_type::Constant( this->interpolator()( M_expr.evaluate( parallel,worldcomm )(0,0) ) );
             else
                 return evaluate_type::Constant( this->interpolator().diff( M_expr.evaluate( parallel,worldcomm )(0,0) ) );
->>>>>>> e29c13d0
         }
 
     // geo_t : transformation geométrique
