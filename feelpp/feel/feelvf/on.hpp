--- conflicted
+++ resolved
@@ -564,12 +564,6 @@
 
         uint16_type __face_id = faceForInit.pos_first();
         gmc_ptrtype __c( new gmc_type( __gm, faceForInit.element( 0 ), __geopc, __face_id, M_expr.dynamicContext() ) );
-<<<<<<< HEAD
-
-        // map_gmc_type mapgmc( fusion::make_pair<vf::detail::gmc<0> >( __c ) );
-        // t_expr_type expr( M_expr, mapgmc );
-=======
->>>>>>> e29c13d0
 
         map_gmc_type mapgmc( fusion::make_pair<vf::detail::gmc<0> >( __c ) );
         t_expr_type expr( M_expr, mapgmc );
