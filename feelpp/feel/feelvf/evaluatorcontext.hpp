/* -*- mode: c++; coding: utf-8; tab-width: 4; indent-tabs-mode: nil; c-basic-offset: 4; show-trailing-whitespace: t -*-

  This file is part of the Feel library

  Author(s): Christophe Prud'homme <christophe.prudhomme@feelpp.org>
       Date: 2012-03-20

  Copyright (C) 2013-2016 Feel++ Consortium

  This library is free software; you can redistribute it and/or
  modify it under the terms of the GNU Lesser General Public
  License as published by the Free Software Foundation; either
  version 2.1 of the License, or (at your option) any later version.

  This library is distributed in the hope that it will be useful,
  but WITHOUT ANY WARRANTY; without even the implied warranty of
  MERCHANTABILITY or FITNESS FOR A PARTICULAR PURPOSE.  See the GNU
  Lesser General Public License for more details.

  You should have received a copy of the GNU Lesser General Public
  License along with this library; if not, write to the Free Software
  Foundation, Inc., 51 Franklin Street, Fifth Floor, Boston, MA  02110-1301  USA
*/
/**
   \file evaluator.hpp
   \author Christophe Prud'homme <christophe.prudhomme@feelpp.org>
   \date 2013-03-20
 */
#ifndef FEELPP_VF_EVALUATORCONTEXT_H
#define FEELPP_VF_EVALUATORCONTEXT_H

<<<<<<< HEAD
//#include <boost/timer.hpp>
//#include <boost/signals2/signal.hpp>
=======
>>>>>>> b31d07a0
#include <feel/feelcore/parameter.hpp>
#include <feel/feelcore/commobject.hpp>
#include <feel/feeldiscr/functionspace.hpp>
#include <feel/feelvf/projectors.hpp>

namespace Feel
{
struct GeometricSpaceBase;

namespace vf
{
namespace details
{
/**
 * \class EvaluatorContext
 * \brief work class to evaluate expressions at sets of points
 *
 * @author Christophe Prud'homme
 */
template<typename CTX, typename ExprT, typename CTX2=CTX>
class EvaluatorContext : public CommObject
{
public:


    /** @name Typedefs
     */
    //@{
    using super = CommObject;
    
    //we don't use it, we use this delcared in function space Context
    //static const size_type context = ExprT::context|vm::POINT ;

    typedef ExprT expression_type;
    typedef typename expression_type::value_type value_type;

    typedef CTX context_type;
    typedef CTX2 context2_type;
    typedef Eigen::Matrix<value_type,Eigen::Dynamic,1> element_type;

    //@}

    /** @name Constructors, destructor
     */
    //@{

    EvaluatorContext( context_type const& ctx,
                      context2_type const& ctx2,
                      expression_type const& __expr,
                      std::optional<std::reference_wrapper<const std::set<index_type>>> const& pointsUsed,
                      int max_points_used,
                      GeomapStrategyType geomap_strategy,
                      bool mpi_communications,
                      bool projection,
                      worldcomm_ptr_t const& worldComm )
        :
        super( worldComm ),
        M_ctx( ctx ),
        M_ctx2( ctx2 ),
        M_expr( __expr ),
        M_pointsUsed( pointsUsed ),
        M_max_points_used( max_points_used ),
        M_geomap_strategy( geomap_strategy ),
        M_mpi_communications( mpi_communications ),
        M_projection( projection )
    {
        DVLOG(2) << "EvaluatorContext constructor from expression\n";
    }


    EvaluatorContext( EvaluatorContext const& __vfi ) = default;
    //     :
    //     super( __vfi ),
    //     M_ctx( __vfi.M_ctx ),
    //     M_ctx2( __vfi.M_ctx2 ),
    //     M_expr( __vfi.M_expr ),
    //     M_max_points_used( __vfi.M_max_points_used ),
    //     M_geomap_strategy( __vfi.M_geomap_strategy ),
    //     M_mpi_communications( __vfi.M_mpi_communications ),
    //     M_projection( __vfi.M_projection )
    // {
    //     DVLOG(2) << "EvaluatorContext copy constructor\n";
    // }

    ~EvaluatorContext() override {}

    //@}

    /** @name Operator overloads
     */
    //@{

    element_type operator()() const;

    /**
     * instead of evaluate an expression, evaluate the projection
     * of the expression of the function space.
     * But warning, here the projection is made only on elements
     * that contains nodes given by the context and not on all
     * elements of the mesh.
     * As we project the expression on the function space linked
     * the the context, we can't project gradient of more
     * generally shape::N > 1
     */
    element_type evaluateProjection( ) const;
    element_type evaluateProjection( mpl::bool_< true > ) const;
    element_type evaluateProjection( mpl::bool_< false > ) const;
    //@}

    /** @name Accessors
     */
    //@{

    /**
     * get the variational expression
     *
     *
     * @return the variational expression
     */
    expression_type const& expression() const
    {
        return M_expr;
    }

    //@}

    /** @name  Mutators
     */
    //@{

    //@}

    /** @name  Methods
     */
    //@{

    //! polynomial order
    uint16_type polynomialOrder() const { return 1; }

    //! expression is polynomial?
    bool isPolynomial() const { return true; }

    //@}

private:

    context_type M_ctx;
    context2_type M_ctx2;
    expression_type const&  M_expr;
    std::optional<std::reference_wrapper<const std::set<index_type>>> M_pointsUsed;
    int M_max_points_used;
    GeomapStrategyType M_geomap_strategy;
    bool M_mpi_communications;
    bool M_projection;
};

template<typename CTX, typename ExprT, typename CTX2>
typename EvaluatorContext<CTX, ExprT, CTX2>::element_type
EvaluatorContext<CTX, ExprT, CTX2>::operator()() const
{
    if( M_projection )
        return evaluateProjection();

    //rank of the current processor
    rank_type proc_number = this->worldComm().globalRank();

    //total number of processors
    rank_type nprocs = this->worldComm().globalSize();

    auto it = M_ctx.begin();
    auto en = M_ctx.end();

    typedef typename CTX::mapped_type::first_type::element_type::geometric_mapping_context_ptrtype gm_context_ptrtype;
    typedef fusion::map<fusion::pair<vf::detail::gmc<0>, gm_context_ptrtype> > map_gmc_type;
    typedef expression_type the_expression_type;
    typedef typename boost::remove_reference<typename boost::remove_const<the_expression_type>::type >::type iso_expression_type;
    typedef typename iso_expression_type::template tensor<map_gmc_type> t_expr_type;
    typedef typename t_expr_type::value_type value_type;
    typedef typename t_expr_type::shape shape;

    //in case of scalar unknown, shape::M should be 1
    //CHECK( shape::M == 1 ) << "Invalid expression shape " << shape::M << " should be 1";
    //if( CTX::is_rb_context )
    //    LOG( INFO ) << "we have a RB context ";
    //else
    //    LOG( INFO ) << "we have a FEM context";

    int local_max_size = 0;
    int global_max_size = 0;
    index_type npoints = M_ctx.nPoints();
    if ( M_pointsUsed )
        npoints = std::min( (index_type)M_pointsUsed->get().size(), npoints );
    if( M_max_points_used > 0 )
        local_max_size = M_max_points_used;
    else
        local_max_size = npoints;
    mpi::all_reduce( this->worldComm(), local_max_size, global_max_size, mpi::maximum<int>() );

    std::vector<index_type> nodeIdCtxToNodeIdUsed( M_ctx.nPoints(), invalid_v<index_type> );
    if ( M_pointsUsed )
    {
        index_type k=0;
        for ( index_type nid : M_pointsUsed->get() )
            nodeIdCtxToNodeIdUsed[nid] = k++;
    }
    else
    {
        std::iota(nodeIdCtxToNodeIdUsed.begin(), nodeIdCtxToNodeIdUsed.end(), 0);
    }

    element_type __globalv( global_max_size*shape::M*shape::N );
    __globalv.setZero();

    //local version of __v on each proc
    element_type __localv( global_max_size*shape::M*shape::N );
    __localv.setZero();

    if ( !M_ctx.empty() )
    {
        /**
         * be careful there is no guarantee that the set of contexts will
         * have the reference points. We should probably have a flag set by
         * the programmer so that we don't have to re-create the expression
         * context if the reference points are the same
         */
#if 0
        map_gmc_type mapgmc( fusion::make_pair<vf::detail::gmc<0> >(it->second->gmContext() ) );
        t_expr_type tensor_expr( M_expr, mapgmc );
#endif
        auto Xh = M_ctx.ptrFunctionSpace();
        auto Xh2 = M_ctx2.ptrFunctionSpace();
        //loop on local points
        for ( int p = 0; it!=en ; ++it, ++p )
        {
            auto const& ctx = std::get<0>( it->second );
            auto const& curCtxIdToPointIds = std::get<1>( it->second );
            int curCtxIndex = it->first;

            std::vector<std::tuple<uint16_type,index_type,index_type>> gmcNodesUsed;
            for ( uint16_type q=0;q<curCtxIdToPointIds.size();++q )
            {
                index_type nodeId = curCtxIdToPointIds[q];
                if ( M_pointsUsed )
                    if ( M_pointsUsed->get().find( nodeId ) == M_pointsUsed->get().end() )
                        continue;
                index_type nidUsed = nodeIdCtxToNodeIdUsed[nodeId];
                if( nidUsed < global_max_size )
                    gmcNodesUsed.push_back( std::make_tuple(q,nodeId,nidUsed ) );
            }

            if ( gmcNodesUsed.empty() )
                continue;

#if 1
            // TODO VINCENT : really rebuild tensor or reuse-it (warning in GinacMatrix updateContext(..) called update(geom))
            // maybe with geometric space call directly update(geom)
            map_gmc_type mapgmc( fusion::make_pair<vf::detail::gmc<0> >(ctx->gmContext() ) );
            t_expr_type tensor_expr( M_expr, mapgmc );
#endif
            if ( !M_ctx2.empty() && M_ctx2.find( curCtxIndex ) != M_ctx2.end() )
            {
                auto const& ctx2 = std::get<0>( M_ctx2.find( curCtxIndex )->second );
                tensor_expr.updateContext( ctx, ctx2 );
            }
            else
                tensor_expr.updateContext( ctx );

            //LOG( INFO ) << "Xh->contextBasis returns a context of type \n"<< typeid( decltype( Xh->contextBasis( ctx, M_ctx ) )  ).name();

            for ( auto const& [q,global_p_BIS,nidUsed] : gmcNodesUsed )
            {
                for ( uint16_type c2 = 0; c2 < shape::N; ++c2 )
                {
                    for ( uint16_type c1 = 0; c1 < shape::M; ++c1 )
                    {
                        __localv(nidUsed*shape::M*shape::N+c1+c2*shape::M) = tensor_expr.evalq( c1, c2, q );
                    }
                }
            }

        }//loop over local points
    }

    if( ! M_mpi_communications || nprocs == 1 )
    {
        //in this case, we don't call mpi::all_reduce
        //to fill __globalv
        return __localv;
    }

    //bring back each proc contribution in __globalv
    //mpi::all_reduce( worldComm , __localv, __globalv, std::plus< element_type >() );
    mpi::all_reduce( this->worldComm(), __localv, __globalv, [](element_type x, element_type y)
                     {
                         return x + y;
                     } );

    //LOG( INFO ) << "__globalv : "<<__globalv;

    return __globalv;
}

template<typename CTX, typename ExprT, typename CTX2>
typename EvaluatorContext<CTX, ExprT, CTX2>::element_type
EvaluatorContext<CTX, ExprT, CTX2>::evaluateProjection(  ) const
{
    typedef typename CTX::mapped_type::first_type::element_type::geometric_mapping_context_ptrtype gm_context_ptrtype;
    typedef fusion::map<fusion::pair<vf::detail::gmc<0>, gm_context_ptrtype> > map_gmc_type;
    typedef expression_type the_expression_type;
    typedef typename boost::remove_reference<typename boost::remove_const<the_expression_type>::type >::type iso_expression_type;
    typedef typename iso_expression_type::template tensor<map_gmc_type> t_expr_type;
    typedef typename t_expr_type::value_type value_type;
    typedef typename t_expr_type::shape shape;
    static const bool shapeN = (shape::N==1);

    typedef typename boost::remove_reference<typename boost::remove_const< decltype(*M_ctx.ptrFunctionSpace()) >::type >::type ctxspace_type;
    static const bool ctxspace_is_geometricspace = boost::is_base_of<GeometricSpaceBase,ctxspace_type>::type::value;
    return evaluateProjection( mpl::bool_<shapeN && !ctxspace_is_geometricspace>() );
}
template<typename CTX, typename ExprT, typename CTX2>
typename EvaluatorContext<CTX, ExprT, CTX2>::element_type
EvaluatorContext<CTX, ExprT, CTX2>::evaluateProjection( mpl::bool_<true> ) const
{
    auto Xh = M_ctx.ptrFunctionSpace();
    auto const& worldComm = Xh->worldComm();
    int proc_number = worldComm.globalRank();
    int nprocs = worldComm.globalSize();

    auto it = M_ctx.begin();
    auto en = M_ctx.end();

    typedef typename CTX::mapped_type::first_type::element_type::geometric_mapping_context_ptrtype gm_context_ptrtype;
    typedef fusion::map<fusion::pair<vf::detail::gmc<0>, gm_context_ptrtype> > map_gmc_type;
    typedef expression_type the_expression_type;
    typedef typename boost::remove_reference<typename boost::remove_const<the_expression_type>::type >::type iso_expression_type;
    typedef typename iso_expression_type::template tensor<map_gmc_type> t_expr_type;
    typedef typename t_expr_type::value_type value_type;
    typedef typename t_expr_type::shape shape;

    int max_size = 0;
    int npoints = M_ctx.nPoints();
    if( M_max_points_used > 0 )
        max_size = M_max_points_used;
    else
        max_size = npoints;

    element_type __globalv( max_size*shape::M );
    __globalv.setZero();

    //local version of __v on each proc
    element_type __localv( max_size*shape::M );
    __localv.setZero();

    if ( !M_ctx.empty() )
    {
        /**
         * be careful there is no guarantee that the set of contexts will
         * have the reference points. We should probably have a flag set by
         * the programmer so that we don't have to re-create the expression
         * context if the reference points are the same
         */
        map_gmc_type mapgmc( fusion::make_pair<vf::detail::gmc<0> >(std::get<0>(it->second)->gmContext() ) );

        t_expr_type tensor_expr( M_expr, mapgmc );

        //loop on local points
        for ( int p = 0; it!=en ; ++it, ++p )
        {
            auto const& ctx = *it;

            int global_p = it->first;

            if( global_p < max_size )
            {
                auto const& e = std::get<0>(ctx.second)->gmContext()->element();
                //Xh is a pointer, not a shared ptr
                //functionspace is a shared ptr
                auto functionspace = M_ctx.functionSpace();
                auto projected_expression = vf::project( _space=functionspace, _expr=M_expr , _range=idedelements( Xh->mesh(), e.id() ) );
                auto myctx=functionspace->context();
                myctx.addCtx(  it->second , proc_number );
                bool do_communications=false;//we don't want that each proc have the result now ( but latter )
                auto val = projected_expression.evaluate( myctx , do_communications );
                //loop over components
                for(int comp=0; comp<shape::M; comp++)
                {
                    __localv( global_p*shape::M+comp ) = val( comp );
                }
            }//only if globalp < max_size

        }//loop over local points
    }


    if( ! M_mpi_communications || nprocs == 1 )
    {
        return __localv;
    }
    mpi::all_reduce( worldComm , __localv, __globalv, std::plus< element_type >() );
    return __globalv;

}
template<typename CTX, typename ExprT, typename CTX2>
typename EvaluatorContext<CTX, ExprT, CTX2>::element_type
EvaluatorContext<CTX, ExprT, CTX2>::evaluateProjection( mpl::bool_<false> ) const
{
    //here, the expression is a gradient
    //so wa can't project it on the function space
    bool go = false;
    CHECK( go ) << "evaluateFromContext( _expr=..., _projection=true ) can't be used if _expr is a gradient ! Or more generally if shape::N > 1 ! \n";
    element_type __globalv;
    return __globalv;
}

}
/// \endcond

#if 0
/// \cond DETAIL
namespace detail
{
template<typename Args>
struct evaluate_context
{
    typedef clean_type<Args,tag::expr> _expr_type;
    typedef clean_type<Args,tag::context> _context_type;
    typedef clean2_type<Args, tag::context2,_context_type> _context2_type;
    typedef details::EvaluatorContext<_context_type, Expr<_expr_type>, _context2_type > eval_t;
    typedef typename eval_t::element_type element_type;
};
}
/// \endcond
#endif


template<typename Ctx, typename ExprT, typename Ctx2>
typename details::EvaluatorContext<Ctx, Expr<ExprT>, Ctx2 >::element_type
evaluatecontext_impl( Ctx const& ctx,
                      Ctx2 const& ctx2,
                      Expr<ExprT> const& __expr,
                      std::optional<std::reference_wrapper<const std::set<index_type>>> const& pointsUsed = std::nullopt,
                      //std::set<index_type> const& pointsUsed = {},
                      int max_points_used = -1,
                      GeomapStrategyType geomap = GeomapStrategyType::GEOMAP_HO,
                      bool mpi_communications = true,
                      bool projection = false,
                      worldcomm_ptr_t const& worldComm = Environment::worldCommPtr() )
{
    typedef details::EvaluatorContext<Ctx, Expr<ExprT>, Ctx2 > proj_t;
    proj_t p( ctx, ctx2, __expr, pointsUsed, max_points_used, geomap , mpi_communications , projection, worldComm );
    return p();
}


/**
 *
 * \brief evaluate an expression over a range of element at a set of points defined in the reference element
 *
 * \arg range the range of mesh elements to apply the projection (the remaining parts are set to 0)
 * \arg pset set of points (e.g. quadrature points) in the reference elements to be transformed in the real elements
 * \arg expr the expression to project
 * \arg geomap the type of geomap to use (make sense only using high order meshes)
 * \arg mpi_communications a bool that indicates if all proc communicate or not
 * \arg projection a bool that indicates if we project the expression on function space or not (usefull for EIM)
 */
<<<<<<< HEAD
BOOST_PARAMETER_FUNCTION(
    ( typename vf::detail::evaluate_context<Args>::element_type ), // return type
    evaluateFromContext,    // 2. function name

    tag,           // 3. namespace of tag types

    ( required
      ( context, *  )
      ( expr, * )
    ) // 4. one required parameter, and

    ( optional
      ( context2, *, context.functionSpace()->context() )
      ( max_points_used, (int), -1 )
      ( geomap,         *, GeomapStrategyType::GEOMAP_OPT )
      ( mpi_communications, (bool), true )
      ( projection, (bool), false )
      ( worldcomm,  (worldcomm_ptr_t), (mpi_communications && !context.ctxHaveBeenMpiBroadcasted() )? context.functionSpace()->worldCommPtr() : context.functionSpace()->worldComm().subWorldCommSeqPtr() )
      ( points_used, */*(std::shared_ptr<std::set<int>>)*/, std::nullopt/*std::set<index_type>{}*//*nullptr*//*std::shared_ptr<std::set<int>>{}*/ )
    )
)
{
    std::optional<std::reference_wrapper<const std::set<index_type>>> optional_points_used{ points_used };
=======

template <typename ... Ts>
auto evaluateFromContext( Ts && ... v )
{
    auto args = NA::make_arguments( std::forward<Ts>(v)... );
    auto && context = args.get(_context);
    auto && expr = args.get(_expr);
    auto && context2 = args.get_else(_context2,context.functionSpace()->context());
    int max_points_used = args.get_else(_max_points_used,-1);
    GeomapStrategyType geomap = args.get_else(_geomap,GeomapStrategyType::GEOMAP_OPT );
    bool mpi_communications = args.get_else(_mpi_communications,true);
    bool projection = args.get_else(_projection,false);
    worldcomm_ptr_t worldcomm = args.get_else_invocable(_worldcomm,[&mpi_communications,&context](){
         return (mpi_communications && !context.ctxHaveBeenMpiBroadcasted() )? context.functionSpace()->worldCommPtr() : context.functionSpace()->worldComm().subWorldCommSeqPtr(); } );
>>>>>>> b31d07a0

    bool doMpiComm = mpi_communications && !context.ctxHaveBeenMpiBroadcasted();
    //LOG(INFO) << "evaluate expression..." << std::endl;
    return evaluatecontext_impl( context, context2, expr, optional_points_used, max_points_used, geomap , doMpiComm/*mpi_communications*/, projection, worldcomm );
    //LOG(INFO) << "evaluate expression done." << std::endl;
}


} // vf
} // feel


#endif /* __FEELPP_EVALUATORS_H */

<|MERGE_RESOLUTION|>--- conflicted
+++ resolved
@@ -29,11 +29,6 @@
 #ifndef FEELPP_VF_EVALUATORCONTEXT_H
 #define FEELPP_VF_EVALUATORCONTEXT_H
 
-<<<<<<< HEAD
-//#include <boost/timer.hpp>
-//#include <boost/signals2/signal.hpp>
-=======
->>>>>>> b31d07a0
 #include <feel/feelcore/parameter.hpp>
 #include <feel/feelcore/commobject.hpp>
 #include <feel/feeldiscr/functionspace.hpp>
@@ -499,32 +494,6 @@
  * \arg mpi_communications a bool that indicates if all proc communicate or not
  * \arg projection a bool that indicates if we project the expression on function space or not (usefull for EIM)
  */
-<<<<<<< HEAD
-BOOST_PARAMETER_FUNCTION(
-    ( typename vf::detail::evaluate_context<Args>::element_type ), // return type
-    evaluateFromContext,    // 2. function name
-
-    tag,           // 3. namespace of tag types
-
-    ( required
-      ( context, *  )
-      ( expr, * )
-    ) // 4. one required parameter, and
-
-    ( optional
-      ( context2, *, context.functionSpace()->context() )
-      ( max_points_used, (int), -1 )
-      ( geomap,         *, GeomapStrategyType::GEOMAP_OPT )
-      ( mpi_communications, (bool), true )
-      ( projection, (bool), false )
-      ( worldcomm,  (worldcomm_ptr_t), (mpi_communications && !context.ctxHaveBeenMpiBroadcasted() )? context.functionSpace()->worldCommPtr() : context.functionSpace()->worldComm().subWorldCommSeqPtr() )
-      ( points_used, */*(std::shared_ptr<std::set<int>>)*/, std::nullopt/*std::set<index_type>{}*//*nullptr*//*std::shared_ptr<std::set<int>>{}*/ )
-    )
-)
-{
-    std::optional<std::reference_wrapper<const std::set<index_type>>> optional_points_used{ points_used };
-=======
-
 template <typename ... Ts>
 auto evaluateFromContext( Ts && ... v )
 {
@@ -533,12 +502,14 @@
     auto && expr = args.get(_expr);
     auto && context2 = args.get_else(_context2,context.functionSpace()->context());
     int max_points_used = args.get_else(_max_points_used,-1);
+    auto && points_used = args.get_else(_points_used,std::nullopt );
     GeomapStrategyType geomap = args.get_else(_geomap,GeomapStrategyType::GEOMAP_OPT );
     bool mpi_communications = args.get_else(_mpi_communications,true);
     bool projection = args.get_else(_projection,false);
     worldcomm_ptr_t worldcomm = args.get_else_invocable(_worldcomm,[&mpi_communications,&context](){
          return (mpi_communications && !context.ctxHaveBeenMpiBroadcasted() )? context.functionSpace()->worldCommPtr() : context.functionSpace()->worldComm().subWorldCommSeqPtr(); } );
->>>>>>> b31d07a0
+
+    std::optional<std::reference_wrapper<const std::set<index_type>>> optional_points_used{ points_used };
 
     bool doMpiComm = mpi_communications && !context.ctxHaveBeenMpiBroadcasted();
     //LOG(INFO) << "evaluate expression..." << std::endl;
