--- conflicted
+++ resolved
@@ -88,13 +88,9 @@
     typedef ExprL left_expression_type;
     typedef ExprR right_expression_type;
     typedef typename left_expression_type::value_type value_type;
-<<<<<<< HEAD
-    typedef value_type evaluate_type;
-=======
     using evaluate_type = Eigen::Matrix<value_type,
                                         (left_expression_type::evaluate_type::RowsAtCompileTime == 3)? 3 : ((left_expression_type::evaluate_type::RowsAtCompileTime == 2)? 1 : Eigen::Dynamic),
                                         1 >;
->>>>>>> e29c13d0
     typedef CrossProduct<ExprL, ExprR> this_type;
 
     //@}
