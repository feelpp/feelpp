/* -*- mode: c++; coding: utf-8; tab-width: 4; indent-tabs-mode: nil; c-basic-offset: 4; show-trailing-whitespace: t -*-

  This file is part of the Feel library

  Author(s): Christophe Prud'homme <christophe.prudhomme@feelpp.org>
       Date: 2014-05-13

  Copyright (C) 2014-2016 Feel++ Consortium

  This library is free software; you can redistribute it and/or
  modify it under the terms of the GNU Lesser General Public
  License as published by the Free Software Foundation; either
  version 2.1 of the License, or (at your option) any later version.

  This library is distributed in the hope that it will be useful,
  but WITHOUT ANY WARRANTY; without even the implied warranty of
  MERCHANTABILITY or FITNESS FOR A PARTICULAR PURPOSE.  See the GNU
  Lesser General Public License for more details.

  You should have received a copy of the GNU Lesser General Public
  License along with this library; if not, write to the Free Software
  Foundation, Inc., 51 Franklin Street, Fifth Floor, Boston, MA  02110-1301  USA
*/
/**
   \file unary.hpp
   \author Christophe Prud'homme <christophe.prudhomme@feelpp.org>
   \date 2014-05-13
 */
#ifndef FEELPP_VF_UNARY_HPP
#define FEELPP_VF_UNARY_HPP 1

namespace Feel
{
namespace vf
{
/**
   \class UnaryPlus
   \brief handler for unary plus expression
*/
template < class ExprT >
class UnaryPlus : public ExprDynamicBase
{
public:

    static const size_type context = ExprT::context;
    static const bool is_terminal = false;

    template<typename Func>
    struct HasTestFunction
    {
        static const bool result = ExprT::template HasTestFunction<Func>::result;
    };

    template<typename Func>
    struct HasTrialFunction
    {
        static const bool result = ExprT::template HasTrialFunction<Func>::result;
    };
    template<typename Func>
    static const bool has_test_basis = ExprT::template has_test_basis<Func>;
    template<typename Func>
    static const bool has_trial_basis = ExprT::template has_trial_basis<Func>;
    using test_basis = typename ExprT::test_basis;
    using trial_basis = typename ExprT::trial_basis;

    typedef ExprT expression_type;
    typedef typename ExprT::value_type value_type;
    using evaluate_type = typename expression_type::evaluate_type;
    typedef UnaryPlus<ExprT> this_type;

    UnaryPlus( const ExprT& expr )
        :
        M_expr( expr )
    {
    }
    UnaryPlus( UnaryPlus const& e )
        :
        M_expr( e.M_expr )
    {
    }

    template<typename... TheExpr>
    struct Lambda
    {
        typedef UnaryPlus<typename ExprT::template Lambda<TheExpr...>::type> type;
    };

    template<typename... TheExpr>
    typename Lambda<TheExpr...>::type
    operator()( TheExpr... e ) { return typename Lambda<TheExpr...>::type( M_expr( e... ) ); }

    //! polynomial order
    uint16_type polynomialOrder() const { return M_expr.polynomialOrder(); }

    //! expression is polynomial?
    bool isPolynomial() const { return M_expr.isPolynomial(); }

    expression_type const& expression() const
    {
        return M_expr;
    }

    void setParameterValues( std::map<std::string,value_type> const& mp )
    {
        M_expr.setParameterValues( mp );
    }
    size_type dynamicContext() const { return vf::dynamicContext( M_expr ); } 
<<<<<<< HEAD
    
=======

    //! evaluate the expression without context
    evaluate_type evaluate(bool p,  worldcomm_ptr_t const& worldcomm ) const
        {
            return M_expr.evaluate(p,worldcomm);
        }

>>>>>>> e29c13d0
    template<typename Geo_t, typename Basis_i_t, typename Basis_j_t = Basis_i_t>
    struct tensor
    {
        typedef typename expression_type::template tensor<Geo_t, Basis_i_t, Basis_j_t> tensor_expr_type;
        typedef typename tensor_expr_type::value_type value_type;
        typedef typename tensor_expr_type::shape shape;

        struct is_zero
        {
            static const bool value = tensor_expr_type::is_zero::value;
        };

        tensor( this_type const& expr,
                Geo_t const& geom,
                Basis_i_t const& fev,
                Basis_j_t const& feu )
            :
            M_t_expr( expr.expression(), geom, fev, feu )
        {}
        tensor( this_type const& expr,
                Geo_t const& geom,
                Basis_i_t const& fev )
            :
            M_t_expr( expr.expression(), geom, fev )
        {}
        tensor( this_type const& expr,
                Geo_t const& geom )
            :
            M_t_expr( expr.expression(), geom )
        {}
        template<typename IM>
        void init( IM const& im )
        {
            M_t_expr.init( im );
        }
        void update( Geo_t const& geom, Basis_i_t const& fev , Basis_j_t const& feu )
        {
            M_t_expr.update( geom, fev, feu );
        }
        void update( Geo_t const& geom, Basis_i_t const& fev  )
        {
            M_t_expr.update( geom, fev );
        }
        void update( Geo_t const& geom )
        {
            M_t_expr.update( geom );
        }
        void update( Geo_t const& geom, uint16_type face )
        {
            M_t_expr.update( geom, face );
        }
        template<typename ... CTX>
        void updateContext( CTX const& ... ctx )
        {
            M_t_expr.updateContext( ctx... );
        }

        value_type
        evalij( uint16_type i, uint16_type j, uint16_type c1, uint16_type c2 ) const
        {
            return M_t_expr.evalij( i, j, c1, c2 );
        }

        value_type
        evalijq( uint16_type i, uint16_type j, uint16_type c1, uint16_type c2, uint16_type q ) const
        {
            return M_t_expr.evalijq( i, j, c1, c2, q );
        }
        template<int PatternContext>
        value_type
        evalijq( uint16_type i, uint16_type j, uint16_type c1, uint16_type c2, uint16_type q,
                 mpl::int_<PatternContext> ) const
        {
            return M_t_expr.evalijq( i, j, c1, c2, q, mpl::int_<PatternContext>() );
        }

        value_type
        evaliq( uint16_type i, uint16_type c1, uint16_type c2, uint16_type q ) const
        {
            return M_t_expr.evaliq( i, c1, c2, q );
        }
        value_type
        evalq( uint16_type c1, uint16_type c2, uint16_type q ) const
        {
            return M_t_expr.evalq( c1, c2, q );
        }
        tensor_expr_type M_t_expr;
    };
protected:
    UnaryPlus() {}

    expression_type M_expr;
};
/**
   \ingroup vf

   \code
   auto e = Px();
   auto plus_e = +e;
   \endcode

   \return (unary) plus an expression
*/

template <class T> inline
Expr< UnaryPlus< Expr<T> > >
operator + ( const Expr<T>& expr )
{
    typedef UnaryPlus< Expr<T> > expr_t;

    return Expr< expr_t >( expr_t( expr ) );
}

/**
   \class UnaryMinus
   \brief handler for unary minus expression
*/
template < class ExprT >
class UnaryMinus : public ExprDynamicBase
{
public:

    static const size_type context = ExprT::context;
    static const bool is_terminal = false;

    template<typename Func>
    struct HasTestFunction
    {
        static const bool result = ExprT::template HasTestFunction<Func>::result;
    };

    template<typename Func>
    struct HasTrialFunction
    {
        static const bool result = ExprT::template HasTrialFunction<Func>::result;
    };
    template<typename Func>
    static const bool has_test_basis = ExprT::template has_test_basis<Func>;
    template<typename Func>
    static const bool has_trial_basis = ExprT::template has_trial_basis<Func>;
    using test_basis = typename ExprT::test_basis;
    using trial_basis = typename ExprT::trial_basis;

    typedef ExprT expression_type;
    typedef typename ExprT::value_type value_type;
    using evaluate_type = typename expression_type::evaluate_type;
    typedef UnaryMinus<ExprT> this_type;

    UnaryMinus( const ExprT& expr )
        :
        M_expr( expr )
    {
        ;
    }

    UnaryMinus( UnaryMinus const& u )
        :
        M_expr( u.M_expr )
    {
        ;
    }

    UnaryMinus( UnaryMinus&& u )
        :
        M_expr( u.M_expr )
    {
    }

    UnaryMinus&
    operator=( UnaryMinus const& u )
    {
        if ( this != &u )
            M_expr = u.M_expr;
        return *this;
    }

    template<typename... TheExpr>
    struct Lambda
    {
        typedef UnaryMinus<typename ExprT::template Lambda<TheExpr...>::type> type;
    };

    template<typename... TheExpr>
    typename Lambda<TheExpr...>::type
    operator()( TheExpr... e ) { return typename Lambda<TheExpr...>::type( M_expr( e... ) ); }

    //! polynomial order
    uint16_type polynomialOrder() const { return M_expr.polynomialOrder(); }

    //! expression is polynomial?
    bool isPolynomial() const { return M_expr.isPolynomial(); }

    expression_type const& expression() const
    {
        return M_expr;
    }

    void setParameterValues( std::map<std::string,value_type> const& mp )
    {
        M_expr.setParameterValues( mp );
    }
    size_type dynamicContext() const { return vf::dynamicContext( M_expr ); } 
<<<<<<< HEAD
=======

    //! evaluate the expression without context
    evaluate_type evaluate(bool p,  worldcomm_ptr_t const& worldcomm ) const
        {
            return -M_expr.evaluate(p,worldcomm);
        }

>>>>>>> e29c13d0
    template<typename Geo_t, typename Basis_i_t, typename Basis_j_t = Basis_i_t>
    struct tensor
    {
        typedef typename expression_type::template tensor<Geo_t, Basis_i_t, Basis_j_t> tensor_expr_type;
        typedef typename tensor_expr_type::value_type value_type;
        typedef typename tensor_expr_type::shape shape;

        struct is_zero
        {
            static const bool value = tensor_expr_type::is_zero::value;
        };

        tensor( this_type const& expr,
                Geo_t const& geom,
                Basis_i_t const& fev,
                Basis_j_t const& feu )
            :
            M_t_expr( expr.expression(), geom, fev, feu )
        {}
        tensor( this_type const& expr,
                Geo_t const& geom,
                Basis_i_t const& fev )
            :
            M_t_expr( expr.expression(), geom, fev )
        {}
        tensor( this_type const& expr,
                Geo_t const& geom )
            :
            M_t_expr( expr.expression(), geom )
        {}
        template<typename IM>
        void init( IM const& im )
        {
            M_t_expr.init( im );
        }
        void update( Geo_t const& geom, Basis_i_t const& fev , Basis_j_t const& feu )
        {
            M_t_expr.update( geom, fev, feu );
        }
        void update( Geo_t const& geom, Basis_i_t const& fev  )
        {
            M_t_expr.update( geom, fev );
        }
        void update( Geo_t const& geom )
        {
            M_t_expr.update( geom );
        }
        void update( Geo_t const& geom, uint16_type face )
        {
            M_t_expr.update( geom, face );
        }

        template<typename ... CTX>
        void updateContext( CTX const& ... ctx )
        {
            M_t_expr.updateContext( ctx... );
        }

        value_type
        evalij( uint16_type i, uint16_type j, uint16_type c1, uint16_type c2 ) const
        {
            return -M_t_expr.evalij( i, j, c1, c2 );
        }

        value_type
        evalijq( uint16_type i, uint16_type j, uint16_type c1, uint16_type c2, uint16_type q ) const
        {
            return -M_t_expr.evalijq( i, j, c1, c2, q );
        }
        template<int PatternContext>
        value_type
        evalijq( uint16_type i, uint16_type j, uint16_type c1, uint16_type c2, uint16_type q,
                 mpl::int_<PatternContext> ) const
        {
            return -M_t_expr.evalijq( i, j, c1, c2, q, mpl::int_<PatternContext>() );
        }

        value_type
        evaliq( uint16_type i, uint16_type c1, uint16_type c2, uint16_type q ) const
        {
            return -M_t_expr.evaliq( i, c1, c2, q );
        }
        value_type
        evalq( uint16_type c1, uint16_type c2, uint16_type q ) const
        {
            return -M_t_expr.evalq( c1, c2, q );
        }
        tensor_expr_type M_t_expr;
    };
protected:
    UnaryMinus() {}

    expression_type M_expr;
};

/**
   \ingroup vf

   \code
   auto e = Px();
   auto minus_e = -e;
   \endcode

   \return (unary) minus an expression
*/
template <class T> inline
Expr< UnaryMinus< Expr<T> > >
operator - ( const Expr<T>& expr )
{
    typedef UnaryMinus< Expr<T> > expr_t;

    return Expr< expr_t >( expr_t( expr ) );
}
} // vf
} // Feel
#endif /* FEELPP_VF_UNARY_HPP */<|MERGE_RESOLUTION|>--- conflicted
+++ resolved
@@ -105,9 +105,6 @@
         M_expr.setParameterValues( mp );
     }
     size_type dynamicContext() const { return vf::dynamicContext( M_expr ); } 
-<<<<<<< HEAD
-    
-=======
 
     //! evaluate the expression without context
     evaluate_type evaluate(bool p,  worldcomm_ptr_t const& worldcomm ) const
@@ -115,7 +112,6 @@
             return M_expr.evaluate(p,worldcomm);
         }
 
->>>>>>> e29c13d0
     template<typename Geo_t, typename Basis_i_t, typename Basis_j_t = Basis_i_t>
     struct tensor
     {
@@ -318,8 +314,6 @@
         M_expr.setParameterValues( mp );
     }
     size_type dynamicContext() const { return vf::dynamicContext( M_expr ); } 
-<<<<<<< HEAD
-=======
 
     //! evaluate the expression without context
     evaluate_type evaluate(bool p,  worldcomm_ptr_t const& worldcomm ) const
@@ -327,7 +321,6 @@
             return -M_expr.evaluate(p,worldcomm);
         }
 
->>>>>>> e29c13d0
     template<typename Geo_t, typename Basis_i_t, typename Basis_j_t = Basis_i_t>
     struct tensor
     {
