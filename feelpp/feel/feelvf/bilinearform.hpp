--- conflicted
+++ resolved
@@ -51,10 +51,7 @@
 #include <feel/feeldiscr/stencil.hpp>
 
 #include <feel/feelvf/bilinearformbase.hpp>
-<<<<<<< HEAD
-=======
 #include <feel/feelvf/linearform.hpp>
->>>>>>> e29c13d0
 #include <feel/feelvf/expr.hpp>
 #include <feel/feelvf/block.hpp>
 #include <feel/feelvf/fec.hpp>
@@ -265,10 +262,7 @@
     typedef typename space_2_type::gm1_ptrtype gm1_2_ptrtype;
 
     using index_type = typename mesh_1_type::index_type;
-<<<<<<< HEAD
-=======
     using size_type = typename mesh_1_type::size_type;
->>>>>>> e29c13d0
     
     using matrix_ptrtype = typename super::matrix_ptrtype;
     
@@ -714,24 +708,15 @@
                     std::set<index_type> idsFind;
                     for (uint16_type f=0;f< M_form.testSpace()->mesh()->numLocalFaces();++f)
                         {
-<<<<<<< HEAD
-                            const size_type idFind = M_form.trialSpace()->mesh()->meshToSubMesh( eltTest.face(f).id() );
-                            if ( idFind != invalid_v<size_type> ) idsFind.insert( idFind );
-=======
                             const index_type idFind = M_form.trialSpace()->mesh()->meshToSubMesh( eltTest.face(f).id() );
                             if ( idFind != invalid_v<index_type> ) idsFind.insert( idFind );
->>>>>>> e29c13d0
                         }
                     if ( idsFind.size()>1 ) std::cout << " TODO trialElementId " << std::endl;
 
                     if ( idsFind.size()>0 )
                         domain_eid = *idsFind.begin();
                     else
-<<<<<<< HEAD
-                        domain_eid = invalid_v<size_type>;
-=======
                         domain_eid = invalid_v<index_type>;
->>>>>>> e29c13d0
 
                     DVLOG(2) << "[trial_related_to_test] test element id: "  << idElem << " trial element id : " << domain_eid << "\n";
                 }
@@ -747,13 +732,8 @@
             }
         bool isZero( index_type i ) const
             {
-<<<<<<< HEAD
-                size_type domain_eid = trialElementId( i );
-                if ( domain_eid == invalid_v<size_type> )
-=======
                 index_type domain_eid = trialElementId( i );
                 if ( domain_eid == invalid_v<index_type> )
->>>>>>> e29c13d0
                     return true;
                 return false;
             }
