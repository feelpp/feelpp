/* -*- mode: c++; coding: utf-8; tab-width: 4; indent-tabs-mode: nil; c-basic-offset: 4; show-trailing-whitespace: t -*-

  This file is part of the Feel library

  Author(s): Christophe Prud'homme <christophe.prudhomme@feelpp.org>
       Date: 2014-02-14

  Copyright (C) 2014-2016 Feel++ Consortium

  This library is free software; you can redistribute it and/or
  modify it under the terms of the GNU Lesser General Public
  License as published by the Free Software Foundation; either
  version 2.1 of the License, or (at your option) any later version.

  This library is distributed in the hope that it will be useful,
  but WITHOUT ANY WARRANTY; without even the implied warranty of
  MERCHANTABILITY or FITNESS FOR A PARTICULAR PURPOSE.  See the GNU
  Lesser General Public License for more details.

  You should have received a copy of the GNU Lesser General Public
  License along with this library; if not, write to the Free Software
  Foundation, Inc., 51 Franklin Street, Fifth Floor, Boston, MA  02110-1301  USA
*/
#if !defined( FEELPP_VF_DETAIL_GINACEXVF_HPP )
#define FEELPP_VF_DETAIL_GINACEXVF_HPP 1

namespace Feel{
namespace vf{

/**
 * \class Ginac
 * \brief allow runtime ginac in expression
 *
 * @author Christophe Prud'homme
 * @see
 */
template<int Order=2, typename SymbolsExprType = SymbolsExpr<> >
class FEELPP_EXPORT GinacExVF : public Feel::vf::GiNaCBase
{
public:


    /** @name Typedefs
     */
    //@{
    typedef Feel::vf::GiNaCBase super;

    typedef SymbolsExprType symbols_expression_type;
    typedef typename symbols_expression_type::tuple_type symbols_expression_tuple_type;

    struct FunctorsVariadicExpr
    {
        struct Context
        {
            template <typename T1,typename T2>
            constexpr auto operator()( T1 const& res,T2 const& e ) const
                {
                    return hana::integral_constant<size_type, T1::value | std::tuple_element<1,typename T2::value_type>::type::context >{};
                }
        };
        template<typename Funct>
        struct HasTestFunction
        {
            template <typename T1,typename T2>
            constexpr auto operator()( T1 const& res,T2 const& e ) const
                {
                    return hana::integral_constant<bool, T1::value || std::tuple_element<1,typename T2::value_type>::type::template HasTestFunction<Funct>::result >{};
                }
        };
        template<typename Funct>
        struct HasTrialFunction
        {
            template <typename T1,typename T2>
            constexpr auto operator()( T1 const& res,T2 const& e ) const
                {
                    return hana::integral_constant<bool, T1::value || std::tuple_element<1,typename T2::value_type>::type::template HasTrialFunction<Funct>::result >{};
                }
        };
        template<typename Funct>
        struct HasTestBasis
        {
            template <typename T1,typename T2>
            constexpr auto operator()( T1 const& res,T2 const& e ) const
                {
                    return hana::integral_constant<bool, T1::value || std::tuple_element<1,typename T2::value_type>::type::template has_test_basis<Funct>::result >{};
                }
        };
        template<typename Funct>
        struct HasTrialBasis
        {
            template <typename T1,typename T2>
            constexpr auto operator()( T1 const& res,T2 const& e ) const
                {
                    return hana::integral_constant<bool, T1::value || std::tuple_element<1,typename T2::value_type>::type::template has_trial_basis<Funct>::result >{};
                }
        };

    };
    //static const size_type context = vm::POINT|expression_type::context;
    //static const size_type context =  std::decay_t<decltype( hana::fold( symbols_expression_tuple_type{}, hana::integral_constant<size_type,vm::POINT|vm::JACOBIAN|vm::KB|vm::NORMAL>{}, typename FunctorsVariadicExpr::Context{} ) )>::value;
    static const size_type context =  std::decay_t<decltype( hana::fold( symbols_expression_tuple_type{}, hana::integral_constant<size_type,vm::DYNAMIC>{}, typename FunctorsVariadicExpr::Context{} ) )>::value;

    static const bool is_terminal = false;

    template<typename Funct>
    struct HasTestFunction
    {
        static const bool result =  std::decay_t<decltype( hana::fold( symbols_expression_tuple_type{},
                                                                       hana::integral_constant<bool,false>{},
                                                                       typename FunctorsVariadicExpr::template HasTestFunction<Funct>{} ) )>::value;
    };
    template<typename Funct>
    struct HasTrialFunction
    {
        static const bool result =  std::decay_t<decltype( hana::fold( symbols_expression_tuple_type{},
                                                                       hana::integral_constant<bool,false>{},
                                                                       typename FunctorsVariadicExpr::template HasTrialFunction<Funct>{} ) )>::value;
    };

    template<typename Funct>
    static const bool has_test_basis = std::decay_t<decltype( hana::fold( symbols_expression_tuple_type{},
                                                                          hana::integral_constant<bool,false>{},
                                                                          typename FunctorsVariadicExpr::template HasTestBasis<Funct>{} ) )>::value;
    template<typename Funct>
    static const bool has_trial_basis = std::decay_t<decltype( hana::fold( symbols_expression_tuple_type{},
                                                                           hana::integral_constant<bool,false>{},
                                                                           typename FunctorsVariadicExpr::template HasTrialBasis<Funct>{} ) )>::value;
    using test_basis = std::nullptr_t;//TODO//typename expression_type::test_basis;
    using trial_basis = std::nullptr_t;//TODO//typename expression_type::trial_basis;

    typedef GiNaC::ex ginac_expression_type;
    typedef GinacExVF<Order,SymbolsExprType> this_type;
    typedef double value_type;
    using evaluate_type = Eigen::Matrix<value_type,1,1>;

    typedef Eigen::Matrix<value_type,Eigen::Dynamic,1> vec_type;

    template<typename... TheExpr>
    struct Lambda
    {
        typedef this_type type;
    };
    template<typename... TheExpr>
    typename Lambda<TheExpr...>::type
    operator()( TheExpr... e  ) { return *this; }

    //@}

    /** @name Constructors, destructor
     */
    //@{
    GinacExVF() : super(){}

    explicit GinacExVF( value_type value )
        :
        super(),
        M_fun( value ),
        M_cfun( new GiNaC::FUNCP_CUBA() ),
        M_exprDesc( std::to_string( value ) ),
        M_isPolynomial( true ),
        M_polynomialOrder( 0 ),
        M_isNumericExpression( true ),
        M_numericValue( value )
        {}

    explicit GinacExVF( ginac_expression_type const & fun,
                        std::vector<GiNaC::symbol> const& syms,
                        std::string const& exprDesc,
                        std::string filename="",
                        WorldComm const& world=Environment::worldComm(),
                        std::string const& dirLibExpr=Environment::exprRepository(),
                        symbols_expression_type const& expr = symbols_expression_type() )
        :
        super( syms ),
        M_fun( fun ),
        M_cfun( new GiNaC::FUNCP_CUBA() ),
        M_filename(),
        M_exprDesc( exprDesc ),
        M_expr( expr ),
        M_isPolynomial( false ),
        M_polynomialOrder( Order ),
        M_isNumericExpression( false ),
        M_numericValue( 0 )
        {
            this->updateNumericExpression();

            if ( !M_isNumericExpression )
            {
                std::string filenameExpanded = Environment::expand( filename );
                M_filename = (filenameExpanded.empty() || fs::path(filenameExpanded).is_absolute())? filenameExpanded : (fs::path(Environment::exprRepository())/filenameExpanded).string();

                DVLOG(2) << "Ginac constructor with expression_type \n";
                GiNaC::lst exprs({fun});
                GiNaC::lst syml;
                std::for_each( M_syms.begin(),M_syms.end(), [&]( GiNaC::symbol const& s ) { syml.append(s); } );

                // get filename if not given
                if ( M_filename.empty() && !M_exprDesc.empty() )
                {
                    M_filename = Feel::vf::detail::ginacGetDefaultFileName( M_exprDesc, dirLibExpr );
                }

                // build ginac lib and link if necessary
                Feel::vf::detail::ginacBuildLibrary( exprs, syml, M_exprDesc, M_filename, world, M_cfun );
            }

            this->updateForUse();
        }

    explicit GinacExVF( ginac_expression_type const & fun,
                        std::vector<GiNaC::symbol> const& syms,
                        GiNaC::FUNCP_CUBA const& cfun,
                        std::string const& exprDesc,
                        symbols_expression_type const& expr )
        :
        super( syms ),
        M_fun( fun ),
        M_cfun( new GiNaC::FUNCP_CUBA( cfun ) ),
        M_exprDesc( exprDesc ),
        M_expr( expr ),
        M_isPolynomial( false ),
        M_polynomialOrder( Order ),
        M_isNumericExpression( false ),
        M_numericValue( 0 )
        {
            this->updateNumericExpression();
            this->updateForUse();
        }

    GinacExVF( GinacExVF const & fun ) = default;
    GinacExVF( GinacExVF && fun ) = default;

    //@}

    /** @name Operator overloads
     */
    //@{

    this_type& operator=( this_type const& ) = default;
    this_type& operator=( this_type && ) = default;

    //@}

    /** @name Accessors
     */
    //@{

    //! polynomial order
    uint16_type polynomialOrder() const { return M_polynomialOrder; }

    //! expression is polynomial?
    bool isPolynomial() const { return M_isPolynomial; }

    ginac_expression_type const& expression() const
    {
        return M_fun;
    }

    const GiNaC::FUNCP_CUBA& fun() const
    {
        return *M_cfun;
    }

    //@}

    /** @name  Mutators
     */
    //@{


    //@}

    /** @name  Methods
     */
    //@{

    bool isConstant() const
    {
        return M_isNumericExpression || ( M_indexSymbolXYZ.empty() && M_indexSymbolN.empty() && (M_syms.size() == M_symbolNameToValue.size()) );
    }

    uint16_type index( std::string const& sname ) const
    {
        auto it = std::find_if( M_syms.begin(), M_syms.end(),
                                [=]( GiNaC::symbol const& s ) { return s.get_name() == sname; } );
        if ( it != M_syms.end() )
            {
                return it-M_syms.begin();
            }
        return invalid_uint16_type_value;
    }

    const std::vector<std::vector<std::tuple<uint16_type,uint16_type,uint16_type> > > indices() const
    {
        std::vector<std::vector<std::tuple<uint16_type,uint16_type,uint16_type> > > indices_vec;

        hana::for_each( M_expr.tupleExpr, [&]( auto const& evec )
                        {
                            for ( auto const& e : evec )
                            {
                                std::vector<std::tuple<uint16_type,uint16_type,uint16_type> > tmp;
                                if ( std::get<2>( e ).empty() ) // no suffix comp
                                {
                                    uint16_type idx = this->index( std::get<0>( e ) );
                                    if ( idx != invalid_v<uint16_type> )
                                        tmp.push_back( std::make_tuple( idx, 0, 0 ) );
                                }
                                else
                                {
                                    for ( auto const& [_suffix,compArray] : std::get<2>( e ) )
                                    {
                                        uint16_type idx = this->index( std::get<0>( e ) + _suffix );
                                        if ( idx != invalid_v<uint16_type> )
                                        {
                                            uint16_type c1 = compArray[0];
                                            uint16_type c2 = compArray[1];
                                            tmp.push_back( std::make_tuple( idx, c1, c2 ) );
                                        }
                                    }
                                }
                                indices_vec.push_back( tmp );
                            }
                        });
        return indices_vec;
    }
    bool isZero() const { return M_isNumericExpression? (M_numericValue == 0) : M_fun.is_zero(); }
    std::vector<GiNaC::symbol> const& syms() const { return M_syms; }

    std::string const& exprDesc() const { return M_exprDesc; }

    symbols_expression_type const& symbolsExpression() const { return M_expr; }
    //@}


    template<typename Geo_t, typename Basis_i_t, typename Basis_j_t>
    struct tensor
    {
        struct TransformExprToTensor
        {
            template <typename T>
            struct apply {
                using type = typename std::tuple_element<1,typename T::value_type>::type::template tensor<Geo_t, Basis_i_t, Basis_j_t>;
            };

            template <typename T>
            constexpr auto operator()(T const& t) const
                {
                    using _tensor_type = typename TransformExprToTensor::template apply<T>::type;
                    std::vector<_tensor_type> res;
                    for ( auto const& sub : t )
                        res.push_back( _tensor_type( std::get<1>( sub ),Geo_t{} ) );
                    return res;
                }
            template <typename T>
            constexpr auto operator()(T const& t, Geo_t const& geom, Basis_i_t const& fev, Basis_j_t const& feu ) const
                {
                    using _tensor_type = typename TransformExprToTensor::template apply<T>::type;
                    std::vector<_tensor_type> res;
                    for ( auto const& sub : t )
                        res.push_back( _tensor_type( std::get<1>(sub),geom,fev,feu ) );
                    return res;
                }
            template <typename T>
            constexpr auto operator()(T const& t, Geo_t const& geom, Basis_i_t const& fev ) const
                {
                    using _tensor_type = typename TransformExprToTensor::template apply<T>::type;
                    std::vector<_tensor_type> res;
                    for ( auto const& sub : t )
                        res.push_back( _tensor_type( std::get<1>(sub),geom,fev ) );
                    return res;
                }
            template <typename T>
            constexpr auto operator()(T const& t, Geo_t const& geom ) const
                {
                    using _tensor_type = typename TransformExprToTensor::template apply<T>::type;
                    std::vector<_tensor_type> res;
                    for ( auto const& sub : t )
                        res.push_back( _tensor_type( std::get<1>(sub),geom ) );
                    return res;
                }
        };

        using tuple_tensor_expr_type = std::decay_t<decltype( hana::transform( symbols_expression_tuple_type{}, TransformExprToTensor{} ) ) >;

        typedef double value_type;

        using key_type = key_t<Geo_t>;
        typedef typename fusion::result_of::value_at_key<Geo_t,key_type>::type::element_type* gmc_ptrtype;
        typedef typename fusion::result_of::value_at_key<Geo_t,key_type>::type::element_type gmc_type;
        // change 0 into rank
        typedef typename mpl::if_<mpl::equal_to<mpl::int_<0>,mpl::int_<0> >,
                                  mpl::identity<Shape<gmc_type::nDim, Scalar, false, false> >,
                                  typename mpl::if_<mpl::equal_to<mpl::int_<0>,mpl::int_<1> >,
                                                    mpl::identity<Shape<gmc_type::nDim, Vectorial, false, false> >,
                                                    mpl::identity<Shape<gmc_type::nDim, Tensor2, false, false> > >::type >::type::type shape;

        typedef Eigen::Matrix<value_type,Eigen::Dynamic,1> vec_type;

        struct is_zero
        {
            static const bool value = false;
        };

        tensor( this_type const& expr,
                Geo_t const& geom, Basis_i_t const& fev, Basis_j_t const& feu )
            :
            M_expr( expr ),
            M_fun( expr.fun() ),
            M_is_zero( expr.isZero() ),
            M_is_constant( expr.isConstant() ),
            M_t_expr( hana::transform( expr.symbolsExpression().tupleExpr, [&geom,&fev,&feu](auto const& t) { return TransformExprToTensor{}(t,geom,fev,feu); } ) ),
            M_t_expr_index( expr.indices() ),
            M_gmc( fusion::at_key<key_type>( geom ).get() ),
            M_nsyms( expr.syms().size() ),
            M_y( vec_type::Zero(M_gmc->nPoints()) ),
            M_x( expr.parameterValue() ),
            M_yConstant( (M_is_constant)? expr.evaluate()(0,0) : value_type(0) )
            {}

        tensor( this_type const& expr,
                Geo_t const& geom, Basis_i_t const& fev )
            :
            M_expr( expr ),
            M_fun( expr.fun() ),
            M_is_zero( expr.isZero() ),
            M_is_constant( expr.isConstant() ),
            M_t_expr( hana::transform( expr.symbolsExpression().tupleExpr, [&geom,&fev](auto const& t) { return TransformExprToTensor{}(t,geom,fev); } ) ),
            M_t_expr_index( expr.indices() ),
            M_gmc( fusion::at_key<key_type>( geom ).get() ),
            M_nsyms( expr.syms().size() ),
            M_y( vec_type::Zero(M_gmc->nPoints()) ),
            M_x(  expr.parameterValue() ),
            M_yConstant( (M_is_constant)? expr.evaluate()(0,0) : value_type(0) )
            {}

        tensor( this_type const& expr, Geo_t const& geom )
            :
            M_expr( expr ),
            M_fun( expr.fun() ),
            M_is_zero( expr.isZero() ),
            M_is_constant( expr.isConstant() ),
            M_t_expr( hana::transform( expr.symbolsExpression().tupleExpr, [&geom](auto const& t) { return TransformExprToTensor{}(t,geom); } ) ),
            M_t_expr_index( expr.indices() ),
            M_gmc( fusion::at_key<key_type>( geom ).get() ),
            M_nsyms( expr.syms().size() ),
            M_y( vec_type::Zero(M_gmc->nPoints()) ),
            M_x( expr.parameterValue() ),
            M_yConstant( (M_is_constant)? expr.evaluate()(0,0) : value_type(0) )
            {}

        template<typename IM>
        void init( IM const& im )
        {
            uint16_type k=0;
            hana::for_each( M_t_expr, [&k,&im,this]( auto & evec )
                            {
                                for ( auto & e : evec )
                                {
                                    if ( !M_t_expr_index[k].empty() )
                                        e.init( im );
                                    ++k;
                                }
                            });
        }
        FEELPP_DONT_INLINE void updateFun(Geo_t const& geom )
            {
                M_gmc =  fusion::at_key<key_type>( geom ).get();

                int no = 1;
                int ni = M_nsyms;///gmc_type::nDim;

                for(int q = 0; q < M_gmc->nPoints();++q )
                {
                    for ( auto const& comp : M_expr.indexSymbolXYZ() )
                        M_x[comp.second] = M_gmc->xReal( q )[comp.first];
                    // is it called for updates on faces? need to check that...
                    for ( auto const& comp : M_expr.indexSymbolN() )
                        M_x[comp.second] = M_gmc->unitNormal( q )[comp.first-3];

                    uint16_type k=0;
                    hana::for_each( M_t_expr, [&k,&q,this]( auto const& evec )
                                    {
                                        for ( auto const& e : evec )
                                        {
                                            for ( auto const& [idx,c1,c2] : M_t_expr_index[k] )
                                                M_x[idx] = e.evalq( c1, c2, q );
                                            ++k;
                                        }
                                    });
                    M_fun(&ni,M_x.data(),&no,&M_y[q]);
                }
            }
        void update( Geo_t const& geom, Basis_i_t const& fev, Basis_j_t const& feu )
        {
            if ( M_is_zero ) return;
            if ( M_is_constant ) return;

            uint16_type k=0;
            hana::for_each( M_t_expr, [&k,&geom,&fev,&feu,this]( auto & evec )
                            {
                                for ( auto & e : evec )
                                {
                                    if ( !M_t_expr_index[k].empty() )
                                        e.update( geom,fev,feu );
                                    ++k;
                                }
                            });
            updateFun( geom );
        }
        void update( Geo_t const& geom, Basis_i_t const& fev )
            {
                if ( M_is_zero ) return;
                if ( M_is_constant ) return;

                uint16_type k=0;
                hana::for_each( M_t_expr, [&k,&geom,&fev,this]( auto & evec )
                                {
                                    for ( auto & e : evec )
                                    {
                                        if ( !M_t_expr_index[k].empty() )
                                            e.update( geom,fev );
                                        ++k;
                                    }
                                });
                updateFun( geom );
            }
        void update( Geo_t const& geom )
            {
                if ( M_is_zero ) return;
                if ( M_is_constant ) return;

                uint16_type k=0;
                hana::for_each( M_t_expr, [&k,&geom,this]( auto & evec )
                                {
                                    for ( auto & e : evec )
                                    {
                                         if ( !M_t_expr_index[k].empty() )
                                            e.update( geom );
                                        ++k;
                                    }
                                });
                updateFun( geom );
            }

        void update( Geo_t const& geom, uint16_type face )
            {
                if ( M_is_zero ) return;
                if ( M_is_constant ) return;

                uint16_type k=0;
                hana::for_each( M_t_expr, [&k,&geom,&face,this]( auto & evec )
                                {
                                    for ( auto & e : evec )
                                    {
                                         if ( !M_t_expr_index[k].empty() )
                                            e.update( geom, face );
                                        ++k;
                                    }
                                });
                updateFun( geom );
            }

        template<typename ... CTX>
        void updateContext( CTX const& ... ctx )
            {
                if ( M_is_zero ) return;
                boost::fusion::vector<CTX...> ctxvec( ctx... );
                update( boost::fusion::at_c<0>( ctxvec )->gmContext() );
            }

        value_type
        evalij( uint16_type i, uint16_type j ) const
            {
                return 0;
            }

        value_type
        evalijq( uint16_type /*i*/, uint16_type /*j*/, uint16_type c1, uint16_type c2, uint16_type q ) const
            {
                return evalq( c1,c2,q );
            }

        value_type
        evaliq( uint16_type i, uint16_type c1, uint16_type c2, uint16_type q ) const
            {
                return evalq( c1,c2,q );
            }

        value_type
        evalq( uint16_type c1, uint16_type c2, uint16_type q ) const
            {
                return ( M_is_constant )? M_yConstant : M_y[q];
            }

        this_type const& M_expr;
        GiNaC::FUNCP_CUBA M_fun;
        const bool M_is_zero;
        const bool M_is_constant;
        tuple_tensor_expr_type M_t_expr;
        const std::vector<std::vector<std::tuple<uint16_type,uint16_type,uint16_type>>> M_t_expr_index; // (id,c1,c2)
        gmc_ptrtype M_gmc;

        int M_nsyms;
        vec_type M_y;
        vec_type M_x;
        const value_type M_yConstant;
    };

    evaluate_type
    evaluate( std::map<std::string,value_type> const& mp  )
    {
        this->setParameterValues( mp );
        return this->evaluateImpl( true, Environment::worldCommPtr() );
    }

    evaluate_type
    evaluate( bool parallel = true, worldcomm_ptr_t const& worldcomm = Environment::worldCommPtr() ) const
    {
        return this->evaluateImpl( parallel, worldcomm );
    }
private :

    void updateNumericExpression()
    {
        auto resToNum = toNumericValues( M_fun );
        CHECK( resToNum.size() == 1 )  << "invalid size " << resToNum.size() << " : must be 1";
        M_isNumericExpression = resToNum[0].first;
        if ( M_isNumericExpression )
        {
            M_numericValue = resToNum[0].second;
            M_isPolynomial = 1;
            M_polynomialOrder = 0;
        }
    }
    void updateForUse()
    {
        if ( M_isNumericExpression )
            return;

        std::vector<std::pair<GiNaC::symbol,int>> symbTotalDegree;
        for ( auto const& thesymbxyz : this->indexSymbolXYZ() )
            symbTotalDegree.push_back( std::make_pair( M_syms[thesymbxyz.second], 1 ) );
        bool symbExprArePolynomials = true;
        hana::for_each( M_expr.tupleExpr, [&]( auto const& evec )
                        {
                            for ( auto const& e : evec )
                            {
                                auto const& theexpr = std::get<1>( e );
                                if ( std::get<2>( e ).empty() )
                                {
                                    uint16_type idx = this->index( std::get<0>( e ) );
                                    if ( idx == invalid_uint16_type_value )
                                        continue;
                                    if ( theexpr.isPolynomial() )
                                        symbTotalDegree.push_back( std::make_pair( M_syms[idx], theexpr.polynomialOrder() ) );
                                    else
                                        symbExprArePolynomials = false;
                                }
                                else
                                {
                                    for ( auto const& [_suffix,compArray] : std::get<2>( e ) )
                                    {
                                        uint16_type idx = this->index( std::get<0>( e ) + _suffix );
                                        if ( idx != invalid_v<uint16_type> )
                                        {
                                            if ( theexpr.isPolynomial() )
                                                symbTotalDegree.push_back( std::make_pair( M_syms[idx], theexpr.polynomialOrder() ) );
                                            else
                                                symbExprArePolynomials = false;
                                        }
                                    }
                                }
                            }
                        });

        if ( symbExprArePolynomials )
        {
            GiNaC::lst symlIsPoly;
            for ( auto const& thesymb : symbTotalDegree )
                symlIsPoly.append( thesymb.first );
            M_isPolynomial = M_fun.is_polynomial( symlIsPoly );
        }
        else
            M_isPolynomial = false;

        if ( M_isPolynomial )
            M_polynomialOrder = totalDegree( M_fun, symbTotalDegree );
        else
            M_polynomialOrder = Order;
    }

    evaluate_type
    evaluateImpl( bool parallel, worldcomm_ptr_t const& worldcomm ) const
    {
        if ( M_isNumericExpression )
            return evaluate_type::Constant( M_numericValue );
        int no = 1;
        int ni = M_syms.size();

        vec_type x( ni );
        for ( uint16_type k=0;k<ni;++k )
            x[k] = M_params[k];
        hana::for_each( M_expr.tupleExpr, [&]( auto const& evec )
                        {
                            for ( auto const& e : evec )
                            {
<<<<<<< HEAD
                                uint16_type idx = this->index( e.first );
                                if ( idx == invalid_uint16_type_value )
                                    continue;
                                auto const& theexpr = e.second;
                                x[idx] = theexpr.evaluate( parallel, worldcomm );
=======
                                auto const& theexpr = std::get<1>( e );
                                if ( std::get<2>( e ).empty() )
                                {
                                    uint16_type idx = this->index( std::get<0>( e ) );
                                    if ( idx == invalid_v<uint16_type> )
                                        continue;
                                    x[idx] = theexpr.evaluate( parallel, worldcomm )(0,0);
                                }
                                else
                                {
                                    for ( auto const& [_suffix,compArray] : std::get<2>( e ) )
                                    {
                                        uint16_type idx = this->index( std::get<0>( e ) + _suffix );
                                        if ( idx != invalid_v<uint16_type> )
                                        {
                                            uint16_type c1 = compArray[0];
                                            uint16_type c2 = compArray[1];
                                            x[idx] = theexpr.evaluate( parallel, worldcomm )(c1,c2);
                                        }
                                    }
                                }
>>>>>>> e29c13d0
                            }
                        });

        value_type res;
<<<<<<< HEAD
        (*M_cfun)(&ni,x.data(),&no,&res);
        return res;
=======
        (*M_cfun)(&ni,x.data(),&no,&res );

        return evaluate_type::Constant( res );
>>>>>>> e29c13d0
    }

private:
    mutable ginac_expression_type  M_fun;
    std::shared_ptr<GiNaC::FUNCP_CUBA> M_cfun;
    std::string M_filename;
    std::string M_exprDesc;
    symbols_expression_type M_expr;
    bool M_isPolynomial;
    uint16_type M_polynomialOrder;
    bool M_isNumericExpression;
    value_type M_numericValue;
};

template<int Order,typename SymbolsExprType>
FEELPP_EXPORT std::ostream&
operator<<( std::ostream& os, GinacExVF<Order,SymbolsExprType> const& e )
{
    os << e.expression();
    return os;
}

template<int Order,typename SymbolsExprType>
FEELPP_EXPORT std::string
str( GinacExVF<Order,SymbolsExprType> && e )
{
    return str( std::forward<GinacExVF<Order,SymbolsExprType>>(e).expression() );
}
template<int Order,typename SymbolsExprType>
FEELPP_EXPORT std::string
str( GinacExVF<Order,SymbolsExprType> const& e )
{
    return str( e.expression() );
}

template<int Order = 2>
using GinacEx = GinacExVF<Order>;


}} // feel::vf

#endif<|MERGE_RESOLUTION|>--- conflicted
+++ resolved
@@ -704,13 +704,6 @@
                         {
                             for ( auto const& e : evec )
                             {
-<<<<<<< HEAD
-                                uint16_type idx = this->index( e.first );
-                                if ( idx == invalid_uint16_type_value )
-                                    continue;
-                                auto const& theexpr = e.second;
-                                x[idx] = theexpr.evaluate( parallel, worldcomm );
-=======
                                 auto const& theexpr = std::get<1>( e );
                                 if ( std::get<2>( e ).empty() )
                                 {
@@ -732,19 +725,13 @@
                                         }
                                     }
                                 }
->>>>>>> e29c13d0
                             }
                         });
 
         value_type res;
-<<<<<<< HEAD
-        (*M_cfun)(&ni,x.data(),&no,&res);
-        return res;
-=======
         (*M_cfun)(&ni,x.data(),&no,&res );
 
         return evaluate_type::Constant( res );
->>>>>>> e29c13d0
     }
 
 private:
