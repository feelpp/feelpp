--- conflicted
+++ resolved
@@ -372,11 +372,7 @@
                                 if ( exprIndex[k].empty() )
                                     continue;
                                 auto & e = evec[l];
-<<<<<<< HEAD
-                                auto & theexprBase = std::get<1>( e );
-=======
                                 auto & theexprBase = e.expr();
->>>>>>> b64a1644
                                 auto & theexpr = std::any_cast<std::decay_t<decltype(theexprBase.applySymbolsExpr( this->symbolsExpression() ))>&>(evecExpand[l]);
                                 theexprBase.setParameterValues( mp );
                                 theexpr.setParameterValues( mp );
@@ -402,11 +398,7 @@
                                 if ( exprIndex[k].empty() )
                                     continue;
                                 auto const& e = evec[l];
-<<<<<<< HEAD
-                                auto const& theexprBase = std::get<1>( e );
-=======
                                 auto const& theexprBase = e.expr();
->>>>>>> b64a1644
                                 auto const& theexpr = std::any_cast<std::decay_t<decltype(theexprBase.applySymbolsExpr( this->symbolsExpression() ))>const&>(evecExpand[l]);
                                 theexpr.updateParameterValues( pv );
                             }
@@ -468,37 +460,9 @@
     {
         auto newse = Feel::vf::symbolsExpr( this->symbolsExpression(), se );
 
-<<<<<<< HEAD
-        std::map<std::string,std::set<std::string>> symbolToApplyDiff;
-        this->dependentSymbolsImpl( diffVariable, symbolToApplyDiff, newse );
-
-        auto tupleDiffSymbolsExpr = hana::transform( this->symbolsExpression().tuple(), [this,&diffVariable,&symbolToApplyDiff,&newse,&world,&dirLibExpr](auto const& evec)
-                                                     {
-                                                         int nSubExpr = evec.size();
-                                                         using _expr_type = std::decay_t<decltype( std::get<1>( evec.front() ) )>;
-                                                         using _expr_diff_type =  std::decay_t<decltype(  std::get<1>( evec.front() ).template diff<diffOrder>( diffVariable,world,dirLibExpr,newse ) )>;
-                                                         symbol_expression_t<_expr_diff_type> seDiffExpr;
-                                                         for (int l=0;l<nSubExpr;++l)
-                                                         {
-                                                             auto const& e = evec[l];
-                                                             std::string const& currentSymbName = std::get<0>( e );
-
-                                                             auto itFindSymb = symbolToApplyDiff.find( currentSymbName );
-                                                             if ( itFindSymb == symbolToApplyDiff.end() ) // not depend on diffVariable
-                                                                 continue;
-                                                             auto const& theexpr = std::get<1>( e );
-
-                                                             auto currentDiffExpr = theexpr.template diff<diffOrder>( diffVariable,world,dirLibExpr,newse );
-                                                             std::string currentDiffSymbName = (boost::format( "diff_%1%_%2%_%3%" )%currentSymbName %diffVariable %diffOrder ).str();
-                                                             seDiffExpr.add( currentDiffSymbName, currentDiffExpr, std::get<2>( e ) );
-                                                         }
-                                                         return seDiffExpr;
-                                                     });
-=======
         std::map<std::string, std::map<std::string,std::set<std::string>>> mapSymbolToApplyDiff; // diffVariable -> ( symbol to apply diff, (set of suffix) )
         this->dependentSymbolsImpl( diffVariable, mapSymbolToApplyDiff[diffVariable], newse );
         auto diff_se = this->diffSymbolsExprImpl<diffOrder>( mapSymbolToApplyDiff, world, dirLibExpr, newse );
->>>>>>> b64a1644
 
 
         std::vector<GiNaC::symbol> resSymbol = this->symbols();
@@ -516,11 +480,7 @@
             }
         }
 
-<<<<<<< HEAD
-        for ( auto const& [currentSymbName,currentSymbSuffixes] : symbolToApplyDiff )
-=======
         for ( auto const& [currentSymbName,currentSymbSuffixes] : mapSymbolToApplyDiff[diffVariable] )
->>>>>>> b64a1644
         {
             std::string currentDiffSymbName = (boost::format( "diff_%1%_%2%_%3%" )%currentSymbName %diffVariable %diffOrder ).str();
             for ( std::string const& currentSymbSuffix : currentSymbSuffixes )
@@ -542,11 +502,7 @@
             }
         }
 
-<<<<<<< HEAD
-        auto seWithDiff = Feel::vf::symbolsExpr( this->symbolsExpression(), SymbolsExpr( std::move( tupleDiffSymbolsExpr ) ) );
-=======
         auto seWithDiff = Feel::vf::symbolsExpr( this->symbolsExpression(), diff_se );
->>>>>>> b64a1644
         using symbols_expression_with_diff_type = std::decay_t<decltype( seWithDiff )>;
         using _expr_type = GinacMatrix<M,N,Order,symbols_expression_with_diff_type>;
         GiNaC::matrix resmat(M,N,res);
@@ -563,8 +519,6 @@
 
         return resExpr;
     }
-<<<<<<< HEAD
-=======
 
     template <int Dim>
     auto grad( std::vector<std::string> const& diffVariables, WorldComm const& world, std::string const& dirLibExpr ) const
@@ -636,7 +590,6 @@
 
         return resExpr;
     }
->>>>>>> b64a1644
 
     //@}
 
@@ -825,11 +778,7 @@
                                 if ( M_t_expr_index[k].empty() )
                                     continue;
                                 auto const& e = evec[l];
-<<<<<<< HEAD
-                                auto const& theexprBase = std::get<1>( e );
-=======
                                 auto const& theexprBase = e.expr();
->>>>>>> b64a1644
                                 using subtensor_type = typename TransformExprToTensor<std::decay_t<decltype(theexprBase.applySymbolsExpr( M_expr.symbolsExpression() ))>>::type;
                                 auto & subTensor = std::any_cast<subtensor_type&>(evecTensorExpr[l]);
                                 for ( auto const& [idx,c1,c2] : M_t_expr_index[k] )
@@ -915,11 +864,7 @@
                                 continue;
 
                             auto const& e = evec[l];
-<<<<<<< HEAD
-                            auto const& theexprBase = std::get<1>( e );
-=======
                             auto const& theexprBase = e.expr();
->>>>>>> b64a1644
                             auto const& theexpr = std::any_cast<std::decay_t<decltype(theexprBase.applySymbolsExpr( M_expr.symbolsExpression() ))> const&>(evecExpand[l]);
                             evecTensorExpr[l] = typename TransformExprToTensor<std::decay_t<decltype(theexpr)>>::type( theexpr,theInitArgs... );
                         }
@@ -941,11 +886,7 @@
                             if ( M_t_expr_index[k].empty() )
                                 continue;
                             auto const& e = evec[l];
-<<<<<<< HEAD
-                            auto const& theexprBase = std::get<1>( e );
-=======
                             auto const& theexprBase = e.expr();
->>>>>>> b64a1644
                             using subtensor_type = typename TransformExprToTensor<std::decay_t<decltype(theexprBase.applySymbolsExpr( M_expr.symbolsExpression() ))>>::type;
                             auto & subTensor = std::any_cast<subtensor_type&>(evecTensorExpr[l]);
                             subTensor.update( geom,theUpdateArgs... );
@@ -1011,28 +952,17 @@
                             for (int k=0;k<nSubExpr;++k)
                             {
                                 auto const& e = evec[k];
-<<<<<<< HEAD
-                                if ( std::get<2>( e ).empty() )
-=======
                                 if ( e.componentSuffix().empty() )
->>>>>>> b64a1644
                                 {
                                     uint16_type idx = this->index( e.symbol() );
                                     if ( idx == invalid_uint16_type_value )
                                         continue;
 
                                     // call an optional update function
-<<<<<<< HEAD
-                                    if ( std::get<3>( e ) )
-                                        std::get<3>( e )();
-
-                                    auto const& theexprBase = std::get<1>( e );
-=======
                                     if ( e.updateFunction() )
                                         e.updateFunction()();
 
                                     auto const& theexprBase = e.expr();
->>>>>>> b64a1644
                                     auto theexpr = theexprBase.applySymbolsExpr( M_expr );
                                     evecExpand[k] = theexpr;
 
@@ -1049,27 +979,16 @@
                                          continue;
 
                                     // call an optional update function
-<<<<<<< HEAD
-                                    if ( std::get<3>( e ) )
-                                        std::get<3>( e )();
-
-                                    auto const& theexprBase = std::get<1>( e );
-=======
                                     if ( e.updateFunction() )
                                         e.updateFunction()();
 
                                     auto const& theexprBase = e.expr();
->>>>>>> b64a1644
                                     auto theexpr = theexprBase.applySymbolsExpr( M_expr );
                                     evecExpand[k] = theexpr;
 
                                     M_context = M_context | Feel::vf::dynamicContext( theexpr );
 
-<<<<<<< HEAD
-                                    for ( auto const& [_suffix,compArray] : std::get<2>( e ) )
-=======
                                     for ( auto const& [_suffix,compArray] : e.componentSuffix() )
->>>>>>> b64a1644
                                     {
                                         uint16_type idx = this->index( e.symbol() + _suffix );
                                         if ( idx != invalid_v<uint16_type> )
@@ -1135,53 +1054,6 @@
             x[k] = M_params[k];
 
         hana::for_each( hana::make_range( hana::int_c<0>, hana::int_c<nSymbolsExpr> ), [this,&x,&parallel,&worldcomm]( auto seId )
-<<<<<<< HEAD
-                        {
-                            auto const& evec = hana::at( M_expr.tupleExpr, hana::int_c<seId> );
-                            auto const& evecExpand = hana::at(M_expandSymbolsExpr, hana::int_c<seId> );
-                            int nSubExpr = evec.size();
-                            for (int k=0;k<nSubExpr;++k)
-                            {
-                                auto const& e = evec[k];
-
-                                if ( std::get<2>( e ).empty() )
-                                {
-                                    uint16_type idx = this->index( std::get<0>( e ) );
-                                    if ( idx == invalid_v<uint16_type> )
-                                        continue;
-
-                                    auto const& theexprBase = std::get<1>( e );
-                                    auto const& theexpr = std::any_cast<std::decay_t<decltype(theexprBase.applySymbolsExpr( M_expr ))> const&>(evecExpand[k]);
-
-                                    x[idx] = theexpr.evaluate( parallel, worldcomm )(0,0);
-                                }
-                                else
-                                {
-                                    if ( !this->hasAtLeastOneSymbolDependency( e ) )
-                                        continue;
-
-                                    auto const& theexprBase = std::get<1>( e );
-                                    auto const& theexpr = std::any_cast<std::decay_t<decltype(theexprBase.applySymbolsExpr( M_expr ))> const&>(evecExpand[k]);
-
-                                    //auto const& theexpr = std::get<1>( e );
-                                    for ( auto const& [_suffix,compArray] : std::get<2>( e ) )
-                                    {
-                                        uint16_type idx = this->index( std::get<0>( e ) + _suffix );
-                                        if ( idx != invalid_v<uint16_type> )
-                                        {
-                                            uint16_type c1 = compArray[0];
-                                            uint16_type c2 = compArray[1];
-                                            x[idx] = theexpr.evaluate( parallel, worldcomm )(c1,c2);
-                                        }
-                                    }
-                                }
-                            }
-                        });
-
-#if 0
-        hana::for_each( M_expr.tupleExpr, [&]( auto const& evec )
-=======
->>>>>>> b64a1644
                         {
                             auto const& evec = hana::at( M_expr.tupleExpr, hana::int_c<seId> );
                             auto const& evecExpand = hana::at(M_expandSymbolsExpr, hana::int_c<seId> );
@@ -1222,7 +1094,7 @@
                                 }
                             }
                         });
-#endif
+
         evaluate_type res = evaluate_type::Zero();
         (*M_cfun)(&ni,x.data(),&no,res.data());
         return res;
@@ -1232,16 +1104,6 @@
     bool hasAtLeastOneSymbolDependency( AnElementOfSymbolExprType const& e ) const
     {
         bool res = false;
-<<<<<<< HEAD
-        if ( std::get<2>( e ).empty() )
-        {
-            res = this->index( std::get<0>( e ) ) != invalid_v<uint16_type>;
-        }
-        else
-        {
-            for ( auto const& [_suffix,compArray] : std::get<2>( e ) )
-                if ( this->index( std::get<0>( e ) + _suffix ) != invalid_v<uint16_type> )
-=======
         if ( e.componentSuffix().empty() )
         {
             res = this->index( e.symbol() ) != invalid_v<uint16_type>;
@@ -1250,7 +1112,6 @@
         {
             for ( auto const& [_suffix,compArray] : e.componentSuffix() )
                 if ( this->index( e.symbol() + _suffix ) != invalid_v<uint16_type> )
->>>>>>> b64a1644
                 {
                     res = true;
                     break;
@@ -1275,21 +1136,13 @@
                             for (int l=0;l<nSubExpr;++l)
                             {
                                 auto const& e = evec[l];
-<<<<<<< HEAD
-                                std::string const& currentSymbName = std::get<0>( e );
-=======
                                 std::string const& currentSymbName = e.symbol();
->>>>>>> b64a1644
                                 // if ( !super::hasSymbol( currentSymbName ) )
                                 //     continue;
                                 if ( !this->hasAtLeastOneSymbolDependency( e ) )
                                     continue;
 
-<<<<<<< HEAD
-                                auto const& currentExpr = std::get<1>( e );
-=======
                                 auto const& currentExpr = e.expr();
->>>>>>> b64a1644
                                 res = currentExpr.hasSymbolDependency( symb, se );
                                 if ( res )
                                     break;
@@ -1307,11 +1160,7 @@
                             for (int l=0;l<nSubExpr;++l)
                             {
                                 auto const& e = evec[l];
-<<<<<<< HEAD
-                                std::string const& currentSymbName = std::get<0>( e );
-=======
                                 std::string const& currentSymbName = e.symbol();
->>>>>>> b64a1644
                                 if ( res.find( currentSymbName ) != res.end() )
                                     continue;
 
@@ -1320,21 +1169,6 @@
                                 if ( !this->hasAtLeastOneSymbolDependency( e ) )
                                     continue;
 
-<<<<<<< HEAD
-                                auto const& currentExpr = std::get<1>( e );
-                                if ( !currentExpr.hasSymbolDependency( symb, se ) )
-                                    continue;
-
-                                if ( std::get<2>( e ).empty() )
-                                    res[currentSymbName].insert( "" );
-                                else
-                                {
-                                    for ( auto const& [_suffix,compArray] : std::get<2>( e ) )
-                                        res[currentSymbName].insert( _suffix );
-                                }
-
-                                //if ( res.insert( std::get<0>( e ) ).second )
-=======
                                 auto const& currentExpr = e.expr();
                                 if ( !currentExpr.hasSymbolDependency( symb, se ) )
                                     continue;
@@ -1347,35 +1181,10 @@
                                         res[currentSymbName].insert( _suffix );
                                 }
 
->>>>>>> b64a1644
                                 currentExpr.dependentSymbols( symb, res, se );
                             }
                         });
     }
-<<<<<<< HEAD
-    // template <typename TheSymbolExprType>
-    // void dependentSymbolsImpl( std::string const& symb, std::set<std::string> & res, TheSymbolExprType const& se ) const
-    // {
-    //     hana::for_each( se.tuple(), [this,&symb,&res,&se]( auto const& evec )
-    //                     {
-    //                         int nSubExpr = evec.size();
-    //                         for (int l=0;l<nSubExpr;++l)
-    //                         {
-    //                             auto const& e = evec[l];
-    //                             std::string const& currentSymbName = std::get<0>( e );
-    //                             if ( !super::hasSymbol( currentSymbName ) )
-    //                                 continue;
-
-    //                             auto const& currentExpr = std::get<1>( e );
-    //                             if ( !currentExpr.hasSymbolDependency( symb, se ) )
-    //                                 continue;
-
-    //                             if ( res.insert( std::get<0>( e ) ).second )
-    //                                 currentExpr.dependentSymbols( symb, res, se );
-    //                         }
-    //                     });
-    // }
-=======
 
 
     template <int diffOrder,typename TheSymbolExprType>
@@ -1410,7 +1219,6 @@
                                                      });
         return SymbolsExpr( std::move( tupleDiffSymbolsExpr ) );
     }
->>>>>>> b64a1644
 
 private:
     mutable expression_type  M_fun;
