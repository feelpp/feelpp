--- conflicted
+++ resolved
@@ -741,13 +741,6 @@
                         {
                             for ( auto const& e : evec )
                             {
-<<<<<<< HEAD
-                                uint16_type idx = this->index( e.first );
-                                if ( idx == invalid_uint16_type_value )
-                                    continue;
-                                auto const& theexpr = e.second;
-                                x[idx] = theexpr.evaluate( parallel, worldcomm );
-=======
                                 auto const& theexpr = std::get<1>( e );
                                 if ( std::get<2>( e ).empty() )
                                 {
@@ -769,7 +762,6 @@
                                         }
                                     }
                                 }
->>>>>>> e29c13d0
                             }
                         });
 
