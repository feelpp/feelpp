--- conflicted
+++ resolved
@@ -415,8 +415,6 @@
 template <typename T>
 constexpr bool has_symbolic_parameter_values_v = has_symbolic_parameter_values_type<T>::value;
 
-<<<<<<< HEAD
-=======
 template <typename T, typename TheSymbolExprType, typename = void>
 struct has_symbol_dependency_type : std::false_type {};
 template <typename T,typename TheSymbolExprType>
@@ -433,7 +431,6 @@
 template <typename T,typename TheSymbolExprType>
 constexpr bool has_dependent_symbols_v = has_dependent_symbols_type<T,TheSymbolExprType>::value;
 
->>>>>>> b64a1644
 #if 0
 template <typename T, int diffOrder, typename TheSymbolExprType, typename = void>
 struct has_symbolic_diff_type : std::false_type {};
@@ -652,33 +649,17 @@
             return Feel::vf::expr( M_expr.applySymbolsExpr( se ) );
         }
 
-<<<<<<< HEAD
-    template <typename TheSymbolExprType = symbols_expression_empty_t>
-    bool hasSymbolDependency( std::string const& symb, TheSymbolExprType const& se = symbols_expression_empty_t{} ) const
-        {
-            if constexpr ( has_symbolic_parameter_values_v<expression_type> )
-=======
     //! return true if the symbol \symb is used in the current expression
     //! note: \se is generally not given if the expressionn has already symbols expr, otherwise it allows to link to depencies of expr
     template <typename TheSymbolExprType = symbols_expression_empty_t>
     bool hasSymbolDependency( std::string const& symb, TheSymbolExprType const& se = symbols_expression_empty_t{} ) const
         {
             if constexpr ( has_symbol_dependency_v<expression_type,TheSymbolExprType> )
->>>>>>> b64a1644
                 return M_expr.hasSymbolDependency( symb, se );
             else
                 return false;
         }
 
-<<<<<<< HEAD
-    template <typename TheSymbolExprType = symbols_expression_empty_t>
-    void dependentSymbols( std::string const& symb, std::map<std::string,std::set<std::string>> & res, TheSymbolExprType const& se = symbols_expression_empty_t{} ) const
-        {
-            if constexpr ( has_symbolic_parameter_values_v<expression_type> )
-                    return M_expr.dependentSymbols( symb, res, se );
-        }
-
-=======
     //! return true if one symbol of the set \symbs is used in the current expression
     //! note: \se is generally not given if the expressionn has already symbols expr, otherwise it allows to link to depencies of expr
     template <typename TheSymbolExprType = symbols_expression_empty_t>
@@ -717,7 +698,6 @@
 
     //! symbolic differiantiation
     //! note: \se is generally not given, it's an internal use linked to depencies of expr
->>>>>>> b64a1644
     template <int diffOrder,typename TheSymbolExprType = symbols_expression_empty_t>
     auto diff( std::string const& diffSymbol,
                WorldComm const& world = Environment::worldComm(), std::string const& dirLibExpr = "",
