/* -*- mode: c++; coding: utf-8; tab-width: 4; indent-tabs-mode: nil; c-basic-offset: 4; show-trailing-whitespace: t -*- vim:fenc=utf-8:ft=cpp:et:sw=4:ts=4:sts=4

  This file is part of the Feel library

  Author(s): Christophe Prud'homme <christophe.prudhomme@feelpp.org>
       Date: 2007-02-10

  Copyright (C) 2007 Universite Joseph Fourier (Grenoble I)
  Copyright (C) 2010-2016 Feel++ Consortium

  This library is free software; you can redistribute it and/or
  modify it under the terms of the GNU Lesser General Public
  License as published by the Free Software Foundation; either
  version 3.0 of the License, or (at your option) any later version.

  This library is distributed in the hope that it will be useful,
  but WITHOUT ANY WARRANTY; without even the implied warranty of
  MERCHANTABILITY or FITNESS FOR A PARTICULAR PURPOSE.  See the GNU
  Lesser General Public License for more details.

  You should have received a copy of the GNU Lesser General Public
  License along with this library; if not, write to the Free Software
  Foundation, Inc., 51 Franklin Street, Fifth Floor, Boston, MA  02110-1301  USA
*/
/**
   \file trace.hpp
   \author Christophe Prud'homme <christophe.prudhomme@feelpp.org>
   \date 2007-02-10
 */
#ifndef __Trace_H
#define __Trace_H 1

namespace Feel
{
namespace vf
{
/// \cond detail
/**
 * \class Trace
 * \brief trace of a matrix
 *
 * @author Christophe Prud'homme
 * @see
 */
template <typename ExprT>
class Trace : public ExprDynamicBase
{
  public:
    using super = ExprDynamicBase;
    static const size_type context = ExprT::context;
    static const bool is_terminal = false;

    template <typename Func>
    struct HasTestFunction
    {
        static const bool result = ExprT::template HasTestFunction<Func>::result;
    };

    template <typename Func>
    struct HasTrialFunction
    {
        static const bool result = ExprT::template HasTrialFunction<Func>::result;
    };

    template <typename Func>
    static const bool has_test_basis = ExprT::template has_test_basis<Func>;
    template <typename Func>
    static const bool has_trial_basis = ExprT::template has_trial_basis<Func>;
    using test_basis = typename ExprT::test_basis;
    using trial_basis = typename ExprT::trial_basis;

    /** @name Typedefs
     */
    //@{

    typedef ExprT expression_type;
    typedef typename expression_type::value_type value_type;
    using evaluate_type = Eigen::Matrix<value_type,1,1>;
    typedef Trace<ExprT> this_type;

    template <typename... TheExpr>
    struct Lambda
    {
        typedef Trace<typename expression_type::template Lambda<TheExpr...>::type> type;
    };
    template <typename... TheExpr>
    typename Lambda<TheExpr...>::type
    operator()( TheExpr... e ) { return typename Lambda<TheExpr...>::type( M_expr( e... ) ); }

    //@}

    /** @name Constructors, destructor
     */
    //@{

    explicit Trace( expression_type const& __expr )
        : super( Feel::vf::dynamicContext( __expr ) ),
          M_expr( __expr )
    {
    }
    Trace( Trace const& te )
        : M_expr( te.M_expr )
    {
    }
    ~Trace()
    {
    }

    //@}

    /** @name Operator overloads
     */
    //@{

    //@}

    /** @name Accessors
     */
    //@{

    //@}

    /** @name  Mutators
     */
    //@{

    //@}

    /** @name  Methods
     */
    //@{

    //! polynomial order
    uint16_type polynomialOrder() const { return M_expr.polynomialOrder(); }

    //! expression is polynomial?
    bool isPolynomial() const { return M_expr.isPolynomial(); }

    expression_type const& expression() const
    {
        return M_expr;
    }

    //! evaluate the expression without context
    evaluate_type evaluate(bool p,  worldcomm_ptr_t const& worldcomm ) const
        {
            return evaluate_type::Constant( M_expr.evaluate(p,worldcomm).trace() );
        }

    //@}

    //template<typename Geo_t, typename Basis_i_t = fusion::map<fusion::pair<vf::detail::gmc<0>,std::shared_ptrvf::detail::gmc<0> > > >, typename Basis_j_t = Basis_i_t>
    template <typename Geo_t, typename Basis_i_t, typename Basis_j_t>
    struct tensor
    {
        typedef typename expression_type::template tensor<Geo_t, Basis_i_t, Basis_j_t> tensor_expr_type;
        typedef typename tensor_expr_type::value_type value_type;

        typedef typename tensor_expr_type::shape expr_shape;
        BOOST_MPL_ASSERT_MSG( ( boost::is_same<mpl::int_<expr_shape::M>, mpl::int_<expr_shape::N>>::value ), INVALID_TENSOR_SHOULD_BE_RANK_2_OR_0, (mpl::int_<expr_shape::M>, mpl::int_<expr_shape::N>));
        typedef Shape<expr_shape::nDim, Scalar, false, false> shape;

        template <class Args>
        struct sig
        {
            typedef value_type type;
        };

        struct is_zero
        {
            static const bool value = tensor_expr_type::is_zero::value;
        };

        tensor( this_type const& expr,
                Geo_t const& geom, Basis_i_t const& fev, Basis_j_t const& feu )
            : M_tensor_expr( expr.expression(), geom, fev, feu )
        {
        }

        tensor( this_type const& expr,
                Geo_t const& geom, Basis_i_t const& fev )
            : M_tensor_expr( expr.expression(), geom, fev )
        {
        }

        tensor( this_type const& expr, Geo_t const& geom )
            : M_tensor_expr( expr.expression(), geom )
        {
        }
        template <typename IM>
        void init( IM const& im )
        {
            M_tensor_expr.init( im );
        }
        void update( Geo_t const& geom, Basis_i_t const& fev, Basis_j_t const& feu )
        {
            M_tensor_expr.update( geom, fev, feu );
        }
        void update( Geo_t const& geom, Basis_i_t const& fev )
        {
            M_tensor_expr.update( geom, fev );
        }
        void update( Geo_t const& geom )
        {
            M_tensor_expr.update( geom );
        }
        void update( Geo_t const& geom, uint16_type face )
        {
            M_tensor_expr.update( geom, face );
        }

        value_type
        evalij( uint16_type i, uint16_type j ) const
        {
            return M_tensor_expr.evalij( i, j );
        }

        value_type
        evalijq( uint16_type i, uint16_type j, uint16_type /*c1*/, uint16_type /*c2*/, uint16_type q ) const
        {
            value_type res = value_type( 0 );

            for ( uint16_type l = 0; l < expr_shape::M; ++l )
                res += M_tensor_expr.evalijq( i, j, l, l, q );

            return res;
        }
        template <int PatternContext>
        value_type
        evalijq( uint16_type i, uint16_type j, uint16_type /*c1*/, uint16_type /*c2*/, uint16_type q,
                 mpl::int_<PatternContext> ) const
        {
            value_type res = value_type( 0 );

            for ( uint16_type l = 0; l < expr_shape::M; ++l )
                res += M_tensor_expr.evalijq( i, j, l, l, q, mpl::int_<PatternContext>() );

            return res;
        }

        value_type
        evaliq( uint16_type i, uint16_type /*c1*/, uint16_type /*c2*/, uint16_type q ) const
        {
            value_type res = value_type( 0 );

            for ( uint16_type l = 0; l < expr_shape::M; ++l )
                res += M_tensor_expr.evaliq( i, l, l, q );

            return res;
        }

        value_type
        evalq( uint16_type /*c1*/, uint16_type /*c2*/, uint16_type q ) const
        {
            value_type res = value_type( 0 );

            for ( uint16_type l = 0; l < expr_shape::M; ++l )
                res += M_tensor_expr.evalq( l, l, q );

            return res;
        }

        tensor_expr_type M_tensor_expr;
    };

  private:
    mutable expression_type M_expr;
};
/// \endcond

/**
 * \brief trace of the expression tensor
 */
template <typename ExprT>
inline Expr<Trace<ExprT>>
<<<<<<< HEAD
trace( ExprT v )
=======
trace( ExprT v, std::enable_if_t<std::is_base_of_v<ExprBase,ExprT>>* = nullptr )
>>>>>>> e29c13d0
{
    typedef Trace<ExprT> trace_t;
    return Expr<trace_t>( trace_t( v ) );
}

} // namespace vf
} // namespace Feel
#endif /* __Trace_H */<|MERGE_RESOLUTION|>--- conflicted
+++ resolved
@@ -273,11 +273,7 @@
  */
 template <typename ExprT>
 inline Expr<Trace<ExprT>>
-<<<<<<< HEAD
-trace( ExprT v )
-=======
 trace( ExprT v, std::enable_if_t<std::is_base_of_v<ExprBase,ExprT>>* = nullptr )
->>>>>>> e29c13d0
 {
     typedef Trace<ExprT> trace_t;
     return Expr<trace_t>( trace_t( v ) );
