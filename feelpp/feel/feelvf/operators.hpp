--- conflicted
+++ resolved
@@ -278,11 +278,7 @@
             static const bool is_hdiv_conforming = Feel::is_hdiv_conforming_v<fe_type>; \
             static const bool is_hcurl_conforming = Feel::is_hcurl_conforming_v<fe_type>; \
             inline static const size_type context = (is_hdiv_conforming_v<fe_type>?(VF_OPERATOR_CONTEXT( O )|vm::JACOBIAN|vm::KB)\
-<<<<<<< HEAD
-                            :(is_hcurl_conforming_v<fe_type>?(VF_OPERATOR_CONTEXT( O )|vm::KB):VF_OPERATOR_CONTEXT( O ))); \
-=======
                                                      :(is_hcurl_conforming_v<fe_type>?(VF_OPERATOR_CONTEXT( O )|vm::KB):VF_OPERATOR_CONTEXT( O )))|(VF_OP_TYPE_IS_VALUE( T )?vm::INTERPOLANT:vm::BASIS_FUNCTION); \
->>>>>>> e29c13d0
                                                                         \
                                                                         \
             template<typename Func>                                     \
@@ -343,14 +339,6 @@
             element_type const& e() const { return M_v; }              \
             bool useInterpWithConfLoc() const { return M_useInterpWithConfLoc; } \
                                                                         \
-<<<<<<< HEAD
-            evaluate_type                                               \
-                evaluate( bool, worldcomm_ptr_t const& ) const          \
-            {                                                           \
-                return 0;                                               \
-            }                                                           \
-=======
->>>>>>> e29c13d0
             template<typename Geo_t, typename Basis_i_t, typename Basis_j_t = Basis_i_t> \
                 struct tensor                                           \
             {                                                           \
