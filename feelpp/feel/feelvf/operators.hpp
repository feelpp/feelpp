/* -*- mode: c++; coding: utf-8; tab-width: 4; indent-tabs-mode: nil; c-basic-offset: 4; show-trailing-whitespace: t -*- vim:fenc=utf-8:ft=cpp:et:sw=4:ts=4:sts=4

  This file is part of the Feel library

  Author(s): Christophe Prud'homme <christophe.prudhomme@feelpp.org>
       Date: 2005-01-17

  Copyright (C) 2005,2006 EPFL
  Copyright (C) 2006,2007 Université Joseph Fourier (Grenoble I)
  Copyright (C) 2010-2016 Feel++ Consortium

  This library is free software; you can redistribute it and/or
  modify it under the terms of the GNU Lesser General Public
  License as published by the Free Software Foundation; either
  version 3.0 of the License, or (at your option) any later version.

  This library is distributed in the hope that it will be useful,
  but WITHOUT ANY WARRANTY; without even the implied warranty of
  MERCHANTABILITY or FITNESS FOR A PARTICULAR PURPOSE.  See the GNU
  Lesser General Public License for more details.

  You should have received a copy of the GNU Lesser General Public
  License along with this library; if not, write to the Free Software
  Foundation, Inc., 51 Franklin Street, Fifth Floor, Boston, MA  02110-1301  USA
*/
/**
   \file operators.hpp
   \author Christophe Prud'homme <christophe.prudhomme@feelpp.org>
   \date 2005-01-17
 */
#if !defined( __FEELPP_VF_OPERATORS_HPP )
#define __FEELPP_VF_OPERATORS_HPP 1

#include <feel/feelpoly/quadmapped.hpp>

# include <boost/preprocessor/comparison/less.hpp>
# include <boost/preprocessor/logical/and.hpp>
# include <boost/preprocessor/control/if.hpp>
# include <boost/preprocessor/list/at.hpp>
# include <boost/preprocessor/list/cat.hpp>
# include <boost/preprocessor/list/for_each_product.hpp>
# include <boost/preprocessor/logical/or.hpp>
# include <boost/preprocessor/tuple/to_list.hpp>
# include <boost/preprocessor/tuple/eat.hpp>
# include <boost/preprocessor/facilities/empty.hpp>
# include <boost/preprocessor/punctuation/comma.hpp>
# include <boost/preprocessor/facilities/identity.hpp>
# include <boost/preprocessor/stringize.hpp>

namespace Feel
{
struct ContextGeometricBase;

namespace vf
{

namespace detail
{
template <typename ValueType, int ShapeM,int ShapeN>
void convertEigenMatrixTensor( Eigen::Tensor<ValueType,2> const& input, Eigen::Matrix<ValueType,ShapeM,ShapeN> & output )
{
    output = Eigen::Map< const Eigen::Matrix<ValueType,ShapeM,ShapeN> >( input.data() );
}
template <typename ValueType, int ShapeM,int ShapeN>
void convertEigenMatrixTensor( Eigen::Tensor<ValueType,3> const& input, Eigen::Matrix<ValueType,ShapeM,ShapeN> & output )
{
    //if ( input.size() == ShapeM*ShapeN )
    if ( input.dimension(2)  == 1 )
        output = Eigen::Map< const Eigen::Matrix<ValueType,ShapeM,ShapeN> >( input.data() );
    else
        CHECK( false ) << "TODO dim "<< input.dimension(0) << ","<< input.dimension(1) << ","<<input.dimension(2) <<"\n";
}

template <typename ValueType, long ShapeM,long ShapeN>
void convertEigenMatrixTensor( Eigen::TensorFixedSize<ValueType,Eigen::Sizes<ShapeM,ShapeN>> const& input, Eigen::Matrix<ValueType,ShapeM,ShapeN> & output )
{
    output = Eigen::Map< const Eigen::Matrix<ValueType,ShapeM,ShapeN> >( input.data() );
}
template <typename ValueType, long ShapeM,long ShapeN>
void convertEigenMatrixTensor( Eigen::TensorFixedSize<ValueType,Eigen::Sizes<ShapeM,ShapeN,1>> const& input, Eigen::Matrix<ValueType,ShapeM,ShapeN> & output )
{
    //if ( input.size() == ShapeM*ShapeN )
    if ( input.dimension(2)  == 1 )
        output = Eigen::Map< const Eigen::Matrix<ValueType,ShapeM,ShapeN> >( input.data() );
    else
        CHECK( false ) << "TODO dim "<< input.dimension(0) << ","<< input.dimension(1) << ","<<input.dimension(2) <<"\n";
}


template <typename ValueType, long ShapeM,long ShapeN>
Eigen::Map<const Eigen::Matrix<ValueType,ShapeM,ShapeN>> convertEigenMatrixTensor( Eigen::TensorFixedSize<ValueType,Eigen::Sizes<ShapeM,ShapeN>> const& input )
{
    return Eigen::Map< const Eigen::Matrix<ValueType,ShapeM,ShapeN> >( input.data() );
}
template <typename ValueType, long ShapeM,long ShapeN>
Eigen::Map<const Eigen::Matrix<ValueType,ShapeM,ShapeN>>  convertEigenMatrixTensor( Eigen::TensorFixedSize<ValueType,Eigen::Sizes<ShapeM,ShapeN,1>> const& input )
{
    return Eigen::Map< const Eigen::Matrix<ValueType,ShapeM,ShapeN> >( input.data() );
}

template <typename ValueType, long ShapeM,long ShapeN,long ShapeP>
Eigen::Map<const Eigen::Matrix<ValueType,ShapeM*ShapeP,ShapeN>>  convertEigenMatrixTensor( Eigen::TensorFixedSize<ValueType,Eigen::Sizes<ShapeM,ShapeN,ShapeP>> const& input )
{
    return Eigen::Map< const Eigen::Matrix<ValueType,ShapeM*ShapeP,ShapeN> >( input.data() );
}

}

/// \cond detail
# /* Accessors for the operator datatype. */
# define VF_OPERATOR_NAME(O)           BOOST_PP_TUPLE_ELEM(11, 0, O)
# define VF_OPERATOR_SYMBOL(O)         BOOST_PP_TUPLE_ELEM(11, 1, O)
# define VF_OPERATOR_TERM(O)           BOOST_PP_TUPLE_ELEM(11, 2, O)
# // 0 means any rank, 1 or more is the rank for which the operator is defined
# define VF_OPERATOR_TYPE_RANK_DEF(O)  BOOST_PP_TUPLE_ELEM(11, 3, O)
# define VF_OPERATOR_TYPE_IS_COMP(O)   BOOST_PP_TUPLE_ELEM(11, 4, O)
# define VF_OPERATOR_TYPE_COMP(O)      BOOST_PP_TUPLE_ELEM(11, 5, O)
# define VF_OPERATOR_CONTEXT(O)        BOOST_PP_TUPLE_ELEM(11, 6, O)
# define VF_OPERATOR_RANK(O)           BOOST_PP_TUPLE_ELEM(11, 7, O)
# define VF_OPERATOR_TRANSPOSE(O)      BOOST_PP_TUPLE_ELEM(11, 8, O)
# define VF_OPERATOR_DIFFORDERIM(O)    BOOST_PP_TUPLE_ELEM(11, 9, O)
# define VF_OPERATOR_TERMINAL(O)       BOOST_PP_TUPLE_ELEM(11,10, O)



# /* List of applicative operators. */
# define VF_OPERATORS \
   BOOST_PP_TUPLE_TO_LIST( \
      16, \
      (                                                                 \
       ( OpId   , id   , id   , 0, 0, 0, 0          , RankSame,false, 0, 1 ), \
       ( OpN    , normal    , normalComponent    , 1, 0, 0, vm::NORMAL_COMPONENT|vm::KB|vm::NORMAL , RankDown,false, 0, 1 ), \
       ( OpDx   , dx   , dx   , 0, 1, 0, vm::KB|vm::GRAD , RankSame,false,-1,1 ), \
       ( OpDy   , dy   , dy   , 0, 1, 1, vm::KB|vm::GRAD , RankSame,false,-1,1 ), \
       ( OpDz   , dz   , dz   , 0, 1, 2, vm::KB|vm::GRAD , RankSame,false,-1,1 ), \
       ( OpDn   , dn   , dn   , 0, 0, 0, vm::KB|vm::NORMAL|vm::FIRST_DERIVATIVE|vm::FIRST_DERIVATIVE_NORMAL , RankSame,false,-1,1 ), \
       ( OpGrad , grad , grad , 0, 0, 0, vm::KB|vm::GRAD , RankUp,true,-1,1 ), \
       ( OpSymmGrad , symm_grad , symmetricGradient , 1, 0, 0, vm::KB|vm::GRAD|vm::SYMM , RankUp,true,-1,1 ), \
       ( OpDiv  , div  , div  , 1, 0, 0, vm::DIV|vm::KB|vm::FIRST_DERIVATIVE , RankDown,false,-1,1 ), \
       ( OpCurl , curl , curl , 1, 0, 0, vm::CURL|vm::KB|vm::FIRST_DERIVATIVE , RankCurl,false,-1,1 ), \
       ( OpCurlX, curlx, curlx, 1, 1, 0, vm::CURL|vm::KB|vm::FIRST_DERIVATIVE , RankDown,false,-1,1 ), \
       ( OpCurlY, curly, curly, 1, 1, 1, vm::CURL|vm::KB|vm::FIRST_DERIVATIVE , RankDown,false,-1,1 ), \
       ( OpCurlZ, curlz, curlz, 1, 1, 2, vm::CURL|vm::KB|vm::FIRST_DERIVATIVE , RankDown,false,-1,1 ), \
       ( OpHess , hess , hess,  0, 0, 0, vm::KB|vm::HESSIAN|vm::FIRST_DERIVATIVE , RankUp2,false,-2,1 ), \
       ( OpLap  , laplacian, laplacian,  0, 0, 0, vm::KB|vm::LAPLACIAN|vm::FIRST_DERIVATIVE , RankSame,false,-2,1 ), \
       ( OpTrace  , trace, trace,  0, 0, 0, vm::TRACE , Rank0,false,0,1 ) \
                                                                        ) \
   ) \
   /**/
#
enum OperatorType { __TEST, __TRIAL, __VALUE };
# define VF_OP_TYPE_TYPE(T)         BOOST_PP_TUPLE_ELEM(6, 0, T)
# define VF_OP_TYPE_IS_GENERIC(T)   BOOST_PP_TUPLE_ELEM(6, 1, T)
# define VF_OP_TYPE_IS_TEST(T)      BOOST_PP_TUPLE_ELEM(6, 2, T)
# define VF_OP_TYPE_IS_TRIAL(T)     BOOST_PP_TUPLE_ELEM(6, 3, T)
# define VF_OP_TYPE_IS_VALUE(T)     BOOST_PP_TUPLE_ELEM(6, 4, T)
# define VF_OP_TYPE_SUFFIX(T)       BOOST_PP_TUPLE_ELEM(6, 5, T)
# define VF_OPERATORS_TYPE \
   BOOST_PP_TUPLE_TO_LIST( \
      4, \
      ( \
         ( OperatorType, 1, 0, 0, 0, g ),\
         ( __TEST      , 0, 1, 0, 0,   ),\
         ( __TRIAL     , 0, 0, 1, 0, t ),\
         ( __VALUE     , 0, 0, 0, 1, v ) \
      ) \
    ) \
   /**/
#

# define VF_TRIAL_NAME(T)         BOOST_PP_TUPLE_ELEM(3, 0, T)
# define VF_TRIAL_IS_GENERIC(T)   BOOST_PP_TUPLE_ELEM(3, 1, T)
# define VF_TRIAL_VALUE(T)        BOOST_PP_TUPLE_ELEM(3, 2, T)
#

# define VF_TRIAL \
   BOOST_PP_TUPLE_TO_LIST( \
      3, \
      ( \
         ( bool,  1, 0 ),\
         ( false, 0, 0 ),\
         ( true , 0, 1 ) \
      ) \
    ) \
   /**/
#
# define VF_OP_SPECIALIZATION_IF_NOT_GENERIC( E, T )        \
   BOOST_PP_IF ( BOOST_PP_NOT( VF_OP_TYPE_IS_GENERIC( T ) ),\
                 BOOST_PP_IDENTITY( <E ),                   \
                 BOOST_PP_EMPTY )()                         \
   BOOST_PP_IF ( BOOST_PP_NOT( VF_OP_TYPE_IS_GENERIC( T ) ),\
                 BOOST_PP_COMMA,                            \
                 BOOST_PP_EMPTY )()                         \
   BOOST_PP_IF ( BOOST_PP_NOT( VF_OP_TYPE_IS_GENERIC( T ) ),\
                 BOOST_PP_IDENTITY( VF_OP_TYPE_TYPE( T )> ),\
                 BOOST_PP_EMPTY )()                         \
   /**/
#
# define VF_OP_SWITCH( T, A, B )                \
  BOOST_PP_IF ( T,                              \
                BOOST_PP_IDENTITY( A ),         \
                BOOST_PP_IDENTITY( B )          \
              )()                               \
  /**/
# define VF_OP_SWITCH_ELSE_EMPTY( T, A )        \
  BOOST_PP_IF ( T,                              \
                BOOST_PP_IDENTITY( A ),         \
                BOOST_PP_EMPTY                  \
              )()                               \
  /**/
#
# define VF_OP_ADD_COMP( O )                                            \
  BOOST_PP_IF ( VF_OPERATOR_TYPE_IS_COMP( O ),                          \
                BOOST_PP_IDENTITY( ( VF_OPERATOR_TYPE_COMP( O ) ) ),    \
                BOOST_PP_EMPTY                                          \
              )()                                                       \
  /**/
#
#
#define VF_OP_TYPE_OBJECT(T)                                    \
   BOOST_PP_IF ( VF_OP_TYPE_IS_GENERIC( T ),                    \
                 BOOST_PP_IDENTITY( sw ),                       \
                 BOOST_PP_IDENTITY( VF_OP_TYPE_TYPE( T ) ) )()  \
  /**/


# /* Generates code for all binary operators and integral type pairs. */
# define VF_ARRAY_OPERATOR_DECLARATION(_, OT) \
      VF_ARRAY_OPERATOR_CODE_DECLARATION OT   \
   /**/

#define VF_ARRAY_OPERATOR_CODE_DECLARATION(O,T)                                     \
    template <class Element                                             \
    BOOST_PP_IF( VF_OP_TYPE_IS_GENERIC( T ), BOOST_PP_COMMA, BOOST_PP_EMPTY )() \
              BOOST_PP_IF( VF_OP_TYPE_IS_GENERIC( T ), BOOST_PP_IDENTITY( VF_OP_TYPE_TYPE( T ) sw ), BOOST_PP_EMPTY )() > \
    class VF_OPERATOR_NAME( O ) VF_OP_SPECIALIZATION_IF_NOT_GENERIC( Element, T ); \
    /**/
#
#
# /* Generates code for all binary operators and integral type pairs. */
# define VF_ARRAY_OPERATOR(_, OT) \
      VF_ARRAY_OPERATOR_CODE OT   \
   /**/
#define VF_FUSION1(T) BOOST_PP_IF( BOOST_PP_NOT(VF_OP_TYPE_IS_VALUE( T )), \
                                BOOST_PP_IDENTITY(typedef typename fusion::result_of::value_at_key<map_basis_context_type), \
                                BOOST_PP_EMPTY )()    \
                                   BOOST_PP_IF( BOOST_PP_NOT(VF_OP_TYPE_IS_VALUE( T )), \
                                BOOST_PP_COMMA,                         \
                                BOOST_PP_EMPTY )()                      \
                                   BOOST_PP_IF( BOOST_PP_NOT(VF_OP_TYPE_IS_VALUE( T )), \
                                 BOOST_PP_IDENTITY(key_type>::type::element_type basis_context_type), \
                                BOOST_PP_IDENTITY( typedef boost::none_t basis_context_type ))()                      \
                   /**/

#define VF_FUSION2(T) BOOST_PP_IF( BOOST_PP_NOT(VF_OP_TYPE_IS_VALUE( T )), \
                                BOOST_PP_IDENTITY(typedef typename fusion::result_of::value_at_key<map_basis_context_type), \
                                BOOST_PP_EMPTY )()    \
                                   BOOST_PP_IF( BOOST_PP_NOT(VF_OP_TYPE_IS_VALUE( T )), \
                                BOOST_PP_COMMA,                         \
                                BOOST_PP_EMPTY )()                      \
                                   BOOST_PP_IF( BOOST_PP_NOT(VF_OP_TYPE_IS_VALUE( T )), \
                                 BOOST_PP_IDENTITY(key_type>::type::element_type* basis_context_ptrtype), \
                                   BOOST_PP_IDENTITY( typedef boost::none_t basis_context_ptrtype ) )() \
                   /**/

#define VF_ARRAY_OPERATOR_CODE(O,T)                                     \
    template <class Element                                             \
              BOOST_PP_IF( VF_OP_TYPE_IS_GENERIC( T ), BOOST_PP_COMMA, BOOST_PP_EMPTY )() \
        BOOST_PP_IF( VF_OP_TYPE_IS_GENERIC( T ), BOOST_PP_IDENTITY( VF_OP_TYPE_TYPE( T ) sw ), BOOST_PP_EMPTY )() > \
    class VF_OPERATOR_NAME( O ) VF_OP_SPECIALIZATION_IF_NOT_GENERIC( Element, T ) \
        {                                                               \
        public:                                                         \
                                                                        \
            typedef Element element_type;                               \
            typedef std::shared_ptr<element_type> element_ptrtype;    \
            typedef VF_OPERATOR_NAME( O )<element_type, VF_OP_TYPE_OBJECT(T)> this_type; \
            typedef this_type self_type;                                \
                                                                        \
            typedef typename element_type::functionspace_type functionspace_type; \
            typedef typename functionspace_type::reference_element_type* fe_ptrtype; \
            typedef typename functionspace_type::reference_element_type fe_type; \
            typedef typename functionspace_type::mortar_fe_type mortar_fe_type; \
            typedef typename functionspace_type::geoelement_type geoelement_type; \
            typedef typename functionspace_type::gm_type gm_type; \
            typedef typename functionspace_type::value_type value_type; \
                                                                        \
            static const uint16_type rank = fe_type::rank;              \
            static const uint16_type nComponents1 = fe_type::nComponents1; \
            static const uint16_type nComponents2 = fe_type::nComponents2; \
            static const bool is_terminal = VF_OPERATOR_TERMINAL(O);    \
            static const bool is_hdiv_conforming = Feel::is_hdiv_conforming_v<fe_type>; \
            static const bool is_hcurl_conforming = Feel::is_hcurl_conforming_v<fe_type>; \
            inline static const size_type context = (is_hdiv_conforming_v<fe_type>?(VF_OPERATOR_CONTEXT( O )|vm::JACOBIAN|vm::KB)\
                                                     :(is_hcurl_conforming_v<fe_type>?(VF_OPERATOR_CONTEXT( O )|vm::KB):VF_OPERATOR_CONTEXT( O )))|(VF_OP_TYPE_IS_VALUE( T )?vm::INTERPOLANT:vm::BASIS_FUNCTION); \
                                                                        \
                                                                        \
            template<typename Func>                                     \
                struct HasTestFunction                                  \
            {                                                           \
                static const bool result = VF_OP_SWITCH( BOOST_PP_OR( VF_OP_TYPE_IS_TRIAL( T ), VF_OP_TYPE_IS_VALUE( T ) ), false , \
                                                         (boost::is_same<Func,fe_type>::value||(element_type::is_mortar&&boost::is_same<Func,mortar_fe_type>::value)) ); \
            };                                                          \
                                                                        \
            template<typename Func>                                     \
                struct HasTrialFunction                                 \
            {                                                           \
                static const bool result = VF_OP_SWITCH( VF_OP_TYPE_IS_TRIAL( T ), \
                                                         (boost::is_same<Func,fe_type>::value||(element_type::is_mortar&&boost::is_same<Func,mortar_fe_type>::value)), false ); \
            };                                                          \
            template<typename Func>                                     \
                static const bool has_test_basis = VF_OP_SWITCH( BOOST_PP_OR( VF_OP_TYPE_IS_TRIAL( T ), VF_OP_TYPE_IS_VALUE( T ) ), false , \
                                                                 (boost::is_same<Func,fe_type>::value||(element_type::is_mortar&&boost::is_same<Func,mortar_fe_type>::value)) ); \
            template<typename Func>                                     \
                static const bool has_trial_basis = VF_OP_SWITCH( VF_OP_TYPE_IS_TRIAL( T ), \
                                                                  (boost::is_same<Func,fe_type>::value||(element_type::is_mortar&&boost::is_same<Func,mortar_fe_type>::value)), false ); \
            using basis_t = typename mpl::if_<mpl::bool_<element_type::is_mortar>,mortar_fe_type,fe_type>::type; \
            using test_basis = VF_OP_SWITCH( BOOST_PP_OR( VF_OP_TYPE_IS_TRIAL( T ), VF_OP_TYPE_IS_VALUE( T ) ), std::nullptr_t, basis_t); \
            using trial_basis = VF_OP_SWITCH( VF_OP_TYPE_IS_TRIAL( T ), basis_t, std::nullptr_t ); \
                                                                        \
            template <uint16_type TheDim>                               \
            struct EvaluateShape                                        \
            {                                                           \
                typedef typename element_type::polyset_type function_rank_type; \
                typedef typename VF_OPERATOR_RANK( O )<function_rank_type>::type return_value_type; \
                                                                        \
                typedef typename mpl::if_<mpl::equal_to<mpl::int_<return_value_type::rank>, \
                                                        mpl::int_<0> >, \
                                          mpl::identity<Shape<TheDim, Scalar, false> >, \
                                          typename mpl::if_<mpl::equal_to<mpl::int_<return_value_type::rank>, \
                                                                          mpl::int_<1> >, \
                                                            mpl::identity<Shape<TheDim, Vectorial, VF_OPERATOR_TRANSPOSE(O)> >, \
                                                            mpl::identity<Shape<TheDim, Tensor2, false> > >::type>::type::type shape_type; \
                using type = shape_type;                                \
            };                                                          \
            using evaluate_type = Eigen::Matrix<value_type,             \
                                                EvaluateShape<functionspace_type::nRealDim>::type::M, \
                                                EvaluateShape<functionspace_type::nRealDim>::type::N>; \
                                                                        \
            VF_OPERATOR_NAME( O ) ( element_type const& v, bool useInterpWithConfLoc=false ) \
              : M_v ( boost::cref(v) ),                                 \
              M_useInterpWithConfLoc( useInterpWithConfLoc )            \
            {                                                           \
                if ( VF_OP_TYPE_IS_VALUE( T ) )                         \
                    v.updateGlobalValues();                             \
                DVLOG(2) << "[" BOOST_PP_STRINGIZE(VF_OPERATOR_NAME( O )) "] default constructor\n"; \
            }                                                           \
            VF_OPERATOR_NAME( O )( VF_OPERATOR_NAME( O ) const& op )    \
              : M_v ( op.M_v ),                                         \
              M_useInterpWithConfLoc( op.M_useInterpWithConfLoc )       \
                                                                        \
            {                                                           \
                DVLOG(2) << "[" BOOST_PP_STRINGIZE(VF_OPERATOR_NAME( O )) "] copy constructor\n"; \
            }                                                           \
            template<typename... TheExpr>                               \
            struct Lambda                                               \
            {                                                           \
                typedef this_type type;                                 \
            };                                                          \
            template<typename... TheExpr>                               \
                typename Lambda<TheExpr...>::type                       \
                operator()( TheExpr... e) { return *this; }             \
                                                                        \
            uint16_type polynomialOrder() const {                       \
                int imorder_test = element_type::functionspace_type::basis_type::nOrder + VF_OPERATOR_DIFFORDERIM(O); \
                return (imorder_test<0)?0:imorder_test; \
            }                                                           \
                                                                        \
            bool isPolynomial() const { return true; }                  \
                                                                        \
            element_type const& e() const { return M_v; }              \
            bool useInterpWithConfLoc() const { return M_useInterpWithConfLoc; } \
                                                                        \
            template <typename TheFeType = fe_type>                     \
            evaluate_type evaluate(bool p,  worldcomm_ptr_t const& worldcomm, \
                                   typename std::enable_if_t< isP0Continuous<TheFeType>::result && \
                                   std::is_same_v< this_type, OpId<element_type, VF_OP_TYPE_OBJECT(T)> > && \
                                   VF_OP_TYPE_IS_VALUE( T ) >* = nullptr ) const \
            {                                                           \
                evaluate_type res = evaluate_type::Constant( 0. );      \
                if ( this->e().functionSpace()->nLocalDofWithGhost() ) \
                    for ( uint16_type c1=0 ; c1<nComponents1 ; ++c1 )   \
                        for ( uint16_type c2=0 ; c2<nComponents2 ; ++c2 ) \
                            res( c1,c2 ) = (this->e()(c2+nComponents2*c1)); \
                                                                        \
                /* TODO : not apply broadcast if all proc have the dof */ \
                /* TODO : check compatibility with arg worldcomm and the one used by the functionspace */ \
                if ( p )                                                \
                    mpi::broadcast( *worldcomm, res, this->e().map().procOnGlobalCluster( 0 ) ); \
                return res;                                             \
            }                                                           \
                                                                        \
            template <typename SymbolsExprType>                         \
                self_type applySymbolsExpr( SymbolsExprType const& se ) const \
            {                                                           \
                return *this;                                           \
            }                                                           \
                                                                        \
            template <typename TheSymbolExprType>                       \
<<<<<<< HEAD
            bool hasSymbolDependency( std::string const& symb, TheSymbolExprType const& se ) const { return false; } \
            template <typename TheSymbolExprType>                       \
            void dependentSymbols( std::string const& symb, std::map<std::string,std::set<std::string>> & res, TheSymbolExprType const& se ) const {} \
                                                                        \
            template <int diffOrder, typename TheSymbolExprType>        \
                auto diff( std::string const& diffVariable, WorldComm const& world, std::string const& dirLibExpr, \
                           TheSymbolExprType const& se ) const { return *this; } \
=======
            bool hasSymbolDependency( std::string const& symb, TheSymbolExprType const& se ) const \
            {                                                           \
                if constexpr ( isP0Continuous<fe_type>::result || functionspace_type::nDim == 0 ) \
                                 return false;                          \
                else if constexpr ( functionspace_type::nDim == 1 )     \
                                      return symb == "x";               \
                else if constexpr ( functionspace_type::nDim == 2 )     \
                                      return symb == "x" || symb == "y"; \
                else                                                    \
                    return symb == "x" || symb == "y" || symb == "z";   \
            }                                                           \
                                                                        \
            template <int diffOrder, typename TheSymbolExprType>        \
                auto diff( std::string const& diffVariable, WorldComm const& world, std::string const& dirLibExpr, \
                           TheSymbolExprType const& se ) const          \
            {                                                           \
                if constexpr ( std::is_same_v< this_type, OpId<element_type, VF_OP_TYPE_OBJECT(T)> > ) \
                    {                                                   \
                        CHECK( diffVariable == "x" || diffVariable == "y" || diffVariable == "z" ) << "cannot diff with symbol " << diffVariable; \
                        std::map<std::string,int> compNameToIndex = { {"x",0},{"y",1},{"z",2} }; \
                        if constexpr ( fe_type::nComponents == 1 )      \
                            return Feel::vf::expr( OpGrad<element_type, VF_OP_TYPE_OBJECT(T)>( this->e(), this->useInterpWithConfLoc() ) )(0,compNameToIndex[diffVariable]); \
                        else                                            \
                        {                                               \
                            CHECK( false ) << "TODO";                   \
                            return *this;                               \
                        }                                               \
                    }                                                   \
                else                                                    \
                {                                                       \
                    CHECK( false ) << "TODO";                           \
                    return *this;                                       \
                }                                                       \
            }                                                           \
>>>>>>> b64a1644
                                                                        \
            template<typename Geo_t, typename Basis_i_t, typename Basis_j_t = Basis_i_t> \
                struct tensor                                           \
            {                                                           \
                typedef this_type expression_type;                      \
                static constexpr size_type context = expression_type::context; \
                                                                        \
                typedef BOOST_PP_CAT( Basis_,BOOST_PP_CAT(VF_OP_SWITCH( BOOST_PP_NOT( VF_OP_TYPE_IS_TRIAL( T ) ), i ,j ), _t)) map_basis_context_type; \
                typedef typename mpl::if_<mpl::bool_<VF_OP_TYPE_IS_VALUE( T )>, \
                    typename mpl::if_<fusion::result_of::has_key<Geo_t,vf::detail::gmc<0> >, \
                    mpl::identity<vf::detail::gmc<0> >,                     \
                    mpl::identity<vf::detail::gmc<1> > >::type,             \
                    typename mpl::if_<fusion::result_of::has_key<map_basis_context_type,vf::detail::gmc<0> >, \
                    mpl::identity<vf::detail::gmc<0> >,                     \
                    mpl::identity<vf::detail::gmc<1> > >::type>::type::type key_type; \
                typedef typename mpl::if_<fusion::result_of::has_key<map_basis_context_type,vf::detail::gmc<0> >, \
                    mpl::identity<vf::detail::gmc<0> >,                     \
                    mpl::identity<vf::detail::gmc<1> > >::type::type basis_context_key_type;  \
                typedef typename fusion::result_of::value_at_key<Geo_t,key_type>::type::element_type gmc_type; \
                typedef std::shared_ptr<gmc_type> gmc_ptrtype;        \
                typedef typename gmc_type::gm_type gm_type;             \
                BOOST_MPL_ASSERT_MSG( ( fusion::result_of::has_key<map_basis_context_type, basis_context_key_type >::value ), INVALID_BASISMAP_OP, (map_basis_context_type, key_type, basis_context_key_type, mpl::bool_<VF_OP_TYPE_IS_VALUE( T )>, mpl::bool_<VF_OP_TYPE_IS_TRIAL( T )> )); \
                typedef typename mpl::if_<mpl::bool_<VF_OP_TYPE_IS_VALUE( T )>, \
                    mpl::identity<mpl::int_<0> >,                       \
                    mpl::identity<typename fusion::result_of::value_at_key<map_basis_context_type,basis_context_key_type>::type::element_type > >::type::type basis_context_type; \
                typedef typename mpl::if_<mpl::bool_<VF_OP_TYPE_IS_VALUE( T )>, \
                    mpl::identity<mpl::int_<0> >,                       \
                    mpl::identity<typename fusion::result_of::value_at_key<map_basis_context_type,basis_context_key_type>::type::element_type* > >::type::type basis_context_ptrtype; \
                typedef typename element_type::value_type value_type;   \
                typedef typename matrix_node<value_type>::type matrix_node_type; \
                                                                        \
                typedef value_type result_type;                         \
                using shape = typename EvaluateShape<gmc_type::NDim>::type; \
                typedef typename fe_type::PreCompute pc_type;           \
                typedef std::shared_ptr<pc_type> pc_ptrtype;          \
                typedef typename fe_type::template Context<context, fe_type, gm_type,geoelement_type,gmc_type::context, gmc_type::subEntityCoDim> ctx_type; \
                typedef std::shared_ptr<ctx_type> ctx_ptrtype;        \
                /*typedef Eigen::Matrix<value_type,shape::M,shape::N> loc_type;*/ \
                using loc_type = Eigen::TensorFixedSize<value_type,Eigen::Sizes<shape::M,shape::N>>; \
                using eigen_matrix_mn_type = eigen_matrix_type<shape::M,shape::N,value_type>; \
                using ret_type = Eigen::Map<const eigen_matrix_mn_type>; \
                typedef boost::multi_array<loc_type,1> array_type;    \
                                                                        \
                                                                        \
                template<typename E>                                    \
                struct ttt {                                                            \
                    typedef typename mpl::if_<boost::is_same<E,mpl::int_<0> >, \
                                              mpl::identity<functionspace_type>, \
                                              mpl::identity<basis_context_type> >::type::type type; \
                };                                                      \
                static const bool dim_ok  = (VF_OPERATOR_TYPE_COMP(O) < gmc_type::NDim); \
                static const bool fe_ok  = mpl::if_<mpl::bool_<VF_OP_TYPE_IS_VALUE( T )>, \
                                                    mpl::bool_<true>,   \
                                                    typename mpl::or_<boost::is_same<typename ttt<basis_context_type>::type::reference_element_type, fe_type>, \
                                                                      mpl::and_<mpl::bool_<element_type::is_mortar>,boost::is_same<typename ttt<basis_context_type>::type::reference_element_type, mortar_fe_type> > \
                                                                      >::type >::type::value; \
                struct is_zero {                                        \
                    /*static const bool value = !(dim_ok && fe_ok);*/   \
                    static const bool value = false;                    \
                };                                                      \
                                                                        \
                static const bool isSameGeo = boost::is_same<typename gmc_type::element_type,geoelement_type>::value; \
                                                                        \
                tensor( tensor const& t )                               \
                    :                                                   \
                    M_expr( t.M_expr ),                                 \
                    M_geot( t.M_geot/*new gmc_type( *t.M_geot )*/ ),    \
                    M_fec( VF_OP_SWITCH( VF_OP_TYPE_IS_VALUE( T ), , t.M_fec/*new basis_context_type( *t.M_fec )*/ ) ), \
                    M_np( M_geot->nPoints() ),                          \
                    /*M_pc( new pc_type( M_expr.e().functionSpace()->fe(), M_geot->xRefs() )),*/ \
                    M_pc( t.M_pc ), \
                    /*M_pcf(),*/                                        \
                    /*M_ctx( VF_OP_SWITCH_ELSE_EMPTY( VF_OP_TYPE_IS_VALUE( T ), (new ctx_type( M_expr.e().functionSpace()->fe(), M_geot, (pc_ptrtype const&)M_pc ) ) ) ),*/ \
                    M_ctx( VF_OP_SWITCH_ELSE_EMPTY( VF_OP_TYPE_IS_VALUE( T ), t.M_ctx ) ), \
                    M_loc(VF_OP_SWITCH_ELSE_EMPTY( VF_OP_TYPE_IS_VALUE( T ), M_expr.e().BOOST_PP_CAT(VF_OPERATOR_TERM( O ),Extents)(*M_geot) ) ), \
                    M_mzero(),                                          \
                    M_zero( eigen_matrix_mn_type::Zero() ),                         \
                    M_returnEigenMatrix( eigen_matrix_mn_type::Zero() ),            \
                    M_did_init( t.M_did_init ),                         \
                    M_hasRelationMesh( t.M_hasRelationMesh ),           \
                    M_same_mesh( t.M_same_mesh )                        \
                        {                                               \
                            M_mzero.setZero();                          \
                        }                                               \
                                                                        \
                tensor( this_type const& expr,                          \
                        Geo_t const& geom,                              \
                        Basis_i_t const& VF_OP_SWITCH_ELSE_EMPTY( VF_OP_TYPE_IS_TEST( T ), fev ), \
                        Basis_j_t const& VF_OP_SWITCH_ELSE_EMPTY( VF_OP_TYPE_IS_TRIAL( T ), feu ) ) \
                    :                                                   \
                    M_expr( expr ),                                     \
                    M_geot( fusion::at_key<key_type>( geom ) ),         \
                    M_fec( VF_OP_SWITCH( VF_OP_TYPE_IS_TEST( T ),       \
                                         fusion::at_key<basis_context_key_type>( fev ).get() , \
                                         VF_OP_SWITCH_ELSE_EMPTY( VF_OP_TYPE_IS_TRIAL( T ), \
                                                                  fusion::at_key<basis_context_key_type>( feu ).get() ) ) ), \
                    M_np( fusion::at_key<key_type>( geom )->nPoints() ), \
                    M_pc( this->createPcIfSameGeom(expr,geom, mpl::bool_<isSameGeo>() ) ) /*new pc_type( expr.e().functionSpace()->fe(), fusion::at_key<key_type>( geom )->xRefs() ))*/, \
                    /*M_pcf(),*/                                        \
                    M_ctx( VF_OP_SWITCH_ELSE_EMPTY( VF_OP_TYPE_IS_VALUE( T ), \
                                                ( this->createCtxIfSameGeom(expr,geom, mpl::bool_<isSameGeo>() )) ) ), \
                    M_loc(VF_OP_SWITCH_ELSE_EMPTY( VF_OP_TYPE_IS_VALUE( T ), expr.e().BOOST_PP_CAT(VF_OPERATOR_TERM( O ),Extents)(*fusion::at_key<key_type>( geom )) ) ), \
                    M_mzero(),                                          \
                    M_zero( eigen_matrix_mn_type::Zero() ),                         \
                    M_returnEigenMatrix( eigen_matrix_mn_type::Zero() ),            \
                    M_did_init( false ),                                \
                    M_hasRelationMesh( fusion::at_key<key_type>( geom )->element().mesh()->isRelatedTo( expr.e().functionSpace()->mesh()) ), \
                    M_same_mesh( M_hasRelationMesh && isSameGeo )         \
                        {                                               \
                            M_mzero.setZero();                          \
                            if(!M_same_mesh)                            \
                                    expr.e().functionSpace()->mesh()->tool_localization()->updateForUse(); \
                        }                                               \
                tensor( this_type const& expr,                          \
                        Geo_t const& geom,                              \
                        Basis_i_t const& VF_OP_SWITCH_ELSE_EMPTY( VF_OP_TYPE_IS_TEST( T ), fev  ) ) \
                    :                                                   \
                    M_expr( expr ),                                    \
                    M_geot( fusion::at_key<key_type>( geom ) ),         \
                    M_fec( VF_OP_SWITCH_ELSE_EMPTY( VF_OP_TYPE_IS_TEST( T ), \
                                                     fusion::at_key<basis_context_key_type>( fev ).get() ) ), \
                    M_np( fusion::at_key<key_type>( geom )->nPoints() ), \
                    M_pc( this->createPcIfSameGeom(expr,geom, mpl::bool_<isSameGeo>() ) ) /*new pc_type( expr.e().functionSpace()->fe(), fusion::at_key<key_type>( geom )->xRefs() ) )*/, \
                    /*M_pcf(),*/                                        \
                    M_ctx( VF_OP_SWITCH_ELSE_EMPTY( VF_OP_TYPE_IS_VALUE( T ), \
                                                ( this->createCtxIfSameGeom(expr,geom, mpl::bool_<isSameGeo>() )) ) ), \
                    M_loc(VF_OP_SWITCH_ELSE_EMPTY( VF_OP_TYPE_IS_VALUE( T ), expr.e().BOOST_PP_CAT(VF_OPERATOR_TERM( O ),Extents)(*fusion::at_key<key_type>( geom )) ) ), \
                    M_mzero(),                                          \
                    M_zero( eigen_matrix_mn_type::Zero() ),                         \
                    M_returnEigenMatrix( eigen_matrix_mn_type::Zero() ),            \
                    M_did_init( false ),                                \
                    M_hasRelationMesh( fusion::at_key<key_type>( geom )->element().mesh()->isRelatedTo( expr.e().functionSpace()->mesh()) ), \
                    M_same_mesh( M_hasRelationMesh && isSameGeo )         \
                        {                                               \
                            M_mzero.setZero();                          \
                            if(!M_same_mesh)                            \
                                expr.e().functionSpace()->mesh()->tool_localization()->updateForUse(); \
                            /*update( geom );*/                         \
                        }                                               \
                tensor( this_type const& expr,                          \
                        Geo_t const& geom )                             \
                    :                                                   \
                    M_expr( expr ),                                     \
                    M_geot( fusion::at_key<key_type>( geom ) ),         \
                    M_np( fusion::at_key<key_type>( geom )->nPoints() ), \
                    M_pc( this->createPcIfSameGeom(expr,geom, mpl::bool_<isSameGeo>() ) ) /* new pc_type( expr.e().functionSpace()->fe(), fusion::at_key<key_type>( geom )->xRefs() ) )*/, \
                    /*M_pcf(),*/                                        \
                    M_ctx( VF_OP_SWITCH_ELSE_EMPTY( VF_OP_TYPE_IS_VALUE( T ), \
                                                    ( this->createCtxIfSameGeom(expr,geom, mpl::bool_<isSameGeo>() )) ) ), \
                    M_loc(VF_OP_SWITCH_ELSE_EMPTY( VF_OP_TYPE_IS_VALUE( T ), expr.e().BOOST_PP_CAT(VF_OPERATOR_TERM( O ),Extents)(*fusion::at_key<key_type>( geom )) ) ), \
                    M_mzero(),                                          \
                    M_zero( eigen_matrix_mn_type::Zero() ),                         \
                    M_returnEigenMatrix( eigen_matrix_mn_type::Zero() ),            \
                    M_did_init( false ),                                \
                    M_hasRelationMesh( ( expr.e().functionSpace() && expr.e().functionSpace()->mesh() )? fusion::at_key<key_type>( geom )->element().mesh()->isRelatedTo( expr.e().functionSpace()->mesh()) : false ), \
                    M_same_mesh( M_hasRelationMesh && isSameGeo )         \
                        {                                               \
                            M_mzero.setZero();                          \
                            if(!M_same_mesh && expr.e().functionSpace() && expr.e().functionSpace()->mesh() ) \
                                expr.e().functionSpace()->mesh()->tool_localization()->updateForUse(); \
                            /*update( geom ); */                        \
                            BOOST_MPL_ASSERT_MSG( VF_OP_TYPE_IS_VALUE( T ), INVALID_CALL_TO_CONSTRUCTOR, ()); \
                        }                                               \
                template<typename IM>                                   \
                    void init( IM const& im )                           \
                {                                                       \
                    M_did_init = true;                                  \
                    /*                                                  \
                    QuadMapped<IM> qm;                                  \
                    typedef typename QuadMapped<IM>::permutation_type permutation_type; \
                    typename QuadMapped<IM>::permutation_points_type ppts( qm( im ) ); \
                                                                        \
                    M_pcf.resize( im.nFaces() );                       \
                    for ( uint16_type __f = 0; __f < im.nFaces(); ++__f ) \
                        {                                               \
                            for( permutation_type __p( permutation_type::IDENTITY ); \
                                 __p < permutation_type( permutation_type::N_PERMUTATIONS ); ++__p ) \
                                {                                       \
                                    M_pcf[__f][__p.value()] = pc_ptrtype(  new pc_type( M_expr.e().functionSpace()->fe(), \
                                                                                         ppts[__f].find(__p)->second ) ); \
                                }                                       \
                        }                                               \
                    */                                                  \
                    /* expr.e().functionSpace()->fe(), fusion::at_key<key_type>( geom )->xRefs() ), */ \
                }                                                       \
                                                                        \
                void update( Geo_t const& geom, Basis_i_t const& fev, Basis_j_t const& feu ) \
                {                                                       \
                    update( geom, fev, feu, mpl::bool_<VF_OP_TYPE_IS_VALUE( T )>() ); \
                }                                                       \
                void update( Geo_t const& geom, Basis_i_t const& fev, Basis_j_t const& feu , mpl::bool_<true> ) \
                {                                                       \
                    update( geom, mpl::bool_<true>() );                 \
                }                                                       \
                void update( Geo_t const& geom, Basis_i_t const& fev, Basis_j_t const& feu , mpl::bool_<false> ) \
                {                                                       \
                    if (M_same_mesh)                                    \
                        updateInCaseOfInterpolate( geom, fev, feu, mpl::bool_<false>() ); \
                    else                                                \
                        updateInCaseOfInterpolate( geom, fev, feu, mpl::bool_<true>() ); \
                }                                                       \
                void updateInCaseOfInterpolate( Geo_t const& geom, Basis_i_t const& fev, Basis_j_t const& feu , mpl::bool_<false> ) \
                {                                                       \
                    /*nothing : always same context*/                   \
                }                                                       \
                void updateInCaseOfInterpolate( Geo_t const& geom, Basis_i_t const& fev, Basis_j_t const& feu , mpl::bool_<true> ) \
                {   /*with interp*/                                     \
                    VF_OP_SWITCH( VF_OP_TYPE_IS_TEST( T ),              \
                                  M_fec =fusion::at_key<basis_context_key_type>( fev ).get() , \
                                  VF_OP_SWITCH_ELSE_EMPTY( VF_OP_TYPE_IS_TRIAL( T ), \
                                                           M_fec = fusion::at_key<basis_context_key_type>( feu ).get() ) ) ; \
                }                                                       \
                void update( Geo_t const& geom, Basis_i_t const& fev )  \
                {                                                       \
                    update( geom, fev, mpl::bool_<VF_OP_TYPE_IS_VALUE( T )>() ); \
                }                                                       \
                void update( Geo_t const& geom, Basis_i_t const& fev, mpl::bool_<true> ) \
                {                                                       \
                    update( geom, mpl::bool_<true>() );                 \
                }                                                       \
                void update( Geo_t const& geom, Basis_i_t const& fev , mpl::bool_<false>) \
                {                                                       \
                    if (M_same_mesh)                                    \
                        updateInCaseOfInterpolate( geom, fev, mpl::bool_<false>() ); \
                    else                                                \
                        updateInCaseOfInterpolate( geom, fev, mpl::bool_<true>() ); \
                }                                                       \
                void updateInCaseOfInterpolate( Geo_t const& geom, Basis_i_t const& fev, mpl::bool_<false> ) \
                {                                                       \
                    /*no interp*/                                       \
                }                                                       \
                void updateInCaseOfInterpolate( Geo_t const& geom, Basis_i_t const& fev,  mpl::bool_<true> ) \
                {   /*with interp*/                                     \
                    VF_OP_SWITCH_ELSE_EMPTY( VF_OP_TYPE_IS_TEST( T ),   \
                                             M_fec = fusion::at_key<basis_context_key_type>( fev ).get() ) ; \
                }                                                       \
                template <typename ... CTX>                             \
                    void updateContext( CTX const& ... ctx )            \
                {                                                       \
                    typedef typename boost::remove_reference<typename boost::remove_const< decltype(*M_expr.e().selectContext( ctx...) ) >::type >::type ctxspace_type; \
                    static const bool ctxspace_is_geometricspace = boost::is_base_of<ContextGeometricBase/*GeometricSpaceBase*/,ctxspace_type>::type::value; \
                                                                        \
                    std::fill( M_loc.data(), M_loc.data()+M_loc.num_elements(), M_mzero.constant(0.) ); \
                    /*M_expr.e().VF_OPERATOR_SYMBOL( O )( *ctx, M_loc );*/ \
                    /*M_expr.e().VF_OPERATOR_SYMBOL( O )( *M_expr.e().selectContext( ctx...), M_loc );*/ \
                    this->updateContext( M_expr.e().selectContext( ctx...), mpl::bool_<ctxspace_is_geometricspace>() ); \
                }                                                       \
                template <typename CTX>                                 \
                    void updateContext( CTX const& ctx, mpl::true_ /**/ ) \
                {                                                       \
                    Geo_t geom( fusion::make_pair<vf::detail::gmc<0> >( ctx->gmContext() ) ); \
                    M_pc->update( fusion::at_key<key_type>( geom )->xRefs() ); \
                    M_ctx->update( fusion::at_key<key_type>( geom ),  (pc_ptrtype const&) M_pc ); \
                    M_expr.e().VF_OPERATOR_SYMBOL( O )( *M_ctx, M_loc ); \
                }                                                       \
                template <typename CTX>                                 \
                    void updateContext( CTX const& ctx, mpl::false_ /**/ ) \
                {                                                       \
                    CHECK( ctx ) << "no ctx";CHECK( ctx->gmContext() ) << "no gmctx";M_expr.e().VF_OPERATOR_SYMBOL( O )( *ctx, M_loc ); \
                }                                                       \
                                                                        \
                void update( Geo_t const& geom )                        \
                {                                                       \
                    /*BOOST_STATIC_ASSERT( dim_ok );*/                  \
                    update( geom, mpl::bool_<VF_OP_TYPE_IS_VALUE( T )>() ); \
                }                                                       \
                void update( Geo_t const& geom, uint16_type face )      \
                {                                                       \
                    /*BOOST_STATIC_ASSERT( dim_ok );*/                  \
                    update( geom, face, mpl::bool_<VF_OP_TYPE_IS_VALUE( T )>() ); \
                }                                                       \
                void update( Geo_t const& geom, uint16_type face1, mpl::bool_<true> ) \
                {                                                       \
                    std::fill( M_loc.data(), M_loc.data()+M_loc.num_elements(), M_mzero.constant(0.) ); \
                    this->updateCtxFaceIfSameGeom(geom,mpl::bool_<isSameGeo>() ); \
                    if (M_same_mesh)                                   \
                        M_expr.e().VF_OPERATOR_SYMBOL( O )( *M_ctx, M_loc ); \
                    else  {                                             \
                        matrix_node_type __ptsreal = M_expr.e().ptsInContext(*fusion::at_key<key_type>( geom ), mpl::int_<2>()); \
                        M_expr.e().BOOST_PP_CAT(VF_OPERATOR_SYMBOL( O ),Interpolate)( /**M_ctx,*/ __ptsreal, M_loc, M_expr.useInterpWithConfLoc()/*false*//*true*/, \
                                                                                      fusion::at_key<key_type>( geom )->element().face( fusion::at_key<key_type>( geom )->faceId() ).vertices() ); \
                    }                                                   \
                }                                                       \
                void update( Geo_t const& geom, mpl::bool_<true> )      \
                {                                                       \
                    std::fill( M_loc.data(), M_loc.data()+M_loc.num_elements(), M_mzero.constant(0.) ); \
                    this->updateCtxIfSameGeom(geom,mpl::bool_<isSameGeo>() ); \
                    if (M_same_mesh) {                                  \
                        M_expr.e().VF_OPERATOR_SYMBOL( O )( *M_ctx, M_loc ); \
                    }                                                   \
                    else {                                              \
                        /*std::cout << "\n idv with interp \n";*/       \
                        matrix_node_type __ptsreal = M_expr.e().ptsInContext(*fusion::at_key<key_type>( geom ), mpl::int_<1>()); \
                        auto setOfPts = ( fusion::at_key<key_type>( geom )->faceId() != invalid_uint16_type_value )? \
                          fusion::at_key<key_type>( geom )->element().face( fusion::at_key<key_type>( geom )->faceId() ).vertices() : \
                          fusion::at_key<key_type>( geom )->element().vertices(); \
                        M_expr.e().BOOST_PP_CAT(VF_OPERATOR_SYMBOL( O ),Interpolate)( /**M_ctx,*/ __ptsreal, M_loc, M_expr.useInterpWithConfLoc()/*false*//*true*/, setOfPts  ); \
                    }                                                   \
                }                                                       \
                void update( Geo_t const& geom, mpl::bool_<false> )     \
                {                                                       \
                    /*std::cout << "\n idv no interp \n";*/             \
                    Feel::detail::ignore_unused_variable_warning(geom); \
                }                                                       \
                                                                        \
                ret_type                                                \
                    evalijq( uint16_type i,                             \
                             uint16_type VF_OP_SWITCH_ELSE_EMPTY( VF_OP_TYPE_IS_TRIAL( T ), j ), \
                             uint16_type q  ) const                     \
                {                                                       \
                    Feel::detail::ignore_unused_variable_warning(i);    \
                    return evaliq( VF_OP_SWITCH( BOOST_PP_NOT( VF_OP_TYPE_IS_TRIAL( T ) ),i,j), q ); \
                }                                                       \
                    result_type                                         \
                        evalijq( uint16_type i,                         \
                                 uint16_type VF_OP_SWITCH_ELSE_EMPTY( VF_OP_TYPE_IS_TRIAL( T ), j ), \
                             uint16_type c1, uint16_type c2, uint16_type q  ) const \
                {                                                       \
                    Feel::detail::ignore_unused_variable_warning(i);    \
                    return evaliq( VF_OP_SWITCH( BOOST_PP_NOT( VF_OP_TYPE_IS_TRIAL( T ) ),i,j), c1, c2, q ); \
                }                                                       \
                                                                        \
                template<int PatternContext> \
                    result_type                                         \
                    evalijq( uint16_type i,                           \
                             uint16_type j,                           \
                             uint16_type c1, uint16_type c2, uint16_type q, \
                             mpl::int_<PatternContext> ) const          \
                {                                                       \
                    return evalijq( i, j, c1, c2, q );                  \
                }                                                       \
                                                                        \
                ret_type                                                \
                    evaliq( uint16_type i, uint16_type q  ) const       \
                {                                                       \
                    return evaliq_( i, q, mpl::bool_<dim_ok && fe_ok>() ); \
                }                                                       \
                result_type                                             \
                    evaliq( uint16_type i, uint16_type c1, uint16_type c2, uint16_type q  ) const \
                {                                                       \
                    return evaliq_( i, c1, c2, q, mpl::bool_<dim_ok && fe_ok>() ); \
                }                                                       \
                result_type                                             \
                    evalq( uint16_type c1, uint16_type c2, uint16_type q ) const \
                {                                                       \
                    BOOST_MPL_ASSERT_MSG( VF_OP_TYPE_IS_VALUE( T ), INVALID_CALL_TO_EVALQ, ()); \
                    return evalq( c1, c2, q, mpl::int_<shape::rank>() ); \
                }                                                       \
                ret_type                                                \
                    evalq( uint16_type q ) const                        \
                {                                                       \
                    BOOST_MPL_ASSERT_MSG( VF_OP_TYPE_IS_VALUE( T ), INVALID_CALL_TO_EVALQ, ()); \
                    return Feel::vf::detail::convertEigenMatrixTensor( M_loc[q] ); \
                    /*return M_returnEigenMatrix;*/                     \
                    /*return M_loc[q];*/                                \
                }                                                       \
            private:                                                    \
                                                                        \
                result_type                                             \
                    evaliq_( uint16_type /*i*/,                         \
                    uint16_type /*c1*/, uint16_type /*c2*/,             \
                    int /*q*/,                                          \
                    mpl::bool_<false> ) const                           \
                {                                                       \
                    return 0;                                           \
                }                                                       \
                ret_type                                                \
                    evaliq_( uint16_type /*i*/,                         \
                    int /*q*/,                                          \
                    mpl::bool_<false> ) const                           \
                {                                                       \
                    return ret_type(M_zero.data());                     \
                }                                                       \
                                                                        \
                ret_type                                                \
                    evaliq_( uint16_type i, uint16_type q, mpl::bool_<true> ) const \
                {                                                       \
                    return evaliq__( i, q, mpl::bool_<true>(), mpl::bool_<VF_OP_TYPE_IS_VALUE( T )>() ); \
                }                                                           \
                result_type                                             \
                    evaliq_( uint16_type i, uint16_type c1, uint16_type c2, uint16_type q, mpl::bool_<true> ) const \
                {                                                       \
                    return evaliq__( i, c1, c2, q, mpl::bool_<true>(), mpl::bool_<VF_OP_TYPE_IS_VALUE( T )>() ); \
                }                                                       \
                                                                        \
                ret_type                                                \
                    evaliq__( uint16_type /*i*/,  uint16_type q,        \
                    mpl::bool_<true>, mpl::bool_<true> ) const          \
                    {                                                   \
                        return Feel::vf::detail::convertEigenMatrixTensor( M_loc[q]); \
                        /*return M_returnEigenMatrix;*/                 \
                        /*return M_loc[q];*/                            \
                    }                                                   \
                    result_type                                         \
                    evaliq__( uint16_type /*i*/, uint16_type c1, uint16_type c2, uint16_type q, \
                              mpl::bool_<true>, mpl::bool_<true> ) const \
                {                                                       \
                    return evalq( c1, c2, q, mpl::int_<shape::rank>() ); \
                }                                                       \
                                                                        \
                    ret_type                                            \
                        evaliq__( uint16_type i, uint16_type q, mpl::bool_<true>, mpl::bool_<false> ) const \
                    {                                                   \
                        return Feel::vf::detail::convertEigenMatrixTensor( M_fec->VF_OPERATOR_TERM( O )( i, q ) ); \
                        /*return M_returnEigenMatrix;*/                 \
                        /*return M_fec->VF_OPERATOR_TERM( O )( i, q );*/ \
                    }                                                   \
                    result_type                                         \
                    evaliq__( uint16_type i, uint16_type c1, uint16_type c2, uint16_type q, mpl::bool_<true>, mpl::bool_<false> ) const \
                    {                                                   \
                        return M_fec->VF_OPERATOR_TERM( O )( i, c1, c2, q ); \
                    }                                                   \
                                                                        \
                result_type                                             \
                    evalq( uint16_type c1, uint16_type c2, uint16_type q, mpl::int_<0> ) const \
                {                                                       \
                    Feel::detail::ignore_unused_variable_warning(c1);   \
                    Feel::detail::ignore_unused_variable_warning(c2);   \
                    return M_loc[q](0,0);                           \
                }                                                       \
                result_type                                             \
                    evalq( uint16_type c1, uint16_type c2, uint16_type q, mpl::int_<1> ) const \
                {                                                       \
                    return evalq( c1, c2, q, mpl::int_<1>(), mpl::bool_<shape::is_transposed>() ); \
                }                                                       \
                result_type                                             \
                    evalq( uint16_type c1, uint16_type c2, uint16_type q, mpl::int_<1>, mpl::bool_<false> ) const \
                {                                                       \
                    Feel::detail::ignore_unused_variable_warning(c1);   \
                    Feel::detail::ignore_unused_variable_warning(c2);   \
                    return M_loc[q](c1,0);                                \
                }                                                       \
                result_type                                             \
                    evalq( uint16_type c1, uint16_type c2, uint16_type q, mpl::int_<1>, mpl::bool_<true> ) const \
                {                                                       \
                    Feel::detail::ignore_unused_variable_warning(c1);   \
                    Feel::detail::ignore_unused_variable_warning(c2);   \
                    return M_loc[q](0,c2);                                \
                }                                                       \
                result_type                                             \
                    evalq( uint16_type c1, uint16_type c2, uint16_type q, mpl::int_<2> ) const \
                {                                                       \
                    return M_loc[q](c1,c2);                               \
                }                                                      \
                pc_ptrtype createPcIfSameGeom(this_type const& expr, Geo_t const& geom,mpl::bool_<true>) \
                {                                                       \
                    if ( expr.e().functionSpace() && expr.e().functionSpace()->fe() ) \
                        return pc_ptrtype (new pc_type( expr.e().functionSpace()->fe(), fusion::at_key<key_type>( geom )->xRefs() ) ); \
                    else                                                \
                        return pc_ptrtype();                            \
                }                                                       \
                pc_ptrtype createPcIfSameGeom(this_type const& expr, Geo_t const& geom,mpl::bool_<false>) \
                {                                                       \
                    return pc_ptrtype();                                \
                }                                                       \
                ctx_ptrtype createCtxIfSameGeom(this_type const& expr, Geo_t const& geom,mpl::bool_<true>) \
                {                                                       \
                    if ( expr.e().functionSpace()  && expr.e().functionSpace()->fe() ) \
                        return ctx_ptrtype( new ctx_type( expr.e().functionSpace()->fe(),fusion::at_key<key_type>( geom ),(pc_ptrtype const&)M_pc ) ); \
                    else                                                \
                        return ctx_ptrtype();                           \
                }                                                       \
                ctx_ptrtype createCtxIfSameGeom(this_type const& expr, Geo_t const& geom,mpl::bool_<false>) \
                {                                                       \
                    return ctx_ptrtype( /*new ctx_type( )*/ );          \
                }                                                       \
                void updateCtxIfSameGeom(Geo_t const& geom, mpl::bool_<true> )    \
                {                                                       \
                    if ( gmc_type::subEntityCoDim > 1 || fusion::at_key<key_type>( geom )->faceId() != invalid_uint16_type_value ) /*face case*/ \
                        M_pc->update(fusion::at_key<key_type>( geom )->pc()->nodes() ); \
                    M_ctx->update( fusion::at_key<key_type>( geom ),  (pc_ptrtype const&) M_pc ); \
                }                                                       \
                void updateCtxIfSameGeom(Geo_t const& geom, mpl::bool_<false> ) \
                {                                                       \
                }                                                       \
                void updateCtxFaceIfSameGeom(Geo_t const& geom, mpl::bool_<true> )    \
                {                                                       \
                    /*uint16_type face = fusion::at_key<key_type>( geom )->faceId(); \
                    uint16_type perm = fusion::at_key<key_type>( geom )->permutation().value(); \
                    M_ctx->update( fusion::at_key<key_type>( geom ), (pc_ptrtype const&) M_pcf[face][perm] );*/ \
                    M_pc->update(fusion::at_key<key_type>( geom )->pc()->nodes() ); \
                    M_ctx->update( fusion::at_key<key_type>( geom ), (pc_ptrtype const&) M_pc ); \
                }                                                       \
                void updateCtxFaceIfSameGeom(Geo_t const& geom, mpl::bool_<false> ) \
                {                                                       \
                }                                                       \
                this_type const& M_expr;                               \
                gmc_ptrtype M_geot;                                    \
                basis_context_ptrtype M_fec;                           \
                const uint16_type M_np;                                \
                pc_ptrtype M_pc;                                       \
                /*std::vector<std::map<uint16_type, pc_ptrtype> > M_pcf;*/ \
                ctx_ptrtype M_ctx;                                      \
                array_type M_loc;                                      \
                loc_type M_mzero;                                       \
                eigen_matrix_mn_type M_zero;                            \
                mutable eigen_matrix_mn_type M_returnEigenMatrix;       \
                /*typename element_type::BOOST_PP_CAT( VF_OPERATOR_TERM( O ), _type) M_loc;*/ \
                bool M_did_init;                                        \
                const bool M_hasRelationMesh;                           \
                const bool M_same_mesh;                                 \
            };                                                          \
                                                                        \
        protected:                                                      \
            VF_OPERATOR_NAME( O ) () {}                                 \
            boost::reference_wrapper<const element_type>  M_v;         \
            bool M_useInterpWithConfLoc;                                     \
        };                                                              \
    template <class ELEM                                                \
              BOOST_PP_IF( VF_OP_TYPE_IS_GENERIC( T ),  BOOST_PP_COMMA, BOOST_PP_EMPTY )() \
        BOOST_PP_IF( VF_OP_TYPE_IS_GENERIC( T ),  BOOST_PP_IDENTITY( VF_OP_TYPE_TYPE( T ) sw ), BOOST_PP_EMPTY )() > \
    inline Expr< VF_OPERATOR_NAME( O )< ELEM, VF_OP_TYPE_OBJECT(T)> >   \
    BOOST_PP_CAT( VF_OPERATOR_SYMBOL(O), VF_OP_TYPE_SUFFIX(T) )( ELEM const& expr,bool useInterpWithConfLoc=false, std::enable_if_t<std::is_base_of<FunctionSpaceBase::ElementBase,ELEM>::value>* = nullptr ) \
        {                                                               \
            typedef VF_OPERATOR_NAME( O )< ELEM, VF_OP_TYPE_OBJECT(T)> expr_t; \
            return Expr< expr_t >(  expr_t(expr,useInterpWithConfLoc) ); \
        }                                                               \
                                                                        \
    template <class ELEM                                                \
              BOOST_PP_IF( VF_OP_TYPE_IS_GENERIC( T ),  BOOST_PP_COMMA, BOOST_PP_EMPTY )() \
        BOOST_PP_IF( VF_OP_TYPE_IS_GENERIC( T ),  BOOST_PP_IDENTITY( VF_OP_TYPE_TYPE( T ) sw ), BOOST_PP_EMPTY )() > \
    inline Expr< VF_OPERATOR_NAME( O )< ELEM, VF_OP_TYPE_OBJECT(T)> >   \
    BOOST_PP_CAT( VF_OPERATOR_SYMBOL(O), VF_OP_TYPE_SUFFIX(T) )( std::shared_ptr<ELEM> expr,bool useInterpWithConfLoc=false, std::enable_if_t<std::is_base_of<FunctionSpaceBase::ElementBase,ELEM>::value>* = nullptr ) \
        {                                                               \
            typedef VF_OPERATOR_NAME( O )< ELEM, VF_OP_TYPE_OBJECT(T)> expr_t; \
            return Expr< expr_t >(  expr_t(*expr,useInterpWithConfLoc) ); \
        }                                                               \

/**/
#
//
// Generate the code
//
BOOST_PP_LIST_FOR_EACH_PRODUCT( VF_ARRAY_OPERATOR_DECLARATION, 2, ( VF_OPERATORS, VF_OPERATORS_TYPE ) )
BOOST_PP_LIST_FOR_EACH_PRODUCT( VF_ARRAY_OPERATOR, 2, ( VF_OPERATORS, VF_OPERATORS_TYPE ) )
/// \endcond

// try to add operators to Python library
/*
#define VF_DEF(_,OT) \
    VF_DEF2 OT;

#define VF_DEF2(O,T) \
    typedef VF_OPERATOR_NAME(O)<ELEM,VF_OP_TYPEOBJECT(T)> BOOST_PP_CAT(expr_t,BOOST_PP_CAT(VF_OPERATOR_SYMBOL(O) , VF_OP_TYPE_SUFFIX(T)))

BOOST_PP_LIST_FOR_EACH_PRODUCT(VF_DEF,2,(VF_OPERATORS,VF_OPERATORS_TYPE))
*/

}
}

#endif /* __FEELPP_VF_OPERATORS_HPP */<|MERGE_RESOLUTION|>--- conflicted
+++ resolved
@@ -396,15 +396,6 @@
             }                                                           \
                                                                         \
             template <typename TheSymbolExprType>                       \
-<<<<<<< HEAD
-            bool hasSymbolDependency( std::string const& symb, TheSymbolExprType const& se ) const { return false; } \
-            template <typename TheSymbolExprType>                       \
-            void dependentSymbols( std::string const& symb, std::map<std::string,std::set<std::string>> & res, TheSymbolExprType const& se ) const {} \
-                                                                        \
-            template <int diffOrder, typename TheSymbolExprType>        \
-                auto diff( std::string const& diffVariable, WorldComm const& world, std::string const& dirLibExpr, \
-                           TheSymbolExprType const& se ) const { return *this; } \
-=======
             bool hasSymbolDependency( std::string const& symb, TheSymbolExprType const& se ) const \
             {                                                           \
                 if constexpr ( isP0Continuous<fe_type>::result || functionspace_type::nDim == 0 ) \
@@ -439,7 +430,6 @@
                     return *this;                                       \
                 }                                                       \
             }                                                           \
->>>>>>> b64a1644
                                                                         \
             template<typename Geo_t, typename Basis_i_t, typename Basis_j_t = Basis_i_t> \
                 struct tensor                                           \
