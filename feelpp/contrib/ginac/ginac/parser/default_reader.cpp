/** @file default_reader.cpp
 *
 *  Implementation of the default and builtin readers (part of GiNaC's parser).
 **/

/*
 *  GiNaC Copyright (C) 1999-2016 Johannes Gutenberg University Mainz, Germany
 *
 *  This program is free software; you can redistribute it and/or modify
 *  it under the terms of the GNU General Public License as published by
 *  the Free Software Foundation; either version 2 of the License, or
 *  (at your option) any later version.
 *
 *  This program is distributed in the hope that it will be useful,
 *  but WITHOUT ANY WARRANTY; without even the implied warranty of
 *  MERCHANTABILITY or FITNESS FOR A PARTICULAR PURPOSE.  See the
 *  GNU General Public License for more details.
 *
 *  You should have received a copy of the GNU General Public License
 *  along with this program; if not, write to the Free Software
 *  Foundation, Inc., 51 Franklin Street, Fifth Floor, Boston, MA  02110-1301  USA
 */
#include <cmath>
#include <random>
#include <algorithm>
#include "parse_context.h"
#include "power.h"
#include "lst.h"
#include "operators.h"
#include "inifcns.h"
#include "function.h"
#include "constant.h"
#include <cstdint> // for uintptr_t

namespace GiNaC
{
<<<<<<< HEAD
DECLARE_FUNCTION_1P(print);
static ex print_eval(const ex & x) 
{ 
	return print(x).hold();
}
static ex print_evalf(const ex & x) 
{ 
	return print(x).hold();	
}
                                                                                
static void print_print_latex(const ex & arg1, const print_context & c)
{
    c.s << "{"; arg1.print(c); c.s << "|}";
}
                                                                                
static void print_print_csrc_float(const ex & arg1, const print_context & c)
{
    c.s << "print(\""; arg1.print(c); c.s << "\","; arg1.print(c);c.s << ")";
}
REGISTER_FUNCTION(print, eval_func( print_eval).
                       evalf_func( print_evalf).
                       print_func<print_latex>( print_print_latex).
                       print_func<print_csrc_float>( print_print_csrc_float).
                       print_func<print_csrc_double>( print_print_csrc_float));

=======
DECLARE_FUNCTION_2P(rand);
static ex rand_eval(const ex & a,const ex & b) 
{
	return rand(a,b).hold();
}

static void rand_print_latex( const ex& arg1, const ex& arg2, const print_context& c )
{
    c.s << "{"; arg1.print(c); c.s << "|}";
}

static void rand_print_csrc_float( const ex& arg1, const ex& arg2, const print_context& c )
{
    c.s << "[](){ auto [dis, gen] = uniformDistribution("; 
	arg1.print(c); 
	c.s << ",";
	arg2.print( c );
	c.s << "); return dis(gen); }()";
}
REGISTER_FUNCTION(rand, eval_func( rand_eval).
                       evalf_func( rand_eval).
                       print_func<print_latex>( rand_print_latex).
                       print_func<print_csrc_float>( rand_print_csrc_float).
                       print_func<print_csrc_double>( rand_print_csrc_float));

DECLARE_FUNCTION_2P( uniform );
static ex uniform_eval( const ex& a, const ex& b )
{
    return uniform( a,b ).hold();
}

static void uniform_print_latex( const ex& arg1, const ex& arg2, const print_context& c )
{
    c.s << "{";
    arg1.print( c );
    c.s << "|}";
}

static void uniform_print_csrc_float( const ex& arg1, const ex& arg2, const print_context& c )
{
    c.s << "[](){ auto [dis, gen] = uniformDistribution(";
    arg1.print( c );
    c.s << ",";
    arg2.print( c );
    c.s << "); return dis(gen); }()";
}
REGISTER_FUNCTION( uniform, eval_func( uniform_eval ).
                         evalf_func( uniform_eval ).
						 print_func<print_latex>( uniform_print_latex ).
						 print_func<print_csrc_float>( uniform_print_csrc_float ).
						 print_func<print_csrc_double>( uniform_print_csrc_float ) );

DECLARE_FUNCTION_2P( loguniform );
static ex loguniform_eval( const ex& a, const ex& b )
{
    return loguniform( a,b ).hold();
}

static void loguniform_print_latex( const ex& arg1, const ex& arg2, const print_context& c )
{
    c.s << "{";
    arg1.print( c );
    c.s << "|}";
}

static void loguniform_print_csrc_float( const ex& arg1, const ex& arg2, const print_context& c )
{
    c.s << "[](){ auto [dis, gen] = uniformDistribution( std::log(";
    arg1.print( c );
    c.s << "),std::log(";
    arg2.print( c );
    c.s << ")); return exp(dis(gen)); }()";
}
REGISTER_FUNCTION( loguniform, eval_func( loguniform_eval ).
                         evalf_func( loguniform_eval ).
						 print_func<print_latex>( loguniform_print_latex ).
						 print_func<print_csrc_float>( loguniform_print_csrc_float ).
						 print_func<print_csrc_double>( loguniform_print_csrc_float ) );

DECLARE_FUNCTION_2P( normal );
static ex normal_eval( const ex& a, const ex& b )
{
    return normal( a,b ).hold();
}

static void normal_print_latex( const ex& arg1, const ex& arg2, const print_context& c )
{
    c.s << "{";
    arg1.print( c );
    c.s << "|}";
}

static void normal_print_csrc_float( const ex& arg1, const ex& arg2, const print_context& c )
{
    c.s << "[](){ auto [dis, gen] = normalDistribution(";
    arg1.print( c );
    c.s << ",";
    arg2.print( c );
    c.s << "); return dis(gen); }()";
}
REGISTER_FUNCTION( normal, eval_func( normal_eval ).
                         evalf_func( normal_eval ).
						 print_func<print_latex>( normal_print_latex ).
						 print_func<print_csrc_float>( normal_print_csrc_float ).
						 print_func<print_csrc_double>( normal_print_csrc_float ) );

DECLARE_FUNCTION_2P( lognormal );
static ex lognormal_eval( const ex& a, const ex& b )
{
    return lognormal( a,b ).hold();
}

static void lognormal_print_latex( const ex& arg1, const ex& arg2, const print_context& c )
{
    c.s << "{";
    arg1.print( c );
    c.s << "|}";
}

static void lognormal_print_csrc_float( const ex& arg1, const ex& arg2, const print_context& c )
{
    c.s << "[](){ auto [dis, gen] = lognormalDistribution(";
    arg1.print( c );
    c.s << ",";
    arg2.print( c );
    c.s << "); return dis(gen); }()";
}
REGISTER_FUNCTION( lognormal, eval_func( lognormal_eval ).
                         evalf_func( lognormal_eval ).
						 print_func<print_latex>( lognormal_print_latex ).
						 print_func<print_csrc_float>( lognormal_print_csrc_float ).
						 print_func<print_csrc_double>( lognormal_print_csrc_float ) );
>>>>>>> de11840a

DECLARE_FUNCTION_2P(mod);
static ex mod_eval(const ex & x, const ex& y ) 
{ 
	if (is_exactly_a<numeric>(y) && is_exactly_a<numeric>(x))
		return mod(ex_to<numeric>(x), ex_to<numeric>(y));
	
	return mod(x, y).hold();
}
static ex mod_evalf(const ex & x, const ex& y ) 
{ 
	if (is_exactly_a<numeric>(y) && is_exactly_a<numeric>(x))
		return mod(ex_to<numeric>(x), ex_to<numeric>(y));
	
	return mod(x, y).hold();	
}
                                                                                
static void mod_print_latex(const ex & arg1, const ex&  arg2,const print_context & c)
{
    c.s << "{"; arg1.print(c); c.s << "\%"; arg2.print(c); c.s << "|}";
}
                                                                                
static void mod_print_csrc_float(const ex & arg1, const ex & arg2, const print_context & c)
{
    c.s << "fmod("; arg1.print(c); c.s << ","; arg2.print(c); c.s << ")";
}

                                                                                
REGISTER_FUNCTION(mod, eval_func( mod_eval).
                       evalf_func( mod_evalf).
                       print_func<print_latex>( mod_print_latex).
                       print_func<print_csrc_float>( mod_print_csrc_float).
                       print_func<print_csrc_double>( mod_print_csrc_float));

DECLARE_FUNCTION_1P(floor);
static ex floor_eval(const ex & x) 
{ 
	if (is_exactly_a<numeric>(x))
		return floor(ex_to<numeric>(x));
	
	return floor(x).hold();
}
static ex floor_evalf(const ex & x) 
{ 
	if (is_exactly_a<numeric>(x))
		return floor(ex_to<numeric>(x));
	
	return floor(x).hold();	
}
                                                                                
static void floor_print_latex(const ex & arg1, const print_context & c)
{
    c.s << "{"; arg1.print(c); c.s << "|}";
}
                                                                                
static void floor_print_csrc_float(const ex & arg1, const print_context & c)
{
    c.s << "std::floor("; arg1.print(c); c.s << ")";
}
REGISTER_FUNCTION(floor, eval_func( floor_eval).
                       evalf_func( floor_evalf).
                       print_func<print_latex>( floor_print_latex).
                       print_func<print_csrc_float>( floor_print_csrc_float).
                       print_func<print_csrc_double>( floor_print_csrc_float));
DECLARE_FUNCTION_1P(fract);
static ex fract_eval(const ex & x) 
{ 
	if (is_exactly_a<numeric>(x))
		return ex_to<numeric>(x)-floor(ex_to<numeric>(x));
	
	return fract(x).hold();
}

                                                                                
static void fract_print_latex(const ex & arg1, const print_context & c)
{
    c.s << "{"; arg1.print(c); c.s << "|}";
}
                                                                                
static void fract_print_csrc_float(const ex & arg1, const print_context & c)
{
    arg1.print(c); c.s << " - std::floor(";arg1.print(c); c.s << ")";
}
REGISTER_FUNCTION(fract, eval_func( fract_eval).
                       evalf_func( fract_eval).
                       print_func<print_latex>( fract_print_latex).
                       print_func<print_csrc_float>( fract_print_csrc_float).
                       print_func<print_csrc_double>( fract_print_csrc_float));
DECLARE_FUNCTION_1P(ceil);
static ex ceil_eval(const ex & x) 
{ 
	if (is_exactly_a<numeric>(x))
		return ceil(ex_to<numeric>(x));
	
	return ceil(x).hold();
}
static ex ceil_evalf(const ex & x) 
{ 
	if (is_exactly_a<numeric>(x))
		return ceil(ex_to<numeric>(x));
	
	return ceil(x).hold();	
}
                                                                                
static void ceil_print_latex(const ex & arg1, const print_context & c)
{
    c.s << "{"; arg1.print(c); c.s << "|}";
}
                                                                                
static void ceil_print_csrc_float(const ex & arg1, const print_context & c)
{
    c.s << "std::ceil("; arg1.print(c); c.s << ")";
}
                                                                                
REGISTER_FUNCTION(ceil, eval_func( ceil_eval).
                       evalf_func( ceil_evalf).
                       print_func<print_latex>( ceil_print_latex).
                       print_func<print_csrc_float>( ceil_print_csrc_float).
                       print_func<print_csrc_double>( ceil_print_csrc_float));

DECLARE_FUNCTION_1P(sign);
static ex sign_eval(const ex & x) 
{ 
	if (is_exactly_a<numeric>(x))
		return (numeric(0.) < ex_to<numeric>(x)) - (ex_to<numeric>(x) < numeric(0.));
	
	return sign(x).hold();
}
static ex sign_evalf(const ex & x) 
{ 
	if (is_exactly_a<numeric>(x))
		return (numeric(0.) < ex_to<numeric>(x)) - (ex_to<numeric>(x) < numeric(0.));
	
	return sign(x).hold();	
}
                                                                                
static void sign_print_latex(const ex & arg1,const print_context & c)
{
    c.s << "{"; arg1.print(c); c.s << "|}";
}
                                                                                
static void sign_print_csrc_float(const ex & arg1, const print_context & c)
{
    c.s << "(double(0) < "; arg1.print(c); c.s << ")-(";arg1.print(c); c.s << " < double(0))"; 
}
                                                                                
REGISTER_FUNCTION(sign, eval_func( sign_eval).
                       evalf_func( sign_evalf).
                       print_func<print_latex>( sign_print_latex).
                       print_func<print_csrc_float>( sign_print_csrc_float).
                       print_func<print_csrc_double>( sign_print_csrc_float));

DECLARE_FUNCTION_3P(clamp)
static ex clamp_eval( const ex & x, const ex & lo, const ex& hi ) 
{ 
	if (is_exactly_a<numeric>(x) && is_exactly_a<numeric>(lo) && is_exactly_a<numeric>(hi))
	{
		return std::clamp((ex_to<numeric>(x) - ex_to<numeric>(lo)) / (ex_to<numeric>(hi) - ex_to<numeric>(lo)), numeric(0.0), numeric(1.0));
	}
	
	return clamp(x, lo, hi).hold();
}
                                                                                
static void clamp_print_latex(const ex & x, const ex&  lo, const ex& hi,const print_context & c)
{
    c.s << "{"; lo.print(c); c.s << "\%"; hi.print(c); c.s << "|}";
}

static void clamp_print_csrc_float(const ex & x, const ex&  lo, const ex& hi,const print_context & c)												                                
{
 	c.s << "std::clamp( "; x.print(c); c.s << ", "; lo.print(c); c.s << ","; hi.print(c); c.s << ")";
}

                                                                                
REGISTER_FUNCTION(clamp, eval_func(clamp_eval).
                       evalf_func(clamp_eval).
                       print_func<print_latex>(clamp_print_latex).
                       print_func<print_csrc_float>(clamp_print_csrc_float).
                       print_func<print_csrc_double>(clamp_print_csrc_float));

DECLARE_FUNCTION_2P(step1);
static ex step1_eval( const ex & x, const ex & edge ) 
{ 
	if (is_exactly_a<numeric>(x) && is_exactly_a<numeric>(edge) )
	{
		if ( ex_to<numeric>(x) < ex_to<numeric>(edge) )
			return 0.;
		return 1;
	}
	
	return step1(x, edge).hold();
}
                                                                                
static void step1_print_latex(const ex & arg1, const ex&  arg2,const print_context & c)
{
    c.s << "{ step1("; arg1.print(c); c.s << ","; arg2.print(c); c.s << ")}";
}
                                                                                
static void step1_print_csrc_float(const ex & arg1, const ex & arg2, const print_context & c)
{
    c.s << "("; arg1.print(c); c.s << " < "; arg2.print(c); c.s << ") ? 0. : 1.";
}

                                                                                
REGISTER_FUNCTION(step1, eval_func(step1_eval).
                       evalf_func(step1_eval).
                       print_func<print_latex>(step1_print_latex).
                       print_func<print_csrc_float>(step1_print_csrc_float).
                       print_func<print_csrc_double>(step1_print_csrc_float));

DECLARE_FUNCTION_3P(smoothstep)
static ex smoothstep_eval( const ex & x, const ex & lo, const ex& hi ) 
{ 
	if (is_exactly_a<numeric>(x) && is_exactly_a<numeric>(lo) && is_exactly_a<numeric>(hi))
	{
		auto t = std::clamp((ex_to<numeric>(x) - ex_to<numeric>(lo)) / (ex_to<numeric>(hi) - ex_to<numeric>(lo)), numeric(0.0), numeric(1.0));
		return t * t * (3.0 - 2.0 * t);;
	}
	
	return smoothstep(x, lo, hi).hold();
}
                                                                                
static void smoothstep_print_latex(const ex & x, const ex&  lo, const ex& hi,const print_context & c)
{
    c.s << "{"; lo.print(c); c.s << "\%"; hi.print(c); c.s << "|}";
}

static void smoothstep_print_csrc_float(const ex & x, const ex&  lo, const ex& hi,const print_context & c)												                                
{
 	c.s << "[]( const double& t ){ return t * t * (3.0 - 2.0 * t); }( std::clamp( "; 
	c.s << "("; x.print(c); c.s << "-"; lo.print(c); c.s << ")/"; 
	c.s << "("; hi.print(c); c.s << "-"; lo.print(c); c.s << ")"; 
	c.s << ", 0.0, 1.0) )";
}

                                                                                
REGISTER_FUNCTION(smoothstep, eval_func(smoothstep_eval).
                       evalf_func(smoothstep_eval).
                       print_func<print_latex>(smoothstep_print_latex).
                       print_func<print_csrc_float>(smoothstep_print_csrc_float).
                       print_func<print_csrc_double>(smoothstep_print_csrc_float));


DECLARE_FUNCTION_3P(rectangle);
static ex rectangle_eval( const ex & x, const ex & lo, const ex& hi ) 
{ 
	if (is_exactly_a<numeric>(x) && is_exactly_a<numeric>(lo) && is_exactly_a<numeric>(hi) )
	{
		if ( ex_to<numeric>(x) < ex_to<numeric>(lo) )
			return 0.;
		else if ( ex_to<numeric>(x) > ex_to<numeric>(hi) )
			return 0.;
		return 1;
	}
	
	return rectangle(x, lo, hi).hold();
}
                                                                                
static void rectangle_print_latex(const ex & arg1, const ex&  arg2,const ex&  arg3,const print_context & c)
{
    c.s << "{ rectangle("; arg1.print(c); c.s << ","; arg2.print(c); c.s << ")}";
}
                                                                                
static void rectangle_print_csrc_float(const ex & x, const ex & lo, const ex & hi, const print_context & c)
{
    c.s << "(("; x.print(c); c.s << " < "; lo.print(c); c.s << ") ? 0. :";
	c.s << "("; hi.print(c); c.s << " < "; x.print(c); c.s << ") ? 0. : 1.)";
}

                                                                                
REGISTER_FUNCTION(rectangle, eval_func(rectangle_eval).
                       evalf_func(rectangle_eval).
                       print_func<print_latex>(rectangle_print_latex).
                       print_func<print_csrc_float>(rectangle_print_csrc_float).
                       print_func<print_csrc_double>(rectangle_print_csrc_float));

DECLARE_FUNCTION_3P(triangle);
static ex triangle_eval( const ex & x, const ex & lo, const ex& hi ) 
{ 
	if (is_exactly_a<numeric>(x) && is_exactly_a<numeric>(lo) && is_exactly_a<numeric>(hi) )
	{
		auto t = std::clamp( ( ex_to<numeric>(x)-ex_to<numeric>(lo))/(ex_to<numeric>(hi)-ex_to<numeric>(lo)), numeric(0), numeric(0) );
		return 1-abs(ex_to<numeric>(t));
	}
	return triangle(x, lo, hi).hold();
}
                                                                                
static void triangle_print_latex(const ex & arg1, const ex&  arg2, const ex&  arg3,const print_context & c)
{
    c.s << "{ triangle("; arg1.print(c); c.s << ","; arg2.print(c); c.s << ")}";
}
                                                                                
static void triangle_print_csrc_float(const ex & x, const ex & lo, const ex & hi, const print_context & c)
{
	c.s << "1-std::abs(";
	c.s << "std::clamp( ";
	c.s << " -1 + 2*( "; x.print(c); c.s << "-"; lo.print(c); c.s << ")/"; 
	c.s << "("; hi.print(c); c.s << "-"; lo.print(c); c.s << ")"; 
	c.s << ", -1.0, 1.0)";
	c.s << ")";
	
}

                                                                                
REGISTER_FUNCTION(triangle, eval_func(triangle_eval).
                       evalf_func(triangle_eval).
                       print_func<print_latex>(triangle_print_latex).
                       print_func<print_csrc_float>(triangle_print_csrc_float).
                       print_func<print_csrc_double>(triangle_print_csrc_float));


DECLARE_FUNCTION_5P(mapabcd);
static ex mapabcd_eval( const ex & x, const ex & a, const ex& b, const ex & c, const ex& d ) 
{ 
	if (is_exactly_a<numeric>(x) && is_exactly_a<numeric>(a) && is_exactly_a<numeric>(b)&& is_exactly_a<numeric>(c) && is_exactly_a<numeric>(d) )
	{
		return std::clamp( ex_to<numeric>(c) + ( ex_to<numeric>(d)-ex_to<numeric>(c))*( ex_to<numeric>(x)-ex_to<numeric>(a))/(ex_to<numeric>(b)-ex_to<numeric>(a)), 
				     	   ex_to<numeric>(a), ex_to<numeric>(b) );
	}
	return mapabcd( x, a, b, c, d ).hold();
}
                                                                                
static void mapabcd_print_latex(const ex & x, const ex & a, const ex& b, const ex & c, const ex& d, const print_context & co)
{
    co.s << "{ mapabcd("; x.print(co); co.s << ","; a.print(co); co.s << ","; b.print(co);co.s << ","; c.print(co);co.s << ","; d.print(co);co.s << ")}";
}
                                                                                
static void mapabcd_print_csrc_float(const ex & x, const ex & a, const ex & b, const ex & c, const ex & d, const print_context & co)
{
	co.s << "std::clamp( ";
	c.print(co); co.s << "+ "; 
	co.s << "("; d.print(co); co.s << "-("; c.print(co); co.s << "))"; 
	co.s << "*( "; x.print(co); co.s << "-("; a.print(co); co.s << "))/"; 
	co.s << "("; b.print(co); co.s << "-("; a.print(co); co.s << "))"; 
	co.s << ","; c.print(co); co.s << ","; d.print(co); 
	co.s << ")";
	
}

                                                                                
REGISTER_FUNCTION(mapabcd, eval_func(mapabcd_eval).
                       evalf_func(mapabcd_eval).
                       print_func<print_latex>(mapabcd_print_latex).
                       print_func<print_csrc_float>(mapabcd_print_csrc_float).
                       print_func<print_csrc_double>(mapabcd_print_csrc_float));


DECLARE_FUNCTION_4P(pulse);
static ex pulse_eval( const ex & x, const ex & a, const ex& b, const ex & p ) 
{ 
	if (is_exactly_a<numeric>(x) && is_exactly_a<numeric>(a) && is_exactly_a<numeric>(b)&& is_exactly_a<numeric>(p) )
	{
		if ( mod( ex_to<numeric>(x), ex_to<numeric>(p) ) < ex_to<numeric>(a) )
			return 0.;
		else if ( mod( ex_to<numeric>(x), ex_to<numeric>(p)  ) > ex_to<numeric>(b)   )
			return 0.;
		return mod( ex_to<numeric>(x), ex_to<numeric>(p) );
	}
	return pulse( x, a, b, p ).hold();
}
                                                                                
static void pulse_print_latex(const ex & x, const ex & a, const ex& b, const ex & p, const print_context & co)
{
    co.s << "{ pulse("; x.print(co); co.s << ","; a.print(co); co.s << ","; b.print(co);co.s << ","; p.print(co); co.s << ")}";
}
                                                                                
static void pulse_print_csrc_float(const ex & x, const ex & a, const ex & b, const ex & p, const print_context & co)
{
	co.s << "(( std::fmod("; x.print(co); co.s << ","; p.print(co); co.s << ") < "; a.print(co); co.s << ") ? 0. :";
	co.s << "("; b.print(co); co.s << " < ";  co.s << "( std::fmod("; x.print(co); co.s << ","; p.print(co); co.s << ")"; co.s << ") ? 0. : 1.))";	
}

/**
 * @brief rectangle pulse of period @p
 * @return the ginac expression of the pulse
 */                                                                                
REGISTER_FUNCTION(pulse, eval_func(pulse_eval).
                       evalf_func(pulse_eval).
                       print_func<print_latex>(pulse_print_latex).
                       print_func<print_csrc_float>(pulse_print_csrc_float).
                       print_func<print_csrc_double>(pulse_print_csrc_float));

DECLARE_FUNCTION_3P(sinewave);
static ex sinewave_eval( const ex & x, const ex & f, const ex & phi ) 
{ 
	if (is_exactly_a<numeric>(x) && is_exactly_a<numeric>(f)&& is_exactly_a<numeric>(phi) )
	{
		return sin( 2*Pi*ex_to<numeric>(f)*ex_to<numeric>(x) + ex_to<numeric>(phi) );
	}
	return sinewave( x, f, phi ).hold();
}
                                                                                
static void sinewave_print_latex(const ex & x, const ex & f, const ex & phi,  const print_context & co)
{
    co.s << "{sin(2*pi*"; f.print(co); co.s << "*"; x.print(co); co.s << "+"; phi.print(co); co.s << ")}";
}
                                                                                
static void sinewave_print_csrc_float(const ex & x, const ex & f, const ex & phi, const print_context & co)
{
	co.s << "("; co.s << "sin(2*pi*"; f.print(co); co.s << "*"; x.print(co); co.s << "+"; phi.print(co); co.s << "))";
}

/**
 * @brief rectangle sinewave of period @p
 * @return the ginac expression of the sinewave
 */                                                                                
REGISTER_FUNCTION(sinewave, eval_func(sinewave_eval).
                       evalf_func(sinewave_eval).
                       print_func<print_latex>(sinewave_print_latex).
                       print_func<print_csrc_float>(sinewave_print_csrc_float).
                       print_func<print_csrc_double>(sinewave_print_csrc_float));
					   
static ex mod_reader(const exvector& ev)
{
	return GiNaC::mod(ev[0],ev[1]);
}

static ex sqrt_reader(const exvector& ev)
{
	return GiNaC::sqrt(ev[0]);
}

static ex pow_reader(const exvector& ev)
{
	return GiNaC::pow(ev[0], ev[1]);
}
static ex min_reader(const exvector& ev)
{
	return (ev[0]+ev[1])/2-GiNaC::abs(ev[0]-ev[1])/2;//GiNaC::min(ev[0], ev[1]);
}
static ex max_reader(const exvector& ev)
{
	return (ev[0]+ev[1])/2+GiNaC::abs(ev[0]-ev[1])/2; //GiNaC::max(ev[0], ev[1]);
}

static ex power_reader(const exvector& ev)
{
	return GiNaC::power(ev[0], ev[1]);
}

static ex lst_reader(const exvector& ev)
{
	return GiNaC::lst(ev.begin(), ev.end());
}


// function::registered_functions() is protected, but we need to access it
// TODO: add a proper const method to the `function' class, so we don't
// need this silly hack any more.
class registered_functions_hack : public function
{
public:
	static const std::vector<function_options>& get_registered_functions()
	{
		return function::registered_functions();
	}
private:
	registered_functions_hack();
	registered_functions_hack(const registered_functions_hack&);
	registered_functions_hack& operator=(const registered_functions_hack&);
};

// Encode an integer into a pointer to a function. Since functions
// are aligned (the minimal alignment depends on CPU architecture)
// we can distinguish between pointers and integers.
static reader_func encode_serial_as_reader_func(unsigned serial)
{
	uintptr_t u = (uintptr_t)serial;
	u = (u << 1) | (uintptr_t)1;
	reader_func ptr = (reader_func)((void *)u);
	return ptr;
}

const prototype_table& get_default_reader()
{
	using std::make_pair;
	static bool initialized = false;
	static prototype_table reader;
	if (!initialized) {
		
		reader[make_pair("sqrt", 1)] = sqrt_reader;
		reader[make_pair("pow", 2)] = pow_reader;
		reader[make_pair("mod", 2)] = mod_reader;
		reader[make_pair("power", 2)] = power_reader;
        reader[make_pair("min", 2)] = min_reader;
        reader[make_pair("max", 2)] = max_reader;
		reader[make_pair("lst", 0)] = lst_reader;
		unsigned serial = 0;
		for (auto & it : registered_functions_hack::get_registered_functions()) {
			prototype proto = make_pair(it.get_name(), it.get_nparams());
			reader[proto] = encode_serial_as_reader_func(serial);
			++serial;
		}
		initialized = true;
	}
	return reader;
}

const prototype_table& get_builtin_reader()
{
	using std::make_pair;
	static bool initialized = false;
	static prototype_table reader;
	if (!initialized) {
		
		reader[make_pair("sqrt", 1)] = sqrt_reader;
		reader[make_pair("pow", 2)] = pow_reader;
		reader[make_pair("mod", 2)] = mod_reader;
		reader[make_pair("power", 2)] = power_reader;
        reader[make_pair("min", 2)] = min_reader;
        reader[make_pair("max", 2)] = max_reader;
		reader[make_pair("lst", 0)] = lst_reader;
		enum {
			log,
			exp,
			sin,
			cos,
			tan,
			asin,
			acos,
			atan,
			sinh,
			cosh,
			tanh,
			asinh,
			acosh,
			atanh,
			atan2,
			Li2,
			Li3,
			zetaderiv,
			Li,
			S,
			H,
			lgamma,
			tgamma,
			beta,
			factorial,
			binomial,
			Order,
			NFUNCTIONS
		};
		auto it = registered_functions_hack::get_registered_functions().begin();
		unsigned serial = 0;
		for ( ; serial<NFUNCTIONS; ++it, ++serial ) {
			prototype proto = make_pair(it->get_name(), it->get_nparams());
			reader[proto] = encode_serial_as_reader_func(serial);
		}
		initialized = true;
	}
	return reader;
}

} // namespace GiNaC
extern template GiNaC::registered_class_info GiNaC::container<std::vector>::reg_info;
extern template GiNaC::registered_class_info GiNaC::container<std::list>::reg_info;<|MERGE_RESOLUTION|>--- conflicted
+++ resolved
@@ -34,7 +34,6 @@
 
 namespace GiNaC
 {
-<<<<<<< HEAD
 DECLARE_FUNCTION_1P(print);
 static ex print_eval(const ex & x) 
 { 
@@ -60,7 +59,6 @@
                        print_func<print_csrc_float>( print_print_csrc_float).
                        print_func<print_csrc_double>( print_print_csrc_float));
 
-=======
 DECLARE_FUNCTION_2P(rand);
 static ex rand_eval(const ex & a,const ex & b) 
 {
@@ -193,7 +191,6 @@
 						 print_func<print_latex>( lognormal_print_latex ).
 						 print_func<print_csrc_float>( lognormal_print_csrc_float ).
 						 print_func<print_csrc_double>( lognormal_print_csrc_float ) );
->>>>>>> de11840a
 
 DECLARE_FUNCTION_2P(mod);
 static ex mod_eval(const ex & x, const ex& y ) 
