--- conflicted
+++ resolved
@@ -23,14 +23,10 @@
 //!
 // tag::global[]
 #include <feel/feel.hpp>
-<<<<<<< HEAD
-
-=======
 #include <tabulate/table.hpp>
 #include <feel/feelpython/pyexpr.hpp>
 #include <feel/feelvf/print.hpp>
 #include "cg_laplacian.hpp"
->>>>>>> e29c13d0
 int main( int argc, char** argv )
 {
     // tag::env[]
@@ -39,9 +35,6 @@
     using Feel::cout;
 
     po::options_description laplacianoptions( "Laplacian options" );
-<<<<<<< HEAD
-    laplacianoptions.add_options()( "no-solve", po::value<bool>()->default_value( false ), "No solve" );
-=======
     
     laplacianoptions.add_options()( "no-solve", po::value<bool>()->default_value( false ), "No solve" )
         ( "k", po::value<std::string>()->default_value( "1" ), "diffusion coefficient" )
@@ -53,7 +46,6 @@
         ( "pyexpr.filename", po::value<std::string>()->default_value( "$cfgdir/../python/laplacian.py" ), "python filename to execute" );
     laplacianoptions.add_options()( "marker.name", po::value<std::string>(), "marker on which to solve problem" );
     laplacianoptions.add_options()( "marker.levelset", po::value<std::string>(), "marker on which to solve problem" );
->>>>>>> e29c13d0
 
     Environment env( _argc = argc, _argv = argv,
                      _desc = laplacianoptions,
@@ -65,64 +57,6 @@
 
     // tag::mesh_space[]
     tic();
-<<<<<<< HEAD
-    auto mesh = loadMesh( _mesh = new Mesh<Simplex<FEELPP_DIM, 1>> );
-    toc( "loadMesh" );
-
-    tic();
-    auto Vh = Pch<2>( mesh );
-    auto u = Vh->element( "u" );
-    auto mu = expr( soption( _name = "functions.mu" ) ); // diffusion term
-    auto f = expr( soption( _name = "functions.f" ), "f" );
-    auto r_1 = expr( soption( _name = "functions.a" ), "a" ); // Robin left hand side expression
-    auto r_2 = expr( soption( _name = "functions.b" ), "b" ); // Robin right hand side expression
-    auto n = expr( soption( _name = "functions.c" ), "c" );   // Neumann expression
-    auto thechecker = checker( "qs_laplacian" );
-    auto solution = expr( thechecker.solution(), "solution" );
-    auto g = thechecker.check() ? solution : expr( soption( _name = "functions.g" ), "g" );
-
-    // tag::v[]
-    auto v = Vh->element( g, "g" );
-    // end::v[]
-    toc( "Vh" );
-    // end::mesh_space[]
-
-    // tag::forms[]
-    tic();
-    auto l = form1( _test = Vh );
-    l = integrate( _range = elements( mesh ),
-                   _expr = f * id( v ) );
-    l += integrate( _range = markedfaces( mesh, "Robin" ), _expr = r_2 * id( v ), _quad = 4 );
-    l += integrate( _range = markedfaces( mesh, "Neumann" ), _expr = n * id( v ), _quad = _Q<3>() );
-    toc( "l" );
-
-    tic();
-    auto a = form2( _trial = Vh, _test = Vh );
-    tic();
-    a = integrate( _range = elements( mesh ),
-                   _expr = mu * inner( gradt( u ), grad( v ) ), _quad = _Q<>( 3 ) );
-    toc( "a.gradgrad" );
-    tic();
-    a += integrate( _range = markedfaces( mesh, "Robin" ), _expr = r_1 * idt( u ) * id( v ), _quad = im( mesh, 4 ) );
-    toc( "a.robin" );
-    tic();
-    a += on( _range = markedfaces( mesh, "Dirichlet" ), _rhs = l, _element = u, _expr = g );
-    //! if no markers Robin Neumann or Dirichlet are present in the mesh then
-    //! impose Dirichlet boundary conditions over the entire boundary
-    if ( !mesh->hasAnyMarker( {"Robin", "Neumann", "Dirichlet"} ) )
-        a += on( _range = boundaryfaces( mesh ), _rhs = l, _element = u, _expr = g );
-    toc( "a.dirichlet" );
-    toc( "a" );
-    // end::forms[]
-
-    // tag::solve[]
-    tic();
-    //! solve the linear system, find u s.t. a(u,v)=l(v) for all v
-    if ( !boption( "no-solve" ) )
-        a.solve( _rhs = l, _solution = u );
-    toc( "a.solve" );
-    // end::solve[]
-=======
 #if FEELPP_HYPERCUBE == 1
     using mesh_t = Mesh<Hypercube<FEELPP_DIM, 1>>;
     auto mesh = loadMesh( _mesh = new mesh_t );
@@ -232,21 +166,11 @@
 
 
     auto u = cgLaplacian( Vh, std::tuple{k,f,g,un,r_1,r_2} );
->>>>>>> e29c13d0
 
     // tag::export[]
     tic();
     auto e = exporter( _mesh = mesh );
     e->addRegions();
-<<<<<<< HEAD
-    e->add( "uh", u );
-    v.on( _range = elements( mesh ), _expr = mu );
-    e->add( "mu", v );
-    if ( thechecker.check() )
-    {
-        v.on( _range = elements( mesh ), _expr = solution );
-        e->add( "solution", v );
-=======
     e->add( "p", u );
     e->add( "u", -k*gradv(u), "element" );
     e->add( "k", k );
@@ -258,7 +182,6 @@
     {
         e->add( "solution", p_exact );
         e->add( "flux", u_exact );
->>>>>>> e29c13d0
     }
     e->save();
     toc( "Exporter" );
@@ -266,18 +189,6 @@
 
     int status = 0;
     // tag::check[]
-<<<<<<< HEAD
-    // compute l2 and h1 norm of u-u_h where u=solution
-    auto norms = [=]( std::string const& solution ) -> std::map<std::string, double> {
-        tic();
-        double l2 = normL2( _range = elements( mesh ), _expr = idv( u ) - expr( solution ) );
-        toc( "L2 error norm" );
-        tic();
-        double h1 = normH1( _range = elements( mesh ), _expr = idv( u ) - expr( solution ), _grad_expr = gradv( u ) - grad<FEELPP_DIM>( expr( solution ) ) );
-        toc( "H1 error norm" );
-        return {{"L2", l2}, {"H1", h1}};
-    };
-=======
     if ( thechecker.check() )
     {
         // compute l2 and h1 norm of u-u_h where u=solution
@@ -290,7 +201,6 @@
             toc( "H1 error norm" );
             return {{"L2", l2}, {"H1", h1}};
         };
->>>>>>> e29c13d0
 
         status = !thechecker.runOnce( norms, rate::hp( mesh->hMax(), Vh->fe()->order() ) );
     }
