--- conflicted
+++ resolved
@@ -354,13 +354,10 @@
     e->setMesh( mesh );
     e->add( sigmaName, sigmap, "nodal" );
     e->add( uName, up, "nodal" );
-<<<<<<< HEAD
-=======
     std::set<std::string> reps({ "nodal", "element" });
     e->add( "vonmises", vonmises(idv(sigmap)), reps );
     e->add( "principal_stress", eig(idv(sigmap)), reps );
     e->add( "magnitude_stress", sqrt(inner(idv(sigmap))), reps );
->>>>>>> ec5d52e3
     
     if ( boption("exact" ) )
     {
