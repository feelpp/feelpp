--- conflicted
+++ resolved
@@ -238,11 +238,7 @@
     a( 2_c, 3_c) += integrate(_range=internalfaces(mesh),
                               _expr=inner(jump(id(q)),idt(uhat)) );
     a( 2_c, 3_c) += integrate(_range=boundaryfaces(mesh),
-<<<<<<< HEAD
-                              _expr=(trans(idt(uhat))*N())*id(q) );
-=======
-                              _expr=id(q)*normalt(uhat) );
->>>>>>> 7d7f533c
+                              _expr=id(q)*(trans(idt(uhat))*N()) );
     toc("a(2,3)", true);
     tic();
     a( 3_c, 0_c) += integrate(_range=internalfaces(mesh),
@@ -262,24 +258,13 @@
     toc("a(3,1)", true);
     tic();
     a( 3_c, 2_c) += integrate(_range=internalfaces(mesh),
-<<<<<<< HEAD
                               _expr=inner(id(m),jumpt(idt(p))) ); //normalt(m)*(rightface(id(p))-leftface(id(p))) );
     a( 3_c, 2_c) += integrate(_range=markedfaces(mesh,"Neumann"),
-=======
-                              _expr=inner(id(m),jumpt(idt(p))) );
-    a( 3_c, 2_c) += integrate(_range=boundaryfaces(mesh),
->>>>>>> 7d7f533c
                               _expr=idt(p)*normal(m) );
     toc("a(3,2)", true);
     tic();
     a( 3_c, 3_c) += integrate(_range=internalfaces(mesh),                  
-<<<<<<< HEAD
                               _expr=-sc_param*mu*tau_constant*trans(idt(uhat))*id(m) );
-=======
-                              _expr=-mu*tau_constant*trans(idt(uhat))*id(m) );
-    a( 3_c, 3_c) += integrate(_range=boundaryfaces(mesh),                  
-                              _expr=-mu*tau_constant*trans(idt(uhat))*id(m) );
->>>>>>> 7d7f533c
     a( 3_c, 3_c) += integrate(_range=markedfaces(mesh,"Dirichlet"),                  
                               _expr=trans(idt(uhat))*id(m) );
     a( 3_c, 3_c ) += integrate( _range = markedfaces( mesh, "Neumann" ),
@@ -337,12 +322,14 @@
         
         auto l2err_delta = normL2( _range=elements(mesh), _expr=delta_exact - idv(deltap) );
         auto l2err_vel = normL2( _range=elements(mesh), _expr=velocity_exact - idv(up) );
+        auto l2err_pres = normL2( _range = elements( mesh ), _expr = pressure_exact - idv( pp ) );
         auto l2vel = normL2( _range=elements(mesh), _expr=velocity_exact );
-        Feel::cout << fmt::format( "L2 Error stress: {} ", l2err_delta ) << std::endl;
-        Feel::cout << fmt::format( "L2 Error velocity: {} ", l2err_vel ) << std::endl;
-        Feel::cout << fmt::format( "L2 velocity: {} ", l2vel ) << std::endl;
+        Feel::cout << fmt::format( "{:<30}: {}", "L2 Error stress", l2err_delta ) << std::endl;
+        Feel::cout << fmt::format( "{:<30}: {}", "L2 Error velocity", l2err_vel ) << std::endl;
+        Feel::cout << fmt::format( "{:<30}: {}", "L2 velocity", l2vel ) << std::endl;
         if ( std::abs(l2vel) > 1e-10 )
-            Feel::cout << "L2 relative error velocity: " << l2err_vel/l2vel << std::endl;
+            Feel::cout << fmt::format( "{:<30}: {}", "L2 relative error velocity", l2err_vel/l2vel ) << std::endl;
+        Feel::cout << fmt::format( "{:<30}: {}", "L2 pressure", l2err_pres ) << std::endl;
         toc("error");
                     
         // CHECKER
