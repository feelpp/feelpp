{
    "{0,0,0}":{
        "1": {
            "exact": true
<<<<<<< HEAD
=======
        }
    },    
    "1":{
        "1": {
            "exact": true
>>>>>>> e29c13d0
        },
        "2": {
            "exact": true
        }
    },
    "{-1,-1,-1}":{
        "1": {
            "exact": true
        }
    },    
    "x:x":{
        "1": {
            "exact": true
        },
        "2": {
            "exact": true
        }
    },
    "x+y:x:y":{
        "2": {
            "exact": true
        }
    },
    "x+y+z:x:y:z":{
        "1": {
            "exact": true
        }
    },
    "x^2+y^2:x:y":{
        "2": {
            "exact": true
        }
    },
    "x^2+y^2+z^2:x:y:z":{
        "2": {
            "exact": true
        }
    }
}<|MERGE_RESOLUTION|>--- conflicted
+++ resolved
@@ -2,14 +2,11 @@
     "{0,0,0}":{
         "1": {
             "exact": true
-<<<<<<< HEAD
-=======
         }
     },    
     "1":{
         "1": {
             "exact": true
->>>>>>> e29c13d0
         },
         "2": {
             "exact": true
