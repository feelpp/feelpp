--- conflicted
+++ resolved
@@ -147,11 +147,7 @@
     auto face_mesh = createSubmesh( _mesh=mesh, _range=complement_integral_bdy, _update=0 );
     // auto face_mesh = createSubmesh( _mesh=mesh, _range=faces(mesh ), _update=0 );
     auto Mh = Pdh<OrderP>( face_mesh,true );
-<<<<<<< HEAD
-    auto ibc_mesh = createSubmesh( mesh, markedfaces(mesh, {"Ibc","IbcOde"}), EXTRACTION_KEEP_MESH_RELATION, 0 );
-=======
-    auto ibc_mesh = createSubmesh( _mesh=mesh, _range=markedfaces(mesh, "Ibc"), _update=0 );
->>>>>>> 160d6aff
+    auto ibc_mesh = createSubmesh( _mesh=mesh, _range=markedfaces(mesh, {"Ibc","IbcOde"}), _update=0 );
     auto Ch = Pch<0>( ibc_mesh, true );
 
     toc("spaces",true);
